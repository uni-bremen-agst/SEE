{
  "dependencies": {
    "com.microsoft.mixedreality.toolkit.extensions": {
      "version": "file:MixedReality/com.microsoft.mixedreality.toolkit.extensions-2.5.4.tgz",
      "depth": 0,
      "source": "local-tarball",
      "dependencies": {
        "com.microsoft.mixedreality.toolkit.foundation": "2.5.4"
      }
    },
    "com.microsoft.mixedreality.toolkit.foundation": {
      "version": "file:MixedReality/com.microsoft.mixedreality.toolkit.foundation-2.5.4.tgz",
      "depth": 0,
      "source": "local-tarball",
      "dependencies": {
        "com.microsoft.mixedreality.toolkit.standardassets": "2.5.4"
      }
    },
    "com.microsoft.mixedreality.toolkit.standardassets": {
      "version": "file:MixedReality/com.microsoft.mixedreality.toolkit.standardassets-2.5.4.tgz",
      "depth": 0,
      "source": "local-tarball",
      "dependencies": {
        "com.unity.textmeshpro": "2.1.1"
      }
    },
    "com.unity.collab-proxy": {
      "version": "1.3.9",
      "depth": 0,
      "source": "registry",
      "dependencies": {},
      "url": "https://packages.unity.com"
    },
    "com.unity.ext.nunit": {
      "version": "1.0.6",
      "depth": 1,
      "source": "registry",
      "dependencies": {},
      "url": "https://packages.unity.com"
    },
    "com.unity.ide.rider": {
      "version": "2.0.7",
      "depth": 0,
      "source": "registry",
      "dependencies": {
        "com.unity.test-framework": "1.1.1"
      },
      "url": "https://packages.unity.com"
    },
    "com.unity.ide.visualstudio": {
      "version": "2.0.7",
      "depth": 0,
      "source": "registry",
      "dependencies": {
        "com.unity.test-framework": "1.1.9"
      },
      "url": "https://packages.unity.com"
    },
    "com.unity.ide.vscode": {
      "version": "1.2.3",
      "depth": 0,
      "source": "registry",
      "dependencies": {},
      "url": "https://packages.unity.com"
    },
    "com.unity.postprocessing": {
<<<<<<< HEAD
      "version": "2.3.0",
=======
      "version": "3.1.0",
>>>>>>> 1cd6fad8
      "depth": 0,
      "source": "registry",
      "dependencies": {
        "com.unity.modules.physics": "1.0.0"
      },
      "url": "https://packages.unity.com"
    },
    "com.unity.render-pipelines.core": {
<<<<<<< HEAD
      "version": "10.4.0",
=======
      "version": "10.5.0",
>>>>>>> 1cd6fad8
      "depth": 1,
      "source": "registry",
      "dependencies": {
        "com.unity.ugui": "1.0.0"
      },
      "url": "https://packages.unity.com"
    },
    "com.unity.searcher": {
<<<<<<< HEAD
      "version": "4.3.1",
=======
      "version": "4.3.2",
>>>>>>> 1cd6fad8
      "depth": 1,
      "source": "registry",
      "dependencies": {},
      "url": "https://packages.unity.com"
    },
    "com.unity.shadergraph": {
<<<<<<< HEAD
      "version": "10.4.0",
      "depth": 0,
      "source": "registry",
      "dependencies": {
        "com.unity.render-pipelines.core": "10.4.0",
        "com.unity.searcher": "4.3.1"
=======
      "version": "10.5.0",
      "depth": 0,
      "source": "registry",
      "dependencies": {
        "com.unity.render-pipelines.core": "10.5.0",
        "com.unity.searcher": "4.3.2"
>>>>>>> 1cd6fad8
      },
      "url": "https://packages.unity.com"
    },
    "com.unity.subsystemregistration": {
      "version": "1.1.0",
      "depth": 2,
      "source": "registry",
      "dependencies": {
        "com.unity.modules.subsystems": "1.0.0"
      },
      "url": "https://packages.unity.com"
    },
    "com.unity.test-framework": {
      "version": "1.1.24",
      "depth": 0,
      "source": "registry",
      "dependencies": {
        "com.unity.ext.nunit": "1.0.6",
        "com.unity.modules.imgui": "1.0.0",
        "com.unity.modules.jsonserialize": "1.0.0"
      },
      "url": "https://packages.unity.com"
    },
    "com.unity.textmeshpro": {
      "version": "3.0.6",
      "depth": 0,
      "source": "registry",
      "dependencies": {
        "com.unity.ugui": "1.0.0"
      },
      "url": "https://packages.unity.com"
    },
    "com.unity.timeline": {
      "version": "1.4.8",
      "depth": 0,
      "source": "registry",
      "dependencies": {
        "com.unity.modules.director": "1.0.0",
        "com.unity.modules.animation": "1.0.0",
        "com.unity.modules.audio": "1.0.0",
        "com.unity.modules.particlesystem": "1.0.0"
      },
      "url": "https://packages.unity.com"
    },
    "com.unity.ugui": {
      "version": "1.0.0",
      "depth": 0,
      "source": "builtin",
      "dependencies": {
        "com.unity.modules.ui": "1.0.0",
        "com.unity.modules.imgui": "1.0.0"
      }
    },
    "com.unity.xr.arsubsystems": {
      "version": "4.1.7",
      "depth": 1,
      "source": "registry",
      "dependencies": {
        "com.unity.subsystemregistration": "1.1.0"
      },
      "url": "https://packages.unity.com"
    },
    "com.unity.xr.interactionsubsystems": {
      "version": "1.0.1",
      "depth": 1,
      "source": "registry",
      "dependencies": {
        "com.unity.subsystemregistration": "1.0.5"
      },
      "url": "https://packages.unity.com"
    },
    "com.unity.xr.legacyinputhelpers": {
      "version": "2.1.7",
      "depth": 1,
      "source": "registry",
      "dependencies": {
        "com.unity.modules.vr": "1.0.0",
        "com.unity.modules.xr": "1.0.0"
      },
      "url": "https://packages.unity.com"
    },
    "com.unity.xr.management": {
      "version": "4.0.3",
      "depth": 0,
      "source": "registry",
      "dependencies": {
        "com.unity.modules.subsystems": "1.0.0",
        "com.unity.modules.vr": "1.0.0",
        "com.unity.modules.xr": "1.0.0",
        "com.unity.xr.legacyinputhelpers": "2.1.7",
        "com.unity.subsystemregistration": "1.0.6"
      },
      "url": "https://packages.unity.com"
    },
    "com.unity.xr.windowsmr": {
      "version": "4.5.0",
      "depth": 0,
      "source": "registry",
      "dependencies": {
        "com.unity.modules.subsystems": "1.0.0",
        "com.unity.modules.vr": "1.0.0",
        "com.unity.modules.xr": "1.0.0",
        "com.unity.xr.management": "4.0.1",
        "com.unity.xr.interactionsubsystems": "1.0.1",
        "com.unity.xr.arsubsystems": "4.0.9"
      },
      "url": "https://packages.unity.com"
    },
    "com.valvesoftware.unity.openvr": {
      "version": "file:../Assets/SteamVR/OpenVRUnityXRPackage/Editor/com.valvesoftware.unity.openvr-1.1.4.tgz",
      "depth": 0,
      "source": "local-tarball",
      "dependencies": {
        "com.unity.xr.management": "3.2.13",
        "com.unity.ugui": "1.0.0",
        "com.unity.xr.legacyinputhelpers": "2.1.4"
      }
    },
    "com.yasirkula.dynamicpanels": {
      "version": "https://github.com/yasirkula/UnityDynamicPanels.git",
      "depth": 0,
      "source": "git",
      "dependencies": {},
      "hash": "054bac15c9fe9c464a202843146355ed2c0845e1"
    },
    "com.unity.modules.ai": {
      "version": "1.0.0",
      "depth": 0,
      "source": "builtin",
      "dependencies": {}
    },
    "com.unity.modules.androidjni": {
      "version": "1.0.0",
      "depth": 0,
      "source": "builtin",
      "dependencies": {}
    },
    "com.unity.modules.animation": {
      "version": "1.0.0",
      "depth": 0,
      "source": "builtin",
      "dependencies": {}
    },
    "com.unity.modules.assetbundle": {
      "version": "1.0.0",
      "depth": 0,
      "source": "builtin",
      "dependencies": {}
    },
    "com.unity.modules.audio": {
      "version": "1.0.0",
      "depth": 0,
      "source": "builtin",
      "dependencies": {}
    },
    "com.unity.modules.cloth": {
      "version": "1.0.0",
      "depth": 0,
      "source": "builtin",
      "dependencies": {
        "com.unity.modules.physics": "1.0.0"
      }
    },
    "com.unity.modules.director": {
      "version": "1.0.0",
      "depth": 0,
      "source": "builtin",
      "dependencies": {
        "com.unity.modules.audio": "1.0.0",
        "com.unity.modules.animation": "1.0.0"
      }
    },
    "com.unity.modules.imageconversion": {
      "version": "1.0.0",
      "depth": 0,
      "source": "builtin",
      "dependencies": {}
    },
    "com.unity.modules.imgui": {
      "version": "1.0.0",
      "depth": 0,
      "source": "builtin",
      "dependencies": {}
    },
    "com.unity.modules.jsonserialize": {
      "version": "1.0.0",
      "depth": 0,
      "source": "builtin",
      "dependencies": {}
    },
    "com.unity.modules.particlesystem": {
      "version": "1.0.0",
      "depth": 0,
      "source": "builtin",
      "dependencies": {}
    },
    "com.unity.modules.physics": {
      "version": "1.0.0",
      "depth": 0,
      "source": "builtin",
      "dependencies": {}
    },
    "com.unity.modules.physics2d": {
      "version": "1.0.0",
      "depth": 0,
      "source": "builtin",
      "dependencies": {}
    },
    "com.unity.modules.screencapture": {
      "version": "1.0.0",
      "depth": 0,
      "source": "builtin",
      "dependencies": {
        "com.unity.modules.imageconversion": "1.0.0"
      }
    },
    "com.unity.modules.subsystems": {
      "version": "1.0.0",
      "depth": 1,
      "source": "builtin",
      "dependencies": {
        "com.unity.modules.jsonserialize": "1.0.0"
      }
    },
    "com.unity.modules.terrain": {
      "version": "1.0.0",
      "depth": 0,
      "source": "builtin",
      "dependencies": {}
    },
    "com.unity.modules.terrainphysics": {
      "version": "1.0.0",
      "depth": 0,
      "source": "builtin",
      "dependencies": {
        "com.unity.modules.physics": "1.0.0",
        "com.unity.modules.terrain": "1.0.0"
      }
    },
    "com.unity.modules.tilemap": {
      "version": "1.0.0",
      "depth": 0,
      "source": "builtin",
      "dependencies": {
        "com.unity.modules.physics2d": "1.0.0"
      }
    },
    "com.unity.modules.ui": {
      "version": "1.0.0",
      "depth": 0,
      "source": "builtin",
      "dependencies": {}
    },
    "com.unity.modules.uielements": {
      "version": "1.0.0",
      "depth": 0,
      "source": "builtin",
      "dependencies": {
        "com.unity.modules.ui": "1.0.0",
        "com.unity.modules.imgui": "1.0.0",
        "com.unity.modules.jsonserialize": "1.0.0",
        "com.unity.modules.uielementsnative": "1.0.0"
      }
    },
    "com.unity.modules.uielementsnative": {
      "version": "1.0.0",
      "depth": 1,
      "source": "builtin",
      "dependencies": {
        "com.unity.modules.ui": "1.0.0",
        "com.unity.modules.imgui": "1.0.0",
        "com.unity.modules.jsonserialize": "1.0.0"
      }
    },
    "com.unity.modules.umbra": {
      "version": "1.0.0",
      "depth": 0,
      "source": "builtin",
      "dependencies": {}
    },
    "com.unity.modules.unityanalytics": {
      "version": "1.0.0",
      "depth": 0,
      "source": "builtin",
      "dependencies": {
        "com.unity.modules.unitywebrequest": "1.0.0",
        "com.unity.modules.jsonserialize": "1.0.0"
      }
    },
    "com.unity.modules.unitywebrequest": {
      "version": "1.0.0",
      "depth": 0,
      "source": "builtin",
      "dependencies": {}
    },
    "com.unity.modules.unitywebrequestassetbundle": {
      "version": "1.0.0",
      "depth": 0,
      "source": "builtin",
      "dependencies": {
        "com.unity.modules.assetbundle": "1.0.0",
        "com.unity.modules.unitywebrequest": "1.0.0"
      }
    },
    "com.unity.modules.unitywebrequestaudio": {
      "version": "1.0.0",
      "depth": 0,
      "source": "builtin",
      "dependencies": {
        "com.unity.modules.unitywebrequest": "1.0.0",
        "com.unity.modules.audio": "1.0.0"
      }
    },
    "com.unity.modules.unitywebrequesttexture": {
      "version": "1.0.0",
      "depth": 0,
      "source": "builtin",
      "dependencies": {
        "com.unity.modules.unitywebrequest": "1.0.0",
        "com.unity.modules.imageconversion": "1.0.0"
      }
    },
    "com.unity.modules.unitywebrequestwww": {
      "version": "1.0.0",
      "depth": 0,
      "source": "builtin",
      "dependencies": {
        "com.unity.modules.unitywebrequest": "1.0.0",
        "com.unity.modules.unitywebrequestassetbundle": "1.0.0",
        "com.unity.modules.unitywebrequestaudio": "1.0.0",
        "com.unity.modules.audio": "1.0.0",
        "com.unity.modules.assetbundle": "1.0.0",
        "com.unity.modules.imageconversion": "1.0.0"
      }
    },
    "com.unity.modules.vehicles": {
      "version": "1.0.0",
      "depth": 0,
      "source": "builtin",
      "dependencies": {
        "com.unity.modules.physics": "1.0.0"
      }
    },
    "com.unity.modules.video": {
      "version": "1.0.0",
      "depth": 0,
      "source": "builtin",
      "dependencies": {
        "com.unity.modules.audio": "1.0.0",
        "com.unity.modules.ui": "1.0.0",
        "com.unity.modules.unitywebrequest": "1.0.0"
      }
    },
    "com.unity.modules.vr": {
      "version": "1.0.0",
      "depth": 0,
      "source": "builtin",
      "dependencies": {
        "com.unity.modules.jsonserialize": "1.0.0",
        "com.unity.modules.physics": "1.0.0",
        "com.unity.modules.xr": "1.0.0"
      }
    },
    "com.unity.modules.wind": {
      "version": "1.0.0",
      "depth": 0,
      "source": "builtin",
      "dependencies": {}
    },
    "com.unity.modules.xr": {
      "version": "1.0.0",
      "depth": 0,
      "source": "builtin",
      "dependencies": {
        "com.unity.modules.physics": "1.0.0",
        "com.unity.modules.jsonserialize": "1.0.0",
        "com.unity.modules.subsystems": "1.0.0"
      }
    }
  }
}<|MERGE_RESOLUTION|>--- conflicted
+++ resolved
@@ -64,11 +64,7 @@
       "url": "https://packages.unity.com"
     },
     "com.unity.postprocessing": {
-<<<<<<< HEAD
-      "version": "2.3.0",
-=======
       "version": "3.1.0",
->>>>>>> 1cd6fad8
       "depth": 0,
       "source": "registry",
       "dependencies": {
@@ -77,11 +73,7 @@
       "url": "https://packages.unity.com"
     },
     "com.unity.render-pipelines.core": {
-<<<<<<< HEAD
-      "version": "10.4.0",
-=======
       "version": "10.5.0",
->>>>>>> 1cd6fad8
       "depth": 1,
       "source": "registry",
       "dependencies": {
@@ -90,32 +82,19 @@
       "url": "https://packages.unity.com"
     },
     "com.unity.searcher": {
-<<<<<<< HEAD
-      "version": "4.3.1",
-=======
       "version": "4.3.2",
->>>>>>> 1cd6fad8
       "depth": 1,
       "source": "registry",
       "dependencies": {},
       "url": "https://packages.unity.com"
     },
     "com.unity.shadergraph": {
-<<<<<<< HEAD
-      "version": "10.4.0",
-      "depth": 0,
-      "source": "registry",
-      "dependencies": {
-        "com.unity.render-pipelines.core": "10.4.0",
-        "com.unity.searcher": "4.3.1"
-=======
       "version": "10.5.0",
       "depth": 0,
       "source": "registry",
       "dependencies": {
         "com.unity.render-pipelines.core": "10.5.0",
         "com.unity.searcher": "4.3.2"
->>>>>>> 1cd6fad8
       },
       "url": "https://packages.unity.com"
     },
