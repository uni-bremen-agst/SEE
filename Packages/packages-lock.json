{
  "dependencies": {
    "com.autodesk.fbx": {
      "version": "5.1.1",
      "depth": 1,
      "source": "registry",
      "dependencies": {},
      "url": "https://packages.unity.com"
    },
    "com.cakeslice.outline-effect": {
      "version": "https://github.com/cakeslice/Outline-Effect.git",
      "depth": 0,
      "source": "git",
      "dependencies": {},
      "hash": "5a1fa96bd2d75e8402a66b4e8480105472a9aca7"
    },
    "com.coffee.ui-particle": {
      "version": "https://github.com/mob-sakai/ParticleEffectForUGUI.git",
      "depth": 0,
      "source": "git",
      "dependencies": {},
      "hash": "4e4b9eb2a756219cf9632525e0acb00aec30aa92"
    },
    "com.cysharp.unitask": {
      "version": "https://github.com/Cysharp/UniTask.git?path=src/UniTask/Assets/Plugins/UniTask#2.2.5",
      "depth": 0,
      "source": "git",
      "dependencies": {},
      "hash": "72e620d169841f32bc6110ad0e12ee9eae6f1aaf"
    },
    "com.github-glitchenzo.nugetforunity": {
      "version": "https://github.com/GlitchEnzo/NuGetForUnity.git?path=/src/NuGetForUnity",
      "depth": 0,
      "source": "git",
      "dependencies": {},
      "hash": "a011c51ed65c9abc3151a7a408bc70d408352933"
    },
    "com.openai.unity": {
      "version": "8.4.4",
      "depth": 0,
      "source": "registry",
      "dependencies": {
        "com.utilities.encoder.wav": "2.0.2",
        "com.utilities.rest": "3.3.0",
        "com.utilities.websockets": "1.0.1"
      },
      "url": "https://package.openupm.com"
    },
    "com.singularitygroup.hotreload": {
      "version": "git+https://gitlab.hotreload.net/root/hot-reload-releases.git#1.12.14",
      "depth": 0,
      "source": "git",
      "dependencies": {
        "com.unity.ugui": "1.0.0",
        "com.unity.modules.unitywebrequest": "1.0.0"
      },
      "hash": "9f9c6863d0fce36ec96da4c98d226d63780daab5"
    },
    "com.unity.2d.sprite": {
      "version": "1.0.0",
      "depth": 0,
      "source": "builtin",
      "dependencies": {}
    },
    "com.unity.2d.tilemap": {
      "version": "1.0.0",
      "depth": 0,
      "source": "builtin",
      "dependencies": {
        "com.unity.modules.tilemap": "1.0.0",
        "com.unity.modules.uielements": "1.0.0"
      }
    },
    "com.unity.ai.navigation": {
      "version": "2.0.5",
      "depth": 0,
      "source": "registry",
      "dependencies": {
        "com.unity.modules.ai": "1.0.0"
      },
      "url": "https://packages.unity.com"
    },
    "com.unity.burst": {
      "version": "1.8.18",
      "depth": 0,
      "source": "registry",
      "dependencies": {
        "com.unity.mathematics": "1.2.1",
        "com.unity.modules.jsonserialize": "1.0.0"
      },
      "url": "https://packages.unity.com"
    },
    "com.unity.collections": {
      "version": "2.5.1",
      "depth": 0,
      "source": "registry",
      "dependencies": {
        "com.unity.burst": "1.8.17",
        "com.unity.test-framework": "1.4.5",
        "com.unity.nuget.mono-cecil": "1.11.4",
        "com.unity.test-framework.performance": "3.0.3"
      },
      "url": "https://packages.unity.com"
    },
    "com.unity.editorcoroutines": {
      "version": "1.0.0",
      "depth": 3,
      "source": "registry",
      "dependencies": {},
      "url": "https://packages.unity.com"
    },
    "com.unity.ext.nunit": {
      "version": "2.0.5",
      "depth": 1,
      "source": "registry",
      "dependencies": {},
      "url": "https://packages.unity.com"
    },
    "com.unity.formats.fbx": {
      "version": "5.1.2",
      "depth": 0,
      "source": "registry",
      "dependencies": {
        "com.autodesk.fbx": "5.1.1",
        "com.unity.timeline": "1.7.1"
      },
      "url": "https://packages.unity.com"
    },
    "com.unity.ide.rider": {
      "version": "3.0.34",
      "depth": 0,
      "source": "registry",
      "dependencies": {
        "com.unity.ext.nunit": "1.0.6"
      },
      "url": "https://packages.unity.com"
    },
    "com.unity.ide.visualstudio": {
      "version": "2.0.22",
      "depth": 0,
      "source": "registry",
      "dependencies": {
        "com.unity.test-framework": "1.1.9"
      },
      "url": "https://packages.unity.com"
    },
    "com.unity.inputsystem": {
      "version": "1.11.2",
      "depth": 0,
      "source": "registry",
      "dependencies": {
        "com.unity.modules.uielements": "1.0.0"
      },
      "url": "https://packages.unity.com"
    },
    "com.unity.mathematics": {
      "version": "1.3.2",
      "depth": 1,
      "source": "registry",
      "dependencies": {},
      "url": "https://packages.unity.com"
    },
    "com.unity.multiplayer.center": {
      "version": "1.0.0",
      "depth": 0,
      "source": "builtin",
      "dependencies": {
        "com.unity.modules.uielements": "1.0.0"
      }
    },
    "com.unity.netcode.gameobjects": {
      "version": "2.2.0",
      "depth": 0,
      "source": "registry",
      "dependencies": {
        "com.unity.transport": "2.4.0",
        "com.unity.nuget.mono-cecil": "1.11.4"
      },
      "url": "https://packages.unity.com"
    },
    "com.unity.nuget.mono-cecil": {
      "version": "1.11.4",
      "depth": 1,
      "source": "registry",
      "dependencies": {},
      "url": "https://packages.unity.com"
    },
    "com.unity.nuget.newtonsoft-json": {
      "version": "3.2.1",
      "depth": 2,
      "source": "registry",
      "dependencies": {},
      "url": "https://packages.unity.com"
    },
    "com.unity.postprocessing": {
      "version": "3.4.0",
      "depth": 0,
      "source": "registry",
      "dependencies": {
        "com.unity.modules.physics": "1.0.0"
      },
      "url": "https://packages.unity.com"
    },
    "com.unity.render-pipelines.core": {
      "version": "17.0.3",
      "depth": 1,
      "source": "builtin",
      "dependencies": {
        "com.unity.burst": "1.8.14",
        "com.unity.mathematics": "1.3.2",
        "com.unity.ugui": "2.0.0",
        "com.unity.collections": "2.4.3",
        "com.unity.modules.physics": "1.0.0",
        "com.unity.modules.terrain": "1.0.0",
        "com.unity.modules.jsonserialize": "1.0.0",
        "com.unity.rendering.light-transport": "1.0.1"
      }
    },
    "com.unity.rendering.light-transport": {
      "version": "1.0.1",
      "depth": 2,
      "source": "builtin",
      "dependencies": {
        "com.unity.collections": "2.2.0",
        "com.unity.mathematics": "1.2.4",
        "com.unity.modules.terrain": "1.0.0"
      }
    },
    "com.unity.searcher": {
      "version": "4.9.2",
      "depth": 1,
      "source": "registry",
      "dependencies": {},
      "url": "https://packages.unity.com"
    },
    "com.unity.settings-manager": {
      "version": "2.0.1",
      "depth": 1,
      "source": "registry",
      "dependencies": {},
      "url": "https://packages.unity.com"
    },
    "com.unity.shadergraph": {
      "version": "17.0.3",
      "depth": 0,
      "source": "builtin",
      "dependencies": {
        "com.unity.render-pipelines.core": "17.0.3",
        "com.unity.searcher": "4.9.2"
      }
    },
    "com.unity.sysroot": {
      "version": "2.0.10",
      "depth": 1,
      "source": "registry",
      "dependencies": {},
      "url": "https://packages.unity.com"
    },
    "com.unity.sysroot.linux-x86_64": {
      "version": "2.0.9",
      "depth": 1,
      "source": "registry",
      "dependencies": {
        "com.unity.sysroot": "2.0.10"
      },
      "url": "https://packages.unity.com"
    },
    "com.unity.test-framework": {
      "version": "1.4.5",
      "depth": 0,
      "source": "registry",
      "dependencies": {
        "com.unity.ext.nunit": "2.0.3",
        "com.unity.modules.imgui": "1.0.0",
        "com.unity.modules.jsonserialize": "1.0.0"
      },
      "url": "https://packages.unity.com"
    },
    "com.unity.test-framework.performance": {
      "version": "3.0.3",
      "depth": 1,
      "source": "registry",
      "dependencies": {
        "com.unity.test-framework": "1.1.31",
        "com.unity.modules.jsonserialize": "1.0.0"
      },
      "url": "https://packages.unity.com"
    },
    "com.unity.testtools.codecoverage": {
      "version": "1.2.6",
      "depth": 0,
      "source": "registry",
      "dependencies": {
        "com.unity.test-framework": "1.0.16",
        "com.unity.settings-manager": "1.0.1"
      },
      "url": "https://packages.unity.com"
    },
    "com.unity.timeline": {
      "version": "1.8.7",
      "depth": 0,
      "source": "registry",
      "dependencies": {
        "com.unity.modules.audio": "1.0.0",
        "com.unity.modules.director": "1.0.0",
        "com.unity.modules.animation": "1.0.0",
        "com.unity.modules.particlesystem": "1.0.0"
      },
      "url": "https://packages.unity.com"
    },
    "com.unity.toolchain.linux-x86_64": {
      "version": "2.0.10",
      "depth": 0,
      "source": "registry",
      "dependencies": {
        "com.unity.sysroot": "2.0.10",
        "com.unity.sysroot.linux-x86_64": "2.0.9"
      },
      "url": "https://packages.unity.com"
    },
    "com.unity.transport": {
      "version": "2.4.0",
      "depth": 0,
      "source": "registry",
      "dependencies": {
        "com.unity.burst": "1.8.12",
        "com.unity.collections": "2.2.1",
        "com.unity.mathematics": "1.3.1"
      },
      "url": "https://packages.unity.com"
    },
    "com.unity.ugui": {
      "version": "2.0.0",
      "depth": 0,
      "source": "builtin",
      "dependencies": {
        "com.unity.modules.ui": "1.0.0",
        "com.unity.modules.imgui": "1.0.0"
      }
    },
    "com.unity.xr.core-utils": {
<<<<<<< HEAD
      "version": "2.5.0",
=======
      "version": "2.5.1",
>>>>>>> 08c24659
      "depth": 1,
      "source": "registry",
      "dependencies": {
        "com.unity.modules.xr": "1.0.0"
      },
      "url": "https://packages.unity.com"
    },
    "com.unity.xr.interaction.toolkit": {
      "version": "3.0.7",
      "depth": 0,
      "source": "registry",
      "dependencies": {
        "com.unity.ugui": "1.0.0",
        "com.unity.modules.xr": "1.0.0",
        "com.unity.inputsystem": "1.8.1",
        "com.unity.mathematics": "1.2.6",
        "com.unity.modules.audio": "1.0.0",
        "com.unity.modules.imgui": "1.0.0",
        "com.unity.xr.core-utils": "2.2.3",
        "com.unity.modules.physics": "1.0.0"
      },
      "url": "https://packages.unity.com"
    },
    "com.unity.xr.legacyinputhelpers": {
      "version": "2.1.11",
      "depth": 0,
      "source": "registry",
      "dependencies": {
        "com.unity.modules.vr": "1.0.0",
        "com.unity.modules.xr": "1.0.0"
      },
      "url": "https://packages.unity.com"
    },
    "com.unity.xr.management": {
      "version": "4.5.0",
      "depth": 0,
      "source": "registry",
      "dependencies": {
        "com.unity.modules.vr": "1.0.0",
        "com.unity.modules.xr": "1.0.0",
        "com.unity.modules.subsystems": "1.0.0",
        "com.unity.xr.legacyinputhelpers": "2.1.7"
      },
      "url": "https://packages.unity.com"
    },
    "com.unity.xr.openxr": {
      "version": "1.14.0",
      "depth": 0,
      "source": "registry",
      "dependencies": {
        "com.unity.inputsystem": "1.6.3",
        "com.unity.xr.core-utils": "2.3.0",
        "com.unity.xr.management": "4.4.0",
        "com.unity.xr.legacyinputhelpers": "2.1.2"
      },
      "url": "https://packages.unity.com"
    },
    "com.utilities.async": {
      "version": "2.2.1",
      "depth": 2,
      "source": "registry",
      "dependencies": {
        "com.unity.editorcoroutines": "1.0.0",
        "com.unity.test-framework": "1.4.2",
        "com.unity.nuget.mono-cecil": "1.11.4"
      },
      "url": "https://package.openupm.com"
    },
    "com.utilities.audio": {
      "version": "2.0.2",
      "depth": 2,
      "source": "registry",
      "dependencies": {
        "com.unity.modules.audio": "1.0.0",
        "com.unity.modules.unitywebrequestaudio": "1.0.0",
        "com.utilities.async": "2.2.1"
      },
      "url": "https://package.openupm.com"
    },
    "com.utilities.encoder.wav": {
      "version": "2.0.2",
      "depth": 1,
      "source": "registry",
      "dependencies": {
        "com.utilities.audio": "2.0.2"
      },
      "url": "https://package.openupm.com"
    },
    "com.utilities.extensions": {
      "version": "1.1.16",
      "depth": 2,
      "source": "registry",
      "dependencies": {
        "com.unity.modules.physics": "1.0.0",
        "com.unity.ugui": "1.0.0"
      },
      "url": "https://package.openupm.com"
    },
    "com.utilities.rest": {
      "version": "3.3.0",
      "depth": 1,
      "source": "registry",
      "dependencies": {
        "com.utilities.async": "2.2.1",
        "com.utilities.extensions": "1.1.16",
        "com.unity.modules.unitywebrequest": "1.0.0",
        "com.unity.modules.unitywebrequestassetbundle": "1.0.0",
        "com.unity.modules.unitywebrequestaudio": "1.0.0",
        "com.unity.modules.unitywebrequesttexture": "1.0.0",
        "com.unity.modules.unitywebrequestwww": "1.0.0",
        "com.unity.nuget.newtonsoft-json": "3.2.1"
      },
      "url": "https://package.openupm.com"
    },
    "com.utilities.websockets": {
      "version": "1.0.1",
      "depth": 1,
      "source": "registry",
      "dependencies": {
        "com.utilities.async": "2.2.1",
        "com.unity.nuget.newtonsoft-json": "3.2.1"
      },
      "url": "https://package.openupm.com"
    },
    "io.livekit.livekit-sdk": {
      "version": "https://github.com/livekit/client-sdk-unity.git",
      "depth": 0,
      "source": "git",
      "dependencies": {},
      "hash": "9f274e1e90bcde869651e9510b4bfeb815b89318"
    },
    "judah4.hsvcolorpickerunity": {
      "version": "https://github.com/judah4/HSV-Color-Picker-Unity.git#upm",
      "depth": 0,
      "source": "git",
      "dependencies": {},
      "hash": "29c6f634c5720aec3165abbdc14a290fc3ed2ff5"
    },
    "com.unity.modules.accessibility": {
      "version": "1.0.0",
      "depth": 0,
      "source": "builtin",
      "dependencies": {}
    },
    "com.unity.modules.ai": {
      "version": "1.0.0",
      "depth": 0,
      "source": "builtin",
      "dependencies": {}
    },
    "com.unity.modules.androidjni": {
      "version": "1.0.0",
      "depth": 0,
      "source": "builtin",
      "dependencies": {}
    },
    "com.unity.modules.animation": {
      "version": "1.0.0",
      "depth": 0,
      "source": "builtin",
      "dependencies": {}
    },
    "com.unity.modules.assetbundle": {
      "version": "1.0.0",
      "depth": 0,
      "source": "builtin",
      "dependencies": {}
    },
    "com.unity.modules.audio": {
      "version": "1.0.0",
      "depth": 0,
      "source": "builtin",
      "dependencies": {}
    },
    "com.unity.modules.cloth": {
      "version": "1.0.0",
      "depth": 0,
      "source": "builtin",
      "dependencies": {
        "com.unity.modules.physics": "1.0.0"
      }
    },
    "com.unity.modules.director": {
      "version": "1.0.0",
      "depth": 0,
      "source": "builtin",
      "dependencies": {
        "com.unity.modules.audio": "1.0.0",
        "com.unity.modules.animation": "1.0.0"
      }
    },
    "com.unity.modules.hierarchycore": {
      "version": "1.0.0",
      "depth": 1,
      "source": "builtin",
      "dependencies": {}
    },
    "com.unity.modules.imageconversion": {
      "version": "1.0.0",
      "depth": 0,
      "source": "builtin",
      "dependencies": {}
    },
    "com.unity.modules.imgui": {
      "version": "1.0.0",
      "depth": 0,
      "source": "builtin",
      "dependencies": {}
    },
    "com.unity.modules.jsonserialize": {
      "version": "1.0.0",
      "depth": 0,
      "source": "builtin",
      "dependencies": {}
    },
    "com.unity.modules.particlesystem": {
      "version": "1.0.0",
      "depth": 0,
      "source": "builtin",
      "dependencies": {}
    },
    "com.unity.modules.physics": {
      "version": "1.0.0",
      "depth": 0,
      "source": "builtin",
      "dependencies": {}
    },
    "com.unity.modules.physics2d": {
      "version": "1.0.0",
      "depth": 0,
      "source": "builtin",
      "dependencies": {}
    },
    "com.unity.modules.screencapture": {
      "version": "1.0.0",
      "depth": 0,
      "source": "builtin",
      "dependencies": {
        "com.unity.modules.imageconversion": "1.0.0"
      }
    },
    "com.unity.modules.subsystems": {
      "version": "1.0.0",
      "depth": 1,
      "source": "builtin",
      "dependencies": {
        "com.unity.modules.jsonserialize": "1.0.0"
      }
    },
    "com.unity.modules.terrain": {
      "version": "1.0.0",
      "depth": 0,
      "source": "builtin",
      "dependencies": {}
    },
    "com.unity.modules.terrainphysics": {
      "version": "1.0.0",
      "depth": 0,
      "source": "builtin",
      "dependencies": {
        "com.unity.modules.physics": "1.0.0",
        "com.unity.modules.terrain": "1.0.0"
      }
    },
    "com.unity.modules.tilemap": {
      "version": "1.0.0",
      "depth": 0,
      "source": "builtin",
      "dependencies": {
        "com.unity.modules.physics2d": "1.0.0"
      }
    },
    "com.unity.modules.ui": {
      "version": "1.0.0",
      "depth": 0,
      "source": "builtin",
      "dependencies": {}
    },
    "com.unity.modules.uielements": {
      "version": "1.0.0",
      "depth": 0,
      "source": "builtin",
      "dependencies": {
        "com.unity.modules.ui": "1.0.0",
        "com.unity.modules.imgui": "1.0.0",
        "com.unity.modules.jsonserialize": "1.0.0",
        "com.unity.modules.hierarchycore": "1.0.0"
      }
    },
    "com.unity.modules.umbra": {
      "version": "1.0.0",
      "depth": 0,
      "source": "builtin",
      "dependencies": {}
    },
    "com.unity.modules.unityanalytics": {
      "version": "1.0.0",
      "depth": 0,
      "source": "builtin",
      "dependencies": {
        "com.unity.modules.unitywebrequest": "1.0.0",
        "com.unity.modules.jsonserialize": "1.0.0"
      }
    },
    "com.unity.modules.unitywebrequest": {
      "version": "1.0.0",
      "depth": 0,
      "source": "builtin",
      "dependencies": {}
    },
    "com.unity.modules.unitywebrequestassetbundle": {
      "version": "1.0.0",
      "depth": 0,
      "source": "builtin",
      "dependencies": {
        "com.unity.modules.assetbundle": "1.0.0",
        "com.unity.modules.unitywebrequest": "1.0.0"
      }
    },
    "com.unity.modules.unitywebrequestaudio": {
      "version": "1.0.0",
      "depth": 0,
      "source": "builtin",
      "dependencies": {
        "com.unity.modules.unitywebrequest": "1.0.0",
        "com.unity.modules.audio": "1.0.0"
      }
    },
    "com.unity.modules.unitywebrequesttexture": {
      "version": "1.0.0",
      "depth": 0,
      "source": "builtin",
      "dependencies": {
        "com.unity.modules.unitywebrequest": "1.0.0",
        "com.unity.modules.imageconversion": "1.0.0"
      }
    },
    "com.unity.modules.unitywebrequestwww": {
      "version": "1.0.0",
      "depth": 0,
      "source": "builtin",
      "dependencies": {
        "com.unity.modules.unitywebrequest": "1.0.0",
        "com.unity.modules.unitywebrequestassetbundle": "1.0.0",
        "com.unity.modules.unitywebrequestaudio": "1.0.0",
        "com.unity.modules.audio": "1.0.0",
        "com.unity.modules.assetbundle": "1.0.0",
        "com.unity.modules.imageconversion": "1.0.0"
      }
    },
    "com.unity.modules.vehicles": {
      "version": "1.0.0",
      "depth": 0,
      "source": "builtin",
      "dependencies": {
        "com.unity.modules.physics": "1.0.0"
      }
    },
    "com.unity.modules.video": {
      "version": "1.0.0",
      "depth": 0,
      "source": "builtin",
      "dependencies": {
        "com.unity.modules.audio": "1.0.0",
        "com.unity.modules.ui": "1.0.0",
        "com.unity.modules.unitywebrequest": "1.0.0"
      }
    },
    "com.unity.modules.vr": {
      "version": "1.0.0",
      "depth": 0,
      "source": "builtin",
      "dependencies": {
        "com.unity.modules.jsonserialize": "1.0.0",
        "com.unity.modules.physics": "1.0.0",
        "com.unity.modules.xr": "1.0.0"
      }
    },
    "com.unity.modules.wind": {
      "version": "1.0.0",
      "depth": 0,
      "source": "builtin",
      "dependencies": {}
    },
    "com.unity.modules.xr": {
      "version": "1.0.0",
      "depth": 0,
      "source": "builtin",
      "dependencies": {
        "com.unity.modules.physics": "1.0.0",
        "com.unity.modules.jsonserialize": "1.0.0",
        "com.unity.modules.subsystems": "1.0.0"
      }
    }
  }
}<|MERGE_RESOLUTION|>--- conflicted
+++ resolved
@@ -339,11 +339,7 @@
       }
     },
     "com.unity.xr.core-utils": {
-<<<<<<< HEAD
-      "version": "2.5.0",
-=======
       "version": "2.5.1",
->>>>>>> 08c24659
       "depth": 1,
       "source": "registry",
       "dependencies": {
