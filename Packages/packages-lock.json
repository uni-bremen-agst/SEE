{
  "dependencies": {
    "com.microsoft.mixedreality.toolkit.extensions": {
      "version": "file:MixedReality/com.microsoft.mixedreality.toolkit.extensions-2.5.4.tgz",
      "depth": 0,
      "source": "local-tarball",
      "dependencies": {
        "com.microsoft.mixedreality.toolkit.foundation": "2.5.4"
      }
    },
    "com.microsoft.mixedreality.toolkit.foundation": {
      "version": "file:MixedReality/com.microsoft.mixedreality.toolkit.foundation-2.5.4.tgz",
      "depth": 0,
      "source": "local-tarball",
      "dependencies": {
        "com.microsoft.mixedreality.toolkit.standardassets": "2.5.4"
      }
    },
    "com.microsoft.mixedreality.toolkit.standardassets": {
      "version": "file:MixedReality/com.microsoft.mixedreality.toolkit.standardassets-2.5.4.tgz",
      "depth": 0,
      "source": "local-tarball",
      "dependencies": {
        "com.unity.textmeshpro": "2.1.1"
      }
    },
    "com.unity.collab-proxy": {
      "version": "1.3.9",
      "depth": 0,
      "source": "registry",
      "dependencies": {},
      "url": "https://packages.unity.com"
    },
    "com.unity.ext.nunit": {
      "version": "1.0.6",
      "depth": 1,
      "source": "registry",
      "dependencies": {},
      "url": "https://packages.unity.com"
    },
    "com.unity.ide.rider": {
      "version": "3.0.5",
      "depth": 0,
      "source": "registry",
      "dependencies": {},
      "url": "https://packages.unity.com"
    },
    "com.unity.ide.visualstudio": {
      "version": "2.0.7",
      "depth": 0,
      "source": "registry",
      "dependencies": {
        "com.unity.test-framework": "1.1.9"
      },
      "url": "https://packages.unity.com"
    },
    "com.unity.ide.vscode": {
      "version": "1.2.3",
      "depth": 0,
      "source": "registry",
      "dependencies": {},
      "url": "https://packages.unity.com"
    },
    "com.unity.postprocessing": {
<<<<<<< HEAD
      "version": "3.1.0",
=======
      "version": "2.3.0",
>>>>>>> 5285e696
      "depth": 0,
      "source": "registry",
      "dependencies": {
        "com.unity.modules.physics": "1.0.0"
      },
      "url": "https://packages.unity.com"
    },
    "com.unity.render-pipelines.core": {
<<<<<<< HEAD
      "version": "11.0.0",
=======
      "version": "10.4.0",
>>>>>>> 5285e696
      "depth": 1,
      "source": "registry",
      "dependencies": {
        "com.unity.ugui": "1.0.0",
        "com.unity.modules.physics": "1.0.0"
      },
      "url": "https://packages.unity.com"
    },
    "com.unity.searcher": {
      "version": "4.3.1",
      "depth": 1,
      "source": "registry",
      "dependencies": {},
      "url": "https://packages.unity.com"
    },
    "com.unity.shadergraph": {
<<<<<<< HEAD
      "version": "11.0.0",
      "depth": 0,
      "source": "registry",
      "dependencies": {
        "com.unity.render-pipelines.core": "11.0.0",
=======
      "version": "10.4.0",
      "depth": 0,
      "source": "registry",
      "dependencies": {
        "com.unity.render-pipelines.core": "10.4.0",
>>>>>>> 5285e696
        "com.unity.searcher": "4.3.1"
      },
      "url": "https://packages.unity.com"
    },
    "com.unity.subsystemregistration": {
      "version": "1.0.6",
      "depth": 1,
      "source": "registry",
      "dependencies": {},
      "url": "https://packages.unity.com"
    },
    "com.unity.test-framework": {
      "version": "1.1.24",
      "depth": 0,
      "source": "registry",
      "dependencies": {
        "com.unity.ext.nunit": "1.0.6",
        "com.unity.modules.imgui": "1.0.0",
        "com.unity.modules.jsonserialize": "1.0.0"
      },
      "url": "https://packages.unity.com"
    },
    "com.unity.textmeshpro": {
      "version": "3.0.4",
      "depth": 0,
      "source": "registry",
      "dependencies": {
        "com.unity.ugui": "1.0.0"
      },
      "url": "https://packages.unity.com"
    },
    "com.unity.timeline": {
      "version": "1.5.2",
      "depth": 0,
      "source": "registry",
      "dependencies": {
        "com.unity.modules.director": "1.0.0",
        "com.unity.modules.animation": "1.0.0",
        "com.unity.modules.audio": "1.0.0",
        "com.unity.modules.particlesystem": "1.0.0"
      },
      "url": "https://packages.unity.com"
    },
    "com.unity.ugui": {
      "version": "1.0.0",
      "depth": 0,
      "source": "builtin",
      "dependencies": {
        "com.unity.modules.ui": "1.0.0",
        "com.unity.modules.imgui": "1.0.0"
      }
    },
    "com.unity.xr.legacyinputhelpers": {
      "version": "2.1.7",
      "depth": 1,
      "source": "registry",
      "dependencies": {
        "com.unity.modules.vr": "1.0.0",
        "com.unity.modules.xr": "1.0.0"
      },
      "url": "https://packages.unity.com"
    },
    "com.unity.xr.management": {
      "version": "4.0.1",
      "depth": 0,
      "source": "registry",
      "dependencies": {
        "com.unity.modules.subsystems": "1.0.0",
        "com.unity.modules.vr": "1.0.0",
        "com.unity.modules.xr": "1.0.0",
        "com.unity.xr.legacyinputhelpers": "2.1.7",
        "com.unity.subsystemregistration": "1.0.6"
      },
      "url": "https://packages.unity.com"
    },
    "com.valvesoftware.unity.openvr": {
      "version": "file:../Assets/SteamVR/OpenVRUnityXRPackage/Editor/com.valvesoftware.unity.openvr-1.1.4.tgz",
      "depth": 0,
      "source": "local-tarball",
      "dependencies": {
        "com.unity.xr.management": "3.2.13",
        "com.unity.ugui": "1.0.0",
        "com.unity.xr.legacyinputhelpers": "2.1.4"
      }
    },
    "com.yasirkula.dynamicpanels": {
      "version": "https://github.com/yasirkula/UnityDynamicPanels.git",
      "depth": 0,
      "source": "git",
      "dependencies": {},
      "hash": "054bac15c9fe9c464a202843146355ed2c0845e1"
    },
    "com.unity.modules.ai": {
      "version": "1.0.0",
      "depth": 0,
      "source": "builtin",
      "dependencies": {}
    },
    "com.unity.modules.androidjni": {
      "version": "1.0.0",
      "depth": 0,
      "source": "builtin",
      "dependencies": {}
    },
    "com.unity.modules.animation": {
      "version": "1.0.0",
      "depth": 0,
      "source": "builtin",
      "dependencies": {}
    },
    "com.unity.modules.assetbundle": {
      "version": "1.0.0",
      "depth": 0,
      "source": "builtin",
      "dependencies": {}
    },
    "com.unity.modules.audio": {
      "version": "1.0.0",
      "depth": 0,
      "source": "builtin",
      "dependencies": {}
    },
    "com.unity.modules.cloth": {
      "version": "1.0.0",
      "depth": 0,
      "source": "builtin",
      "dependencies": {
        "com.unity.modules.physics": "1.0.0"
      }
    },
    "com.unity.modules.director": {
      "version": "1.0.0",
      "depth": 0,
      "source": "builtin",
      "dependencies": {
        "com.unity.modules.audio": "1.0.0",
        "com.unity.modules.animation": "1.0.0"
      }
    },
    "com.unity.modules.imageconversion": {
      "version": "1.0.0",
      "depth": 0,
      "source": "builtin",
      "dependencies": {}
    },
    "com.unity.modules.imgui": {
      "version": "1.0.0",
      "depth": 0,
      "source": "builtin",
      "dependencies": {}
    },
    "com.unity.modules.jsonserialize": {
      "version": "1.0.0",
      "depth": 0,
      "source": "builtin",
      "dependencies": {}
    },
    "com.unity.modules.particlesystem": {
      "version": "1.0.0",
      "depth": 0,
      "source": "builtin",
      "dependencies": {}
    },
    "com.unity.modules.physics": {
      "version": "1.0.0",
      "depth": 0,
      "source": "builtin",
      "dependencies": {}
    },
    "com.unity.modules.physics2d": {
      "version": "1.0.0",
      "depth": 0,
      "source": "builtin",
      "dependencies": {}
    },
    "com.unity.modules.screencapture": {
      "version": "1.0.0",
      "depth": 0,
      "source": "builtin",
      "dependencies": {
        "com.unity.modules.imageconversion": "1.0.0"
      }
    },
    "com.unity.modules.subsystems": {
      "version": "1.0.0",
      "depth": 1,
      "source": "builtin",
      "dependencies": {
        "com.unity.modules.jsonserialize": "1.0.0"
      }
    },
    "com.unity.modules.terrain": {
      "version": "1.0.0",
      "depth": 0,
      "source": "builtin",
      "dependencies": {}
    },
    "com.unity.modules.terrainphysics": {
      "version": "1.0.0",
      "depth": 0,
      "source": "builtin",
      "dependencies": {
        "com.unity.modules.physics": "1.0.0",
        "com.unity.modules.terrain": "1.0.0"
      }
    },
    "com.unity.modules.tilemap": {
      "version": "1.0.0",
      "depth": 0,
      "source": "builtin",
      "dependencies": {
        "com.unity.modules.physics2d": "1.0.0"
      }
    },
    "com.unity.modules.ui": {
      "version": "1.0.0",
      "depth": 0,
      "source": "builtin",
      "dependencies": {}
    },
    "com.unity.modules.uielements": {
      "version": "1.0.0",
      "depth": 0,
      "source": "builtin",
      "dependencies": {
        "com.unity.modules.ui": "1.0.0",
        "com.unity.modules.imgui": "1.0.0",
        "com.unity.modules.jsonserialize": "1.0.0",
        "com.unity.modules.uielementsnative": "1.0.0"
      }
    },
    "com.unity.modules.uielementsnative": {
      "version": "1.0.0",
      "depth": 1,
      "source": "builtin",
      "dependencies": {
        "com.unity.modules.ui": "1.0.0",
        "com.unity.modules.imgui": "1.0.0",
        "com.unity.modules.jsonserialize": "1.0.0"
      }
    },
    "com.unity.modules.umbra": {
      "version": "1.0.0",
      "depth": 0,
      "source": "builtin",
      "dependencies": {}
    },
    "com.unity.modules.unityanalytics": {
      "version": "1.0.0",
      "depth": 0,
      "source": "builtin",
      "dependencies": {
        "com.unity.modules.unitywebrequest": "1.0.0",
        "com.unity.modules.jsonserialize": "1.0.0"
      }
    },
    "com.unity.modules.unitywebrequest": {
      "version": "1.0.0",
      "depth": 0,
      "source": "builtin",
      "dependencies": {}
    },
    "com.unity.modules.unitywebrequestassetbundle": {
      "version": "1.0.0",
      "depth": 0,
      "source": "builtin",
      "dependencies": {
        "com.unity.modules.assetbundle": "1.0.0",
        "com.unity.modules.unitywebrequest": "1.0.0"
      }
    },
    "com.unity.modules.unitywebrequestaudio": {
      "version": "1.0.0",
      "depth": 0,
      "source": "builtin",
      "dependencies": {
        "com.unity.modules.unitywebrequest": "1.0.0",
        "com.unity.modules.audio": "1.0.0"
      }
    },
    "com.unity.modules.unitywebrequesttexture": {
      "version": "1.0.0",
      "depth": 0,
      "source": "builtin",
      "dependencies": {
        "com.unity.modules.unitywebrequest": "1.0.0",
        "com.unity.modules.imageconversion": "1.0.0"
      }
    },
    "com.unity.modules.unitywebrequestwww": {
      "version": "1.0.0",
      "depth": 0,
      "source": "builtin",
      "dependencies": {
        "com.unity.modules.unitywebrequest": "1.0.0",
        "com.unity.modules.unitywebrequestassetbundle": "1.0.0",
        "com.unity.modules.unitywebrequestaudio": "1.0.0",
        "com.unity.modules.audio": "1.0.0",
        "com.unity.modules.assetbundle": "1.0.0",
        "com.unity.modules.imageconversion": "1.0.0"
      }
    },
    "com.unity.modules.vehicles": {
      "version": "1.0.0",
      "depth": 0,
      "source": "builtin",
      "dependencies": {
        "com.unity.modules.physics": "1.0.0"
      }
    },
    "com.unity.modules.video": {
      "version": "1.0.0",
      "depth": 0,
      "source": "builtin",
      "dependencies": {
        "com.unity.modules.audio": "1.0.0",
        "com.unity.modules.ui": "1.0.0",
        "com.unity.modules.unitywebrequest": "1.0.0"
      }
    },
    "com.unity.modules.vr": {
      "version": "1.0.0",
      "depth": 0,
      "source": "builtin",
      "dependencies": {
        "com.unity.modules.jsonserialize": "1.0.0",
        "com.unity.modules.physics": "1.0.0",
        "com.unity.modules.xr": "1.0.0"
      }
    },
    "com.unity.modules.wind": {
      "version": "1.0.0",
      "depth": 0,
      "source": "builtin",
      "dependencies": {}
    },
    "com.unity.modules.xr": {
      "version": "1.0.0",
      "depth": 0,
      "source": "builtin",
      "dependencies": {
        "com.unity.modules.physics": "1.0.0",
        "com.unity.modules.jsonserialize": "1.0.0",
        "com.unity.modules.subsystems": "1.0.0"
      }
    }
  }
}<|MERGE_RESOLUTION|>--- conflicted
+++ resolved
@@ -39,10 +39,12 @@
       "url": "https://packages.unity.com"
     },
     "com.unity.ide.rider": {
-      "version": "3.0.5",
-      "depth": 0,
-      "source": "registry",
-      "dependencies": {},
+      "version": "2.0.7",
+      "depth": 0,
+      "source": "registry",
+      "dependencies": {
+        "com.unity.test-framework": "1.1.1"
+      },
       "url": "https://packages.unity.com"
     },
     "com.unity.ide.visualstudio": {
@@ -62,29 +64,18 @@
       "url": "https://packages.unity.com"
     },
     "com.unity.postprocessing": {
-<<<<<<< HEAD
-      "version": "3.1.0",
-=======
       "version": "2.3.0",
->>>>>>> 5285e696
-      "depth": 0,
-      "source": "registry",
-      "dependencies": {
-        "com.unity.modules.physics": "1.0.0"
-      },
+      "depth": 0,
+      "source": "registry",
+      "dependencies": {},
       "url": "https://packages.unity.com"
     },
     "com.unity.render-pipelines.core": {
-<<<<<<< HEAD
-      "version": "11.0.0",
-=======
       "version": "10.4.0",
->>>>>>> 5285e696
-      "depth": 1,
-      "source": "registry",
-      "dependencies": {
-        "com.unity.ugui": "1.0.0",
-        "com.unity.modules.physics": "1.0.0"
+      "depth": 1,
+      "source": "registry",
+      "dependencies": {
+        "com.unity.ugui": "1.0.0"
       },
       "url": "https://packages.unity.com"
     },
@@ -96,19 +87,11 @@
       "url": "https://packages.unity.com"
     },
     "com.unity.shadergraph": {
-<<<<<<< HEAD
-      "version": "11.0.0",
-      "depth": 0,
-      "source": "registry",
-      "dependencies": {
-        "com.unity.render-pipelines.core": "11.0.0",
-=======
       "version": "10.4.0",
       "depth": 0,
       "source": "registry",
       "dependencies": {
         "com.unity.render-pipelines.core": "10.4.0",
->>>>>>> 5285e696
         "com.unity.searcher": "4.3.1"
       },
       "url": "https://packages.unity.com"
@@ -132,7 +115,7 @@
       "url": "https://packages.unity.com"
     },
     "com.unity.textmeshpro": {
-      "version": "3.0.4",
+      "version": "3.0.1",
       "depth": 0,
       "source": "registry",
       "dependencies": {
@@ -141,7 +124,7 @@
       "url": "https://packages.unity.com"
     },
     "com.unity.timeline": {
-      "version": "1.5.2",
+      "version": "1.4.6",
       "depth": 0,
       "source": "registry",
       "dependencies": {
