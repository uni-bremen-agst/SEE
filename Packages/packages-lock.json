{
  "dependencies": {
    "com.autodesk.fbx": {
      "version": "4.2.1",
      "depth": 1,
      "source": "registry",
      "dependencies": {},
      "url": "https://packages.unity.com"
    },
    "com.cakeslice.outline-effect": {
      "version": "https://github.com/cakeslice/Outline-Effect.git",
      "depth": 0,
      "source": "git",
      "dependencies": {},
      "hash": "5a1fa96bd2d75e8402a66b4e8480105472a9aca7"
    },
    "com.cysharp.unitask": {
      "version": "https://github.com/Cysharp/UniTask.git?path=src/UniTask/Assets/Plugins/UniTask#2.2.5",
      "depth": 0,
      "source": "git",
      "dependencies": {},
      "hash": "72e620d169841f32bc6110ad0e12ee9eae6f1aaf"
    },
    "com.openai.unity": {
      "version": "5.0.10",
      "depth": 0,
      "source": "registry",
      "dependencies": {
        "com.utilities.rest": "2.1.7",
        "com.utilities.encoder.wav": "1.0.6"
      },
      "url": "https://package.openupm.com"
    },
    "com.unity.2d.sprite": {
      "version": "1.0.0",
      "depth": 0,
      "source": "builtin",
      "dependencies": {}
    },
    "com.unity.2d.tilemap": {
      "version": "1.0.0",
      "depth": 0,
      "source": "builtin",
      "dependencies": {
        "com.unity.modules.tilemap": "1.0.0",
        "com.unity.modules.uielements": "1.0.0"
      }
    },
    "com.unity.ai.navigation": {
      "version": "1.1.5",
      "depth": 0,
      "source": "registry",
      "dependencies": {
        "com.unity.modules.ai": "1.0.0"
      },
      "url": "https://packages.unity.com"
    },
    "com.unity.burst": {
      "version": "1.8.9",
      "depth": 0,
      "source": "registry",
      "dependencies": {
        "com.unity.mathematics": "1.2.1"
      },
      "url": "https://packages.unity.com"
    },
    "com.unity.collections": {
      "version": "1.2.4",
      "depth": 2,
      "source": "registry",
      "dependencies": {
        "com.unity.burst": "1.6.6",
        "com.unity.test-framework": "1.1.31"
      },
      "url": "https://packages.unity.com"
    },
    "com.unity.editorcoroutines": {
      "version": "1.0.0",
      "depth": 3,
      "source": "registry",
      "dependencies": {},
      "url": "https://packages.unity.com"
    },
    "com.unity.ext.nunit": {
      "version": "2.0.3",
      "depth": 4,
      "source": "registry",
      "dependencies": {},
      "url": "https://packages.unity.com"
    },
    "com.unity.formats.fbx": {
      "version": "4.2.1",
      "depth": 0,
      "source": "registry",
      "dependencies": {
        "com.unity.timeline": "1.7.1",
        "com.autodesk.fbx": "4.2.1"
      },
      "url": "https://packages.unity.com"
    },
    "com.unity.ide.rider": {
      "version": "3.0.26",
      "depth": 0,
      "source": "registry",
      "dependencies": {
        "com.unity.ext.nunit": "1.0.6"
      },
      "url": "https://packages.unity.com"
    },
    "com.unity.ide.visualstudio": {
      "version": "2.0.22",
      "depth": 0,
      "source": "registry",
      "dependencies": {
        "com.unity.test-framework": "1.1.9"
      },
      "url": "https://packages.unity.com"
    },
    "com.unity.ide.vscode": {
      "version": "1.2.5",
      "depth": 0,
      "source": "registry",
      "dependencies": {},
      "url": "https://packages.unity.com"
    },
    "com.unity.inputsystem": {
      "version": "1.7.0",
      "depth": 0,
      "source": "registry",
      "dependencies": {
        "com.unity.modules.uielements": "1.0.0"
      },
      "url": "https://packages.unity.com"
    },
    "com.unity.mathematics": {
      "version": "1.2.6",
      "depth": 1,
      "source": "registry",
      "dependencies": {},
      "url": "https://packages.unity.com"
    },
    "com.unity.netcode.gameobjects": {
      "version": "1.6.0",
      "depth": 0,
      "source": "registry",
      "dependencies": {
        "com.unity.nuget.mono-cecil": "1.10.1",
        "com.unity.transport": "1.3.4"
      },
      "url": "https://packages.unity.com"
    },
    "com.unity.nuget.mono-cecil": {
      "version": "1.11.4",
      "depth": 1,
      "source": "registry",
      "dependencies": {},
      "url": "https://packages.unity.com"
    },
    "com.unity.nuget.newtonsoft-json": {
      "version": "3.2.1",
      "depth": 2,
      "source": "registry",
      "dependencies": {},
      "url": "https://packages.unity.com"
    },
    "com.unity.postprocessing": {
      "version": "3.2.2",
      "depth": 0,
      "source": "registry",
      "dependencies": {
        "com.unity.modules.physics": "1.0.0"
      },
      "url": "https://packages.unity.com"
    },
    "com.unity.render-pipelines.core": {
      "version": "14.0.9",
      "depth": 1,
      "source": "builtin",
      "dependencies": {
        "com.unity.ugui": "1.0.0",
        "com.unity.modules.physics": "1.0.0",
        "com.unity.modules.terrain": "1.0.0",
        "com.unity.modules.jsonserialize": "1.0.0"
      }
    },
    "com.unity.searcher": {
      "version": "4.9.2",
      "depth": 1,
      "source": "registry",
      "dependencies": {},
      "url": "https://packages.unity.com"
    },
    "com.unity.settings-manager": {
      "version": "2.0.1",
      "depth": 1,
      "source": "registry",
      "dependencies": {},
      "url": "https://packages.unity.com"
    },
    "com.unity.shadergraph": {
      "version": "14.0.9",
      "depth": 0,
      "source": "builtin",
      "dependencies": {
        "com.unity.render-pipelines.core": "14.0.9",
        "com.unity.searcher": "4.9.2"
      }
    },
    "com.unity.sysroot": {
      "version": "2.0.7",
      "depth": 1,
      "source": "registry",
      "dependencies": {},
      "url": "https://packages.unity.com"
    },
    "com.unity.sysroot.linux-x86_64": {
      "version": "2.0.6",
      "depth": 1,
      "source": "registry",
      "dependencies": {
        "com.unity.sysroot": "2.0.7"
      },
      "url": "https://packages.unity.com"
    },
    "com.unity.test-framework": {
      "version": "1.3.5",
      "depth": 3,
      "source": "registry",
      "dependencies": {
        "com.unity.ext.nunit": "2.0.3",
        "com.unity.modules.imgui": "1.0.0",
        "com.unity.modules.jsonserialize": "1.0.0"
      },
      "url": "https://packages.unity.com"
    },
    "com.unity.testtools.codecoverage": {
      "version": "1.2.4",
      "depth": 0,
      "source": "registry",
      "dependencies": {
        "com.unity.test-framework": "1.0.16",
        "com.unity.settings-manager": "1.0.1"
      },
      "url": "https://packages.unity.com"
    },
    "com.unity.textmeshpro": {
      "version": "3.0.6",
      "depth": 0,
      "source": "registry",
      "dependencies": {
        "com.unity.ugui": "1.0.0"
      },
      "url": "https://packages.unity.com"
    },
    "com.unity.timeline": {
      "version": "1.7.6",
      "depth": 0,
      "source": "registry",
      "dependencies": {
        "com.unity.modules.director": "1.0.0",
        "com.unity.modules.animation": "1.0.0",
        "com.unity.modules.audio": "1.0.0",
        "com.unity.modules.particlesystem": "1.0.0"
      },
      "url": "https://packages.unity.com"
    },
    "com.unity.toolchain.linux-x86_64": {
      "version": "2.0.6",
      "depth": 0,
      "source": "registry",
      "dependencies": {
        "com.unity.sysroot": "2.0.7",
        "com.unity.sysroot.linux-x86_64": "2.0.6"
      },
      "url": "https://packages.unity.com"
    },
    "com.unity.transport": {
      "version": "1.3.4",
      "depth": 1,
      "source": "registry",
      "dependencies": {
        "com.unity.collections": "1.2.4",
        "com.unity.burst": "1.6.6",
        "com.unity.mathematics": "1.2.6"
      },
      "url": "https://packages.unity.com"
    },
    "com.unity.ugui": {
      "version": "1.0.0",
      "depth": 0,
      "source": "builtin",
      "dependencies": {
        "com.unity.modules.ui": "1.0.0",
        "com.unity.modules.imgui": "1.0.0"
      }
    },
    "com.unity.xr.core-utils": {
      "version": "2.2.3",
      "depth": 1,
      "source": "registry",
      "dependencies": {
        "com.unity.modules.xr": "1.0.0"
      },
      "url": "https://packages.unity.com"
    },
    "com.unity.xr.interaction.toolkit": {
<<<<<<< HEAD
      "version": "2.5.0",
=======
      "version": "2.5.2",
>>>>>>> 84979300
      "depth": 0,
      "source": "registry",
      "dependencies": {
        "com.unity.inputsystem": "1.7.0",
        "com.unity.mathematics": "1.2.6",
        "com.unity.ugui": "1.0.0",
        "com.unity.xr.core-utils": "2.2.3",
        "com.unity.xr.legacyinputhelpers": "2.1.10",
        "com.unity.modules.audio": "1.0.0",
        "com.unity.modules.imgui": "1.0.0",
        "com.unity.modules.physics": "1.0.0"
      },
      "url": "https://packages.unity.com"
    },
    "com.unity.xr.legacyinputhelpers": {
      "version": "2.1.10",
      "depth": 0,
      "source": "registry",
      "dependencies": {
        "com.unity.modules.vr": "1.0.0",
        "com.unity.modules.xr": "1.0.0"
      },
      "url": "https://packages.unity.com"
    },
    "com.unity.xr.management": {
      "version": "4.4.0",
      "depth": 0,
      "source": "registry",
      "dependencies": {
        "com.unity.modules.subsystems": "1.0.0",
        "com.unity.modules.vr": "1.0.0",
        "com.unity.modules.xr": "1.0.0",
        "com.unity.xr.legacyinputhelpers": "2.1.7"
      },
      "url": "https://packages.unity.com"
    },
    "com.unity.xr.openxr": {
      "version": "1.8.2",
      "depth": 0,
      "source": "registry",
      "dependencies": {
        "com.unity.xr.management": "4.0.1",
        "com.unity.xr.legacyinputhelpers": "2.1.2",
        "com.unity.inputsystem": "1.4.4",
        "com.unity.xr.core-utils": "2.1.1"
      },
      "url": "https://packages.unity.com"
    },
    "com.utilities.async": {
      "version": "2.0.1",
      "depth": 2,
      "source": "registry",
      "dependencies": {
        "com.unity.editorcoroutines": "1.0.0",
        "com.unity.test-framework": "1.3.5",
        "com.unity.nuget.mono-cecil": "1.11.4"
      },
      "url": "https://package.openupm.com"
    },
    "com.utilities.audio": {
      "version": "1.0.6",
      "depth": 2,
      "source": "registry",
      "dependencies": {
        "com.unity.modules.audio": "1.0.0",
        "com.unity.modules.unitywebrequestaudio": "1.0.0",
        "com.utilities.async": "2.0.1"
      },
      "url": "https://package.openupm.com"
    },
    "com.utilities.encoder.wav": {
      "version": "1.0.6",
      "depth": 1,
      "source": "registry",
      "dependencies": {
        "com.utilities.audio": "1.0.6"
      },
      "url": "https://package.openupm.com"
    },
    "com.utilities.extensions": {
      "version": "1.1.10",
      "depth": 2,
      "source": "registry",
      "dependencies": {
        "com.unity.modules.physics": "1.0.0",
        "com.unity.ugui": "1.0.0"
      },
      "url": "https://package.openupm.com"
    },
    "com.utilities.rest": {
      "version": "2.1.7",
      "depth": 1,
      "source": "registry",
      "dependencies": {
        "com.utilities.async": "2.0.1",
        "com.utilities.extensions": "1.1.10",
        "com.unity.modules.unitywebrequest": "1.0.0",
        "com.unity.modules.unitywebrequestassetbundle": "1.0.0",
        "com.unity.modules.unitywebrequestaudio": "1.0.0",
        "com.unity.modules.unitywebrequesttexture": "1.0.0",
        "com.unity.modules.unitywebrequestwww": "1.0.0",
        "com.unity.nuget.newtonsoft-json": "3.2.1"
      },
      "url": "https://package.openupm.com"
    },
    "judah4.hsvcolorpickerunity": {
      "version": "https://github.com/judah4/HSV-Color-Picker-Unity.git#upm",
      "depth": 0,
      "source": "git",
      "dependencies": {},
      "hash": "29c6f634c5720aec3165abbdc14a290fc3ed2ff5"
    },
    "com.unity.modules.ai": {
      "version": "1.0.0",
      "depth": 0,
      "source": "builtin",
      "dependencies": {}
    },
    "com.unity.modules.androidjni": {
      "version": "1.0.0",
      "depth": 0,
      "source": "builtin",
      "dependencies": {}
    },
    "com.unity.modules.animation": {
      "version": "1.0.0",
      "depth": 0,
      "source": "builtin",
      "dependencies": {}
    },
    "com.unity.modules.assetbundle": {
      "version": "1.0.0",
      "depth": 0,
      "source": "builtin",
      "dependencies": {}
    },
    "com.unity.modules.audio": {
      "version": "1.0.0",
      "depth": 0,
      "source": "builtin",
      "dependencies": {}
    },
    "com.unity.modules.cloth": {
      "version": "1.0.0",
      "depth": 0,
      "source": "builtin",
      "dependencies": {
        "com.unity.modules.physics": "1.0.0"
      }
    },
    "com.unity.modules.director": {
      "version": "1.0.0",
      "depth": 0,
      "source": "builtin",
      "dependencies": {
        "com.unity.modules.audio": "1.0.0",
        "com.unity.modules.animation": "1.0.0"
      }
    },
    "com.unity.modules.imageconversion": {
      "version": "1.0.0",
      "depth": 0,
      "source": "builtin",
      "dependencies": {}
    },
    "com.unity.modules.imgui": {
      "version": "1.0.0",
      "depth": 0,
      "source": "builtin",
      "dependencies": {}
    },
    "com.unity.modules.jsonserialize": {
      "version": "1.0.0",
      "depth": 0,
      "source": "builtin",
      "dependencies": {}
    },
    "com.unity.modules.particlesystem": {
      "version": "1.0.0",
      "depth": 0,
      "source": "builtin",
      "dependencies": {}
    },
    "com.unity.modules.physics": {
      "version": "1.0.0",
      "depth": 0,
      "source": "builtin",
      "dependencies": {}
    },
    "com.unity.modules.physics2d": {
      "version": "1.0.0",
      "depth": 0,
      "source": "builtin",
      "dependencies": {}
    },
    "com.unity.modules.screencapture": {
      "version": "1.0.0",
      "depth": 0,
      "source": "builtin",
      "dependencies": {
        "com.unity.modules.imageconversion": "1.0.0"
      }
    },
    "com.unity.modules.subsystems": {
      "version": "1.0.0",
      "depth": 1,
      "source": "builtin",
      "dependencies": {
        "com.unity.modules.jsonserialize": "1.0.0"
      }
    },
    "com.unity.modules.terrain": {
      "version": "1.0.0",
      "depth": 0,
      "source": "builtin",
      "dependencies": {}
    },
    "com.unity.modules.terrainphysics": {
      "version": "1.0.0",
      "depth": 0,
      "source": "builtin",
      "dependencies": {
        "com.unity.modules.physics": "1.0.0",
        "com.unity.modules.terrain": "1.0.0"
      }
    },
    "com.unity.modules.tilemap": {
      "version": "1.0.0",
      "depth": 0,
      "source": "builtin",
      "dependencies": {
        "com.unity.modules.physics2d": "1.0.0"
      }
    },
    "com.unity.modules.ui": {
      "version": "1.0.0",
      "depth": 0,
      "source": "builtin",
      "dependencies": {}
    },
    "com.unity.modules.uielements": {
      "version": "1.0.0",
      "depth": 0,
      "source": "builtin",
      "dependencies": {
        "com.unity.modules.ui": "1.0.0",
        "com.unity.modules.imgui": "1.0.0",
        "com.unity.modules.jsonserialize": "1.0.0"
      }
    },
    "com.unity.modules.umbra": {
      "version": "1.0.0",
      "depth": 0,
      "source": "builtin",
      "dependencies": {}
    },
    "com.unity.modules.unityanalytics": {
      "version": "1.0.0",
      "depth": 0,
      "source": "builtin",
      "dependencies": {
        "com.unity.modules.unitywebrequest": "1.0.0",
        "com.unity.modules.jsonserialize": "1.0.0"
      }
    },
    "com.unity.modules.unitywebrequest": {
      "version": "1.0.0",
      "depth": 0,
      "source": "builtin",
      "dependencies": {}
    },
    "com.unity.modules.unitywebrequestassetbundle": {
      "version": "1.0.0",
      "depth": 0,
      "source": "builtin",
      "dependencies": {
        "com.unity.modules.assetbundle": "1.0.0",
        "com.unity.modules.unitywebrequest": "1.0.0"
      }
    },
    "com.unity.modules.unitywebrequestaudio": {
      "version": "1.0.0",
      "depth": 0,
      "source": "builtin",
      "dependencies": {
        "com.unity.modules.unitywebrequest": "1.0.0",
        "com.unity.modules.audio": "1.0.0"
      }
    },
    "com.unity.modules.unitywebrequesttexture": {
      "version": "1.0.0",
      "depth": 0,
      "source": "builtin",
      "dependencies": {
        "com.unity.modules.unitywebrequest": "1.0.0",
        "com.unity.modules.imageconversion": "1.0.0"
      }
    },
    "com.unity.modules.unitywebrequestwww": {
      "version": "1.0.0",
      "depth": 0,
      "source": "builtin",
      "dependencies": {
        "com.unity.modules.unitywebrequest": "1.0.0",
        "com.unity.modules.unitywebrequestassetbundle": "1.0.0",
        "com.unity.modules.unitywebrequestaudio": "1.0.0",
        "com.unity.modules.audio": "1.0.0",
        "com.unity.modules.assetbundle": "1.0.0",
        "com.unity.modules.imageconversion": "1.0.0"
      }
    },
    "com.unity.modules.vehicles": {
      "version": "1.0.0",
      "depth": 0,
      "source": "builtin",
      "dependencies": {
        "com.unity.modules.physics": "1.0.0"
      }
    },
    "com.unity.modules.video": {
      "version": "1.0.0",
      "depth": 0,
      "source": "builtin",
      "dependencies": {
        "com.unity.modules.audio": "1.0.0",
        "com.unity.modules.ui": "1.0.0",
        "com.unity.modules.unitywebrequest": "1.0.0"
      }
    },
    "com.unity.modules.vr": {
      "version": "1.0.0",
      "depth": 0,
      "source": "builtin",
      "dependencies": {
        "com.unity.modules.jsonserialize": "1.0.0",
        "com.unity.modules.physics": "1.0.0",
        "com.unity.modules.xr": "1.0.0"
      }
    },
    "com.unity.modules.wind": {
      "version": "1.0.0",
      "depth": 0,
      "source": "builtin",
      "dependencies": {}
    },
    "com.unity.modules.xr": {
      "version": "1.0.0",
      "depth": 0,
      "source": "builtin",
      "dependencies": {
        "com.unity.modules.physics": "1.0.0",
        "com.unity.modules.jsonserialize": "1.0.0",
        "com.unity.modules.subsystems": "1.0.0"
      }
    }
  }
}<|MERGE_RESOLUTION|>--- conflicted
+++ resolved
@@ -304,11 +304,7 @@
       "url": "https://packages.unity.com"
     },
     "com.unity.xr.interaction.toolkit": {
-<<<<<<< HEAD
-      "version": "2.5.0",
-=======
       "version": "2.5.2",
->>>>>>> 84979300
       "depth": 0,
       "source": "registry",
       "dependencies": {
