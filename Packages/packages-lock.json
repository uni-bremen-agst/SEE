{
  "dependencies": {
    "com.autodesk.fbx": {
      "version": "4.1.1",
      "depth": 1,
      "source": "registry",
      "dependencies": {},
      "url": "https://packages.unity.com"
    },
    "com.cysharp.unitask": {
      "version": "https://github.com/Cysharp/UniTask.git?path=src/UniTask/Assets/Plugins/UniTask#2.2.5",
      "depth": 0,
      "source": "git",
      "dependencies": {},
      "hash": "72e620d169841f32bc6110ad0e12ee9eae6f1aaf"
    },
    "com.microsoft.mixedreality.toolkit.extensions": {
      "version": "file:MixedReality/com.microsoft.mixedreality.toolkit.extensions-2.6.1.tgz",
      "depth": 0,
      "source": "local-tarball",
      "dependencies": {
        "com.microsoft.mixedreality.toolkit.foundation": "2.6.1"
      }
    },
    "com.microsoft.mixedreality.toolkit.foundation": {
      "version": "file:MixedReality/com.microsoft.mixedreality.toolkit.foundation-2.6.1.tgz",
      "depth": 0,
      "source": "local-tarball",
      "dependencies": {
        "com.microsoft.mixedreality.toolkit.standardassets": "2.6.1"
      }
    },
    "com.microsoft.mixedreality.toolkit.standardassets": {
      "version": "file:MixedReality/com.microsoft.mixedreality.toolkit.standardassets-2.6.1.tgz",
      "depth": 0,
      "source": "local-tarball",
      "dependencies": {
        "com.unity.textmeshpro": "2.1.4"
      }
    },
    "com.unity.burst": {
      "version": "1.5.4",
      "depth": 2,
      "source": "registry",
      "dependencies": {
        "com.unity.mathematics": "1.2.1"
      },
      "url": "https://packages.unity.com"
    },
    "com.unity.collab-proxy": {
      "version": "1.15.7",
      "depth": 0,
      "source": "registry",
      "dependencies": {
        "com.unity.nuget.newtonsoft-json": "2.0.0",
        "com.unity.services.core": "1.0.1"
      },
      "url": "https://packages.unity.com"
    },
    "com.unity.collections": {
<<<<<<< HEAD
      "version": "1.0.0-pre.5",
=======
      "version": "1.1.0",
>>>>>>> 796546f9
      "depth": 1,
      "source": "registry",
      "dependencies": {
        "com.unity.burst": "1.5.4",
<<<<<<< HEAD
        "com.unity.test-framework": "1.1.22"
=======
        "com.unity.test-framework": "1.1.29"
>>>>>>> 796546f9
      },
      "url": "https://packages.unity.com"
    },
    "com.unity.ext.nunit": {
      "version": "1.0.6",
      "depth": 1,
      "source": "registry",
      "dependencies": {},
      "url": "https://packages.unity.com"
    },
    "com.unity.formats.fbx": {
      "version": "4.1.2",
      "depth": 0,
      "source": "registry",
      "dependencies": {
        "com.unity.timeline": "1.5.2",
        "com.autodesk.fbx": "4.1.1"
      },
      "url": "https://packages.unity.com"
    },
    "com.unity.ide.rider": {
      "version": "2.0.7",
      "depth": 0,
      "source": "registry",
      "dependencies": {
        "com.unity.test-framework": "1.1.1"
      },
      "url": "https://packages.unity.com"
    },
    "com.unity.ide.visualstudio": {
      "version": "2.0.12",
      "depth": 0,
      "source": "registry",
      "dependencies": {
        "com.unity.test-framework": "1.1.9"
      },
      "url": "https://packages.unity.com"
    },
    "com.unity.ide.vscode": {
      "version": "1.2.4",
      "depth": 0,
      "source": "registry",
      "dependencies": {},
      "url": "https://packages.unity.com"
    },
    "com.unity.mathematics": {
      "version": "1.2.1",
      "depth": 3,
      "source": "registry",
      "dependencies": {},
      "url": "https://packages.unity.com"
    },
    "com.unity.netcode.gameobjects": {
<<<<<<< HEAD
      "version": "1.0.0-pre.3",
      "depth": 0,
      "source": "registry",
      "dependencies": {
        "com.unity.modules.ai": "1.0.0",
        "com.unity.modules.animation": "1.0.0",
        "com.unity.nuget.mono-cecil": "1.10.1",
        "com.unity.collections": "1.0.0-pre.5"
=======
      "version": "1.0.0-pre.4",
      "depth": 0,
      "source": "registry",
      "dependencies": {
        "com.unity.modules.animation": "1.0.0",
        "com.unity.modules.physics": "1.0.0",
        "com.unity.modules.physics2d": "1.0.0",
        "com.unity.nuget.mono-cecil": "1.10.1",
        "com.unity.collections": "1.1.0"
>>>>>>> 796546f9
      },
      "url": "https://packages.unity.com"
    },
    "com.unity.nuget.mono-cecil": {
      "version": "1.10.1",
      "depth": 1,
      "source": "registry",
      "dependencies": {},
      "url": "https://packages.unity.com"
    },
    "com.unity.nuget.newtonsoft-json": {
      "version": "2.0.0",
      "depth": 1,
      "source": "registry",
      "dependencies": {},
      "url": "https://packages.unity.com"
    },
    "com.unity.postprocessing": {
      "version": "3.2.0",
      "depth": 0,
      "source": "registry",
      "dependencies": {
        "com.unity.modules.physics": "1.0.0"
      },
      "url": "https://packages.unity.com"
    },
    "com.unity.render-pipelines.core": {
      "version": "10.8.1",
      "depth": 1,
      "source": "registry",
      "dependencies": {
        "com.unity.ugui": "1.0.0",
        "com.unity.modules.physics": "1.0.0",
        "com.unity.modules.jsonserialize": "1.0.0"
      },
      "url": "https://packages.unity.com"
    },
    "com.unity.searcher": {
      "version": "4.3.2",
      "depth": 1,
      "source": "registry",
      "dependencies": {},
      "url": "https://packages.unity.com"
    },
    "com.unity.services.core": {
      "version": "1.0.1",
      "depth": 1,
      "source": "registry",
      "dependencies": {
        "com.unity.modules.unitywebrequest": "1.0.0"
      },
      "url": "https://packages.unity.com"
    },
    "com.unity.shadergraph": {
      "version": "10.8.1",
      "depth": 0,
      "source": "registry",
      "dependencies": {
        "com.unity.render-pipelines.core": "10.8.1",
        "com.unity.searcher": "4.3.2"
      },
      "url": "https://packages.unity.com"
    },
    "com.unity.subsystemregistration": {
      "version": "1.1.0",
      "depth": 2,
      "source": "registry",
      "dependencies": {
        "com.unity.modules.subsystems": "1.0.0"
      },
      "url": "https://packages.unity.com"
    },
    "com.unity.sysroot": {
      "version": "1.0.0",
      "depth": 1,
      "source": "registry",
      "dependencies": {},
      "url": "https://packages.unity.com"
    },
    "com.unity.sysroot.linux-x86_64": {
      "version": "1.0.0",
      "depth": 1,
      "source": "registry",
      "dependencies": {
        "com.unity.sysroot": "1.0.0"
      },
      "url": "https://packages.unity.com"
    },
    "com.unity.test-framework": {
      "version": "1.1.30",
      "depth": 0,
      "source": "registry",
      "dependencies": {
        "com.unity.ext.nunit": "1.0.6",
        "com.unity.modules.imgui": "1.0.0",
        "com.unity.modules.jsonserialize": "1.0.0"
      },
      "url": "https://packages.unity.com"
    },
    "com.unity.textmeshpro": {
      "version": "3.0.6",
      "depth": 0,
      "source": "registry",
      "dependencies": {
        "com.unity.ugui": "1.0.0"
      },
      "url": "https://packages.unity.com"
    },
    "com.unity.timeline": {
      "version": "1.5.2",
      "depth": 1,
      "source": "registry",
      "dependencies": {
        "com.unity.modules.director": "1.0.0",
        "com.unity.modules.animation": "1.0.0",
        "com.unity.modules.audio": "1.0.0",
        "com.unity.modules.particlesystem": "1.0.0"
      },
      "url": "https://packages.unity.com"
    },
    "com.unity.toolchain.linux-x86_64": {
      "version": "1.0.0",
      "depth": 0,
      "source": "registry",
      "dependencies": {
        "com.unity.sysroot": "1.0.0",
        "com.unity.sysroot.linux-x86_64": "1.0.0"
      },
      "url": "https://packages.unity.com"
    },
    "com.unity.ugui": {
      "version": "1.0.0",
      "depth": 0,
      "source": "builtin",
      "dependencies": {
        "com.unity.modules.ui": "1.0.0",
        "com.unity.modules.imgui": "1.0.0"
      }
    },
    "com.unity.xr.arsubsystems": {
      "version": "4.1.7",
      "depth": 1,
      "source": "registry",
      "dependencies": {
        "com.unity.subsystemregistration": "1.1.0"
      },
      "url": "https://packages.unity.com"
    },
    "com.unity.xr.interactionsubsystems": {
      "version": "1.0.1",
      "depth": 1,
      "source": "registry",
      "dependencies": {
        "com.unity.subsystemregistration": "1.0.5"
      },
      "url": "https://packages.unity.com"
    },
    "com.unity.xr.legacyinputhelpers": {
      "version": "2.1.8",
      "depth": 1,
      "source": "registry",
      "dependencies": {
        "com.unity.modules.vr": "1.0.0",
        "com.unity.modules.xr": "1.0.0"
      },
      "url": "https://packages.unity.com"
    },
    "com.unity.xr.management": {
      "version": "4.2.1",
      "depth": 0,
      "source": "registry",
      "dependencies": {
        "com.unity.modules.subsystems": "1.0.0",
        "com.unity.modules.vr": "1.0.0",
        "com.unity.modules.xr": "1.0.0",
        "com.unity.xr.legacyinputhelpers": "2.1.7",
        "com.unity.subsystemregistration": "1.0.6"
      },
      "url": "https://packages.unity.com"
    },
    "com.unity.xr.windowsmr": {
      "version": "4.6.1",
      "depth": 0,
      "source": "registry",
      "dependencies": {
        "com.unity.modules.subsystems": "1.0.0",
        "com.unity.modules.vr": "1.0.0",
        "com.unity.modules.xr": "1.0.0",
        "com.unity.xr.management": "4.0.1",
        "com.unity.xr.interactionsubsystems": "1.0.1",
        "com.unity.xr.arsubsystems": "4.0.9"
      },
      "url": "https://packages.unity.com"
    },
    "com.valvesoftware.unity.openvr": {
      "version": "file:../Assets/SteamVR/OpenVRUnityXRPackage/Editor/com.valvesoftware.unity.openvr-1.1.4.tgz",
      "depth": 0,
      "source": "local-tarball",
      "dependencies": {
        "com.unity.xr.management": "3.2.13",
        "com.unity.ugui": "1.0.0",
        "com.unity.xr.legacyinputhelpers": "2.1.4"
      }
    },
    "judah4.hsvcolorpickerunity": {
      "version": "https://github.com/judah4/HSV-Color-Picker-Unity.git#upm",
      "depth": 0,
      "source": "git",
      "dependencies": {},
      "hash": "29c6f634c5720aec3165abbdc14a290fc3ed2ff5"
    },
    "com.unity.modules.ai": {
      "version": "1.0.0",
      "depth": 0,
      "source": "builtin",
      "dependencies": {}
    },
    "com.unity.modules.androidjni": {
      "version": "1.0.0",
      "depth": 0,
      "source": "builtin",
      "dependencies": {}
    },
    "com.unity.modules.animation": {
      "version": "1.0.0",
      "depth": 0,
      "source": "builtin",
      "dependencies": {}
    },
    "com.unity.modules.assetbundle": {
      "version": "1.0.0",
      "depth": 0,
      "source": "builtin",
      "dependencies": {}
    },
    "com.unity.modules.audio": {
      "version": "1.0.0",
      "depth": 0,
      "source": "builtin",
      "dependencies": {}
    },
    "com.unity.modules.cloth": {
      "version": "1.0.0",
      "depth": 0,
      "source": "builtin",
      "dependencies": {
        "com.unity.modules.physics": "1.0.0"
      }
    },
    "com.unity.modules.director": {
      "version": "1.0.0",
      "depth": 0,
      "source": "builtin",
      "dependencies": {
        "com.unity.modules.audio": "1.0.0",
        "com.unity.modules.animation": "1.0.0"
      }
    },
    "com.unity.modules.imageconversion": {
      "version": "1.0.0",
      "depth": 0,
      "source": "builtin",
      "dependencies": {}
    },
    "com.unity.modules.imgui": {
      "version": "1.0.0",
      "depth": 0,
      "source": "builtin",
      "dependencies": {}
    },
    "com.unity.modules.jsonserialize": {
      "version": "1.0.0",
      "depth": 0,
      "source": "builtin",
      "dependencies": {}
    },
    "com.unity.modules.particlesystem": {
      "version": "1.0.0",
      "depth": 0,
      "source": "builtin",
      "dependencies": {}
    },
    "com.unity.modules.physics": {
      "version": "1.0.0",
      "depth": 0,
      "source": "builtin",
      "dependencies": {}
    },
    "com.unity.modules.physics2d": {
      "version": "1.0.0",
      "depth": 0,
      "source": "builtin",
      "dependencies": {}
    },
    "com.unity.modules.screencapture": {
      "version": "1.0.0",
      "depth": 0,
      "source": "builtin",
      "dependencies": {
        "com.unity.modules.imageconversion": "1.0.0"
      }
    },
    "com.unity.modules.subsystems": {
      "version": "1.0.0",
      "depth": 1,
      "source": "builtin",
      "dependencies": {
        "com.unity.modules.jsonserialize": "1.0.0"
      }
    },
    "com.unity.modules.terrain": {
      "version": "1.0.0",
      "depth": 0,
      "source": "builtin",
      "dependencies": {}
    },
    "com.unity.modules.terrainphysics": {
      "version": "1.0.0",
      "depth": 0,
      "source": "builtin",
      "dependencies": {
        "com.unity.modules.physics": "1.0.0",
        "com.unity.modules.terrain": "1.0.0"
      }
    },
    "com.unity.modules.tilemap": {
      "version": "1.0.0",
      "depth": 0,
      "source": "builtin",
      "dependencies": {
        "com.unity.modules.physics2d": "1.0.0"
      }
    },
    "com.unity.modules.ui": {
      "version": "1.0.0",
      "depth": 0,
      "source": "builtin",
      "dependencies": {}
    },
    "com.unity.modules.uielements": {
      "version": "1.0.0",
      "depth": 0,
      "source": "builtin",
      "dependencies": {
        "com.unity.modules.ui": "1.0.0",
        "com.unity.modules.imgui": "1.0.0",
        "com.unity.modules.jsonserialize": "1.0.0",
        "com.unity.modules.uielementsnative": "1.0.0"
      }
    },
    "com.unity.modules.uielementsnative": {
      "version": "1.0.0",
      "depth": 1,
      "source": "builtin",
      "dependencies": {
        "com.unity.modules.ui": "1.0.0",
        "com.unity.modules.imgui": "1.0.0",
        "com.unity.modules.jsonserialize": "1.0.0"
      }
    },
    "com.unity.modules.umbra": {
      "version": "1.0.0",
      "depth": 0,
      "source": "builtin",
      "dependencies": {}
    },
    "com.unity.modules.unityanalytics": {
      "version": "1.0.0",
      "depth": 0,
      "source": "builtin",
      "dependencies": {
        "com.unity.modules.unitywebrequest": "1.0.0",
        "com.unity.modules.jsonserialize": "1.0.0"
      }
    },
    "com.unity.modules.unitywebrequest": {
      "version": "1.0.0",
      "depth": 0,
      "source": "builtin",
      "dependencies": {}
    },
    "com.unity.modules.unitywebrequestassetbundle": {
      "version": "1.0.0",
      "depth": 0,
      "source": "builtin",
      "dependencies": {
        "com.unity.modules.assetbundle": "1.0.0",
        "com.unity.modules.unitywebrequest": "1.0.0"
      }
    },
    "com.unity.modules.unitywebrequestaudio": {
      "version": "1.0.0",
      "depth": 0,
      "source": "builtin",
      "dependencies": {
        "com.unity.modules.unitywebrequest": "1.0.0",
        "com.unity.modules.audio": "1.0.0"
      }
    },
    "com.unity.modules.unitywebrequesttexture": {
      "version": "1.0.0",
      "depth": 0,
      "source": "builtin",
      "dependencies": {
        "com.unity.modules.unitywebrequest": "1.0.0",
        "com.unity.modules.imageconversion": "1.0.0"
      }
    },
    "com.unity.modules.unitywebrequestwww": {
      "version": "1.0.0",
      "depth": 0,
      "source": "builtin",
      "dependencies": {
        "com.unity.modules.unitywebrequest": "1.0.0",
        "com.unity.modules.unitywebrequestassetbundle": "1.0.0",
        "com.unity.modules.unitywebrequestaudio": "1.0.0",
        "com.unity.modules.audio": "1.0.0",
        "com.unity.modules.assetbundle": "1.0.0",
        "com.unity.modules.imageconversion": "1.0.0"
      }
    },
    "com.unity.modules.vehicles": {
      "version": "1.0.0",
      "depth": 0,
      "source": "builtin",
      "dependencies": {
        "com.unity.modules.physics": "1.0.0"
      }
    },
    "com.unity.modules.video": {
      "version": "1.0.0",
      "depth": 0,
      "source": "builtin",
      "dependencies": {
        "com.unity.modules.audio": "1.0.0",
        "com.unity.modules.ui": "1.0.0",
        "com.unity.modules.unitywebrequest": "1.0.0"
      }
    },
    "com.unity.modules.vr": {
      "version": "1.0.0",
      "depth": 0,
      "source": "builtin",
      "dependencies": {
        "com.unity.modules.jsonserialize": "1.0.0",
        "com.unity.modules.physics": "1.0.0",
        "com.unity.modules.xr": "1.0.0"
      }
    },
    "com.unity.modules.wind": {
      "version": "1.0.0",
      "depth": 0,
      "source": "builtin",
      "dependencies": {}
    },
    "com.unity.modules.xr": {
      "version": "1.0.0",
      "depth": 0,
      "source": "builtin",
      "dependencies": {
        "com.unity.modules.physics": "1.0.0",
        "com.unity.modules.jsonserialize": "1.0.0",
        "com.unity.modules.subsystems": "1.0.0"
      }
    }
  }
}<|MERGE_RESOLUTION|>--- conflicted
+++ resolved
@@ -58,20 +58,12 @@
       "url": "https://packages.unity.com"
     },
     "com.unity.collections": {
-<<<<<<< HEAD
-      "version": "1.0.0-pre.5",
-=======
       "version": "1.1.0",
->>>>>>> 796546f9
       "depth": 1,
       "source": "registry",
       "dependencies": {
         "com.unity.burst": "1.5.4",
-<<<<<<< HEAD
-        "com.unity.test-framework": "1.1.22"
-=======
         "com.unity.test-framework": "1.1.29"
->>>>>>> 796546f9
       },
       "url": "https://packages.unity.com"
     },
@@ -125,16 +117,6 @@
       "url": "https://packages.unity.com"
     },
     "com.unity.netcode.gameobjects": {
-<<<<<<< HEAD
-      "version": "1.0.0-pre.3",
-      "depth": 0,
-      "source": "registry",
-      "dependencies": {
-        "com.unity.modules.ai": "1.0.0",
-        "com.unity.modules.animation": "1.0.0",
-        "com.unity.nuget.mono-cecil": "1.10.1",
-        "com.unity.collections": "1.0.0-pre.5"
-=======
       "version": "1.0.0-pre.4",
       "depth": 0,
       "source": "registry",
@@ -144,7 +126,6 @@
         "com.unity.modules.physics2d": "1.0.0",
         "com.unity.nuget.mono-cecil": "1.10.1",
         "com.unity.collections": "1.1.0"
->>>>>>> 796546f9
       },
       "url": "https://packages.unity.com"
     },
