--- conflicted
+++ resolved
@@ -226,13 +226,8 @@
       "url": "https://packages.unity.com"
     },
     "com.unity.xr.legacyinputhelpers": {
-<<<<<<< HEAD
-      "version": "2.1.7",
-      "depth": 0,
-=======
       "version": "2.1.8",
       "depth": 1,
->>>>>>> c64fd300
       "source": "registry",
       "dependencies": {
         "com.unity.modules.vr": "1.0.0",
