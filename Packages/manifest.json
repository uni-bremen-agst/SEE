--- conflicted
+++ resolved
@@ -9,12 +9,8 @@
     "com.unity.2d.sprite": "1.0.0",
     "com.unity.2d.tilemap": "1.0.0",
     "com.unity.ai.navigation": "1.1.5",
-<<<<<<< HEAD
-    "com.unity.burst": "1.8.16",
+    "com.unity.burst": "1.8.17",
     "com.unity.collections": "2.4.2",
-=======
-    "com.unity.burst": "1.8.17",
->>>>>>> c31d7502
     "com.unity.formats.fbx": "4.2.1",
     "com.unity.ide.rider": "3.0.31",
     "com.unity.ide.visualstudio": "2.0.22",
