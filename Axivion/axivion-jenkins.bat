@REM This batch file sets the various environment variables needed to
@REM run the Axivion Suite tools and then executes the command line parameters
@REM passed to this batch file. If there are none, only the variables are
@REM set.

@REM This is to be able to set the environment variables only for this run of the script.
@setlocal

@echo off

@REM Because this batch script is called by Jenkins, we apparently need to
@REM call this first to avoid failing with an error because of the error
@REM "The system cannot find the path specified.":
cmd.exe /c

if not "%AXIVION_LOCAL_BUILD%"=="" (
  @echo "Variable AXIVION_LOCAL_BUILD is set. If axivion_ci is run, it will be a local build."

  if "%AXIVION_PASSWORD%"=="" (
    @echo "Environment variable AXIVION_PASSWORD not set. You might be prompted for your Axivion Dashboard password interactively."
  )

  if "%AXIVION_USERNAME%"=="" (
    @echo "Environment variable AXIVION_USERNAME not set. It is assumed that your local account matches your user ID of the Axivion Dashboard."
  )

  if "%AXIVION_REFERENCE_DATE%"=="" (
    @echo "Environment variable AXIVION_REFERENCE_DATE not set. Comparison will be against latest analysis version of the Axivion Dashboard."
    @echo "If setting AXIVION_REFERENCE_DATE, its syntax must conform to ISO timestamps."
  )
)

if "%AXIVION%"=="" (
  set "AXIVION=C:\Program Files (x86)\Bauhaus"
)

if not exist "%AXIVION%" (
  @echo "Directory %AXIVION% does not exist. You need to set environment variable AXIVION to the directory where the Axivion suite is installed."
  goto error
)

@REM include AXIVION bin in exectuable path
if not exist "%AXIVION%\bin%" (
  @echo "Directory %AXIVION%\bin does not exist. You need to set environment variable AXIVION to the directory where the Axivion suite is installed having a bin subdirectory."
  goto error
)

set "PATH=%AXIVION%\bin;%PATH%"

@REM SEE project directory (generally the Jenkins workspace if this job is run
@REM by Jenkins, in which case WORKSPACE is set, or otherwise the current directory)
if "%WORKSPACE%" == "" (
  set "SEEDIRECTORY=%cd%"
) else (
  set "SEEDIRECTORY=%WORKSPACE%"
)

if not exist "%SEEDIRECTORY%" (
  @echo "Directory %SEEDIRECTORY% does not exist. You need to set environment variable SEEDIRECTORY to the directory where the SEE project resides."
  goto error
)

@REM where the Axivion configuration for SEE resides
if "%BAUHAUS_CONFIG%"=="" (
  set "BAUHAUS_CONFIG=%SEEDIRECTORY%\Axivion"
)

if not exist "%BAUHAUS_CONFIG%" (
  @echo "Directory %BAUHAUS_CONFIG% does not exist. You need to set environment variable BAUHAUS_CONFIG to the directory where the Axivion configuration for SEE resides."
  goto error
)

@REM where the Axivion dashserver configuration resides
if "%AXIVION_DASHBOARD_CONFIG%"=="" (
  set "AXIVION_DASHBOARD_CONFIG=C:\Users\koschke\Axivion"
)

if not exist "%AXIVION_DASHBOARD_CONFIG%" (
  @echo "Directory %AXIVION_DASHBOARD_CONFIG% does not exist. You need to set environment variable AXIVION_DASHBOARD_CONFIG to the directory where the Axivion dashboard configuration resides."
  goto error
)

if "%AXIVION_DATABASES_DIR%"=="" (
  set "AXIVION_DATABASES_DIR=%AXIVION_DASHBOARD_CONFIG%"
)

if not exist "%AXIVION_DATABASES_DIR%" (
  @echo "Directory %AXIVION_DATABASES_DIR% does not exist. You need to set environment variable AXIVION_DATABASES_DIR to the directory where the Axivion dashboard databases reside."
  goto error
)

@REM The Axivion dashboard server certificate can be downloaded using a
@REM brower. The certiciate file must contain the whole certificate chain.
if "%REQUESTS_CA_BUNDLE%"=="" (
  set "REQUESTS_CA_BUNDLE=%AXIVION_DASHBOARD_CONFIG%\cert\stvr2.crt"
)

if not exist "%REQUESTS_CA_BUNDLE%" (
  @echo "File %REQUESTS_CA_BUNDLE% does not exist. You need to set environment variable REQUESTS_CA_BUNDLE to the file containing the CA bundle for the Axivion dashboard."
  goto errormore
)

@REM URL of the dashserver
if "%AXIVION_DASHBOARD_URL%"=="" (
  @REM set "AXIVION_DASHBOARD_URL=https://localhost:9443/axivion/"
  set "AXIVION_DASHBOARD_URL=https://stvr2.informatik.uni-bremen.de:9443/axivion/"
)

if "%UNITY%"=="" (
<<<<<<< HEAD
  set "UNITY=C:\Program Files\Unity\Hub\Editor\2022.3.39f1"
=======
  set "UNITY=C:\Program Files\Unity\Hub\Editor\2022.3.40f1"
>>>>>>> d9dab0f3
)

if not exist "%UNITY%" (
  @echo "Directory %UNITY% does not exist. You need to set environment variable UNITY to where Unity is installed."
  goto error
)

@echo AXIVION="%AXIVION%"
@echo SEEDIRECTORY="%SEEDIRECTORY%"
@echo AXIVION_DASHBOARD_CONFIG="%AXIVION_DASHBOARD_CONFIG%"
@echo AXIVION_DASHBOARD_URL="%AXIVION_DASHBOARD_URL%"
@echo UNITY="%UNITY%"

@REM If the dashserver is installed as a Windows service, you can
@REM start and stop it as follows:
@REM   net (start|stop) "axivion_dashboard_service"
@REM or use the Windows Services Console (services.msc).

@REM The Visual Studio .csproj files need to be created before we can start the build.
@"%UNITY%\Editor\Unity.exe" -batchmode -nographics -logFile - -executeMethod CITools.SolutionGenerator.Sync -projectPath . -quit
@REM "%UNITY%\Editor\Unity.exe" -batchmode -nographics -logFile - -executeMethod UnityEditor.SyncVS.SyncSolution -projectPath . -quit

@REM Count the number of command-line parameters
@setlocal enabledelayedexpansion
@set argCount=0
for %%x in (%*) do (
   set /A argCount+=1
)

@REM @echo "Number of processed arguments: %argCount%"

@REM Execute command line parameters if there are any.
IF %argCount% == 0 (
  @echo "No parameters to be executed given"
) ELSE (
  %*
)

:end

if not "%AXIVION_LOCAL_BUILD%"=="" (
  if "%AXIVION_REFERENCE_DATE%"=="" (
    @echo "Comparison is relative to the latest analysis version of the Axivion Dashboard."
  ) else (
    @echo "Comparison is relative to the analysis version at %AXIVION_REFERENCE_DATE% of the Axivion Dashboard."
  )
  @echo "Results of this local build can be found in "%userprofile%"/.bauhaus/localbuild"
  @echo "You can view the results as follows:"
  @echo "   %AXIVION%"\bin\dashserver start --local --install_file="%USERPROFILE%"\.bauhaus\localbuild\projects\SEE.db --noauth"
  @echo "The URL and the necessary credentials (in case you do not use --noauth) will be made available when you run the above command."
  @echo "When done, you can stop the Dashboard server as follows:"
  @echo "   %AXIVION%"\bin\dashserver stop --local"
)

:error

endlocal<|MERGE_RESOLUTION|>--- conflicted
+++ resolved
@@ -107,11 +107,7 @@
 )
 
 if "%UNITY%"=="" (
-<<<<<<< HEAD
-  set "UNITY=C:\Program Files\Unity\Hub\Editor\2022.3.39f1"
-=======
   set "UNITY=C:\Program Files\Unity\Hub\Editor\2022.3.40f1"
->>>>>>> d9dab0f3
 )
 
 if not exist "%UNITY%" (
