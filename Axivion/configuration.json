{
    "Analysis": {
        "Analysis-GlobalOptions": {
            "global_includes": [
                "Assets/Editor/**.cs",
                "Assets/SEE/**.cs",
                "Assets/SEEPlayModeTests/**.cs",
                "Assets/SEETests/**.cs"
            ]
        },
        "Architecture": {
            "child_order": [
                "Architecture-GravisArchitecture",
                "Architecture-AddDynamicVariableAccesses",
                "Architecture-CopyIntoEntriesView",
                "Architecture-GXLImport",
                "Architecture-RhapsodyImporter",
                "Architecture-ARXMLImport",
                "Architecture-CopyAndProjectView",
                "Architecture-CreateTypes",
                "Architecture-CustomRFGFunction",
                "Architecture-InsertSystemNode",
                "Architecture-ObfuscateNames",
                "Architecture-ProjectView",
                "Architecture-RemoveView",
                "Architecture-StripBasepath",
                "Architecture-TransitiveClosure",
                "Architecture-CopyView",
                "Architecture-CheckRFGEquality",
                "Architecture-MatchGraphs",
                "Architecture-EAImporter",
                "Architecture-EdgeInterpretation",
                "Architecture-GravisRoleAttributes",
                "Architecture-HierarchicalMapping",
                "Architecture-TaggedValuesMapping",
                "Architecture-ScriptedArchitecture",
                "Architecture-ArchitectureCheck",
                "Architecture-ProcessLine",
                "Architecture-CycleDetection",
                "Architecture-CyclesView",
                "Architecture-LiftedCyclesView",
                "Architecture-DeadCodeView",
                "Architecture-CombinedDeadCode",
                "Architecture-CloneView",
                "Architecture-GXLExport",
                "Architecture-SaveRFG",
                "Architecture-ActivateMembers",
                "Architecture-ComputeDependencyProperties",
                "Architecture-CSharpRFGTransformations"
            ]
        },
        "Architecture-ArchitectureCheck": {
            "allow_dependencies_to_parents": true,
            "base_view_name": "Code Facts",
            "hierarchy_view_name": "Code Facts"
        },
        "Architecture-CSharpRFGTransformations": {
            "_active": true
        },
        "Architecture-CyclesView": {
            "_active": true,
            "base_view_name": "Code Facts"
        },
        "Architecture-GXLExport": {
            "_active": true,
            "gxl_file": "SEE.gxl",
            "view_name": "Code Facts"
        },
        "Architecture-GravisArchitecture": {
            "_active": true,
            "allow_dependencies_to_parents": true,
            "architecture_file": "$(SEEDIRECTORY)\\Data\\GXL\\SEE\\Architecture.gxl",
            "base_view_name": "Code Facts",
            "hierarchy_view_name": "Code Facts",
            "mapping_file": "$(SEEDIRECTORY)\\Data\\GXL\\SEE\\Mapping.gxl"
        },
        "Architecture-LiftedCyclesView": {
            "_active": true,
            "base_view_name": "Code Facts",
            "hierarchy_view_name": "Code Facts"
        },
        "C#-BitfieldHasNoPluralS": {
            "_active": true
        },
        "C#-BracesForSingleStatementBodies": {
            "_active": true
        },
        "C#-CSharpCommentsConvention": {
            "_active": true
        },
        "C#-CSharpNamingConvention": {
            "_active": true
        },
        "C#-CSharpNoBackwardGotoJumps": {
            "_active": true
        },
        "C#-CSharpNoCatchAllExceptionsClause": {
            "_active": false
        },
        "C#-CSharpNoRefAndOutParameters": {
            "_active": false
        },
        "C#-CSharpReferencedLabelInSameBlockAsGoto": {
            "_active": true
        },
        "C#-EnumeratorRequiresInitialization": {
            "_active": false
        },
        "C#-FieldNotPrivateNorProtected": {
            "_active": false
        },
        "C#-InvalidDependencyPropertyDeclaration": {
            "_active": true
        },
        "C#-MethodShouldBeDeclaredStatic": {
            "_active": true
        },
        "C#-NoHidingOfBaseClassMethods": {
            "_active": true
        },
        "C#-VirtualCallInConstructor": {
            "_active": true
        },
        "CloneDetection": {
            "_active": true
        },
        "CodingStyle-AllmanBraces": {
            "_active": true
        },
        "CodingStyle-CapitalizeFunctions": {
            "_active": true
        },
        "CodingStyle-LineBreaks": {
            "_active": true
        },
        "CodingStyle-LinesOfCodeInFile": {
            "_active": true
        },
        "CodingStyle-MaxOneStmtPerLine": {
            "_active": true
        },
        "CodingStyle-MaximumLineLength": {
            "_active": true
        },
        "CodingStyle-NoBlankLinesAtBraces": {
            "_active": true
        },
        "CodingStyle-NoSingleCharIdentifier": {
            "_active": true
        },
        "CodingStyle-NoTabs": {
            "_active": true
        },
        "CodingStyle-NoTrailingWhitespace": {
            "_active": true
        },
        "CodingStyle-NoWhitespaceMemberSelection": {
            "_active": true
        },
        "CodingStyle-NoWhitespacePointerReference": {
            "_active": true
        },
        "CodingStyle-NoWhitespacePointerReferenceInverse": {
            "_active": true
        },
        "CodingStyle-NoWhitespaceUnaryOperator": {
            "_active": true
        },
        "CodingStyle-WhitespaceNextToOperator": {
            "_active": true
        },
        "CycleDetection-CallgraphCycles": {
            "_active": true
        },
        "CycleDetection-IncludeCycles": {
            "_active": true
        },
        "Generic-MarkupComments": {
            "_active": true
        },
        "Generic-MaxComplexity": {
            "_active": true
        },
        "Generic-MaxConditions": {
            "_active": true
        },
        "Generic-MaxNesting": {
            "_active": true
        },
        "Generic-MaxOneStmtPerLine": {
            "_active": true
        },
        "Generic-MaxParams": {
            "_active": true
        },
        "Generic-NoDiscardedReturnCode": {
            "_active": true
        },
        "Generic-NoEmptyLoops": {
            "_active": true
        },
        "Generic-NoMagicNumbers": {
            "_active": true
        },
        "Metric-Calling.CPP": {
            "_active": true,
            "max_value": null
        },
        "Metric-CloneRatio": {
            "_active": false
        },
        "Metric-CloneRatioFromRFG": {
            "_active": false
        },
        "Metric-Comment.Density": {
            "_active": true,
            "min_value": 0.1
        },
        "Metric-Comment.Internal": {
            "_active": true
        },
        "Metric-Comment.Preceding": {
            "_active": true
        },
        "Metric-Coupling": {
            "_active": true
        },
        "Metric-ExtendedMcCabe": {
            "_active": true
        },
        "Metric-Fan.In": {
            "_active": false
        },
        "Metric-Fan.In.Call": {
            "_active": true,
            "max_value": 100
        },
        "Metric-Fan.Out": {
            "_active": false
        },
        "Metric-Fan.Out.Call": {
            "_active": true,
            "max_value": 20
        },
        "Metric-HIS.APCGCYCLE": {
            "_active": true
        },
        "Metric-HIS.CALLING": {
            "_active": true,
            "max_value": 100
        },
        "Metric-HIS.CALLS": {
            "_active": true,
            "max_value": 20
        },
        "Metric-HIS.COMF": {
            "_active": true,
            "min_value": 0.1
        },
        "Metric-HIS.GOTO": {
            "_active": true
        },
        "Metric-HIS.LEVEL": {
            "_active": true
        },
        "Metric-HIS.NOMV": {
            "_active": true
        },
        "Metric-HIS.NOMVPR": {
            "_active": true
        },
        "Metric-HIS.PARAM": {
            "_active": true,
            "max_value": 7
        },
        "Metric-HIS.PATH": {
            "_active": true
        },
        "Metric-HIS.RETURN": {
            "_active": true,
            "max_value": 5
        },
        "Metric-HIS.STMT": {
            "_active": true,
            "max_value": 100
        },
        "Metric-HIS.VG": {
            "_active": true,
            "max_value": 20
        },
        "Metric-HIS.VOCF": {
            "_active": true,
            "max_value": null
        },
        "Metric-Halstead.DifferentOperands": {
            "_active": true
        },
        "Metric-Halstead.DifferentOperators": {
            "_active": true
        },
        "Metric-Halstead.Difficulty": {
            "_active": true
        },
        "Metric-Halstead.Effort": {
            "_active": true
        },
        "Metric-Halstead.Length": {
            "_active": true
        },
        "Metric-Halstead.TotalOperands": {
            "_active": true
        },
        "Metric-Halstead.TotalOperators": {
            "_active": true
        },
        "Metric-Halstead.Vocabulary": {
            "_active": true
        },
        "Metric-Halstead.VocabularyFrequency": {
            "_active": true
        },
        "Metric-Halstead.Volume": {
            "_active": true
        },
        "Metric-ImportCSV": {
            "_active": false
        },
        "Metric-ImportRFGMetricAttribute": {
            "_active": false
        },
        "Metric-Includes.DirectIncluders": {
            "_active": true
        },
        "Metric-Includes.DirectIncludes": {
            "_active": true
        },
        "Metric-Includes.IncludeBurden": {
            "_active": true
        },
        "Metric-Includes.MaximumIncludeDepth": {
            "_active": true
        },
        "Metric-Includes.MaximumIncluderDepth": {
            "_active": true
        },
        "Metric-Includes.TransitiveIncluders": {
            "_active": true
        },
        "Metric-Includes.TransitiveIncludes": {
            "_active": true
        },
        "Metric-InverseCoupling": {
            "_active": true
        },
        "Metric-IssueCount.Architecture": {
            "_active": true
        },
        "Metric-IssueCount.Clone": {
            "_active": true
        },
        "Metric-IssueCount.Cycle": {
            "_active": true
        },
        "Metric-IssueCount.DeadEntity": {
            "_active": true
        },
        "Metric-IssueCount.Metric": {
            "_active": true
        },
        "Metric-IssueCount.Style": {
            "_active": true
        },
        "Metric-LOC": {
            "_active": true
        },
        "Metric-Lines.Class.Code": {
            "_active": true
        },
        "Metric-Lines.Class.Comment": {
            "_active": true
        },
        "Metric-Lines.Class.CommentRatio": {
            "_active": true
        },
        "Metric-Lines.Class.LOC": {
            "_active": true
        },
        "Metric-Lines.Code": {
            "_active": true
        },
        "Metric-Lines.Comment": {
            "_active": true
        },
        "Metric-Lines.Empty": {
            "_active": true
        },
        "Metric-Lines.File.Code": {
            "_active": true
        },
        "Metric-Lines.File.Comment": {
            "_active": true
        },
        "Metric-Lines.File.CommentRatio": {
            "_active": true
        },
        "Metric-Lines.File.LOC": {
            "_active": true
        },
        "Metric-Lines.LOC": {
            "_active": true
        },
        "Metric-Lines.OnlyComment": {
            "_active": true
        },
        "Metric-Lines.PP.Define": {
            "_active": true
        },
        "Metric-Lines.PP.Elif": {
            "_active": true
        },
        "Metric-Lines.PP.Else": {
            "_active": true
        },
        "Metric-Lines.PP.Endif": {
            "_active": true
        },
        "Metric-Lines.PP.Error": {
            "_active": true
        },
        "Metric-Lines.PP.Ident": {
            "_active": true
        },
        "Metric-Lines.PP.If": {
            "_active": true
        },
        "Metric-Lines.PP.Ifdef": {
            "_active": true
        },
        "Metric-Lines.PP.Ifndef": {
            "_active": true
        },
        "Metric-Lines.PP.Include": {
            "_active": true
        },
        "Metric-Lines.PP.Line": {
            "_active": true
        },
        "Metric-Lines.PP.Pragma": {
            "_active": true
        },
        "Metric-Lines.PP.Sharp": {
            "_active": true
        },
        "Metric-Lines.PP.SharpSharp": {
            "_active": true
        },
        "Metric-Lines.PP.Undef": {
            "_active": true
        },
        "Metric-Lines.PP.Warning": {
            "_active": true
        },
        "Metric-Lines.Preproc": {
            "_active": true
        },
        "Metric-Lines.Routine.Code": {
            "_active": true
        },
        "Metric-Lines.Routine.Comment": {
            "_active": true
        },
        "Metric-Lines.Routine.CommentRatio": {
            "_active": true
        },
        "Metric-Lines.Routine.CommentRatio.LOCQualified": {
            "_active": true
        },
        "Metric-Lines.Routine.LOC": {
            "_active": true
        },
        "Metric-LogNPathCeiling": {
            "_active": true
        },
        "Metric-LogNPathFloor": {
            "_active": true
        },
        "Metric-MIPerRoutine": {
            "_active": false
        },
        "Metric-MaximumExtendedNesting": {
            "_active": true
        },
        "Metric-MaximumNesting": {
            "_active": true,
            "max_value": 10
        },
        "Metric-McCabeComplexity": {
            "_active": true
        },
        "Metric-NPath": {
            "_active": true
        },
        "Metric-NumberOfCalledRoutines": {
            "_active": true,
            "max_value": 20
        },
        "Metric-NumberOfCallingRoutines": {
            "_active": true,
            "max_value": null
        },
        "Metric-NumberOfGotos": {
            "_active": false
        },
        "Metric-NumberOfInvocations": {
            "_active": true
        },
        "Metric-NumberOfParameters": {
            "_active": false
        },
        "Metric-NumberOfReturns": {
            "_active": false
        },
        "Metric-NumberOfSCCs": {
            "_active": true
        },
        "Metric-NumberOfStatements": {
            "_active": false
        },
        "Metric-OO.CBO": {
            "_active": true
        },
        "Metric-OO.CBOa": {
            "_active": true
        },
        "Metric-OO.CBOs": {
            "_active": true
        },
        "Metric-OO.DAC": {
            "_active": true
        },
        "Metric-OO.DIT": {
            "_active": true
        },
        "Metric-OO.LCOM": {
            "_active": true
        },
        "Metric-OO.LCOMs": {
            "_active": true
        },
        "Metric-OO.NIVOC": {
            "_active": true
        },
        "Metric-OO.NOA": {
            "_active": true
        },
        "Metric-OO.NOCC": {
            "_active": true
        },
        "Metric-OO.NOFA": {
            "_active": true
        },
        "Metric-OO.NOMA": {
            "_active": true
        },
        "Metric-OO.NOMO": {
            "_active": true
        },
        "Metric-OO.NOPC": {
            "_active": true
        },
        "Metric-OO.RFC": {
            "_active": true
        },
        "Metric-OO.WMC.McCabeComplexity": {
            "_active": true
        },
        "Metric-OO.WMC.One": {
            "_active": true
        },
        "Metric-SwitchComplexity": {
            "_active": true
        },
        "Metric-Template": {
            "_active": false
        },
        "Metric-TokenFileMetric.Check": {
            "_active": true
        },
        "Metric-TokenFileMetric.Debug": {
            "_active": true
        },
        "Metric-TokenFileMetric.Fixme": {
            "_active": true
        },
        "Metric-TokenFileMetric.Hack": {
            "_active": true
        },
        "Metric-TokenFileMetric.Todo": {
            "_active": true
        },
        "Metric-TokenFileMetric.XXX": {
            "_active": true
        },
        "Metric-TokenMetric.Check": {
            "_active": true
        },
        "Metric-TokenMetric.Debug": {
            "_active": true
        },
        "Metric-TokenMetric.Fixme": {
            "_active": true
        },
        "Metric-TokenMetric.Hack": {
            "_active": true
        },
        "Metric-TokenMetric.Todo": {
            "_active": true
        },
        "Metric-TokenMetric.XXX": {
            "_active": true
        },
        "SaveRFG": {
            "_active": true,
            "rfg_file": null
        }
    },
    "Project": {
        "AxivionC#Analysis": {
<<<<<<< HEAD
            "_active": true,
            "_copy_from": "AxivionC#Frontend",
            "create_multiple_edges": false,
            "msbuild_path": "C:\\Program Files\\Microsoft Visual Studio\\2022\\Community\\MSBuild\\Current\\Bin\\MSBuild.exe",
            "project_is_library": true,
            "rfg": "SEE.rfg",
            "solution": "SEE.csproj"
=======
            "_copy_from": "AxivionC#Frontend",
            "solution": "SEE.sln"
>>>>>>> 59a41c8e
        },
        "BuildSystemIntegration": {
            "child_order": [
                "AxivionCompiler",
                "AxivionLinker",
                "Command",
                "MakeIntegration",
                "MSBuildIntegration",
                "PrintAMessage",
                "AxivionC#Analysis"
            ]
        },
        "Git": {
            "_active": true,
            "branch": "master",
            "gitdir": "$(SEEDIRECTORY)\\.git",
            "remote": "origin",
            "sourceserver_gitdir": "$(SEEDIRECTORY)\\.git",
            "sourceserver_remote_url": "https://github.com/uni-bremen-agst/SEE.git"
        },
        "MSBuildIntegration": {
<<<<<<< HEAD
            "_active": false,
=======
            "_active": true,
>>>>>>> 59a41c8e
            "binary": "C:\\Program Files\\Microsoft Visual Studio\\2022\\Community\\MSBuild\\Current\\Bin\\MSBuild.exe",
            "project": "SEE.csproj"
        },
        "PrintAMessage": {
            "_active": true
        },
        "Project-GlobalOptions": {
            "ci_mode": {
                "update_workspace": true
            },
            "directory": "$(SEEDIRECTORY)",
            "ir": "Temp\\bin\\Debug\\SEE.dll.ir",
            "name": "SEE",
            "rfg": null
        }
    },
    "Results": {
        "Dashboard": {
            "ci_mode": {
                "filename": "SEE.db",
                "provide_ir": {
                    "backup_existing": true
                },
                "provide_rfg": {
                    "backup_existing": true,
                    "path": null
                }
            },
            "local_mode": {
                "directory": "($userprofile)\\.bauhaus\\localbuild\\projects"
            }
        }
    },
    "_Format": "1.0",
<<<<<<< HEAD
    "_Version": "7.6.0",
    "_VersionNum": [
        7,
        6,
        0,
        12502
=======
    "_Version": "7.6.3",
    "_VersionNum": [
        7,
        6,
        3,
        12797
>>>>>>> 59a41c8e
    ]
}<|MERGE_RESOLUTION|>--- conflicted
+++ resolved
@@ -626,18 +626,8 @@
     },
     "Project": {
         "AxivionC#Analysis": {
-<<<<<<< HEAD
-            "_active": true,
-            "_copy_from": "AxivionC#Frontend",
-            "create_multiple_edges": false,
-            "msbuild_path": "C:\\Program Files\\Microsoft Visual Studio\\2022\\Community\\MSBuild\\Current\\Bin\\MSBuild.exe",
-            "project_is_library": true,
-            "rfg": "SEE.rfg",
-            "solution": "SEE.csproj"
-=======
             "_copy_from": "AxivionC#Frontend",
             "solution": "SEE.sln"
->>>>>>> 59a41c8e
         },
         "BuildSystemIntegration": {
             "child_order": [
@@ -659,11 +649,7 @@
             "sourceserver_remote_url": "https://github.com/uni-bremen-agst/SEE.git"
         },
         "MSBuildIntegration": {
-<<<<<<< HEAD
-            "_active": false,
-=======
-            "_active": true,
->>>>>>> 59a41c8e
+            "_active": true,
             "binary": "C:\\Program Files\\Microsoft Visual Studio\\2022\\Community\\MSBuild\\Current\\Bin\\MSBuild.exe",
             "project": "SEE.csproj"
         },
@@ -698,20 +684,11 @@
         }
     },
     "_Format": "1.0",
-<<<<<<< HEAD
-    "_Version": "7.6.0",
-    "_VersionNum": [
-        7,
-        6,
-        0,
-        12502
-=======
     "_Version": "7.6.3",
     "_VersionNum": [
         7,
         6,
         3,
         12797
->>>>>>> 59a41c8e
     ]
 }