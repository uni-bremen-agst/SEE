﻿using UnityEngine;

public class ControlMode : MonoBehaviour
{
<<<<<<< HEAD
    public bool LeapMotion = false;
    public bool ViveControler = false;
=======
    /// <summary>
    /// If true, leap motion controller is activated.
    /// </summary>
    [SerializeField]
    public bool LeapMotion = false;
    /// <summary>
    /// If true, HTC Vive handheld controller is activated.
    /// </summary>
    [SerializeField]
    public bool ViveController = true;
>>>>>>> 861f0bc7

    void Start()
    {
        GameObject LeapModels = GameObject.Find("/Player Rig/Hand Models");
        GameObject HandAttachments = GameObject.Find("/Player Rig/Attachment Hands");
        GameObject VRControlerRight = GameObject.Find("/Player Rig/Interaction Manager/VR Vive-style Controller (Left)");
        GameObject VRControlerLeft = GameObject.Find("/Player Rig/Interaction Manager/VR Vive-style Controller (Left)");
        GameObject MovementControl = GameObject.Find("/Player Rig/Movement Control");

        GameObject InteractionManager = GameObject.Find("/Player Rig/Interaction Manager");

        if(LeapMotion && ViveController)
        {

        }
        else if (ViveController)
        {
            LeapMotion = false;
            LeapModels.SetActive(false);
            MovementControl.GetComponent<LeapMovementSEE>().enabled = false;
            HandAttachments.SetActive(false);
        }
        else if(LeapMotion)
        {
            ViveControler = false;
            //VRControlerLeft.SetActive(false);
            //VRControlerRight.SetActive(false);
            //MovementControl.GetComponent<VRControlerMovement>().enabled = false;
        }
    }


}<|MERGE_RESOLUTION|>--- conflicted
+++ resolved
@@ -2,21 +2,14 @@
 
 public class ControlMode : MonoBehaviour
 {
-<<<<<<< HEAD
-    public bool LeapMotion = false;
-    public bool ViveControler = false;
-=======
     /// <summary>
     /// If true, leap motion controller is activated.
     /// </summary>
-    [SerializeField]
     public bool LeapMotion = false;
     /// <summary>
     /// If true, HTC Vive handheld controller is activated.
     /// </summary>
-    [SerializeField]
     public bool ViveController = true;
->>>>>>> 861f0bc7
 
     void Start()
     {
@@ -41,7 +34,7 @@
         }
         else if(LeapMotion)
         {
-            ViveControler = false;
+            ViveController = false;
             //VRControlerLeft.SetActive(false);
             //VRControlerRight.SetActive(false);
             //MovementControl.GetComponent<VRControlerMovement>().enabled = false;
