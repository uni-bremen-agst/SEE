<<<<<<< HEAD
﻿using System.Collections.Generic;
using UnityEngine;

namespace SEE.Layout
{
    /// <summary>
    /// Creates nodes for testing.
    /// </summary>
    public static class NodeCreator
    {
        /// <summary>
        /// Creates and returns <paramref name="howManyRootNodes"/> root nodes
        /// where each root node is the root of a <paramref name="howDeeplyNested"/> 
        /// binary tree.
        /// </summary>
        /// <param name="howManyRootNodes">how many root nodes to be created</param>
        /// <param name="howDeeplyNested">the nesting levels of each binary tree</param>
        /// <returns><paramref name="howManyRootNodes"/> new root nodes, each is a root of a <paramref name="howDeeplyNested"/> binary tree</returns>
        public static ICollection<ILayoutNode> CreateNodes(int howManyRootNodes = 100, int howDeeplyNested = 3)
        {
            Vector3 initialSize = Vector3.one;
            int id = 0;

            LayoutVertex root = new LayoutVertex(initialSize, id);
            id++;

            ICollection<ILayoutNode> gameObjects = new List<ILayoutNode>();
            gameObjects.Add(root);


            for (int i = 1; i <= howManyRootNodes; i++)
            {
                initialSize *= 1.01f;
                AddChild(gameObjects, root, initialSize, ref id);
                AddChildren(gameObjects, root, initialSize * 0.49f, ref id, howDeeplyNested);
            }
            return gameObjects;
        }

        private static LayoutVertex AddChild(ICollection<ILayoutNode> gameObjects, LayoutVertex parent, Vector3 scale, ref int id)
        {
            LayoutVertex child = new LayoutVertex(scale, id);
            gameObjects.Add(child);
            parent.AddChild(child);
            id++;
            return child;
        }

        private static void AddChildren(ICollection<ILayoutNode> gameObjects, LayoutVertex parent, Vector3 scale, ref int id, int howDeeplyNested)
        {
            if (howDeeplyNested >= 1)
            {
                for (int i = 1; i <= 2; i++)
                {
                    LayoutVertex child = AddChild(gameObjects, parent, scale, ref id);
                    AddChildren(gameObjects, child, scale * 0.49f, ref id, howDeeplyNested - 1);
                }
            }
        }
    }
=======
﻿using System.Collections.Generic;
using UnityEngine;

namespace SEE.Layout
{
    /// <summary>
    /// Creates nodes for testing.
    /// </summary>
    public static class NodeCreator
    {
        /// <summary>
        /// Creates and returns <paramref name="howManyRootNodes"/> root nodes
        /// where each root node is the root of a <paramref name="howDeeplyNested"/>
        /// binary tree.
        /// </summary>
        /// <param name="howManyRootNodes">how many root nodes to be created</param>
        /// <param name="howDeeplyNested">the nesting levels of each binary tree</param>
        /// <returns><paramref name="howManyRootNodes"/> new root nodes, each is a root of a <paramref name="howDeeplyNested"/> binary tree</returns>
        public static ICollection<ILayoutNode> CreateNodes(int howManyRootNodes = 100, int howDeeplyNested = 3)
        {
            Vector3 initialSize = Vector3.one;
            int id = 0;

            LayoutVertex root = new(initialSize, id);
            id++;

            ICollection<ILayoutNode> gameObjects = new List<ILayoutNode>
            {
                root
            };

            for (int i = 1; i <= howManyRootNodes; i++)
            {
                initialSize *= 1.01f;
                AddChild(gameObjects, root, initialSize, ref id);
                AddChildren(gameObjects, root, initialSize * 0.49f, ref id, howDeeplyNested);
            }
            return gameObjects;
        }

        private static LayoutVertex AddChild(ICollection<ILayoutNode> gameObjects, LayoutVertex parent, Vector3 scale, ref int id)
        {
            LayoutVertex child = new(scale, id);
            gameObjects.Add(child);
            parent.AddChild(child);
            id++;
            return child;
        }

        private static void AddChildren(ICollection<ILayoutNode> gameObjects, LayoutVertex parent, Vector3 scale, ref int id, int howDeeplyNested)
        {
            if (howDeeplyNested >= 1)
            {
                for (int i = 1; i <= 2; i++)
                {
                    LayoutVertex child = AddChild(gameObjects, parent, scale, ref id);
                    AddChildren(gameObjects, child, scale * 0.49f, ref id, howDeeplyNested - 1);
                }
            }
        }
    }
>>>>>>> bbf382f1
}<|MERGE_RESOLUTION|>--- conflicted
+++ resolved
@@ -1,65 +1,3 @@
-<<<<<<< HEAD
-﻿using System.Collections.Generic;
-using UnityEngine;
-
-namespace SEE.Layout
-{
-    /// <summary>
-    /// Creates nodes for testing.
-    /// </summary>
-    public static class NodeCreator
-    {
-        /// <summary>
-        /// Creates and returns <paramref name="howManyRootNodes"/> root nodes
-        /// where each root node is the root of a <paramref name="howDeeplyNested"/> 
-        /// binary tree.
-        /// </summary>
-        /// <param name="howManyRootNodes">how many root nodes to be created</param>
-        /// <param name="howDeeplyNested">the nesting levels of each binary tree</param>
-        /// <returns><paramref name="howManyRootNodes"/> new root nodes, each is a root of a <paramref name="howDeeplyNested"/> binary tree</returns>
-        public static ICollection<ILayoutNode> CreateNodes(int howManyRootNodes = 100, int howDeeplyNested = 3)
-        {
-            Vector3 initialSize = Vector3.one;
-            int id = 0;
-
-            LayoutVertex root = new LayoutVertex(initialSize, id);
-            id++;
-
-            ICollection<ILayoutNode> gameObjects = new List<ILayoutNode>();
-            gameObjects.Add(root);
-
-
-            for (int i = 1; i <= howManyRootNodes; i++)
-            {
-                initialSize *= 1.01f;
-                AddChild(gameObjects, root, initialSize, ref id);
-                AddChildren(gameObjects, root, initialSize * 0.49f, ref id, howDeeplyNested);
-            }
-            return gameObjects;
-        }
-
-        private static LayoutVertex AddChild(ICollection<ILayoutNode> gameObjects, LayoutVertex parent, Vector3 scale, ref int id)
-        {
-            LayoutVertex child = new LayoutVertex(scale, id);
-            gameObjects.Add(child);
-            parent.AddChild(child);
-            id++;
-            return child;
-        }
-
-        private static void AddChildren(ICollection<ILayoutNode> gameObjects, LayoutVertex parent, Vector3 scale, ref int id, int howDeeplyNested)
-        {
-            if (howDeeplyNested >= 1)
-            {
-                for (int i = 1; i <= 2; i++)
-                {
-                    LayoutVertex child = AddChild(gameObjects, parent, scale, ref id);
-                    AddChildren(gameObjects, child, scale * 0.49f, ref id, howDeeplyNested - 1);
-                }
-            }
-        }
-    }
-=======
 ﻿using System.Collections.Generic;
 using UnityEngine;
 
@@ -121,5 +59,4 @@
             }
         }
     }
->>>>>>> bbf382f1
 }