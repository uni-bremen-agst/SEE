﻿using NUnit.Framework;
using SEE.Utils;
using SEE.Utils.Config;
using SEE.Utils.Paths;
using System.Collections.Generic;
using System.IO;
<<<<<<< HEAD
using System.Linq;
using Cysharp.Threading.Tasks;
using SEE.GraphProviders.Evolution;
using System.Threading.Tasks;
=======
>>>>>>> 479466f4
using UnityEngine;

namespace SEE.GraphProviders
{
    /// <summary>
    /// Test cases for input/output of <see cref="GraphProviders"/>.
    /// </summary>
    internal class TestGraphProviderIO : AbstractTestConfigIO
    {
        public static void AreEqual(MultiGraphPipelineProvider expected, MultiGraphProvider actual)
        {
            Assert.IsTrue(expected.GetType() == actual.GetType());
            MultiGraphPipelineProvider graphPipelineLoaded = actual as MultiGraphPipelineProvider;
            Assert.AreEqual(expected.Pipeline.Count, graphPipelineLoaded.Pipeline.Count);
            for (int i = 0; i < expected.Pipeline.Count; i++)
            {
                AreEqual(expected.Pipeline[i], graphPipelineLoaded.Pipeline[i]);
            }
        }

        /// <summary>
        /// Checks whether the two graph providers have identical types
        /// and whether their attributes are the same.
        /// </summary>
        /// <param name="expected">expected graph provider</param>
        /// <param name="actual">actual graph provider</param>
        /// <exception cref="System.NotImplementedException"></exception>
        public static void AreEqual(MultiGraphProvider expected, MultiGraphProvider actual)
        {
            Assert.IsTrue(expected.GetType() == actual.GetType());
<<<<<<< HEAD
            if (expected is GitEvolutionGraphProvider gitEvolution)
            {
                AreEqualGitEvolutionProviders(gitEvolution, actual);
            }
            else if (expected is GXLEvolutionGraphProvider gxlEvolution)
            {
                AreEqualGXLEvolutionProviders(gxlEvolution, actual);
            }

=======
            if (expected is GXLEvolutionGraphProvider gxlEvolution)
            {
                AreEqualGXLEvolutionProviders(gxlEvolution, actual);
            }
>>>>>>> 479466f4
            else
            {
                throw new System.NotImplementedException();
            }
        }

        private static void AreEqualGXLEvolutionProviders(GXLEvolutionGraphProvider saved, MultiGraphProvider loaded)
        {
            Assert.IsTrue(saved.GetType() == loaded.GetType());
            GXLEvolutionGraphProvider gxlLoaded = loaded as GXLEvolutionGraphProvider;
            AreEqual(gxlLoaded.GXLDirectory, saved.GXLDirectory);
            Assert.AreEqual(gxlLoaded.MaxRevisionsToLoad, saved.MaxRevisionsToLoad);
        }

<<<<<<< HEAD
        private static void AreEqualGitEvolutionProviders(GitEvolutionGraphProvider saved, MultiGraphProvider loaded)
        {
            Assert.IsTrue(saved.GetType() == loaded.GetType());
            GitEvolutionGraphProvider gitLoaded = loaded as GitEvolutionGraphProvider;
            Assert.AreEqual(gitLoaded.Date, saved.Date);
            AreEqual(gitLoaded.GitRepository.RepositoryPath, saved.GitRepository.RepositoryPath);
            Assert.AreEqual(gitLoaded.GitRepository.PathGlobbing, saved.GitRepository.PathGlobbing);
        }

=======
>>>>>>> 479466f4
        /// <summary>
        /// Checks whether the two graph providers have identical types
        /// and whether their attributes are the same.
        /// </summary>
        /// <param name="expected">expected graph provider</param>
        /// <param name="actual">actual graph provider</param>
        /// <exception cref="System.NotImplementedException"></exception>
        public static void AreEqual(SingleGraphProvider expected, SingleGraphProvider actual)
        {
            Assert.IsTrue(expected.GetType() == actual.GetType());
            if (expected is GXLSingleGraphProvider gXLGraphProvider)
            {
                AreEqualGXLProviders(gXLGraphProvider, actual);
            }
            else if (expected is CSVGraphProvider csvGraphProvider)
            {
                AreEqualCSVProviders(csvGraphProvider, actual);
            }
            else if (expected is SingleGraphPipelineProvider pipelineGraphProvider)
            {
                AreEqualSinglePipelineProviders(pipelineGraphProvider, actual);
            }
            else if (expected is ReflexionGraphProvider reflexionGraphProvider)
            {
                AreEqualReflexionGraphProviders(reflexionGraphProvider, actual);
            }
            else if (expected is JaCoCoSingleGraphProvider jacocoGraphProvider)
            {
                AreEqualJaCoCoGraphProviders(jacocoGraphProvider, actual);
            }
            else if (expected is MergeDiffGraphProvider diffMergeGraphProvider)
            {
                AreEqualDiffMergeGraphProviders(diffMergeGraphProvider, actual);
            }
            else
            {
                throw new System.NotImplementedException();
            }
        }

        private const string providerLabel = "provider";

        private string filename;

        [SetUp]
        public void SetUp()
        {
            filename = Path.GetTempFileName();
        }

        [TearDown]
        public void TearDown()
        {
            FileIO.DeleteIfExists(filename);
        }

        #region GXL provider

        [Test]
        public void TestGXLGraphProvider()
        {
            GXLSingleGraphProvider saved = GetGXLProvider();
            Save(saved);
            AreEqualGXLProviders(saved, LoadSingleGraph());
        }

        private GXLSingleGraphProvider GetGXLProvider()
        {
            return new GXLSingleGraphProvider()
            {
                Path = new DataPath("mydir/myfile.gxl")
            };
        }

        private MultiGraphProvider GetGXLEvolutionProvider()
        {
            return new GXLEvolutionGraphProvider()
            {
<<<<<<< HEAD
                GXLDirectory = new DirectoryPath() { Path = "/path/to/gxl/files" }
            };
        }

        private GitEvolutionGraphProvider GetGitEvolutionProvider()
        {
            return new GitEvolutionGraphProvider()
            {
                Date = "01/05/2024",
                GitRepository = GetGitRepository()
            };
        }

=======
                GXLDirectory = new DataPath("/path/to/gxl/files")
            };
        }
>>>>>>> 479466f4
        private static void AreEqualGXLProviders(GXLSingleGraphProvider saved, SingleGraphProvider loaded)
        {
            Assert.IsTrue(saved.GetType() == loaded.GetType());
            GXLSingleGraphProvider gxlSingleLoaded = loaded as GXLSingleGraphProvider;
            AreEqual(saved.Path, gxlSingleLoaded.Path);
        }

        #endregion

        #region CSV provider

        [Test]
        public void TestCSVGraphProvider()
        {
            CSVGraphProvider saved = GetCSVProvider();
            Save(saved);
            AreEqualCSVProviders(saved, LoadSingleGraph());
        }

        private CSVGraphProvider GetCSVProvider()
        {
            return new CSVGraphProvider()
            {
                Path = new DataPath(Application.streamingAssetsPath + "/mydir/myfile.csv")
            };
        }

        private static void AreEqualCSVProviders(CSVGraphProvider saved, SingleGraphProvider loaded)
        {
            Assert.IsTrue(saved.GetType() == loaded.GetType());
            CSVGraphProvider gxlLoaded = loaded as CSVGraphProvider;
            AreEqual(saved.Path, gxlLoaded.Path);
        }

        #endregion

        #region JaCoCo provider

        [Test]
        public void TestJaCoCoGraphProvider()
        {
            JaCoCoSingleGraphProvider saved = GetJaCoCoProvider();
            Save(saved);
            AreEqualJaCoCoGraphProviders(saved, LoadSingleGraph());
        }

        private JaCoCoSingleGraphProvider GetJaCoCoProvider()
        {
            return new JaCoCoSingleGraphProvider()
            {
                Path = new DataPath(Application.streamingAssetsPath + "/mydir/jacoco.xml")
            };
        }

<<<<<<< HEAD
        private static void AreEqualJaCoCoGraphProviders(JaCoCoSingleGraphProvider saved, SingleGraphProvider loaded)
=======
        private static void AreEqualJaCoCoGraphProviders(JaCoCoGraphProvider saved, SingleGraphProvider loaded)
>>>>>>> 479466f4
        {
            Assert.IsTrue(saved.GetType() == loaded.GetType());
            JaCoCoSingleGraphProvider loadedProvider = loaded as JaCoCoSingleGraphProvider;
            AreEqual(saved.Path, loadedProvider.Path);
        }

        #endregion

        #region Pipeline provider

        [Test]
        public void TestPipelineProvider()
        {
            SingleGraphPipelineProvider saved = new();
            saved.Pipeline.Add(GetGXLProvider());
            saved.Pipeline.Add(GetCSVProvider());
            Save(saved);
            AreEqualSinglePipelineProviders(saved, LoadSingleGraph());
        }


        [Test]
        public void TestMultiGraphPipelineProvider()
        {
            MultiGraphPipelineProvider saved = new();
<<<<<<< HEAD
            saved.Pipeline.Add(GetGitEvolutionProvider());
=======
>>>>>>> 479466f4
            saved.Pipeline.Add(GetGXLEvolutionProvider());

            Save(saved);
            AreEqual(saved, LoadMultiGraph());
        }

        [Test]
        public void TestEmptyGraphPipelineProvider()
        {
            MultiGraphPipelineProvider saved = new();
<<<<<<< HEAD
            //saved.Pipeline.Add(GetGitEvolutionProvider());
            //saved.Pipeline.Add(GetGXLEvolutionProvider());
=======
>>>>>>> 479466f4

            Save(saved);
            AreEqual(saved, LoadMultiGraph());
        }


        [Test]
        public void TestEmptyPipelineProvider()
        {
            SingleGraphPipelineProvider saved = new();
            Save(saved);
            AreEqualSinglePipelineProviders(saved, LoadSingleGraph());
        }

        [Test]
        public void TestNestedPipelineProvider()
        {
            SingleGraphPipelineProvider saved = new();
            for (int i = 1; i <= 3; i++)
            {
                SingleGraphPipelineProvider nested = new();
                nested.Pipeline.Add(GetGXLProvider());
                nested.Pipeline.Add(GetCSVProvider());
                saved.Pipeline.Add(nested);
            }

            Save(saved);
            AreEqualSinglePipelineProviders(saved, LoadSingleGraph());
        }

<<<<<<< HEAD

=======
>>>>>>> 479466f4
        private static void AreEqualSinglePipelineProviders(SingleGraphPipelineProvider saved,
            SingleGraphProvider loaded)
        {
            Assert.IsTrue(saved.GetType() == loaded.GetType());
            SingleGraphPipelineProvider graphPipelineLoaded = loaded as SingleGraphPipelineProvider;
            Assert.AreEqual(saved.Pipeline.Count, graphPipelineLoaded.Pipeline.Count);
            for (int i = 0; i < saved.Pipeline.Count; i++)
            {
                AreEqual(saved.Pipeline[i], graphPipelineLoaded.Pipeline[i]);
            }
        }

        #endregion

<<<<<<< HEAD
        #region GitProvider

        [Test]
        public void TestGitEvolutionProvider()
        {
            GitEvolutionGraphProvider saved = GetGitEvolutionProvider();
            Save(saved);
            AreEqualGitEvolutionProviders(saved, LoadMultiGraph());
        }

        [Test]
        public void TestAllBranchGitSingleProvider()
        {
            AllGitBranchesSingleGraphProvider saved = GetAllBranchGitSingleProvider();
            Save(saved);
            AreEqualAllBranchGitSingleProvider(saved, LoadSingleGraph());
        }

        private void AreEqualAllBranchGitSingleProvider(AllGitBranchesSingleGraphProvider saved,
            SingleGraphProvider loaded)
        {
            Assert.IsTrue(saved.GetType() == loaded.GetType());
            AllGitBranchesSingleGraphProvider gitBranchesLoaded = loaded as AllGitBranchesSingleGraphProvider;
            // Assert.AreEqual(gitBranchesLoaded.Date, saved.Date);
            // AreEqual(gitBranchesLoaded.RepositoryData.RepositoryPath, saved.RepositoryData.RepositoryPath);
            //Assert.AreEqual(gitBranchesLoaded.RepositoryData.PathGlobbing, saved.RepositoryData.PathGlobbing);
            Assert.AreEqual(gitBranchesLoaded.SimplifyGraph, saved.SimplifyGraph);
            Assert.AreEqual(gitBranchesLoaded.AutoFetch, saved.AutoFetch);
        }

        private AllGitBranchesSingleGraphProvider GetAllBranchGitSingleProvider()
        {
            return new AllGitBranchesSingleGraphProvider()
            {
               // Date = "01/05/2024",
                //RepositoryData = GetGitRepository()
                PathGlobbing = new()
                {
                    {".cs", true},
                },
                AutoFetch = true,
                PollingInterval = 5,
                MarkerTime = 10,
            };
        }

        private GitRepository GetGitRepository()
        {
            return new GitRepository()
            {
                RepositoryPath = new DirectoryPath("/path/to/repo"),
                PathGlobbing = new() { { ".cs", true }, { ".c", true }, { ".cbl", false } }
            };
        }
=======
        #region GXLEvolution

        [Test]
        public void TestGXLEvolutionGraphProvider()
        {
            GXLEvolutionGraphProvider saved = new()
            {
                GXLDirectory = new(),
                MaxRevisionsToLoad = 42
            };
            saved.GXLDirectory.Path = "/path/to/file.gxl";
            Save(saved);
            AreEqual(saved, LoadMultiGraph());
        }

>>>>>>> 479466f4

        #endregion

        #region Reflexion provider

        [Test]
        public void TestReflexionGraphProvider()
        {
            ReflexionGraphProvider saved = GetReflexionProvider();
            Save(saved);
            AreEqualReflexionGraphProviders(saved, LoadSingleGraph());
        }

        private ReflexionGraphProvider GetReflexionProvider()
        {
            return new ReflexionGraphProvider()
            {
                Architecture = new DataPath("mydir/Architecture.gxl"),
                Implementation = new DataPath("mydir/Implementation.gxl"),
                Mapping = new DataPath("mydir/Mapping.gxl"),
            };
        }

        private static void AreEqualReflexionGraphProviders(ReflexionGraphProvider saved, SingleGraphProvider loaded)
        {
            Assert.IsTrue(saved.GetType() == loaded.GetType());
            ReflexionGraphProvider reflexionLoaded = loaded as ReflexionGraphProvider;
            AreEqual(saved.Architecture, reflexionLoaded.Architecture);
            AreEqual(saved.Implementation, reflexionLoaded.Implementation);
            AreEqual(saved.Mapping, reflexionLoaded.Mapping);
        }

        #endregion

        #region DiffMerge provider

        [Test]
        public void TestDiffMergeGraphProvider()
        {
            MergeDiffGraphProvider saved = GetDiffMergeProvider();
            Save(saved);
            AreEqualDiffMergeGraphProviders(saved, LoadSingleGraph());
        }

        private MergeDiffGraphProvider GetDiffMergeProvider()
        {
            return new MergeDiffGraphProvider()
            {
                OldGraph = new JaCoCoSingleGraphProvider()
                {
                    Path = new DataPath(Application.streamingAssetsPath + "/mydir/jacoco.xml")
                }
            };
        }

        private static void AreEqualDiffMergeGraphProviders(MergeDiffGraphProvider saved, SingleGraphProvider loaded)
        {
            Assert.IsTrue(saved.GetType() == loaded.GetType());
            MergeDiffGraphProvider loadedProvider = loaded as MergeDiffGraphProvider;
            AreEqual(saved.OldGraph, loadedProvider.OldGraph);
        }

        #endregion

        #region VCSGraphProvider

        public void TestVCSGraphProvider()
        {
            VCSGraphProvider saved = GetVCSGraphProvider();
<<<<<<< HEAD
            SEECity testCity = NewVanillaSEECity<SEECity>();
            ;
            Graph testGraph = new("test", "test");
            Graph graph = await saved.ProvideAsync(testGraph, testCity);
            return graph;
=======
            Save(saved);
            AreEqualVCSGraphProviders(saved, LoadSingleGraph());
>>>>>>> 479466f4
        }

        private void AreEqualVCSGraphProviders(VCSGraphProvider saved, SingleGraphProvider loaded)
        {
<<<<<<< HEAD
            Graph graph = await GetVCSGraphAsync();
            List<string> pathsFromGraph = new();
            foreach (GraphElement elem in graph.Elements())
            {
                pathsFromGraph.Add(elem.ID);
            }

            string repositoryPath = Application.dataPath;
            string projectPath = repositoryPath.Substring(0, repositoryPath.LastIndexOf("/"));
            string projectName = Path.GetFileName(projectPath);

            List<string> actualList = new()
            {
                projectName,
                ".gitignore",
                "Assets",
                "Assets/Scenes.meta",
                "Assets/Scenes",
                "Assets/Scenes/SampleScene.unity",
                "Assets/Scenes/SampleScene.unity.meta",
                "Packages",
                "Packages/manifest.json",
                "ProjectSettings",
                "ProjectSettings/AudioManager.asset",
                "ProjectSettings/ClusterInputManager.asset",
                "ProjectSettings/DynamicsManager.asset",
                "ProjectSettings/EditorBuildSettings.asset",
                "ProjectSettings/EditorSettings.asset",
                "ProjectSettings/GraphicsSettings.asset",
                "ProjectSettings/InputManager.asset",
                "ProjectSettings/NavMeshAreas.asset",
                "ProjectSettings/Physics2DSettings.asset",
                "ProjectSettings/PresetManager.asset",
                "ProjectSettings/ProjectSettings.asset",
                "ProjectSettings/ProjectVersion.txt",
                "ProjectSettings/QualitySettings.asset",
                "ProjectSettings/TagManager.asset",
                "ProjectSettings/TimeManager.asset",
                "ProjectSettings/UnityConnectSettings.asset",
                "ProjectSettings/VFXManager.asset",
                "ProjectSettings/XRSettings.asset"
            };
            Assert.AreEqual(28, pathsFromGraph.Count());
            Assert.IsTrue(actualList.OrderByDescending(x => x).ToList()
                .SequenceEqual(pathsFromGraph.OrderByDescending(x => x).ToList()));
        }


        private SingleGraphProvider LoadSingleGraph()
        {
            using ConfigReader stream = new(filename);
            SingleGraphProvider loaded = SingleGraphProvider.Restore(stream.Read(), providerLabel);
            Assert.IsNotNull(loaded);
            return loaded;
=======
            Assert.IsTrue(saved.GetType() == loaded.GetType());
            VCSGraphProvider loadedProvider = loaded as VCSGraphProvider;
            AreEqual(saved.RepositoryPath, loadedProvider.RepositoryPath);
            Assert.AreEqual(saved.CommitID, loadedProvider.CommitID);
            Assert.AreEqual(saved.BaselineCommitID, loadedProvider.BaselineCommitID);
            AreEqual(saved.PathGlobbing, loadedProvider.PathGlobbing);
>>>>>>> 479466f4
        }

        private void AreEqual(IDictionary<string, bool> expected, IDictionary<string, bool> actual)
        {
            Assert.AreEqual(expected.Count, actual.Count);
            foreach (var kv in expected)
            {
                Assert.IsTrue(actual.TryGetValue(kv.Key, out bool value));
                Assert.AreEqual(kv.Value, value);
            }
        }

        private VCSGraphProvider GetVCSGraphProvider()
        {
            Dictionary<string, bool> pathGlobbing = new()
                {
                    { "Assets/SEE/**/*.cs", true }
                };

            return new VCSGraphProvider()
            {
                RepositoryPath = new DataPath()
                {
                    Path = Path.GetDirectoryName(Application.dataPath)
                },
                CommitID = "b10e1f49c144c0a22aa0d972c946f93a82ad3461",
                BaselineCommitID = "5efa95913a6e894e5340f07fab26c9958b5c1096",
                PathGlobbing = pathGlobbing
            };
        }

        #endregion

        private SingleGraphProvider LoadSingleGraph()
        {
            using ConfigReader stream = new(filename);
            SingleGraphProvider loaded = SingleGraphProvider.Restore(stream.Read(), providerLabel);
            Assert.IsNotNull(loaded);
            return loaded;
        }

        private MultiGraphProvider LoadMultiGraph()
        {
            using ConfigReader stream = new(filename);
            MultiGraphProvider loaded = MultiGraphProvider.Restore(stream.Read(), providerLabel);
            Assert.IsNotNull(loaded);
            return loaded;
        }
        
        private void Save(SingleGraphProvider saved)
        {
            using ConfigWriter writer = new(filename);
            saved.Save(writer, providerLabel);
        }

<<<<<<< HEAD
=======
        private void Save(SingleGraphProvider saved)
        {
            using ConfigWriter writer = new(filename);
            saved.Save(writer, providerLabel);
        }

>>>>>>> 479466f4
        private void Save(MultiGraphProvider saved)
        {
            using ConfigWriter writer = new(filename);
            saved.Save(writer, providerLabel);
        }
    }
}
<|MERGE_RESOLUTION|>--- conflicted
+++ resolved
@@ -4,13 +4,7 @@
 using SEE.Utils.Paths;
 using System.Collections.Generic;
 using System.IO;
-<<<<<<< HEAD
-using System.Linq;
-using Cysharp.Threading.Tasks;
 using SEE.GraphProviders.Evolution;
-using System.Threading.Tasks;
-=======
->>>>>>> 479466f4
 using UnityEngine;
 
 namespace SEE.GraphProviders
@@ -41,22 +35,10 @@
         public static void AreEqual(MultiGraphProvider expected, MultiGraphProvider actual)
         {
             Assert.IsTrue(expected.GetType() == actual.GetType());
-<<<<<<< HEAD
-            if (expected is GitEvolutionGraphProvider gitEvolution)
-            {
-                AreEqualGitEvolutionProviders(gitEvolution, actual);
-            }
-            else if (expected is GXLEvolutionGraphProvider gxlEvolution)
+            if (expected is GXLEvolutionGraphProvider gxlEvolution)
             {
                 AreEqualGXLEvolutionProviders(gxlEvolution, actual);
             }
-
-=======
-            if (expected is GXLEvolutionGraphProvider gxlEvolution)
-            {
-                AreEqualGXLEvolutionProviders(gxlEvolution, actual);
-            }
->>>>>>> 479466f4
             else
             {
                 throw new System.NotImplementedException();
@@ -71,7 +53,6 @@
             Assert.AreEqual(gxlLoaded.MaxRevisionsToLoad, saved.MaxRevisionsToLoad);
         }
 
-<<<<<<< HEAD
         private static void AreEqualGitEvolutionProviders(GitEvolutionGraphProvider saved, MultiGraphProvider loaded)
         {
             Assert.IsTrue(saved.GetType() == loaded.GetType());
@@ -81,8 +62,6 @@
             Assert.AreEqual(gitLoaded.GitRepository.PathGlobbing, saved.GitRepository.PathGlobbing);
         }
 
-=======
->>>>>>> 479466f4
         /// <summary>
         /// Checks whether the two graph providers have identical types
         /// and whether their attributes are the same.
@@ -109,7 +88,7 @@
             {
                 AreEqualReflexionGraphProviders(reflexionGraphProvider, actual);
             }
-            else if (expected is JaCoCoSingleGraphProvider jacocoGraphProvider)
+            else if (expected is JaCoCoGraphProvider jacocoGraphProvider)
             {
                 AreEqualJaCoCoGraphProviders(jacocoGraphProvider, actual);
             }
@@ -161,8 +140,7 @@
         {
             return new GXLEvolutionGraphProvider()
             {
-<<<<<<< HEAD
-                GXLDirectory = new DirectoryPath() { Path = "/path/to/gxl/files" }
+                GXLDirectory = new DataPath() { Path = "/path/to/gxl/files" }
             };
         }
 
@@ -175,11 +153,6 @@
             };
         }
 
-=======
-                GXLDirectory = new DataPath("/path/to/gxl/files")
-            };
-        }
->>>>>>> 479466f4
         private static void AreEqualGXLProviders(GXLSingleGraphProvider saved, SingleGraphProvider loaded)
         {
             Assert.IsTrue(saved.GetType() == loaded.GetType());
@@ -221,27 +194,23 @@
         [Test]
         public void TestJaCoCoGraphProvider()
         {
-            JaCoCoSingleGraphProvider saved = GetJaCoCoProvider();
+            JaCoCoGraphProvider saved = GetJaCoCoProvider();
             Save(saved);
             AreEqualJaCoCoGraphProviders(saved, LoadSingleGraph());
         }
 
-        private JaCoCoSingleGraphProvider GetJaCoCoProvider()
-        {
-            return new JaCoCoSingleGraphProvider()
+        private JaCoCoGraphProvider GetJaCoCoProvider()
+        {
+            return new JaCoCoGraphProvider()
             {
                 Path = new DataPath(Application.streamingAssetsPath + "/mydir/jacoco.xml")
             };
         }
 
-<<<<<<< HEAD
-        private static void AreEqualJaCoCoGraphProviders(JaCoCoSingleGraphProvider saved, SingleGraphProvider loaded)
-=======
         private static void AreEqualJaCoCoGraphProviders(JaCoCoGraphProvider saved, SingleGraphProvider loaded)
->>>>>>> 479466f4
-        {
-            Assert.IsTrue(saved.GetType() == loaded.GetType());
-            JaCoCoSingleGraphProvider loadedProvider = loaded as JaCoCoSingleGraphProvider;
+        {
+            Assert.IsTrue(saved.GetType() == loaded.GetType());
+            JaCoCoGraphProvider loadedProvider = loaded as JaCoCoGraphProvider;
             AreEqual(saved.Path, loadedProvider.Path);
         }
 
@@ -264,10 +233,6 @@
         public void TestMultiGraphPipelineProvider()
         {
             MultiGraphPipelineProvider saved = new();
-<<<<<<< HEAD
-            saved.Pipeline.Add(GetGitEvolutionProvider());
-=======
->>>>>>> 479466f4
             saved.Pipeline.Add(GetGXLEvolutionProvider());
 
             Save(saved);
@@ -278,16 +243,10 @@
         public void TestEmptyGraphPipelineProvider()
         {
             MultiGraphPipelineProvider saved = new();
-<<<<<<< HEAD
-            //saved.Pipeline.Add(GetGitEvolutionProvider());
-            //saved.Pipeline.Add(GetGXLEvolutionProvider());
-=======
->>>>>>> 479466f4
 
             Save(saved);
             AreEqual(saved, LoadMultiGraph());
         }
-
 
         [Test]
         public void TestEmptyPipelineProvider()
@@ -313,10 +272,6 @@
             AreEqualSinglePipelineProviders(saved, LoadSingleGraph());
         }
 
-<<<<<<< HEAD
-
-=======
->>>>>>> 479466f4
         private static void AreEqualSinglePipelineProviders(SingleGraphPipelineProvider saved,
             SingleGraphProvider loaded)
         {
@@ -331,7 +286,6 @@
 
         #endregion
 
-<<<<<<< HEAD
         #region GitProvider
 
         [Test]
@@ -382,27 +336,10 @@
         {
             return new GitRepository()
             {
-                RepositoryPath = new DirectoryPath("/path/to/repo"),
+                RepositoryPath = new DataPath("/path/to/repo"),
                 PathGlobbing = new() { { ".cs", true }, { ".c", true }, { ".cbl", false } }
             };
         }
-=======
-        #region GXLEvolution
-
-        [Test]
-        public void TestGXLEvolutionGraphProvider()
-        {
-            GXLEvolutionGraphProvider saved = new()
-            {
-                GXLDirectory = new(),
-                MaxRevisionsToLoad = 42
-            };
-            saved.GXLDirectory.Path = "/path/to/file.gxl";
-            Save(saved);
-            AreEqual(saved, LoadMultiGraph());
-        }
-
->>>>>>> 479466f4
 
         #endregion
 
@@ -451,7 +388,7 @@
         {
             return new MergeDiffGraphProvider()
             {
-                OldGraph = new JaCoCoSingleGraphProvider()
+                OldGraph = new JaCoCoGraphProvider()
                 {
                     Path = new DataPath(Application.streamingAssetsPath + "/mydir/jacoco.xml")
                 }
@@ -472,83 +409,18 @@
         public void TestVCSGraphProvider()
         {
             VCSGraphProvider saved = GetVCSGraphProvider();
-<<<<<<< HEAD
-            SEECity testCity = NewVanillaSEECity<SEECity>();
-            ;
-            Graph testGraph = new("test", "test");
-            Graph graph = await saved.ProvideAsync(testGraph, testCity);
-            return graph;
-=======
             Save(saved);
             AreEqualVCSGraphProviders(saved, LoadSingleGraph());
->>>>>>> 479466f4
         }
 
         private void AreEqualVCSGraphProviders(VCSGraphProvider saved, SingleGraphProvider loaded)
         {
-<<<<<<< HEAD
-            Graph graph = await GetVCSGraphAsync();
-            List<string> pathsFromGraph = new();
-            foreach (GraphElement elem in graph.Elements())
-            {
-                pathsFromGraph.Add(elem.ID);
-            }
-
-            string repositoryPath = Application.dataPath;
-            string projectPath = repositoryPath.Substring(0, repositoryPath.LastIndexOf("/"));
-            string projectName = Path.GetFileName(projectPath);
-
-            List<string> actualList = new()
-            {
-                projectName,
-                ".gitignore",
-                "Assets",
-                "Assets/Scenes.meta",
-                "Assets/Scenes",
-                "Assets/Scenes/SampleScene.unity",
-                "Assets/Scenes/SampleScene.unity.meta",
-                "Packages",
-                "Packages/manifest.json",
-                "ProjectSettings",
-                "ProjectSettings/AudioManager.asset",
-                "ProjectSettings/ClusterInputManager.asset",
-                "ProjectSettings/DynamicsManager.asset",
-                "ProjectSettings/EditorBuildSettings.asset",
-                "ProjectSettings/EditorSettings.asset",
-                "ProjectSettings/GraphicsSettings.asset",
-                "ProjectSettings/InputManager.asset",
-                "ProjectSettings/NavMeshAreas.asset",
-                "ProjectSettings/Physics2DSettings.asset",
-                "ProjectSettings/PresetManager.asset",
-                "ProjectSettings/ProjectSettings.asset",
-                "ProjectSettings/ProjectVersion.txt",
-                "ProjectSettings/QualitySettings.asset",
-                "ProjectSettings/TagManager.asset",
-                "ProjectSettings/TimeManager.asset",
-                "ProjectSettings/UnityConnectSettings.asset",
-                "ProjectSettings/VFXManager.asset",
-                "ProjectSettings/XRSettings.asset"
-            };
-            Assert.AreEqual(28, pathsFromGraph.Count());
-            Assert.IsTrue(actualList.OrderByDescending(x => x).ToList()
-                .SequenceEqual(pathsFromGraph.OrderByDescending(x => x).ToList()));
-        }
-
-
-        private SingleGraphProvider LoadSingleGraph()
-        {
-            using ConfigReader stream = new(filename);
-            SingleGraphProvider loaded = SingleGraphProvider.Restore(stream.Read(), providerLabel);
-            Assert.IsNotNull(loaded);
-            return loaded;
-=======
             Assert.IsTrue(saved.GetType() == loaded.GetType());
             VCSGraphProvider loadedProvider = loaded as VCSGraphProvider;
             AreEqual(saved.RepositoryPath, loadedProvider.RepositoryPath);
             Assert.AreEqual(saved.CommitID, loadedProvider.CommitID);
             Assert.AreEqual(saved.BaselineCommitID, loadedProvider.BaselineCommitID);
             AreEqual(saved.PathGlobbing, loadedProvider.PathGlobbing);
->>>>>>> 479466f4
         }
 
         private void AreEqual(IDictionary<string, bool> expected, IDictionary<string, bool> actual)
@@ -590,6 +462,12 @@
             return loaded;
         }
 
+        private void Save(SingleGraphProvider saved)
+        {
+            using ConfigWriter writer = new(filename);
+            saved.Save(writer, providerLabel);
+        }
+
         private MultiGraphProvider LoadMultiGraph()
         {
             using ConfigReader stream = new(filename);
@@ -597,26 +475,11 @@
             Assert.IsNotNull(loaded);
             return loaded;
         }
-        
-        private void Save(SingleGraphProvider saved)
+
+        private void Save(MultiGraphProvider saved)
         {
             using ConfigWriter writer = new(filename);
             saved.Save(writer, providerLabel);
         }
-
-<<<<<<< HEAD
-=======
-        private void Save(SingleGraphProvider saved)
-        {
-            using ConfigWriter writer = new(filename);
-            saved.Save(writer, providerLabel);
-        }
-
->>>>>>> 479466f4
-        private void Save(MultiGraphProvider saved)
-        {
-            using ConfigWriter writer = new(filename);
-            saved.Save(writer, providerLabel);
-        }
     }
 }
