﻿using System;
using System.Collections.Generic;
using System.Linq;
using NUnit.Framework;

namespace SEE.DataModel.DG
{
    /// <summary>
    /// Unit tests for Graph.
    /// </summary>
    internal class TestGraph
    {
        private static Node NewNode(Graph graph, string id, string type = "Routine")
        {
            Node result = new Node
            {
                ID = id,
                Type = type
            };
            graph.AddNode(result);
            return result;
        }

        /// <summary>
        /// Unique ID for edges.
        /// </summary>
        private static int edgeID = 1;

        private static Edge NewEdge(Graph graph, Node from, Node to, string type = "call")
        {
            edgeID++;
            Edge result = new Edge(edgeID.ToString())
            {
                Type = type,
                Source = from,
                Target = to
            };
            graph.AddEdge(result);
            return result;
        }

        private bool HasEdge(Node source, Node target, string edgeType)
        {
            foreach (Edge outgoing in source.Outgoings)
            {
                if (outgoing.Type == edgeType && outgoing.Target == target)
                {
                    return true;
                }
            }
            return false;
        }

        private void AssertHasChild(Graph subgraph, Node parent, Node child)
        {
            Assert.AreSame(Pendant(subgraph, parent), Pendant(subgraph, child).Parent);
        }

        private Node Pendant(Graph subgraph, Node baa)
        {
            return subgraph.GetNode(baa.ID);
        }

        private static Node Child(Graph g, Node parent, string id, string nodeType = "Routine")
        {
            Node child = NewNode(g, id, nodeType);
            parent.AddChild(child);
            return child;
        }

        /// <summary>
        /// Tests the following operations:
        ///   graph.AddNode
        ///   graph.AddEdge
        ///   graph.RemoveEdge
        ///   graph.RemoveNode
        ///   node.Outgoings
        ///   node.From_To
        /// </summary>
        [Test]
        public void AddingRemovingGraphElements()
        {
            Graph g = new Graph();

            Node n1 = NewNode(g, "n1");
            Node n2 = NewNode(g, "n2");
            Node n3 = NewNode(g, "n3");

            Assert.AreEqual(new HashSet<Edge>(), AsSet(n1.Outgoings));
            Edge call_n1_n1 = NewEdge(g, n1, n1, "call");
            Assert.AreEqual(new HashSet<Edge> { call_n1_n1 }, AsSet(n1.Outgoings));
            Edge call_n1_n2 = NewEdge(g, n1, n2, "call");
            Assert.AreEqual(new HashSet<Edge> { call_n1_n1, call_n1_n2 }, AsSet(n1.Outgoings));
            Edge call_n1_n3 = NewEdge(g, n1, n3, "call");
            Assert.AreEqual(new HashSet<Edge> { call_n1_n1, call_n1_n2, call_n1_n3 }, AsSet(n1.Outgoings));
            Edge use_n1_n3_a = NewEdge(g, n1, n3, "use");
            Assert.AreEqual(new HashSet<Edge> { call_n1_n1, call_n1_n2, call_n1_n3, use_n1_n3_a }, AsSet(n1.Outgoings));
            Edge use_n1_n3_b = NewEdge(g, n1, n3, "use");
            // We have overridden Equals() for edges so that they are considered the same if
            // they have the same type, same source and target linknames, and same attributes.
            // Based on this comparison, use_n1_n3_a and use_n1_n3_b are equal. To make them different,
            // we set an attribute for the latter.
            use_n1_n3_b.SetToggle("Duplicated");
            Assert.AreEqual(new HashSet<Edge> { call_n1_n1, call_n1_n2, call_n1_n3, use_n1_n3_a, use_n1_n3_b }, AsSet(n1.Outgoings));

            Assert.AreEqual(new HashSet<Edge>(), AsSet(n1.From_To(n3, "none")));
            Assert.AreEqual(new HashSet<Edge> { call_n1_n3 }, AsSet(n1.From_To(n3, "call")));
            Assert.AreEqual(new HashSet<Edge> { use_n1_n3_a, use_n1_n3_b }, AsSet(n1.From_To(n3, "use")));

            Edge call_n2_n3 = NewEdge(g, n2, n3, "call");

            Edge call_n2_n2 = NewEdge(g, n2, n2, "call");

            HashSet<Node> nodes = new HashSet<Node> { n1, n2, n3 };
            HashSet<Edge> edges = new HashSet<Edge> { call_n1_n1, call_n1_n2, call_n1_n3, use_n1_n3_a, use_n1_n3_b, call_n2_n3, call_n2_n2 };

            Assert.AreEqual(nodes.Count, g.NodeCount);
            Assert.AreEqual(edges.Count, g.EdgeCount);

            Assert.AreEqual(nodes, g.Nodes());
            Assert.AreEqual(edges, g.Edges());

            g.RemoveEdge(use_n1_n3_b);
            edges = new HashSet<Edge> { call_n1_n1, call_n1_n2, call_n1_n3, use_n1_n3_a, call_n2_n3, call_n2_n2 };
            Assert.AreEqual(nodes.Count, g.NodeCount);
            Assert.AreEqual(edges.Count, g.EdgeCount);
            Assert.AreEqual(nodes, g.Nodes());
            Assert.AreEqual(edges, g.Edges());

            Assert.AreEqual(new HashSet<Edge> { call_n1_n3 }, AsSet(n1.From_To(n3, "call")));
            Assert.AreEqual(new HashSet<Edge> { use_n1_n3_a }, AsSet(n1.From_To(n3, "use")));
            Assert.AreEqual(new HashSet<Edge> { call_n1_n2 }, AsSet(n1.From_To(n2, "call")));
            Assert.AreEqual(new HashSet<Edge> { call_n1_n1 }, AsSet(n1.From_To(n1, "call")));
            Assert.AreEqual(new HashSet<Edge>(), AsSet(n1.From_To(n2, "use")));
<<<<<<< HEAD
            Assert.AreEqual(new HashSet<Edge> { call_n1_n1, call_n1_n2, call_n1_n3, use_n1_n3_a }, AsSet(n1.Outgoings));

=======
            Assert.AreEqual(new HashSet<Edge>() { call_n1_n1, call_n1_n2, call_n1_n3, use_n1_n3_a }, AsSet(n1.Outgoings));
>>>>>>> 7a2fd524
        }

        private static HashSet<Edge> AsSet(IEnumerable<Edge> edges)
        {
            return new HashSet<Edge>(edges);
        }

        /// <summary>
        /// Tests primarily the following operations when a node is removed that has
        /// outgoing and incoming edges:
        ///   graph.RemoveNode
        ///   graph.RemoveEdge
        /// </summary>
        [Test]
        public void RemoveNode()
        {
            Graph g = new Graph();

            Node n1 = NewNode(g, "n1");
            Node n2 = NewNode(g, "n2");
            Node n3 = NewNode(g, "n3");

            Edge call_n1_n2 = NewEdge(g, n1, n2, "call");
            Edge use_n1_n2 = NewEdge(g, n1, n2, "use");

            Edge call_n2_n3 = NewEdge(g, n2, n3, "call");
            Edge use_n2_n3 = NewEdge(g, n2, n3, "use");
            Edge call_n2_n2 = NewEdge(g, n2, n2, "call");
            Edge use_n2_n2 = NewEdge(g, n2, n2, "use");

            Edge call_n1_n3 = NewEdge(g, n1, n3, "call");
            Edge call_n3_n1 = NewEdge(g, n3, n1, "call");

            HashSet<Node> nodes = new HashSet<Node> { n1, n2, n3 };
            HashSet<Edge> edges = new HashSet<Edge>
            { call_n1_n2, use_n1_n2, call_n2_n3, use_n2_n3, call_n2_n2, use_n2_n2,
                                                        call_n1_n3, call_n3_n1};

            Assert.AreEqual(nodes.Count, g.NodeCount);
            Assert.AreEqual(edges.Count, g.EdgeCount);

            Assert.AreEqual(nodes, g.Nodes());
            Assert.AreEqual(edges, g.Edges());

            Assert.AreEqual(n1.Outgoings,
                            new HashSet<Edge> { call_n1_n2, use_n1_n2, call_n1_n3 });
            Assert.AreEqual(n1.Incomings,
                            new HashSet<Edge> { call_n3_n1 });

            Assert.AreEqual(n2.Outgoings,
                            new HashSet<Edge> { call_n2_n3, use_n2_n3, call_n2_n2, use_n2_n2 });
            Assert.AreEqual(n2.Incomings,
                            new HashSet<Edge> { call_n1_n2, use_n1_n2, call_n2_n2, use_n2_n2 });

            Assert.AreEqual(n3.Outgoings,
                            new HashSet<Edge> { call_n3_n1 });
            Assert.AreEqual(n3.Incomings,
                            new HashSet<Edge> { call_n2_n3, use_n2_n3, call_n1_n3 });

            // If a node is removed, all its incoming and outgoing edges must
            // be removed, too, and its successors and predecessors must be adjusted, too.

            g.RemoveNode(n2);
            nodes = new HashSet<Node> { n1, n3 };
            edges = new HashSet<Edge> { call_n1_n3, call_n3_n1 };

            Assert.AreEqual(nodes.Count, g.NodeCount);
            Assert.AreEqual(edges.Count, g.EdgeCount);

            Assert.AreEqual(nodes, g.Nodes());
            Assert.AreEqual(edges, g.Edges());

            Assert.AreEqual(n1.Outgoings,
                            new HashSet<Edge> { call_n1_n3 });
            Assert.AreEqual(n1.Incomings,
                            new HashSet<Edge> { call_n3_n1 });

            Assert.AreEqual(n2.Outgoings,
                            new HashSet<Edge>());
            Assert.AreEqual(n2.Incomings,
                            new HashSet<Edge>());

            Assert.AreEqual(n3.Outgoings,
                            new HashSet<Edge> { call_n3_n1 });
            Assert.AreEqual(n3.Incomings,
                            new HashSet<Edge> { call_n1_n3 });

            // If an edge is removed, it must be removed from the incoming and outgoing
            // edges of its source and target, respectively.
            g.RemoveEdge(call_n3_n1);
            nodes = new HashSet<Node> { n1, n3 };
            edges = new HashSet<Edge> { call_n1_n3 };

            Assert.AreEqual(nodes.Count, g.NodeCount);
            Assert.AreEqual(edges.Count, g.EdgeCount);

            Assert.AreEqual(nodes, g.Nodes());
            Assert.AreEqual(edges, g.Edges());

            Assert.AreEqual(n1.Outgoings,
                            new HashSet<Edge> { call_n1_n3 });
            Assert.AreEqual(n1.Incomings,
                            new HashSet<Edge>());

            Assert.AreEqual(n3.Outgoings,
                            new HashSet<Edge>());
            Assert.AreEqual(n3.Incomings,
                            new HashSet<Edge> { call_n1_n3 });

            // After removing n3, the graph should have only a single node left.
            g.RemoveNode(n3);
            nodes = new HashSet<Node> { n1 };
            edges = new HashSet<Edge>();

            Assert.AreEqual(nodes.Count, g.NodeCount);
            Assert.AreEqual(edges.Count, g.EdgeCount);

            Assert.AreEqual(nodes, g.Nodes());
            Assert.AreEqual(edges, g.Edges());

            Assert.AreEqual(n1.Outgoings,
                            new HashSet<Edge>());
            Assert.AreEqual(n1.Incomings,
                            new HashSet<Edge>());

            Assert.AreEqual(n3.Outgoings,
                            new HashSet<Edge>());
            Assert.AreEqual(n3.Incomings,
                            new HashSet<Edge>());
        }

        [Test]
        public void RemoveOrphansBecomeChildren()
        {
            Graph g = new Graph();

            Node r = NewNode(g, "root");
            Node d = Child(g, r, "toBeDeleted");
            Node o1 = Child(g, d, "orphan1");
            Node o2 = Child(g, d, "orphan2");

            g.RemoveNode(d, orphansBecomeRoots: false);

            AssertHasChild(g, parent: r, child: o1);
            AssertHasChild(g, parent: r, child: o2);
            Assert.IsNull(d.ItsGraph);
            Assert.IsNull(d.Parent);
            Assert.AreEqual(0, d.NumberOfChildren());
        }

        [Test]
        public void RemoveOrphansBecomeRoots()
        {
            Graph g = new Graph();

            Node r = NewNode(g, "root");
            Node d = Child(g, r, "toBeDeleted");
            Node o1 = Child(g, d, "orphan1");
            Node o2 = Child(g, d, "orphan2");

            g.RemoveNode(d, orphansBecomeRoots: true);

            Assert.AreEqual(0, r.NumberOfChildren());
            Assert.IsNull(o1.Parent);
            Assert.IsNull(o2.Parent);
            Assert.IsNull(d.ItsGraph);
            Assert.IsNull(d.Parent);
            Assert.AreEqual(0, d.NumberOfChildren());
        }

        [Test]
        public void TestReparent()
        {
            string t = "Routine";

            Graph g = new Graph();
            Assert.AreEqual(0, g.MaxDepth);

            Node a = NewNode(g, "a", t);
            Node b = NewNode(g, "b", t);

            // hierarchy:
            //  a   b
            Assert.AreEqual(0, a.Level);
            Assert.AreEqual(0, b.Level);
            Assert.AreEqual(1, a.Depth());
            Assert.AreEqual(1, b.Depth());
            Assert.AreEqual(1, g.MaxDepth);

            a.Reparent(null);
            // hierarchy:
            //  a   b
            // no change expected
            Assert.AreEqual(0, a.Level);
            Assert.AreEqual(0, b.Level);
            Assert.AreEqual(1, a.Depth());
            Assert.AreEqual(1, b.Depth());
            Assert.AreEqual(1, g.MaxDepth);

            Node bc = Child(g, b, "bc", t);
            // hierarchy:
            //  a   b
            //      |
            //      bc
            Assert.AreEqual(0, a.Level);
            Assert.AreEqual(0, b.Level);
            Assert.AreEqual(1, bc.Level);
            Assert.AreEqual(1, a.Depth());
            Assert.AreEqual(2, b.Depth());
            Assert.AreEqual(1, bc.Depth());
            Assert.AreEqual(2, g.MaxDepth);

            bc.Reparent(null);
            // hierarchy:
            //  a   b  bc
            Assert.AreEqual(0, a.Level);
            Assert.AreEqual(1, a.Depth());
            Assert.AreEqual(0, b.Level);
            Assert.AreEqual(1, b.Depth());
            Assert.AreEqual(0, bc.Level);
            Assert.AreEqual(1, bc.Depth());
            Assert.AreEqual(1, g.MaxDepth);

            Node ac = Child(g, a, "ac", t);
            Node acc = Child(g, ac, "acc", t);
            Node bcc = Child(g, bc, "bcc", t);
            bc.Reparent(b);
            // hierarchy:
            //  a   b
            //  |   |
            // ac   bc
            //  |   |
            // acc bcc
            Assert.AreEqual(0, a.Level);
            Assert.AreEqual(3, a.Depth());
            Assert.AreEqual(1, ac.Level);
            Assert.AreEqual(2, ac.Depth());
            Assert.AreEqual(2, acc.Level);
            Assert.AreEqual(1, acc.Depth());

            Assert.AreEqual(0, b.Level);
            Assert.AreEqual(3, b.Depth());
            Assert.AreEqual(1, bc.Level);
            Assert.AreEqual(2, bc.Depth());
            Assert.AreEqual(2, bcc.Level);
            Assert.AreEqual(1, bcc.Depth());

            Assert.AreEqual(3, g.MaxDepth);
            bc.Reparent(ac);
            // hierarchy:
            //    a     b
            //    |
            //    ac
            //  /   \
            //  |   |
            // acc bc
            //      |
            //     bcc
            Assert.AreEqual(0, a.Level);
            Assert.AreEqual(4, a.Depth());
            Assert.AreEqual(1, ac.Level);
            Assert.AreEqual(3, ac.Depth());
            Assert.AreEqual(2, acc.Level);
            Assert.AreEqual(1, acc.Depth());
            Assert.AreEqual(2, bc.Level);
            Assert.AreEqual(2, bc.Depth());
            Assert.AreEqual(3, bcc.Level);
            Assert.AreEqual(1, bcc.Depth());
            Assert.AreEqual(0, b.Level);
            Assert.AreEqual(1, b.Depth());
            Assert.AreEqual(4, g.MaxDepth);
        }

        /// <summary>
        /// Tests subgraph creation by marking some nodes as relevant and some as irrelevant, then constructing the
        /// subgraph using the given functions.
        /// Note: While for any graph element X, makeRelevant(X) MUST imply isRelevant(x), on the other hand
        /// makeIrrelevant(X) doesn't necessarily have to imply NOT(isRelevant(x)).
        /// For example, SubGraphByNodeType doesn't care about edges, so isRelevant returns true for all edges,
        /// regardless of whether makeIrrelevant had been applied to the edges.
        /// </summary>
        public void TestSubGraphBy(Action<GraphElement> makeRelevant, Action<GraphElement> makeIrrelevant, 
                                   Func<GraphElement, bool> isRelevant, Func<Graph, Graph> makeSubgraph)
        {
            // Note: This test is rather imperfect and may be improved in the future.
            Graph g = new Graph();

            Node a = NewNode(g, "a");
            makeIrrelevant(a);
            Node b = NewNode(g, "b");
            makeIrrelevant(b);
            Node ba = Child(g, b, "ba");
            makeIrrelevant(ba);
            Node baa = Child(g, ba, "baa");
            makeRelevant(baa);
            Assert.IsTrue(isRelevant(baa));
            Node baaa = Child(g, baa, "baaa");
            makeIrrelevant(baaa);
            Node baaaa = Child(g, baaa, "baaaa");
            makeRelevant(baaaa);
            Assert.IsTrue(isRelevant(baaaa));
            Node bb = Child(g, b, "bb");
            makeRelevant(bb);
            Assert.IsTrue(isRelevant(bb));
            Node bba = Child(g, bb, "bba");
            makeRelevant(bba);
            Assert.IsTrue(isRelevant(bba));
            Node bbaa = Child(g, bba, "bbaa");
            makeIrrelevant(bbaa);
            Node bc = Child(g, b, "bc");
            makeIrrelevant(bc);
            Node bca = Child(g, bc, "bca");
            makeRelevant(bca);
            Assert.IsTrue(isRelevant(bca));
            Node bcaa = Child(g, bca, "bcaa");
            makeRelevant(bcaa);
            Assert.IsTrue(isRelevant(bcaa));
            Node bcab = Child(g, bca, "bcab");
            makeRelevant(bcab);
            Assert.IsTrue(isRelevant(bcab));
            Node bcb = Child(g, bc, "bcb");
            makeIrrelevant(bcb);
            Node bcba = Child(g, bcb, "bcba");
            makeRelevant(bcba);
            Assert.IsTrue(isRelevant(bcba));
            Node bd = Child(g, b, "bd");
            makeRelevant(bd);
            Assert.IsTrue(isRelevant(bd));
            Node bda = Child(g, bd, "bda");
            makeIrrelevant(bda);
            Node bdaa = Child(g, bda, "bdaa");
            makeRelevant(bdaa);
            Assert.IsTrue(isRelevant(bdaa));
            Node c = NewNode(g, "c");
            makeRelevant(c);
            Assert.IsTrue(isRelevant(c));
            Node d = NewNode(g, "d");
            makeIrrelevant(d);
            Node da = Child(g, d, "da");
            makeRelevant(da);
            Assert.IsTrue(isRelevant(da));
            Node e = NewNode(g, "e");
            makeRelevant(e);
            Assert.IsTrue(isRelevant(e));
            Node ea = Child(g, e, "ea");
            makeIrrelevant(ea);
            // makeIrrelevant may have no effect, which is why we have to count this way.
            int relevantNodes = new List<Node> {a, b, ba, baa, baaa, baaaa, bb, bba, bbaa, bc, bca, bcaa, bcab, bcb, 
                bcba, bd, bda, bdaa, c, d, da, e, ea}.Count(isRelevant);
            
            // We make irrelevant: BCBA->BD and E->C (these two would be included if not for their irrelevance)
            const string edgeType = "call";
            Edge e0 = NewEdge(g, e, c, edgeType);
            makeIrrelevant(e0);
            Edge e1 = NewEdge(g, a, ba, edgeType);
            makeRelevant(e1);
            Assert.IsTrue(isRelevant(e1));
            Edge e2 = NewEdge(g, a, b, edgeType);
            makeRelevant(e2);
            Assert.IsTrue(isRelevant(e2));
            Edge e3 = NewEdge(g, baa, baaa, edgeType);
            makeRelevant(e3);
            Assert.IsTrue(isRelevant(e3));
            Edge e4 = NewEdge(g, baa, bba, edgeType);
            makeRelevant(e4);
            Assert.IsTrue(isRelevant(e4));
            Edge e5 = NewEdge(g, bb, bba, edgeType);
            makeRelevant(e5);
            Assert.IsTrue(isRelevant(e5));
            Edge e6 = NewEdge(g, bbaa, bba, edgeType);
            makeRelevant(e6);
            Assert.IsTrue(isRelevant(e6));
            Edge e7 = NewEdge(g, bcab, bcba, edgeType);
            makeRelevant(e7);
            Assert.IsTrue(isRelevant(e7));
            Edge e8 = NewEdge(g, bdaa, baaa, edgeType);
            makeRelevant(e8);
            Assert.IsTrue(isRelevant(e8));
            Edge e9 = NewEdge(g, bdaa, bd, edgeType);
            makeRelevant(e9);
            Assert.IsTrue(isRelevant(e9));
            Edge e10 = NewEdge(g, bdaa, bdaa, edgeType);
            makeRelevant(e10);
            Assert.IsTrue(isRelevant(e10));
            Edge e11 = NewEdge(g, c, e, edgeType);
            makeRelevant(e11);
            Assert.IsTrue(isRelevant(e11));
            Edge e12 = NewEdge(g, d, d, edgeType);
            makeRelevant(e12);
            Assert.IsTrue(isRelevant(e12));
            Edge e13 = NewEdge(g, ea, d, edgeType);
            makeRelevant(e13);
            Assert.IsTrue(isRelevant(e13));
            Edge e14 = NewEdge(g, bcba, bd, edgeType);
            makeIrrelevant(e14);
            // makeIrrelevant may have no effect, which is why we have to count this way.
            int relevantEdges = new List<Edge> { e0, e1, e2, e3, e4, e5, e6, e7, e8, e9, e10, e11, e12, e13, e14 }.Count(isRelevant);

            Graph subgraph = makeSubgraph(g);

            // Nodes in subgraph must be relevant.
            foreach (Node node in subgraph.Nodes())
            {
                Assert.That(isRelevant(node));
            }

            foreach (Edge edge in subgraph.Edges())
            {
                Assert.That(isRelevant(edge));
            }
            
            Assert.AreEqual(relevantNodes, subgraph.NodeCount);
            Assert.IsNull(Pendant(subgraph, a));
            Assert.IsNull(Pendant(subgraph, b));
            Assert.IsNull(Pendant(subgraph, ba));
            Node BAA = Pendant(subgraph, baa);
            Node BB = Pendant(subgraph, bb);
            Assert.IsNull(Pendant(subgraph, bc));
            Node BCA = Pendant(subgraph, bca);
            Assert.IsNull(Pendant(subgraph, bcb));
            Node BCBA = Pendant(subgraph, bcba);
            Node BD = Pendant(subgraph, bd);
            Node C = Pendant(subgraph, c);
            Assert.IsNull(Pendant(subgraph, d));
            Node DA = Pendant(subgraph, da);
            Node E = Pendant(subgraph, e);
            Node BAAAA = Pendant(subgraph, baaaa);
            Node BBA = Pendant(subgraph, bba);
            Node BCAA = Pendant(subgraph, bcaa);
            Node BCAB = Pendant(subgraph, bcab);
            Node BDAA = Pendant(subgraph, bdaa);
            
            Assert.That(BAA.IsRoot);
            Assert.That(BB.IsRoot);
            Assert.That(BCA.IsRoot);
            Assert.That(BCBA.IsRoot);
            Assert.That(BD.IsRoot);
            Assert.That(C.IsRoot);
            Assert.That(DA.IsRoot);
            Assert.That(E.IsRoot);
            Assert.That(BAAAA.IsLeaf);
            Assert.That(BBA.IsLeaf);
            Assert.That(BCAA.IsLeaf);
            Assert.That(BCAB.IsLeaf);
            Assert.That(BCBA.IsLeaf);
            Assert.That(BDAA.IsLeaf);
            Assert.That(C.IsLeaf);
            Assert.That(E.IsLeaf);
            
            AssertHasChild(subgraph, baa, baaaa);
            AssertHasChild(subgraph, bb, bba);
            AssertHasChild(subgraph, bca, bcaa);
            AssertHasChild(subgraph, bca, bcab);
            AssertHasChild(subgraph, bd, bdaa);

            // 9 edges are kept.
            // Kept edges: Those for which isRelevant returned true before subgraphing minus four "dangling" ones.
            Assert.AreEqual(relevantEdges-4, subgraph.EdgeCount);
            Assert.That(HasEdge(BAA, BAA));
            Assert.That(HasEdge(BAA, BBA));
            Assert.That(HasEdge(BB, BBA));
            Assert.That(HasEdge(BBA, BBA));
            Assert.That(HasEdge(BCAB, BCBA));
            Assert.That(HasEdge(BDAA, BAA));
            Assert.That(HasEdge(BDAA, BDAA));
            Assert.That(HasEdge(BDAA, BD));
            Assert.That(HasEdge(C, E));
        }

<<<<<<< HEAD
        [Test]
        public void TestSubGraphByNodeType()
        {
            const string r = "relevant";
            const string i = "irrelevant";
            HashSet<string> relevantNodeTypes = new HashSet<string> { r };
            
            TestSubGraphBy(x => x.Type = r, x => x.Type = i,
                x => !(x is Node) || relevantNodeTypes.Contains(x.Type), 
                g => g.SubgraphByNodeType(relevantNodeTypes));
        }
        
        [Test]
        public void TestSubGraphByToggleAttribute()
        {
            const string relevantToggleType = "relevant";
            
            TestSubGraphBy(x => x.SetToggle(relevantToggleType), 
                           x => x.UnsetToggle(relevantToggleType),
                x => x.HasToggle(relevantToggleType),
                g => g.SubgraphByToggleAttributes(new [] {relevantToggleType}));
        }
        
        [Test]
        public void TestSubGraphByToggleAttributes()
        {
            IEnumerable<string> relevantToggleTypes = new[] { "relevant", "relevant too", "oh, and me too" };

            TestSubGraphBy(x =>
                           {
                               foreach (string relevantToggleType in relevantToggleTypes)
                               {
                                   x.SetToggle(relevantToggleType);
                               }
                           }, 
                           // it suffices to unset a single toggle to make the element irrelevant
                           x => x.UnsetToggle(relevantToggleTypes.First()),
                           x => relevantToggleTypes.All(x.HasToggle),
                           g => g.SubgraphByToggleAttributes(relevantToggleTypes));
        }

        private static bool HasEdge(Node source, Node target, string edgeType = null)
        {
            return source.Outgoings.Any(outgoing => outgoing.Target == target && (edgeType == null || outgoing.Type == edgeType));
=======
        /// <summary>
        /// Deleting and restoring a subtree consisting of only a single node.
        /// </summary>
        [Test]
        public void TestDeleteTreeSingleNode()
        {
            Graph g = new Graph();
            Node a = NewNode(g, "a");
            SubgraphMemento subgraph = a.DeleteTree();
            Assert.IsNull(a.ItsGraph);
            Assert.AreEqual(0, g.NodeCount);
            Assert.AreEqual(0, g.EdgeCount);

            subgraph.Restore();
            Assert.AreEqual(g, a.ItsGraph);
            Assert.AreEqual(1, g.NodeCount);
            Assert.AreEqual(0, g.EdgeCount);
>>>>>>> 7a2fd524
        }

        /// <summary>
        /// Deleting and restoring a subtree consisting of only a single node
        /// and a self loop.
        /// </summary>
        [Test]
        public void TestDeleteTreeSingleNodeAndEdge()
        {
            Graph g = new Graph();
            Node a = NewNode(g, "a");
            Edge e = NewEdge(g, a, a);
            SubgraphMemento subgraph = a.DeleteTree();
            Assert.IsNull(a.ItsGraph);
            Assert.IsNull(e.ItsGraph);
            Assert.AreEqual(0, g.NodeCount);
            Assert.AreEqual(0, g.EdgeCount);

            subgraph.Restore();
            Assert.AreEqual(g, a.ItsGraph);
            Assert.AreEqual(g, e.ItsGraph);
            Assert.AreEqual(1, g.NodeCount);
            Assert.AreEqual(1, g.EdgeCount);
        }

<<<<<<< HEAD
        private Node Pendant(Graph subgraph, Node node)
        {
            return subgraph.GetNode(node.ID);
        }

        private static Node Child(Graph g, Node parent, string id, string nodeType = "Routine")
        {
            Node child = NewNode(g, id, nodeType);
            parent.AddChild(child);
            return child;
=======
        /// <summary>
        /// Deleting and restoring a subtree consisting of multiple nested
        /// nodes and several incoming, outgoing, and internal edges in
        /// the node hierarchy to be deleted.
        /// </summary>
        [Test]
        public void TestDeleteTree()
        {
            Graph g = new Graph();
            Node a = NewNode(g, "a");  // root
            Node b = Child(g, a, "b"); // child of a, but not descendant of c
            Node c = Child(g, a, "c"); // root of subtree to be deleted
            Node d = Child(g, c, "d"); // descendant of c
            Node e = Child(g, c, "e"); // descendant of c
            Node f = Child(g, e, "f"); // descendant of c

            List<Node> subgraphNodes = new List<Node>() { c, d, e, f };

            Edge e1 = NewEdge(g, a, b); // outside
            Edge e2 = NewEdge(g, b, a); // outside
            Edge e3 = NewEdge(g, a, e); // incoming
            Edge e4 = NewEdge(g, d, b); // outgoing
            Edge e5 = NewEdge(g, d, e); // internal
            Edge e6 = NewEdge(g, f, d); // internal
            Edge e7 = NewEdge(g, a, c); // incoming
            Edge e8 = NewEdge(g, c, a); // outgoing

            List<Edge> subgraphEdges = new List<Edge> {e3, e4, e5, e6, e7, e8 };

            SubgraphMemento subgraph = c.DeleteTree();

            // a and b are still in the graph, but all other nodes are removed
            Assert.AreEqual(g, a.ItsGraph);
            Assert.AreEqual(g, b.ItsGraph);
            foreach (Node node in subgraphNodes)
            {
                Assert.IsNull(node.ItsGraph);
            }
            // e1 and e2 are still in the graph, but all other edges are removed
            Assert.AreEqual(g, e1.ItsGraph);
            Assert.AreEqual(g, e2.ItsGraph);
            foreach (Edge edge in subgraphEdges)
            {
                Assert.IsNull(edge.ItsGraph);
            }
            Assert.AreEqual(2, g.NodeCount);
            Assert.AreEqual(2, g.EdgeCount);

            subgraph.Restore();
            Assert.AreEqual(g, a.ItsGraph);
            Assert.AreEqual(g, b.ItsGraph);
            foreach (Node node in subgraphNodes)
            {
                Assert.AreEqual(g, node.ItsGraph);
            }
            Assert.AreEqual(g, e1.ItsGraph);
            Assert.AreEqual(g, e2.ItsGraph);
            foreach (Edge edge in subgraphEdges)
            {
                Assert.AreEqual(g, edge.ItsGraph);
            }
            Assert.AreEqual(subgraphNodes.Count + 2, g.NodeCount);
            Assert.AreEqual(subgraphEdges.Count + 2, g.EdgeCount);
>>>>>>> 7a2fd524
        }
    }
}<|MERGE_RESOLUTION|>--- conflicted
+++ resolved
@@ -39,16 +39,9 @@
             return result;
         }
 
-        private bool HasEdge(Node source, Node target, string edgeType)
-        {
-            foreach (Edge outgoing in source.Outgoings)
-            {
-                if (outgoing.Type == edgeType && outgoing.Target == target)
-                {
-                    return true;
-                }
-            }
-            return false;
+        private bool HasEdge(Node source, Node target, string edgeType = null)
+        {
+            return source.Outgoings.Any(outgoing => outgoing.Target == target && (edgeType == null || outgoing.Type == edgeType));
         }
 
         private void AssertHasChild(Graph subgraph, Node parent, Node child)
@@ -56,10 +49,7 @@
             Assert.AreSame(Pendant(subgraph, parent), Pendant(subgraph, child).Parent);
         }
 
-        private Node Pendant(Graph subgraph, Node baa)
-        {
-            return subgraph.GetNode(baa.ID);
-        }
+        private Node Pendant(Graph subgraph, Node baa) => subgraph.GetNode(baa.ID);
 
         private static Node Child(Graph g, Node parent, string id, string nodeType = "Routine")
         {
@@ -87,11 +77,11 @@
             Node n3 = NewNode(g, "n3");
 
             Assert.AreEqual(new HashSet<Edge>(), AsSet(n1.Outgoings));
-            Edge call_n1_n1 = NewEdge(g, n1, n1, "call");
+            Edge call_n1_n1 = NewEdge(g, n1, n1);
             Assert.AreEqual(new HashSet<Edge> { call_n1_n1 }, AsSet(n1.Outgoings));
-            Edge call_n1_n2 = NewEdge(g, n1, n2, "call");
+            Edge call_n1_n2 = NewEdge(g, n1, n2);
             Assert.AreEqual(new HashSet<Edge> { call_n1_n1, call_n1_n2 }, AsSet(n1.Outgoings));
-            Edge call_n1_n3 = NewEdge(g, n1, n3, "call");
+            Edge call_n1_n3 = NewEdge(g, n1, n3);
             Assert.AreEqual(new HashSet<Edge> { call_n1_n1, call_n1_n2, call_n1_n3 }, AsSet(n1.Outgoings));
             Edge use_n1_n3_a = NewEdge(g, n1, n3, "use");
             Assert.AreEqual(new HashSet<Edge> { call_n1_n1, call_n1_n2, call_n1_n3, use_n1_n3_a }, AsSet(n1.Outgoings));
@@ -107,9 +97,9 @@
             Assert.AreEqual(new HashSet<Edge> { call_n1_n3 }, AsSet(n1.From_To(n3, "call")));
             Assert.AreEqual(new HashSet<Edge> { use_n1_n3_a, use_n1_n3_b }, AsSet(n1.From_To(n3, "use")));
 
-            Edge call_n2_n3 = NewEdge(g, n2, n3, "call");
-
-            Edge call_n2_n2 = NewEdge(g, n2, n2, "call");
+            Edge call_n2_n3 = NewEdge(g, n2, n3);
+
+            Edge call_n2_n2 = NewEdge(g, n2, n2);
 
             HashSet<Node> nodes = new HashSet<Node> { n1, n2, n3 };
             HashSet<Edge> edges = new HashSet<Edge> { call_n1_n1, call_n1_n2, call_n1_n3, use_n1_n3_a, use_n1_n3_b, call_n2_n3, call_n2_n2 };
@@ -132,12 +122,7 @@
             Assert.AreEqual(new HashSet<Edge> { call_n1_n2 }, AsSet(n1.From_To(n2, "call")));
             Assert.AreEqual(new HashSet<Edge> { call_n1_n1 }, AsSet(n1.From_To(n1, "call")));
             Assert.AreEqual(new HashSet<Edge>(), AsSet(n1.From_To(n2, "use")));
-<<<<<<< HEAD
             Assert.AreEqual(new HashSet<Edge> { call_n1_n1, call_n1_n2, call_n1_n3, use_n1_n3_a }, AsSet(n1.Outgoings));
-
-=======
-            Assert.AreEqual(new HashSet<Edge>() { call_n1_n1, call_n1_n2, call_n1_n3, use_n1_n3_a }, AsSet(n1.Outgoings));
->>>>>>> 7a2fd524
         }
 
         private static HashSet<Edge> AsSet(IEnumerable<Edge> edges)
@@ -160,21 +145,23 @@
             Node n2 = NewNode(g, "n2");
             Node n3 = NewNode(g, "n3");
 
-            Edge call_n1_n2 = NewEdge(g, n1, n2, "call");
+            Edge call_n1_n2 = NewEdge(g, n1, n2);
             Edge use_n1_n2 = NewEdge(g, n1, n2, "use");
 
-            Edge call_n2_n3 = NewEdge(g, n2, n3, "call");
+            Edge call_n2_n3 = NewEdge(g, n2, n3);
             Edge use_n2_n3 = NewEdge(g, n2, n3, "use");
-            Edge call_n2_n2 = NewEdge(g, n2, n2, "call");
+            Edge call_n2_n2 = NewEdge(g, n2, n2);
             Edge use_n2_n2 = NewEdge(g, n2, n2, "use");
 
-            Edge call_n1_n3 = NewEdge(g, n1, n3, "call");
-            Edge call_n3_n1 = NewEdge(g, n3, n1, "call");
+            Edge call_n1_n3 = NewEdge(g, n1, n3);
+            Edge call_n3_n1 = NewEdge(g, n3, n1);
 
             HashSet<Node> nodes = new HashSet<Node> { n1, n2, n3 };
             HashSet<Edge> edges = new HashSet<Edge>
-            { call_n1_n2, use_n1_n2, call_n2_n3, use_n2_n3, call_n2_n2, use_n2_n2,
-                                                        call_n1_n3, call_n3_n1};
+            {
+                call_n1_n2, use_n1_n2, call_n2_n3, use_n2_n3, call_n2_n2, use_n2_n2,
+                call_n1_n3, call_n3_n1
+            };
 
             Assert.AreEqual(nodes.Count, g.NodeCount);
             Assert.AreEqual(edges.Count, g.EdgeCount);
@@ -419,7 +406,7 @@
         /// For example, SubGraphByNodeType doesn't care about edges, so isRelevant returns true for all edges,
         /// regardless of whether makeIrrelevant had been applied to the edges.
         /// </summary>
-        public void TestSubGraphBy(Action<GraphElement> makeRelevant, Action<GraphElement> makeIrrelevant, 
+        private void TestSubGraphBy(Action<GraphElement> makeRelevant, Action<GraphElement> makeIrrelevant,
                                    Func<GraphElement, bool> isRelevant, Func<Graph, Graph> makeSubgraph)
         {
             // Note: This test is rather imperfect and may be improved in the future.
@@ -485,53 +472,55 @@
             Node ea = Child(g, e, "ea");
             makeIrrelevant(ea);
             // makeIrrelevant may have no effect, which is why we have to count this way.
-            int relevantNodes = new List<Node> {a, b, ba, baa, baaa, baaaa, bb, bba, bbaa, bc, bca, bcaa, bcab, bcb, 
-                bcba, bd, bda, bdaa, c, d, da, e, ea}.Count(isRelevant);
-            
+            int relevantNodes = new List<Node>
+            {
+                a, b, ba, baa, baaa, baaaa, bb, bba, bbaa, bc, bca, bcaa, bcab, bcb,
+                bcba, bd, bda, bdaa, c, d, da, e, ea
+            }.Count(isRelevant);
+
             // We make irrelevant: BCBA->BD and E->C (these two would be included if not for their irrelevance)
-            const string edgeType = "call";
-            Edge e0 = NewEdge(g, e, c, edgeType);
+            Edge e0 = NewEdge(g, e, c);
             makeIrrelevant(e0);
-            Edge e1 = NewEdge(g, a, ba, edgeType);
+            Edge e1 = NewEdge(g, a, ba);
             makeRelevant(e1);
             Assert.IsTrue(isRelevant(e1));
-            Edge e2 = NewEdge(g, a, b, edgeType);
+            Edge e2 = NewEdge(g, a, b);
             makeRelevant(e2);
             Assert.IsTrue(isRelevant(e2));
-            Edge e3 = NewEdge(g, baa, baaa, edgeType);
+            Edge e3 = NewEdge(g, baa, baaa);
             makeRelevant(e3);
             Assert.IsTrue(isRelevant(e3));
-            Edge e4 = NewEdge(g, baa, bba, edgeType);
+            Edge e4 = NewEdge(g, baa, bba);
             makeRelevant(e4);
             Assert.IsTrue(isRelevant(e4));
-            Edge e5 = NewEdge(g, bb, bba, edgeType);
+            Edge e5 = NewEdge(g, bb, bba);
             makeRelevant(e5);
             Assert.IsTrue(isRelevant(e5));
-            Edge e6 = NewEdge(g, bbaa, bba, edgeType);
+            Edge e6 = NewEdge(g, bbaa, bba);
             makeRelevant(e6);
             Assert.IsTrue(isRelevant(e6));
-            Edge e7 = NewEdge(g, bcab, bcba, edgeType);
+            Edge e7 = NewEdge(g, bcab, bcba);
             makeRelevant(e7);
             Assert.IsTrue(isRelevant(e7));
-            Edge e8 = NewEdge(g, bdaa, baaa, edgeType);
+            Edge e8 = NewEdge(g, bdaa, baaa);
             makeRelevant(e8);
             Assert.IsTrue(isRelevant(e8));
-            Edge e9 = NewEdge(g, bdaa, bd, edgeType);
+            Edge e9 = NewEdge(g, bdaa, bd);
             makeRelevant(e9);
             Assert.IsTrue(isRelevant(e9));
-            Edge e10 = NewEdge(g, bdaa, bdaa, edgeType);
+            Edge e10 = NewEdge(g, bdaa, bdaa);
             makeRelevant(e10);
             Assert.IsTrue(isRelevant(e10));
-            Edge e11 = NewEdge(g, c, e, edgeType);
+            Edge e11 = NewEdge(g, c, e);
             makeRelevant(e11);
             Assert.IsTrue(isRelevant(e11));
-            Edge e12 = NewEdge(g, d, d, edgeType);
+            Edge e12 = NewEdge(g, d, d);
             makeRelevant(e12);
             Assert.IsTrue(isRelevant(e12));
-            Edge e13 = NewEdge(g, ea, d, edgeType);
+            Edge e13 = NewEdge(g, ea, d);
             makeRelevant(e13);
             Assert.IsTrue(isRelevant(e13));
-            Edge e14 = NewEdge(g, bcba, bd, edgeType);
+            Edge e14 = NewEdge(g, bcba, bd);
             makeIrrelevant(e14);
             // makeIrrelevant may have no effect, which is why we have to count this way.
             int relevantEdges = new List<Edge> { e0, e1, e2, e3, e4, e5, e6, e7, e8, e9, e10, e11, e12, e13, e14 }.Count(isRelevant);
@@ -548,7 +537,7 @@
             {
                 Assert.That(isRelevant(edge));
             }
-            
+
             Assert.AreEqual(relevantNodes, subgraph.NodeCount);
             Assert.IsNull(Pendant(subgraph, a));
             Assert.IsNull(Pendant(subgraph, b));
@@ -569,7 +558,7 @@
             Node BCAA = Pendant(subgraph, bcaa);
             Node BCAB = Pendant(subgraph, bcab);
             Node BDAA = Pendant(subgraph, bdaa);
-            
+
             Assert.That(BAA.IsRoot);
             Assert.That(BB.IsRoot);
             Assert.That(BCA.IsRoot);
@@ -586,7 +575,7 @@
             Assert.That(BDAA.IsLeaf);
             Assert.That(C.IsLeaf);
             Assert.That(E.IsLeaf);
-            
+
             AssertHasChild(subgraph, baa, baaaa);
             AssertHasChild(subgraph, bb, bba);
             AssertHasChild(subgraph, bca, bcaa);
@@ -595,7 +584,7 @@
 
             // 9 edges are kept.
             // Kept edges: Those for which isRelevant returned true before subgraphing minus four "dangling" ones.
-            Assert.AreEqual(relevantEdges-4, subgraph.EdgeCount);
+            Assert.AreEqual(relevantEdges - 4, subgraph.EdgeCount);
             Assert.That(HasEdge(BAA, BAA));
             Assert.That(HasEdge(BAA, BBA));
             Assert.That(HasEdge(BB, BBA));
@@ -607,30 +596,29 @@
             Assert.That(HasEdge(C, E));
         }
 
-<<<<<<< HEAD
         [Test]
         public void TestSubGraphByNodeType()
         {
             const string r = "relevant";
             const string i = "irrelevant";
             HashSet<string> relevantNodeTypes = new HashSet<string> { r };
-            
+
             TestSubGraphBy(x => x.Type = r, x => x.Type = i,
-                x => !(x is Node) || relevantNodeTypes.Contains(x.Type), 
-                g => g.SubgraphByNodeType(relevantNodeTypes));
-        }
-        
+                           x => !(x is Node) || relevantNodeTypes.Contains(x.Type),
+                           g => g.SubgraphByNodeType(relevantNodeTypes));
+        }
+
         [Test]
         public void TestSubGraphByToggleAttribute()
         {
             const string relevantToggleType = "relevant";
-            
-            TestSubGraphBy(x => x.SetToggle(relevantToggleType), 
+
+            TestSubGraphBy(x => x.SetToggle(relevantToggleType),
                            x => x.UnsetToggle(relevantToggleType),
-                x => x.HasToggle(relevantToggleType),
-                g => g.SubgraphByToggleAttributes(new [] {relevantToggleType}));
-        }
-        
+                           x => x.HasToggle(relevantToggleType),
+                           g => g.SubgraphByToggleAttributes(new[] { relevantToggleType }));
+        }
+
         [Test]
         public void TestSubGraphByToggleAttributes()
         {
@@ -642,17 +630,13 @@
                                {
                                    x.SetToggle(relevantToggleType);
                                }
-                           }, 
+                           },
                            // it suffices to unset a single toggle to make the element irrelevant
                            x => x.UnsetToggle(relevantToggleTypes.First()),
                            x => relevantToggleTypes.All(x.HasToggle),
                            g => g.SubgraphByToggleAttributes(relevantToggleTypes));
         }
 
-        private static bool HasEdge(Node source, Node target, string edgeType = null)
-        {
-            return source.Outgoings.Any(outgoing => outgoing.Target == target && (edgeType == null || outgoing.Type == edgeType));
-=======
         /// <summary>
         /// Deleting and restoring a subtree consisting of only a single node.
         /// </summary>
@@ -670,7 +654,6 @@
             Assert.AreEqual(g, a.ItsGraph);
             Assert.AreEqual(1, g.NodeCount);
             Assert.AreEqual(0, g.EdgeCount);
->>>>>>> 7a2fd524
         }
 
         /// <summary>
@@ -696,18 +679,6 @@
             Assert.AreEqual(1, g.EdgeCount);
         }
 
-<<<<<<< HEAD
-        private Node Pendant(Graph subgraph, Node node)
-        {
-            return subgraph.GetNode(node.ID);
-        }
-
-        private static Node Child(Graph g, Node parent, string id, string nodeType = "Routine")
-        {
-            Node child = NewNode(g, id, nodeType);
-            parent.AddChild(child);
-            return child;
-=======
         /// <summary>
         /// Deleting and restoring a subtree consisting of multiple nested
         /// nodes and several incoming, outgoing, and internal edges in
@@ -717,14 +688,14 @@
         public void TestDeleteTree()
         {
             Graph g = new Graph();
-            Node a = NewNode(g, "a");  // root
+            Node a = NewNode(g, "a"); // root
             Node b = Child(g, a, "b"); // child of a, but not descendant of c
             Node c = Child(g, a, "c"); // root of subtree to be deleted
             Node d = Child(g, c, "d"); // descendant of c
             Node e = Child(g, c, "e"); // descendant of c
             Node f = Child(g, e, "f"); // descendant of c
 
-            List<Node> subgraphNodes = new List<Node>() { c, d, e, f };
+            List<Node> subgraphNodes = new List<Node> { c, d, e, f };
 
             Edge e1 = NewEdge(g, a, b); // outside
             Edge e2 = NewEdge(g, b, a); // outside
@@ -735,7 +706,7 @@
             Edge e7 = NewEdge(g, a, c); // incoming
             Edge e8 = NewEdge(g, c, a); // outgoing
 
-            List<Edge> subgraphEdges = new List<Edge> {e3, e4, e5, e6, e7, e8 };
+            List<Edge> subgraphEdges = new List<Edge> { e3, e4, e5, e6, e7, e8 };
 
             SubgraphMemento subgraph = c.DeleteTree();
 
@@ -746,6 +717,7 @@
             {
                 Assert.IsNull(node.ItsGraph);
             }
+
             // e1 and e2 are still in the graph, but all other edges are removed
             Assert.AreEqual(g, e1.ItsGraph);
             Assert.AreEqual(g, e2.ItsGraph);
@@ -753,6 +725,7 @@
             {
                 Assert.IsNull(edge.ItsGraph);
             }
+
             Assert.AreEqual(2, g.NodeCount);
             Assert.AreEqual(2, g.EdgeCount);
 
@@ -763,15 +736,16 @@
             {
                 Assert.AreEqual(g, node.ItsGraph);
             }
+
             Assert.AreEqual(g, e1.ItsGraph);
             Assert.AreEqual(g, e2.ItsGraph);
             foreach (Edge edge in subgraphEdges)
             {
                 Assert.AreEqual(g, edge.ItsGraph);
             }
+
             Assert.AreEqual(subgraphNodes.Count + 2, g.NodeCount);
             Assert.AreEqual(subgraphEdges.Count + 2, g.EdgeCount);
->>>>>>> 7a2fd524
         }
     }
 }