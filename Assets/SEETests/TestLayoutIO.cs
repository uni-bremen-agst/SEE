<<<<<<< HEAD
﻿using NUnit.Framework;
using SEE.DataModel;
using SEE.Layout.NodeLayouts;
using System.Collections.Generic;
using UnityEngine;

namespace SEE.Layout
{
    /// <summary>
    /// Test cases for SEE.Layout.IO.Reader and SEE.Layout.IO.Writer.
    /// </summary>
    public class TestLayoutIO
    {
        /// <summary>
        /// By how much two floats may differ to be considered still equal.
        /// </summary>
        private const float floatTolerance = 0.1f;

        /// <summary>
        /// Test for reading and writing a node layout in GVL.
        /// </summary>
        [Test]
        public void TestGVLWriteRead()
        {
            // GVL does not contain the height (y co-ordinate).
            bool yIsStored = false;
            string filename = Application.dataPath + "/../Temp/layout.gvl";

            ICollection<ILayoutNode> gameObjects = NodeCreator.CreateNodes(1);

            CalculateLayout(gameObjects,
                            out Dictionary<ILayoutNode, NodeTransform> savedLayout,
                            out Dictionary<string, NodeTransform> layoutMap);

            // Save the layout.
            IO.GVLWriter.Save(filename, "architecture", gameObjects);
            Dump(gameObjects, 10);

            ClearLayout(gameObjects, yIsStored);

            // Read the saved layout.
            Dictionary<ILayoutNode, NodeTransform> readLayout = new LoadedNodeLayout(0, filename).Layout(gameObjects);
            Dump(readLayout, 10);

            Assert.AreEqual(savedLayout.Count, readLayout.Count); // no gameObject added or removed
            // Now layoutMap and readLayout should be the same except for
            // scale.y and, thus, position.y (none of those are stored in GVL).
            LayoutsAreEqual(readLayout, layoutMap, yIsStored);
        }

        /// <summary>
        /// Test for reading and writing a node layout in SLD format.
        /// </summary>
        //[Test]
        //public void TestSLDWriteRead()
        //{
        //    // SLD contains the height (y co-ordinate).
        //    bool yIsStored = true;
        //    string filename = Application.dataPath + "/../Temp/layout.sld";

        //    ICollection<ILayoutNode> gameObjects = NodeCreator.CreateNodes(1);

        //    CalculateLayout(gameObjects,
        //                    out Dictionary<ILayoutNode, NodeTransform> savedLayout,
        //                    out Dictionary<string, NodeTransform> layoutMap);

        //    // Save the layout.
        //    SEE.Layout.IO.SLDWriter.Save(filename, gameObjects);
        //    Dump(gameObjects, 10);

        //    ClearLayout(gameObjects, yIsStored);

        //    // Read the saved layout.
        //    Dictionary<ILayoutNode, NodeTransform> readLayout = new LoadedNodeLayout(0, filename).Layout(gameObjects);
        //    Dump(readLayout, 10);

        //    Assert.AreEqual(savedLayout.Count, readLayout.Count); // no gameObject added or removed
        //    // Now layoutMap and readLayout should be the same except for
        //    // scale.y and, thus, position.y (none of those are stored in GVL).
        //    LayoutsAreEqual(readLayout, layoutMap, yIsStored);
        //}

        /// <summary>
        /// Clears the scale and position of the position of all <paramref name="gameObjects"/>
        /// so that we can be sure that they are actually read. If <paramref name="yIsStored"/>
        /// scale and position are reset completely; otherwise only the x and z components
        /// of those two vectors are reset.
        /// Note that the GVL does not contain scale.y and position.y, that is why we need
        /// to maintain it.
        /// </summary>
        /// <param name="gameObjects">game objects whose layout is to be reset</param>
        private static void ClearLayout(ICollection<ILayoutNode> gameObjects, bool yIsStored)
        {
            foreach (ILayoutNode layoutNode in gameObjects)
            {
                if (yIsStored)
                {
                    layoutNode.LocalScale = Vector3.zero;
                    layoutNode.CenterPosition = Vector3.zero;
                }
                else
                {
                    layoutNode.LocalScale = new Vector3(0.0f, layoutNode.LocalScale.y, 0.0f);
                    layoutNode.CenterPosition = new Vector3(0.0f, layoutNode.LocalScale.y, 0.0f);
                }
            }
        }

        /// <summary>
        /// Checks whether the two layouts <paramref name="layoutMap"/> and <paramref name="readLayout"/>
        /// are the same. If <paramref name="compareY"/> is false, the y scale and y position are ignored
        /// in the comparison.
        /// </summary>
        /// <param name="readLayout">the layout read from disk</param>
        /// <param name="layoutMap">the layout calculated originally</param>
        /// <param name="compareY">whether the y scale and y position should be compared</param>
        private static void LayoutsAreEqual(Dictionary<ILayoutNode, NodeTransform> readLayout,
                                            Dictionary<string, NodeTransform> layoutMap,
                                            bool compareY)
        {
            foreach (KeyValuePair<ILayoutNode, NodeTransform> entry in readLayout)
            {
                ILayoutNode node = entry.Key;
                NodeTransform readTransform = entry.Value;

                Debug.LogFormat("Comparing {0}\n", node.ID);
                NodeTransform savedTransform = layoutMap[node.ID];
                Assert.That(readTransform.scale.x, Is.EqualTo(savedTransform.scale.x).Within(floatTolerance));
                if (compareY)
                {
                    Assert.That(readTransform.scale.y, Is.EqualTo(savedTransform.scale.y).Within(floatTolerance));
                }
                Assert.That(readTransform.scale.z, Is.EqualTo(savedTransform.scale.z).Within(floatTolerance));
                Assert.That(readTransform.position.x, Is.EqualTo(savedTransform.position.x).Within(floatTolerance));
                if (compareY)
                {
                    Assert.That(readTransform.position.y, Is.EqualTo(savedTransform.position.y).Within(floatTolerance));
                }
                Assert.That(readTransform.position.z, Is.EqualTo(savedTransform.position.z).Within(floatTolerance));
                Assert.AreEqual(savedTransform.rotation, readTransform.rotation);
            }
        }

        private static void CalculateLayout
            (ICollection<ILayoutNode> gameObjects,
            out Dictionary<ILayoutNode, NodeTransform> savedLayout,
            out Dictionary<string, NodeTransform> layoutMap)
        {
            // Layout the nodes.
            RectanglePackingNodeLayout packer = new RectanglePackingNodeLayout(0.0f, 1.0f);
            savedLayout = packer.Layout(gameObjects);

            // Apply the layout.
            layoutMap = new Dictionary<string, NodeTransform>(savedLayout.Count);
            foreach (KeyValuePair<ILayoutNode, NodeTransform> entry in savedLayout)
            {
                ILayoutNode node = entry.Key;
                NodeTransform transform = entry.Value;
                node.LocalScale = transform.scale;
                Vector3 position = transform.position;
                // from ground to center position along the y axis
                position.y += transform.scale.y / 2.0f;
                node.CenterPosition = position;
                layoutMap[node.ID] = new NodeTransform(node.CenterPosition, node.LocalScale, node.Rotation);
            }
        }

        private void Dump(Dictionary<ILayoutNode, NodeTransform> readLayout, int howMany = int.MaxValue)
        {
            foreach (KeyValuePair<ILayoutNode, NodeTransform> entry in readLayout)
            {
                howMany--;
                if (howMany <= 0)
                {
                    break;
                }
                ILayoutNode node = entry.Key;
                NodeTransform transform = entry.Value;

                Debug.LogFormat("{0} => {1}\n", node.ID, transform);
            }
        }

        private void Dump(ICollection<ILayoutNode> gameObjects, int howMany = int.MaxValue)
        {
            foreach (ILayoutNode layoutNode in gameObjects)
            {
                howMany--;
                if (howMany <= 0)
                {
                    break;
                }
                Debug.LogFormat("{0} => position={1} worldScale={2}\n", layoutNode.ID, layoutNode.CenterPosition, layoutNode.AbsoluteScale);
            }
        }

        [Test]
        public void TestWriteReadEmpty()
        {
            string graphName = "architecture";
            string filename = Application.dataPath + "/../Temp/emptylayout.gvl";

            ICollection<ILayoutNode> gameObjects = new List<ILayoutNode>();

            // Save the layout.
            IO.GVLWriter.Save(filename, graphName, gameObjects);

            // Read the saved layout.
            LoadedNodeLayout loadedNodeLayout = new LoadedNodeLayout(0, filename);
            Dictionary<ILayoutNode, NodeTransform> readLayout = loadedNodeLayout.Layout(gameObjects);
            Assert.AreEqual(0, readLayout.Count);
        }

        /// <summary>
        /// Tests whether a file can be read that was generated by Gravis.
        /// </summary>
        [Test]
        public void TestRead()
        {
            // FIXME reintroduce tests
#if false
            // The relative path to the GXL and GVL files.

            // Loading the underlying graph.
            Graph graph = LoadGraph(Filenames.OnCurrentPlatform("Data/GXL/SEE/") + "Architecture.gxl");
            //graph.DumpTree();

            // Setting up the node layout so that it is read from the GVL file.
            GameObject seeCity = new GameObject();
            seeCity.name = "SEECity";
            seeCity.transform.position = Vector3.zero; // new Vector3(-1012.38f, 0.0f, 581.414f);
            seeCity.transform.localScale = Vector3.one * 100 * 18.91f;
            SEECity seeCityComponent = seeCity.AddComponent<SEECity>();
            seeCityComponent.NodeLayout = NodeLayoutKind.FromFile;
            seeCityComponent.EdgeLayout = EdgeLayoutKind.None;
            seeCityComponent.LeafObjects = AbstractSEECity.LeafNodeKinds.Blocks;
            seeCityComponent.InnerNodeObjects = AbstractSEECity.InnerNodeKinds.Blocks;
            seeCityComponent.LayoutPath.Root = DataPath.RootKind.ProjectFolder;
            seeCityComponent.LayoutPath.RelativePath = "/Data/GXL/SEE/Architecture.gvl";

            // Render the city. This will create all game objects as well as their
            // layout. As stated before, the layout does not interest us.
            GraphRenderer graphRenderer = new GraphRenderer(seeCityComponent, graph);
            graphRenderer.Draw(seeCity);

            // Now we have the game objects whose layout information was read
            // from the GVL file.

            // The game-object hierarchy for the nodes in graph are children of seeCity.
            ICollection<GameNode> gameNodes = graphRenderer.ToLayoutNodes(GetGameObjects(seeCity));
            // Equivalent to gameNodes but as an ICollection<ILayoutNode> instead of ICollection<GameNode>
            // (GameNode implements ILayoutNode).
            ICollection<ILayoutNode> layoutNodes = gameNodes.Cast<ILayoutNode>().ToList();

            //SEE.Layout.IO.Reader reader = new SEE.Layout.IO.Reader(path + "Architecture.gvl",
            //                                                       gameObjects.Cast<IGameNode>().ToList(),
            //                                                       0.0f);
            DumpTree(layoutNodes);
            // Save the layout.
            SEE.Layout.IO.GVLWriter.Save(Filenames.OnCurrentPlatform("Data/GXL/SEE/") + "Architecture-saved.gvl", "architecture", layoutNodes);
#endif
        }

        private ICollection<GameObject> GetGameObjects(GameObject go)
        {
            List<GameObject> result = new List<GameObject>();
            if (go.CompareTag(Tags.Node))
            {
                result.Add(go);
            }
            foreach (Transform child in go.transform)
            {
                ICollection<GameObject> ascendants = GetGameObjects(child.gameObject);
                result.AddRange(ascendants);
            }
            return result;
        }

        //private ILayoutNode ToTestGameNode(GameObject go)
        //{
        //    NodeRef nodeRef = go.GetComponent<NodeRef>();
        //    return new LayoutGameObject(nodeRef.node.ID);
        //}

        public void DumpTree(ICollection<ILayoutNode> gameObjects)
        {
            foreach (ILayoutNode root in ILayoutNodeHierarchy.Roots(gameObjects))
            {
                DumpTree(root);
            }
        }

        /// <summary>
        /// Dumps the hierarchy for given root. Used for debugging.
        /// </summary>
        internal void DumpTree(ILayoutNode root)
        {
            DumpTree(root, 0);
        }

        /// <summary>
        /// Dumps the hierarchy for given root by adding level many -
        /// as indentation followed by the layout information. Used for debugging.
        /// </summary>
        private void DumpTree(ILayoutNode root, int level)
        {
            string indentation = "";
            for (int i = 0; i < level; i++)
            {
                indentation += "-";
            }
            Debug.LogFormat("{0}{1}: position={2} worldscale={3} rotation={4}.\n", indentation, root.ID, root.CenterPosition, root.AbsoluteScale, root.Rotation);
            foreach (ILayoutNode child in root.Children())
            {
                DumpTree(child, level + 1);
            }
        }
    }
}
=======
﻿using NUnit.Framework;
using SEE.DataModel;
using SEE.Layout.NodeLayouts;
using SEE.Utils;
using System;
using System.Collections.Generic;
using System.Linq;
using UnityEngine;

namespace SEE.Layout
{
    /// <summary>
    /// Test cases for SEE.Layout.IO.Reader and SEE.Layout.IO.Writer.
    /// </summary>
    public class TestLayoutIO
    {
        /// <summary>
        /// By how much two floats may differ to be considered still equal.
        /// </summary>
        private const float floatTolerance = 0.1f;

        /// <summary>
        /// Test for reading and writing a node layout in GVL.
        /// </summary>
        [Test]
        public void TestGVLWriteRead()
        {
            // GVL does not contain the height (y co-ordinate).
            bool yIsStored = false;
            string filename = Application.dataPath + "/../Temp/layout" + Filenames.GVLExtension;

            ICollection<ILayoutNode> gameObjects = NodeCreator.CreateNodes(1);

            CalculateLayout(gameObjects,
                            out Dictionary<ILayoutNode, NodeTransform> savedLayout,
                            out Dictionary<string, NodeTransform> layoutMap);

            // Save the layout.
            IO.GVLWriter.Save(filename, "architecture", gameObjects);
            //Dump(gameObjects, 10);

            ClearLayout(gameObjects, yIsStored);

            // Read the saved layout.
            Dictionary<ILayoutNode, NodeTransform> readLayout = new LoadedNodeLayout(0, filename).Layout(gameObjects);
            //Dump(readLayout, 10);

            Assert.AreEqual(savedLayout.Count, readLayout.Count); // no gameObject added or removed
            // Now layoutMap and readLayout should be the same except for
            // scale.y and, thus, position.y (none of those are stored in GVL).
            LayoutsAreEqual(readLayout, layoutMap, yIsStored);
        }

        /// <summary>
        /// Test for reading and writing a node layout in SLD format.
        /// </summary>
        [Test]
        public void TestSLDWriteRead()
        {
            float groundLevel = -1;
            // SLD contains the height (y co-ordinate).
            bool yIsStored = true;
            string filename = Application.dataPath + "/../Temp/layout" + Filenames.SLDExtension;

            ICollection<ILayoutNode> layoutNodes = NodeCreator.CreateNodes(howManyRootNodes: 9, howDeeplyNested:0);

            CalculateLayout(layoutNodes,
                            out Dictionary<ILayoutNode, NodeTransform> _,
                            out Dictionary<string, NodeTransform> layoutMap);

            //Dump(layoutMap, 10, "Created layout (y relates to the ground)");

            // Save the layout including the y co-ordinate (in SLD relating to the center).
            {
                ICollection<GameObject> gameObjects = ToGameNodes(layoutMap);
                IO.SLDWriter.Save(filename, gameObjects);
                //Dump(gameObjects, 10, "Saved layout (y relates to the center)");
            }

            ClearLayout(layoutNodes, yIsStored);

            // Read the saved layout.
            // Note: groundLevel will be ignored when the layout was stored in SLD.
            Dictionary<ILayoutNode, NodeTransform> readLayout = new LoadedNodeLayout(groundLevel, filename).Layout(layoutNodes);
            //Dump(readLayout, 10, "Read layout (y relates to the ground)");

            Assert.AreEqual(layoutMap.Count, readLayout.Count); // no gameObject added or removed
            // Now layoutMap and readLayout should be the same including
            // scale.y and, thus, position.y (all of those are stored in GVL).
            LayoutsAreEqual(readLayout, layoutMap, yIsStored);

            static ICollection<GameObject> ToGameNodes(Dictionary<string, NodeTransform> layoutNodes)
            {
                ICollection<GameObject> result = new List<GameObject>(layoutNodes.Count);
                foreach (var layoutNode in layoutNodes)
                {
                    GameObject go = GameObject.CreatePrimitive(PrimitiveType.Cube);
                    go.name = layoutNode.Key;
                    go.transform.localScale = layoutNode.Value.scale;
                    // position.y of a NodeTransform relates to the ground, while a
                    // game objects position.y relates to the center; we need to lift it
                    Vector3 position = layoutNode.Value.position;
                    position.y += go.transform.localScale.y / 2;
                    go.transform.position = position;
                    result.Add(go);
                }
                return result;
            }
        }

        /// <summary>
        /// Clears the scale and position of the position of all <paramref name="gameObjects"/>
        /// so that we can be sure that they are actually read. If <paramref name="yIsStored"/>
        /// scale and position are reset completely; otherwise only the x and z components
        /// of those two vectors are reset.
        /// Note that the GVL does not contain scale.y and position.y, that is why we need
        /// to maintain it. This can be achieved by <paramref name="yIsStored"/> setting
        /// to false.
        /// </summary>
        /// <param name="gameObjects">game objects whose layout is to be reset</param>
        /// <param name="yIsStored">if true, the height and y position are zeroed, too;
        /// otherwise only the width, depth and x/z co-ordinates</param>
        private static void ClearLayout(ICollection<ILayoutNode> gameObjects, bool yIsStored)
        {
            foreach (ILayoutNode layoutNode in gameObjects)
            {
                if (yIsStored)
                {
                    layoutNode.LocalScale = Vector3.zero;
                    layoutNode.CenterPosition = Vector3.zero;
                }
                else
                {
                    layoutNode.LocalScale = new Vector3(0.0f, layoutNode.LocalScale.y, 0.0f);
                    layoutNode.CenterPosition = new Vector3(0.0f, layoutNode.LocalScale.y, 0.0f);
                }
            }
        }

        /// <summary>
        /// Checks whether the two layouts <paramref name="originalLayout"/> and <paramref name="readLayout"/>
        /// are the same. If <paramref name="compareY"/> is false, the y scale and y position are ignored
        /// in the comparison.
        /// </summary>
        /// <param name="readLayout">the layout read from disk</param>
        /// <param name="originalLayout">the layout calculated originally</param>
        /// <param name="compareY">whether the y scale and y position should be compared</param>
        private static void LayoutsAreEqual(Dictionary<ILayoutNode, NodeTransform> readLayout,
                                            Dictionary<string, NodeTransform> originalLayout,
                                            bool compareY)
        {
            foreach (KeyValuePair<ILayoutNode, NodeTransform> entry in readLayout)
            {
                ILayoutNode node = entry.Key;
                NodeTransform readTransform = entry.Value;

                //Debug.Log($"Comparing node with ID {node.ID}\n");
                NodeTransform savedTransform = originalLayout[node.ID];
                Assert.That(readTransform.scale.x, Is.EqualTo(savedTransform.scale.x).Within(floatTolerance));
                if (compareY)
                {
                    Assert.That(readTransform.scale.y, Is.EqualTo(savedTransform.scale.y).Within(floatTolerance));
                }
                Assert.That(readTransform.scale.z, Is.EqualTo(savedTransform.scale.z).Within(floatTolerance));
                Assert.That(readTransform.position.x, Is.EqualTo(savedTransform.position.x).Within(floatTolerance));
                if (compareY)
                {
                    Assert.That(readTransform.position.y, Is.EqualTo(savedTransform.position.y).Within(floatTolerance));
                }
                Assert.That(readTransform.position.z, Is.EqualTo(savedTransform.position.z).Within(floatTolerance));
                Assert.AreEqual(savedTransform.rotation, readTransform.rotation);
            }
        }

        /// <summary>
        /// Layouts the <paramref name="gameObjects"/> (which layout is implementation
        /// defined, currently <see cref="RectanglePackingNodeLayout"/> is used).
        /// </summary>
        /// <param name="gameObjects">the nodes to be laid out</param>
        /// <param name="savedLayout">the resulting node layout</param>
        /// <param name="layoutMap">the applied layout as a mapping of a node's ID onto the
        /// <see cref="NodeTransform"/> resulting from the layout</param>
        private static void CalculateLayout
            (ICollection<ILayoutNode> gameObjects,
            out Dictionary<ILayoutNode, NodeTransform> savedLayout,
            out Dictionary<string, NodeTransform> layoutMap)
        {
            // Layout the nodes.
            RectanglePackingNodeLayout packer = new(0.0f, 1.0f);
            savedLayout = packer.Layout(gameObjects);

            // Apply the layout.
            layoutMap = new Dictionary<string, NodeTransform>(savedLayout.Count);
            foreach (KeyValuePair<ILayoutNode, NodeTransform> entry in savedLayout)
            {
                ILayoutNode node = entry.Key;
                NodeTransform transform = entry.Value;
                node.LocalScale = transform.scale;
                Vector3 position = transform.position;
                // from ground to center position along the y axis
                position.y += transform.scale.y / 2.0f;
                node.CenterPosition = position;
                layoutMap[node.ID] = new NodeTransform(node.CenterPosition, node.LocalScale, node.Rotation);
            }
        }

        private void Dump(ICollection<GameObject> gameObjects, int howMany = int.MaxValue, string message = "")
        {
            if (!string.IsNullOrEmpty(message))
            {
                Debug.Log($"{message}\n");
            }
            foreach (GameObject gameObject in gameObjects.OrderBy(go => go.name))
            {
                howMany--;
                if (howMany <= 0)
                {
                    break;
                }
                Debug.Log($"{gameObject.name} => position={gameObject.transform.position} worldScale={gameObject.transform.lossyScale}\n");
            }
        }

        private void Dump(Dictionary<string, NodeTransform> layoutMap, int howMany = int.MaxValue, string message = "")
        {
            if (!string.IsNullOrEmpty(message))
            {
                Debug.Log($"{message}\n");
            }
            foreach (KeyValuePair<string, NodeTransform> entry in layoutMap.OrderBy(key => key.Key))
            {
                howMany--;
                if (howMany <= 0)
                {
                    break;
                }
                NodeTransform transform = entry.Value;

                Debug.Log($"{entry.Key} => {transform}\n");
            }
        }

        private void Dump(Dictionary<ILayoutNode, NodeTransform> readLayout, int howMany = int.MaxValue, string message = "")
        {
            if (!string.IsNullOrEmpty(message))
            {
                Debug.Log($"{message}\n");
            }
            foreach (KeyValuePair<ILayoutNode, NodeTransform> entry in readLayout)
            {
                howMany--;
                if (howMany <= 0)
                {
                    break;
                }
                ILayoutNode node = entry.Key;
                NodeTransform transform = entry.Value;

                Debug.Log($"{node.ID} => {transform}\n");
            }
        }

        private void Dump(ICollection<ILayoutNode> gameObjects, int howMany = int.MaxValue, string message = "")
        {
            if (!string.IsNullOrEmpty(message))
            {
                Debug.Log($"{message}\n");
            }
            foreach (ILayoutNode layoutNode in gameObjects)
            {
                howMany--;
                if (howMany <= 0)
                {
                    break;
                }
                Debug.Log($"{layoutNode.ID} => position={layoutNode.CenterPosition} worldScale={layoutNode.AbsoluteScale}\n");
            }
        }

        [Test]
        public void TestWriteReadEmptyGVL()
        {
            TestWriteReadLayout(Filenames.GVLExtension);
        }

        [Test]
        public void TestWriteReadEmptySLD()
        {
            TestWriteReadLayout(Filenames.SLDExtension);
        }

        /// <summary>
        /// Writes a layout in the format depending upon <paramref name="fileExtension"/> and
        /// reads it again.
        /// </summary>
        /// <param name="fileExtension">the file extension for a layout format file</param>
        private static void TestWriteReadLayout(string fileExtension)
        {
            string graphName = "architecture";
            string filename = Application.dataPath + "/../Temp/emptylayout" + fileExtension;

            // Save the layout.
            if (fileExtension == Filenames.GVLExtension)
            {
                IO.GVLWriter.Save(filename, graphName, new List<ILayoutNode>());
            }
            else if (fileExtension == Filenames.SLDExtension)
            {
                IO.SLDWriter.Save(filename, new List<GameObject>());
            }
            else
            {
                Assert.Fail("Untested layout format");
            }
            // Read the saved layout.
            LoadedNodeLayout loadedNodeLayout = new(0, filename);
            Dictionary<ILayoutNode, NodeTransform> readLayout = loadedNodeLayout.Layout(new List<ILayoutNode>());
            Assert.AreEqual(0, readLayout.Count);
        }

        /// <summary>
        /// Tests whether a file can be read that was generated by Gravis.
        /// </summary>
        [Test]
        public void TestRead()
        {
            // FIXME reintroduce tests
#if false
            // The relative path to the GXL and GVL files.

            // Loading the underlying graph.
            Graph graph = LoadGraph(Filenames.OnCurrentPlatform("Data/GXL/SEE/") + "Architecture.gxl");
            //graph.DumpTree();

            // Setting up the node layout so that it is read from the GVL file.
            GameObject seeCity = new GameObject();
            seeCity.name = "SEECity";
            seeCity.transform.position = Vector3.zero; // new Vector3(-1012.38f, 0.0f, 581.414f);
            seeCity.transform.localScale = Vector3.one * 100 * 18.91f;
            SEECity seeCityComponent = seeCity.AddComponent<SEECity>();
            seeCityComponent.NodeLayout = NodeLayoutKind.FromFile;
            seeCityComponent.EdgeLayout = EdgeLayoutKind.None;
            seeCityComponent.LeafObjects = AbstractSEECity.LeafNodeKinds.Blocks;
            seeCityComponent.InnerNodeObjects = AbstractSEECity.InnerNodeKinds.Blocks;
            seeCityComponent.LayoutPath.Root = DataPath.RootKind.ProjectFolder;
            seeCityComponent.LayoutPath.RelativePath = "/Data/GXL/SEE/Architecture.gvl";

            // Render the city. This will create all game objects as well as their
            // layout. As stated before, the layout does not interest us.
            GraphRenderer graphRenderer = new GraphRenderer(seeCityComponent, graph);
            graphRenderer.Draw(seeCity);

            // Now we have the game objects whose layout information was read
            // from the GVL file.

            // The game-object hierarchy for the nodes in graph are children of seeCity.
            ICollection<GameNode> gameNodes = graphRenderer.ToLayoutNodes(GetGameObjects(seeCity));
            // Equivalent to gameNodes but as an ICollection<ILayoutNode> instead of ICollection<GameNode>
            // (GameNode implements ILayoutNode).
            ICollection<ILayoutNode> layoutNodes = gameNodes.Cast<ILayoutNode>().ToList();

            //SEE.Layout.IO.Reader reader = new SEE.Layout.IO.Reader(path + "Architecture.gvl",
            //                                                       gameObjects.Cast<IGameNode>().ToList(),
            //                                                       0.0f);
            DumpTree(layoutNodes);
            // Save the layout.
            SEE.Layout.IO.GVLWriter.Save(Filenames.OnCurrentPlatform("Data/GXL/SEE/") + "Architecture-saved.gvl", "architecture", layoutNodes);
#endif
        }

        private ICollection<GameObject> GetGameObjects(GameObject go)
        {
            List<GameObject> result = new List<GameObject>();
            if (go.CompareTag(Tags.Node))
            {
                result.Add(go);
            }
            foreach (Transform child in go.transform)
            {
                ICollection<GameObject> ascendants = GetGameObjects(child.gameObject);
                result.AddRange(ascendants);
            }
            return result;
        }

        //private ILayoutNode ToTestGameNode(GameObject go)
        //{
        //    NodeRef nodeRef = go.GetComponent<NodeRef>();
        //    return new LayoutGameObject(nodeRef.node.ID);
        //}

        public void DumpTree(ICollection<ILayoutNode> gameObjects)
        {
            foreach (ILayoutNode root in ILayoutNodeHierarchy.Roots(gameObjects))
            {
                DumpTree(root);
            }
        }

        /// <summary>
        /// Dumps the hierarchy for given root. Used for debugging.
        /// </summary>
        internal void DumpTree(ILayoutNode root)
        {
            DumpTree(root, 0);
        }

        /// <summary>
        /// Dumps the hierarchy for given root by adding level many -
        /// as indentation followed by the layout information. Used for debugging.
        /// </summary>
        private void DumpTree(ILayoutNode root, int level)
        {
            string indentation = "";
            for (int i = 0; i < level; i++)
            {
                indentation += "-";
            }
            Debug.LogFormat("{0}{1}: position={2} worldscale={3} rotation={4}.\n", indentation, root.ID, root.CenterPosition, root.AbsoluteScale, root.Rotation);
            foreach (ILayoutNode child in root.Children())
            {
                DumpTree(child, level + 1);
            }
        }
    }
}
>>>>>>> bbf382f1
<|MERGE_RESOLUTION|>--- conflicted
+++ resolved
@@ -1,8 +1,10 @@
-<<<<<<< HEAD
 ﻿using NUnit.Framework;
 using SEE.DataModel;
 using SEE.Layout.NodeLayouts;
+using SEE.Utils;
+using System;
 using System.Collections.Generic;
+using System.Linq;
 using UnityEngine;
 
 namespace SEE.Layout
@@ -25,7 +27,7 @@
         {
             // GVL does not contain the height (y co-ordinate).
             bool yIsStored = false;
-            string filename = Application.dataPath + "/../Temp/layout.gvl";
+            string filename = Application.dataPath + "/../Temp/layout" + Filenames.GVLExtension;
 
             ICollection<ILayoutNode> gameObjects = NodeCreator.CreateNodes(1);
 
@@ -35,13 +37,13 @@
 
             // Save the layout.
             IO.GVLWriter.Save(filename, "architecture", gameObjects);
-            Dump(gameObjects, 10);
+            //Dump(gameObjects, 10);
 
             ClearLayout(gameObjects, yIsStored);
 
             // Read the saved layout.
             Dictionary<ILayoutNode, NodeTransform> readLayout = new LoadedNodeLayout(0, filename).Layout(gameObjects);
-            Dump(readLayout, 10);
+            //Dump(readLayout, 10);
 
             Assert.AreEqual(savedLayout.Count, readLayout.Count); // no gameObject added or removed
             // Now layoutMap and readLayout should be the same except for
@@ -52,34 +54,59 @@
         /// <summary>
         /// Test for reading and writing a node layout in SLD format.
         /// </summary>
-        //[Test]
-        //public void TestSLDWriteRead()
-        //{
-        //    // SLD contains the height (y co-ordinate).
-        //    bool yIsStored = true;
-        //    string filename = Application.dataPath + "/../Temp/layout.sld";
-
-        //    ICollection<ILayoutNode> gameObjects = NodeCreator.CreateNodes(1);
-
-        //    CalculateLayout(gameObjects,
-        //                    out Dictionary<ILayoutNode, NodeTransform> savedLayout,
-        //                    out Dictionary<string, NodeTransform> layoutMap);
-
-        //    // Save the layout.
-        //    SEE.Layout.IO.SLDWriter.Save(filename, gameObjects);
-        //    Dump(gameObjects, 10);
-
-        //    ClearLayout(gameObjects, yIsStored);
-
-        //    // Read the saved layout.
-        //    Dictionary<ILayoutNode, NodeTransform> readLayout = new LoadedNodeLayout(0, filename).Layout(gameObjects);
-        //    Dump(readLayout, 10);
-
-        //    Assert.AreEqual(savedLayout.Count, readLayout.Count); // no gameObject added or removed
-        //    // Now layoutMap and readLayout should be the same except for
-        //    // scale.y and, thus, position.y (none of those are stored in GVL).
-        //    LayoutsAreEqual(readLayout, layoutMap, yIsStored);
-        //}
+        [Test]
+        public void TestSLDWriteRead()
+        {
+            float groundLevel = -1;
+            // SLD contains the height (y co-ordinate).
+            bool yIsStored = true;
+            string filename = Application.dataPath + "/../Temp/layout" + Filenames.SLDExtension;
+
+            ICollection<ILayoutNode> layoutNodes = NodeCreator.CreateNodes(howManyRootNodes: 9, howDeeplyNested:0);
+
+            CalculateLayout(layoutNodes,
+                            out Dictionary<ILayoutNode, NodeTransform> _,
+                            out Dictionary<string, NodeTransform> layoutMap);
+
+            //Dump(layoutMap, 10, "Created layout (y relates to the ground)");
+
+            // Save the layout including the y co-ordinate (in SLD relating to the center).
+            {
+                ICollection<GameObject> gameObjects = ToGameNodes(layoutMap);
+                IO.SLDWriter.Save(filename, gameObjects);
+                //Dump(gameObjects, 10, "Saved layout (y relates to the center)");
+            }
+
+            ClearLayout(layoutNodes, yIsStored);
+
+            // Read the saved layout.
+            // Note: groundLevel will be ignored when the layout was stored in SLD.
+            Dictionary<ILayoutNode, NodeTransform> readLayout = new LoadedNodeLayout(groundLevel, filename).Layout(layoutNodes);
+            //Dump(readLayout, 10, "Read layout (y relates to the ground)");
+
+            Assert.AreEqual(layoutMap.Count, readLayout.Count); // no gameObject added or removed
+            // Now layoutMap and readLayout should be the same including
+            // scale.y and, thus, position.y (all of those are stored in GVL).
+            LayoutsAreEqual(readLayout, layoutMap, yIsStored);
+
+            static ICollection<GameObject> ToGameNodes(Dictionary<string, NodeTransform> layoutNodes)
+            {
+                ICollection<GameObject> result = new List<GameObject>(layoutNodes.Count);
+                foreach (var layoutNode in layoutNodes)
+                {
+                    GameObject go = GameObject.CreatePrimitive(PrimitiveType.Cube);
+                    go.name = layoutNode.Key;
+                    go.transform.localScale = layoutNode.Value.scale;
+                    // position.y of a NodeTransform relates to the ground, while a
+                    // game objects position.y relates to the center; we need to lift it
+                    Vector3 position = layoutNode.Value.position;
+                    position.y += go.transform.localScale.y / 2;
+                    go.transform.position = position;
+                    result.Add(go);
+                }
+                return result;
+            }
+        }
 
         /// <summary>
         /// Clears the scale and position of the position of all <paramref name="gameObjects"/>
@@ -87,9 +114,12 @@
         /// scale and position are reset completely; otherwise only the x and z components
         /// of those two vectors are reset.
         /// Note that the GVL does not contain scale.y and position.y, that is why we need
-        /// to maintain it.
+        /// to maintain it. This can be achieved by <paramref name="yIsStored"/> setting
+        /// to false.
         /// </summary>
         /// <param name="gameObjects">game objects whose layout is to be reset</param>
+        /// <param name="yIsStored">if true, the height and y position are zeroed, too;
+        /// otherwise only the width, depth and x/z co-ordinates</param>
         private static void ClearLayout(ICollection<ILayoutNode> gameObjects, bool yIsStored)
         {
             foreach (ILayoutNode layoutNode in gameObjects)
@@ -108,15 +138,15 @@
         }
 
         /// <summary>
-        /// Checks whether the two layouts <paramref name="layoutMap"/> and <paramref name="readLayout"/>
+        /// Checks whether the two layouts <paramref name="originalLayout"/> and <paramref name="readLayout"/>
         /// are the same. If <paramref name="compareY"/> is false, the y scale and y position are ignored
         /// in the comparison.
         /// </summary>
         /// <param name="readLayout">the layout read from disk</param>
-        /// <param name="layoutMap">the layout calculated originally</param>
+        /// <param name="originalLayout">the layout calculated originally</param>
         /// <param name="compareY">whether the y scale and y position should be compared</param>
         private static void LayoutsAreEqual(Dictionary<ILayoutNode, NodeTransform> readLayout,
-                                            Dictionary<string, NodeTransform> layoutMap,
+                                            Dictionary<string, NodeTransform> originalLayout,
                                             bool compareY)
         {
             foreach (KeyValuePair<ILayoutNode, NodeTransform> entry in readLayout)
@@ -124,8 +154,8 @@
                 ILayoutNode node = entry.Key;
                 NodeTransform readTransform = entry.Value;
 
-                Debug.LogFormat("Comparing {0}\n", node.ID);
-                NodeTransform savedTransform = layoutMap[node.ID];
+                //Debug.Log($"Comparing node with ID {node.ID}\n");
+                NodeTransform savedTransform = originalLayout[node.ID];
                 Assert.That(readTransform.scale.x, Is.EqualTo(savedTransform.scale.x).Within(floatTolerance));
                 if (compareY)
                 {
@@ -142,13 +172,21 @@
             }
         }
 
+        /// <summary>
+        /// Layouts the <paramref name="gameObjects"/> (which layout is implementation
+        /// defined, currently <see cref="RectanglePackingNodeLayout"/> is used).
+        /// </summary>
+        /// <param name="gameObjects">the nodes to be laid out</param>
+        /// <param name="savedLayout">the resulting node layout</param>
+        /// <param name="layoutMap">the applied layout as a mapping of a node's ID onto the
+        /// <see cref="NodeTransform"/> resulting from the layout</param>
         private static void CalculateLayout
             (ICollection<ILayoutNode> gameObjects,
             out Dictionary<ILayoutNode, NodeTransform> savedLayout,
             out Dictionary<string, NodeTransform> layoutMap)
         {
             // Layout the nodes.
-            RectanglePackingNodeLayout packer = new RectanglePackingNodeLayout(0.0f, 1.0f);
+            RectanglePackingNodeLayout packer = new(0.0f, 1.0f);
             savedLayout = packer.Layout(gameObjects);
 
             // Apply the layout.
@@ -166,24 +204,68 @@
             }
         }
 
-        private void Dump(Dictionary<ILayoutNode, NodeTransform> readLayout, int howMany = int.MaxValue)
-        {
-            foreach (KeyValuePair<ILayoutNode, NodeTransform> entry in readLayout)
+        private void Dump(ICollection<GameObject> gameObjects, int howMany = int.MaxValue, string message = "")
+        {
+            if (!string.IsNullOrEmpty(message))
+            {
+                Debug.Log($"{message}\n");
+            }
+            foreach (GameObject gameObject in gameObjects.OrderBy(go => go.name))
             {
                 howMany--;
                 if (howMany <= 0)
                 {
                     break;
                 }
+                Debug.Log($"{gameObject.name} => position={gameObject.transform.position} worldScale={gameObject.transform.lossyScale}\n");
+            }
+        }
+
+        private void Dump(Dictionary<string, NodeTransform> layoutMap, int howMany = int.MaxValue, string message = "")
+        {
+            if (!string.IsNullOrEmpty(message))
+            {
+                Debug.Log($"{message}\n");
+            }
+            foreach (KeyValuePair<string, NodeTransform> entry in layoutMap.OrderBy(key => key.Key))
+            {
+                howMany--;
+                if (howMany <= 0)
+                {
+                    break;
+                }
+                NodeTransform transform = entry.Value;
+
+                Debug.Log($"{entry.Key} => {transform}\n");
+            }
+        }
+
+        private void Dump(Dictionary<ILayoutNode, NodeTransform> readLayout, int howMany = int.MaxValue, string message = "")
+        {
+            if (!string.IsNullOrEmpty(message))
+            {
+                Debug.Log($"{message}\n");
+            }
+            foreach (KeyValuePair<ILayoutNode, NodeTransform> entry in readLayout)
+            {
+                howMany--;
+                if (howMany <= 0)
+                {
+                    break;
+                }
                 ILayoutNode node = entry.Key;
                 NodeTransform transform = entry.Value;
 
-                Debug.LogFormat("{0} => {1}\n", node.ID, transform);
-            }
-        }
-
-        private void Dump(ICollection<ILayoutNode> gameObjects, int howMany = int.MaxValue)
-        {
+                Debug.Log($"{node.ID} => {transform}\n");
+            }
+        }
+
+        private void Dump(ICollection<ILayoutNode> gameObjects, int howMany = int.MaxValue, string message = "")
+        {
+            if (!string.IsNullOrEmpty(message))
+            {
+                Debug.Log($"{message}\n");
+            }
             foreach (ILayoutNode layoutNode in gameObjects)
             {
                 howMany--;
@@ -191,24 +273,48 @@
                 {
                     break;
                 }
-                Debug.LogFormat("{0} => position={1} worldScale={2}\n", layoutNode.ID, layoutNode.CenterPosition, layoutNode.AbsoluteScale);
+                Debug.Log($"{layoutNode.ID} => position={layoutNode.CenterPosition} worldScale={layoutNode.AbsoluteScale}\n");
             }
         }
 
         [Test]
-        public void TestWriteReadEmpty()
+        public void TestWriteReadEmptyGVL()
+        {
+            TestWriteReadLayout(Filenames.GVLExtension);
+        }
+
+        [Test]
+        public void TestWriteReadEmptySLD()
+        {
+            TestWriteReadLayout(Filenames.SLDExtension);
+        }
+
+        /// <summary>
+        /// Writes a layout in the format depending upon <paramref name="fileExtension"/> and
+        /// reads it again.
+        /// </summary>
+        /// <param name="fileExtension">the file extension for a layout format file</param>
+        private static void TestWriteReadLayout(string fileExtension)
         {
             string graphName = "architecture";
-            string filename = Application.dataPath + "/../Temp/emptylayout.gvl";
-
-            ICollection<ILayoutNode> gameObjects = new List<ILayoutNode>();
+            string filename = Application.dataPath + "/../Temp/emptylayout" + fileExtension;
 
             // Save the layout.
-            IO.GVLWriter.Save(filename, graphName, gameObjects);
-
+            if (fileExtension == Filenames.GVLExtension)
+            {
+                IO.GVLWriter.Save(filename, graphName, new List<ILayoutNode>());
+            }
+            else if (fileExtension == Filenames.SLDExtension)
+            {
+                IO.SLDWriter.Save(filename, new List<GameObject>());
+            }
+            else
+            {
+                Assert.Fail("Untested layout format");
+            }
             // Read the saved layout.
-            LoadedNodeLayout loadedNodeLayout = new LoadedNodeLayout(0, filename);
-            Dictionary<ILayoutNode, NodeTransform> readLayout = loadedNodeLayout.Layout(gameObjects);
+            LoadedNodeLayout loadedNodeLayout = new(0, filename);
+            Dictionary<ILayoutNode, NodeTransform> readLayout = loadedNodeLayout.Layout(new List<ILayoutNode>());
             Assert.AreEqual(0, readLayout.Count);
         }
 
@@ -317,432 +423,4 @@
             }
         }
     }
-}
-=======
-﻿using NUnit.Framework;
-using SEE.DataModel;
-using SEE.Layout.NodeLayouts;
-using SEE.Utils;
-using System;
-using System.Collections.Generic;
-using System.Linq;
-using UnityEngine;
-
-namespace SEE.Layout
-{
-    /// <summary>
-    /// Test cases for SEE.Layout.IO.Reader and SEE.Layout.IO.Writer.
-    /// </summary>
-    public class TestLayoutIO
-    {
-        /// <summary>
-        /// By how much two floats may differ to be considered still equal.
-        /// </summary>
-        private const float floatTolerance = 0.1f;
-
-        /// <summary>
-        /// Test for reading and writing a node layout in GVL.
-        /// </summary>
-        [Test]
-        public void TestGVLWriteRead()
-        {
-            // GVL does not contain the height (y co-ordinate).
-            bool yIsStored = false;
-            string filename = Application.dataPath + "/../Temp/layout" + Filenames.GVLExtension;
-
-            ICollection<ILayoutNode> gameObjects = NodeCreator.CreateNodes(1);
-
-            CalculateLayout(gameObjects,
-                            out Dictionary<ILayoutNode, NodeTransform> savedLayout,
-                            out Dictionary<string, NodeTransform> layoutMap);
-
-            // Save the layout.
-            IO.GVLWriter.Save(filename, "architecture", gameObjects);
-            //Dump(gameObjects, 10);
-
-            ClearLayout(gameObjects, yIsStored);
-
-            // Read the saved layout.
-            Dictionary<ILayoutNode, NodeTransform> readLayout = new LoadedNodeLayout(0, filename).Layout(gameObjects);
-            //Dump(readLayout, 10);
-
-            Assert.AreEqual(savedLayout.Count, readLayout.Count); // no gameObject added or removed
-            // Now layoutMap and readLayout should be the same except for
-            // scale.y and, thus, position.y (none of those are stored in GVL).
-            LayoutsAreEqual(readLayout, layoutMap, yIsStored);
-        }
-
-        /// <summary>
-        /// Test for reading and writing a node layout in SLD format.
-        /// </summary>
-        [Test]
-        public void TestSLDWriteRead()
-        {
-            float groundLevel = -1;
-            // SLD contains the height (y co-ordinate).
-            bool yIsStored = true;
-            string filename = Application.dataPath + "/../Temp/layout" + Filenames.SLDExtension;
-
-            ICollection<ILayoutNode> layoutNodes = NodeCreator.CreateNodes(howManyRootNodes: 9, howDeeplyNested:0);
-
-            CalculateLayout(layoutNodes,
-                            out Dictionary<ILayoutNode, NodeTransform> _,
-                            out Dictionary<string, NodeTransform> layoutMap);
-
-            //Dump(layoutMap, 10, "Created layout (y relates to the ground)");
-
-            // Save the layout including the y co-ordinate (in SLD relating to the center).
-            {
-                ICollection<GameObject> gameObjects = ToGameNodes(layoutMap);
-                IO.SLDWriter.Save(filename, gameObjects);
-                //Dump(gameObjects, 10, "Saved layout (y relates to the center)");
-            }
-
-            ClearLayout(layoutNodes, yIsStored);
-
-            // Read the saved layout.
-            // Note: groundLevel will be ignored when the layout was stored in SLD.
-            Dictionary<ILayoutNode, NodeTransform> readLayout = new LoadedNodeLayout(groundLevel, filename).Layout(layoutNodes);
-            //Dump(readLayout, 10, "Read layout (y relates to the ground)");
-
-            Assert.AreEqual(layoutMap.Count, readLayout.Count); // no gameObject added or removed
-            // Now layoutMap and readLayout should be the same including
-            // scale.y and, thus, position.y (all of those are stored in GVL).
-            LayoutsAreEqual(readLayout, layoutMap, yIsStored);
-
-            static ICollection<GameObject> ToGameNodes(Dictionary<string, NodeTransform> layoutNodes)
-            {
-                ICollection<GameObject> result = new List<GameObject>(layoutNodes.Count);
-                foreach (var layoutNode in layoutNodes)
-                {
-                    GameObject go = GameObject.CreatePrimitive(PrimitiveType.Cube);
-                    go.name = layoutNode.Key;
-                    go.transform.localScale = layoutNode.Value.scale;
-                    // position.y of a NodeTransform relates to the ground, while a
-                    // game objects position.y relates to the center; we need to lift it
-                    Vector3 position = layoutNode.Value.position;
-                    position.y += go.transform.localScale.y / 2;
-                    go.transform.position = position;
-                    result.Add(go);
-                }
-                return result;
-            }
-        }
-
-        /// <summary>
-        /// Clears the scale and position of the position of all <paramref name="gameObjects"/>
-        /// so that we can be sure that they are actually read. If <paramref name="yIsStored"/>
-        /// scale and position are reset completely; otherwise only the x and z components
-        /// of those two vectors are reset.
-        /// Note that the GVL does not contain scale.y and position.y, that is why we need
-        /// to maintain it. This can be achieved by <paramref name="yIsStored"/> setting
-        /// to false.
-        /// </summary>
-        /// <param name="gameObjects">game objects whose layout is to be reset</param>
-        /// <param name="yIsStored">if true, the height and y position are zeroed, too;
-        /// otherwise only the width, depth and x/z co-ordinates</param>
-        private static void ClearLayout(ICollection<ILayoutNode> gameObjects, bool yIsStored)
-        {
-            foreach (ILayoutNode layoutNode in gameObjects)
-            {
-                if (yIsStored)
-                {
-                    layoutNode.LocalScale = Vector3.zero;
-                    layoutNode.CenterPosition = Vector3.zero;
-                }
-                else
-                {
-                    layoutNode.LocalScale = new Vector3(0.0f, layoutNode.LocalScale.y, 0.0f);
-                    layoutNode.CenterPosition = new Vector3(0.0f, layoutNode.LocalScale.y, 0.0f);
-                }
-            }
-        }
-
-        /// <summary>
-        /// Checks whether the two layouts <paramref name="originalLayout"/> and <paramref name="readLayout"/>
-        /// are the same. If <paramref name="compareY"/> is false, the y scale and y position are ignored
-        /// in the comparison.
-        /// </summary>
-        /// <param name="readLayout">the layout read from disk</param>
-        /// <param name="originalLayout">the layout calculated originally</param>
-        /// <param name="compareY">whether the y scale and y position should be compared</param>
-        private static void LayoutsAreEqual(Dictionary<ILayoutNode, NodeTransform> readLayout,
-                                            Dictionary<string, NodeTransform> originalLayout,
-                                            bool compareY)
-        {
-            foreach (KeyValuePair<ILayoutNode, NodeTransform> entry in readLayout)
-            {
-                ILayoutNode node = entry.Key;
-                NodeTransform readTransform = entry.Value;
-
-                //Debug.Log($"Comparing node with ID {node.ID}\n");
-                NodeTransform savedTransform = originalLayout[node.ID];
-                Assert.That(readTransform.scale.x, Is.EqualTo(savedTransform.scale.x).Within(floatTolerance));
-                if (compareY)
-                {
-                    Assert.That(readTransform.scale.y, Is.EqualTo(savedTransform.scale.y).Within(floatTolerance));
-                }
-                Assert.That(readTransform.scale.z, Is.EqualTo(savedTransform.scale.z).Within(floatTolerance));
-                Assert.That(readTransform.position.x, Is.EqualTo(savedTransform.position.x).Within(floatTolerance));
-                if (compareY)
-                {
-                    Assert.That(readTransform.position.y, Is.EqualTo(savedTransform.position.y).Within(floatTolerance));
-                }
-                Assert.That(readTransform.position.z, Is.EqualTo(savedTransform.position.z).Within(floatTolerance));
-                Assert.AreEqual(savedTransform.rotation, readTransform.rotation);
-            }
-        }
-
-        /// <summary>
-        /// Layouts the <paramref name="gameObjects"/> (which layout is implementation
-        /// defined, currently <see cref="RectanglePackingNodeLayout"/> is used).
-        /// </summary>
-        /// <param name="gameObjects">the nodes to be laid out</param>
-        /// <param name="savedLayout">the resulting node layout</param>
-        /// <param name="layoutMap">the applied layout as a mapping of a node's ID onto the
-        /// <see cref="NodeTransform"/> resulting from the layout</param>
-        private static void CalculateLayout
-            (ICollection<ILayoutNode> gameObjects,
-            out Dictionary<ILayoutNode, NodeTransform> savedLayout,
-            out Dictionary<string, NodeTransform> layoutMap)
-        {
-            // Layout the nodes.
-            RectanglePackingNodeLayout packer = new(0.0f, 1.0f);
-            savedLayout = packer.Layout(gameObjects);
-
-            // Apply the layout.
-            layoutMap = new Dictionary<string, NodeTransform>(savedLayout.Count);
-            foreach (KeyValuePair<ILayoutNode, NodeTransform> entry in savedLayout)
-            {
-                ILayoutNode node = entry.Key;
-                NodeTransform transform = entry.Value;
-                node.LocalScale = transform.scale;
-                Vector3 position = transform.position;
-                // from ground to center position along the y axis
-                position.y += transform.scale.y / 2.0f;
-                node.CenterPosition = position;
-                layoutMap[node.ID] = new NodeTransform(node.CenterPosition, node.LocalScale, node.Rotation);
-            }
-        }
-
-        private void Dump(ICollection<GameObject> gameObjects, int howMany = int.MaxValue, string message = "")
-        {
-            if (!string.IsNullOrEmpty(message))
-            {
-                Debug.Log($"{message}\n");
-            }
-            foreach (GameObject gameObject in gameObjects.OrderBy(go => go.name))
-            {
-                howMany--;
-                if (howMany <= 0)
-                {
-                    break;
-                }
-                Debug.Log($"{gameObject.name} => position={gameObject.transform.position} worldScale={gameObject.transform.lossyScale}\n");
-            }
-        }
-
-        private void Dump(Dictionary<string, NodeTransform> layoutMap, int howMany = int.MaxValue, string message = "")
-        {
-            if (!string.IsNullOrEmpty(message))
-            {
-                Debug.Log($"{message}\n");
-            }
-            foreach (KeyValuePair<string, NodeTransform> entry in layoutMap.OrderBy(key => key.Key))
-            {
-                howMany--;
-                if (howMany <= 0)
-                {
-                    break;
-                }
-                NodeTransform transform = entry.Value;
-
-                Debug.Log($"{entry.Key} => {transform}\n");
-            }
-        }
-
-        private void Dump(Dictionary<ILayoutNode, NodeTransform> readLayout, int howMany = int.MaxValue, string message = "")
-        {
-            if (!string.IsNullOrEmpty(message))
-            {
-                Debug.Log($"{message}\n");
-            }
-            foreach (KeyValuePair<ILayoutNode, NodeTransform> entry in readLayout)
-            {
-                howMany--;
-                if (howMany <= 0)
-                {
-                    break;
-                }
-                ILayoutNode node = entry.Key;
-                NodeTransform transform = entry.Value;
-
-                Debug.Log($"{node.ID} => {transform}\n");
-            }
-        }
-
-        private void Dump(ICollection<ILayoutNode> gameObjects, int howMany = int.MaxValue, string message = "")
-        {
-            if (!string.IsNullOrEmpty(message))
-            {
-                Debug.Log($"{message}\n");
-            }
-            foreach (ILayoutNode layoutNode in gameObjects)
-            {
-                howMany--;
-                if (howMany <= 0)
-                {
-                    break;
-                }
-                Debug.Log($"{layoutNode.ID} => position={layoutNode.CenterPosition} worldScale={layoutNode.AbsoluteScale}\n");
-            }
-        }
-
-        [Test]
-        public void TestWriteReadEmptyGVL()
-        {
-            TestWriteReadLayout(Filenames.GVLExtension);
-        }
-
-        [Test]
-        public void TestWriteReadEmptySLD()
-        {
-            TestWriteReadLayout(Filenames.SLDExtension);
-        }
-
-        /// <summary>
-        /// Writes a layout in the format depending upon <paramref name="fileExtension"/> and
-        /// reads it again.
-        /// </summary>
-        /// <param name="fileExtension">the file extension for a layout format file</param>
-        private static void TestWriteReadLayout(string fileExtension)
-        {
-            string graphName = "architecture";
-            string filename = Application.dataPath + "/../Temp/emptylayout" + fileExtension;
-
-            // Save the layout.
-            if (fileExtension == Filenames.GVLExtension)
-            {
-                IO.GVLWriter.Save(filename, graphName, new List<ILayoutNode>());
-            }
-            else if (fileExtension == Filenames.SLDExtension)
-            {
-                IO.SLDWriter.Save(filename, new List<GameObject>());
-            }
-            else
-            {
-                Assert.Fail("Untested layout format");
-            }
-            // Read the saved layout.
-            LoadedNodeLayout loadedNodeLayout = new(0, filename);
-            Dictionary<ILayoutNode, NodeTransform> readLayout = loadedNodeLayout.Layout(new List<ILayoutNode>());
-            Assert.AreEqual(0, readLayout.Count);
-        }
-
-        /// <summary>
-        /// Tests whether a file can be read that was generated by Gravis.
-        /// </summary>
-        [Test]
-        public void TestRead()
-        {
-            // FIXME reintroduce tests
-#if false
-            // The relative path to the GXL and GVL files.
-
-            // Loading the underlying graph.
-            Graph graph = LoadGraph(Filenames.OnCurrentPlatform("Data/GXL/SEE/") + "Architecture.gxl");
-            //graph.DumpTree();
-
-            // Setting up the node layout so that it is read from the GVL file.
-            GameObject seeCity = new GameObject();
-            seeCity.name = "SEECity";
-            seeCity.transform.position = Vector3.zero; // new Vector3(-1012.38f, 0.0f, 581.414f);
-            seeCity.transform.localScale = Vector3.one * 100 * 18.91f;
-            SEECity seeCityComponent = seeCity.AddComponent<SEECity>();
-            seeCityComponent.NodeLayout = NodeLayoutKind.FromFile;
-            seeCityComponent.EdgeLayout = EdgeLayoutKind.None;
-            seeCityComponent.LeafObjects = AbstractSEECity.LeafNodeKinds.Blocks;
-            seeCityComponent.InnerNodeObjects = AbstractSEECity.InnerNodeKinds.Blocks;
-            seeCityComponent.LayoutPath.Root = DataPath.RootKind.ProjectFolder;
-            seeCityComponent.LayoutPath.RelativePath = "/Data/GXL/SEE/Architecture.gvl";
-
-            // Render the city. This will create all game objects as well as their
-            // layout. As stated before, the layout does not interest us.
-            GraphRenderer graphRenderer = new GraphRenderer(seeCityComponent, graph);
-            graphRenderer.Draw(seeCity);
-
-            // Now we have the game objects whose layout information was read
-            // from the GVL file.
-
-            // The game-object hierarchy for the nodes in graph are children of seeCity.
-            ICollection<GameNode> gameNodes = graphRenderer.ToLayoutNodes(GetGameObjects(seeCity));
-            // Equivalent to gameNodes but as an ICollection<ILayoutNode> instead of ICollection<GameNode>
-            // (GameNode implements ILayoutNode).
-            ICollection<ILayoutNode> layoutNodes = gameNodes.Cast<ILayoutNode>().ToList();
-
-            //SEE.Layout.IO.Reader reader = new SEE.Layout.IO.Reader(path + "Architecture.gvl",
-            //                                                       gameObjects.Cast<IGameNode>().ToList(),
-            //                                                       0.0f);
-            DumpTree(layoutNodes);
-            // Save the layout.
-            SEE.Layout.IO.GVLWriter.Save(Filenames.OnCurrentPlatform("Data/GXL/SEE/") + "Architecture-saved.gvl", "architecture", layoutNodes);
-#endif
-        }
-
-        private ICollection<GameObject> GetGameObjects(GameObject go)
-        {
-            List<GameObject> result = new List<GameObject>();
-            if (go.CompareTag(Tags.Node))
-            {
-                result.Add(go);
-            }
-            foreach (Transform child in go.transform)
-            {
-                ICollection<GameObject> ascendants = GetGameObjects(child.gameObject);
-                result.AddRange(ascendants);
-            }
-            return result;
-        }
-
-        //private ILayoutNode ToTestGameNode(GameObject go)
-        //{
-        //    NodeRef nodeRef = go.GetComponent<NodeRef>();
-        //    return new LayoutGameObject(nodeRef.node.ID);
-        //}
-
-        public void DumpTree(ICollection<ILayoutNode> gameObjects)
-        {
-            foreach (ILayoutNode root in ILayoutNodeHierarchy.Roots(gameObjects))
-            {
-                DumpTree(root);
-            }
-        }
-
-        /// <summary>
-        /// Dumps the hierarchy for given root. Used for debugging.
-        /// </summary>
-        internal void DumpTree(ILayoutNode root)
-        {
-            DumpTree(root, 0);
-        }
-
-        /// <summary>
-        /// Dumps the hierarchy for given root by adding level many -
-        /// as indentation followed by the layout information. Used for debugging.
-        /// </summary>
-        private void DumpTree(ILayoutNode root, int level)
-        {
-            string indentation = "";
-            for (int i = 0; i < level; i++)
-            {
-                indentation += "-";
-            }
-            Debug.LogFormat("{0}{1}: position={2} worldscale={3} rotation={4}.\n", indentation, root.ID, root.CenterPosition, root.AbsoluteScale, root.Rotation);
-            foreach (ILayoutNode child in root.Children())
-            {
-                DumpTree(child, level + 1);
-            }
-        }
-    }
-}
->>>>>>> bbf382f1
+}