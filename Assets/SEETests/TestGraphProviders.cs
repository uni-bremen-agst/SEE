﻿using NUnit.Framework;
using SEE.DataModel.DG;
using SEE.Game.City;
using SEE.Utils.Paths;
using System.Collections.Generic;
using System.IO;
using System.Linq;
using System.Threading.Tasks;
using UnityEngine;

namespace SEE.GraphProviders
{
    /// <summary>
    /// Test cases for concrete subclasses of <see cref="GraphProvider"/>.
    /// </summary>
    /// <remarks>We do want to use the UnityTest attribute for the test methods
    /// listed in this class because otherwise they would be run asynchronously
    /// in which case they may interfere with each other regarding the
    /// logging output. I saw a test run in which <see cref="TestGXLGraphProviderAsync"/>
    /// picked up the error messages of another test case.</remarks>
    internal class TestGraphProviders
    {
        [Test]
        public async Task TestGXLGraphProviderAsync()
        {
            SingleGraphProvider provider = new GXLSingleGraphProvider()
            { Path = new DataPath(Application.streamingAssetsPath + "/JLGExample/CodeFacts.gxl.xz") };

            Graph loaded = await provider.ProvideAsync(new Graph(""), NewCity());
            Assert.IsNotNull(loaded);
            Assert.IsTrue(loaded.NodeCount > 0);
            Assert.IsTrue(loaded.EdgeCount > 0);
        }

        [Test]
        public async Task TestCSVJaCoCoGXLGraphProviderAsync()
        {
            SingleGraphPipelineProvider graphPipeline = new();

            {
                SingleGraphProvider provider = new GXLSingleGraphProvider()
                { Path = new DataPath(Application.streamingAssetsPath + "/JLGExample/CodeFacts.gxl.xz") };
                graphPipeline.Add(provider);
            }
            {
                SingleGraphProvider provider = new JaCoCoGraphProvider()
                { Path = new DataPath(Application.streamingAssetsPath + "/JLGExample/jacoco.xml") };
                graphPipeline.Add(provider);
            }

            {
<<<<<<< HEAD
                SingleGraphProvider provider = new GXLSingleGraphProvider()
                { Path = new Utils.Paths.FilePath(Application.streamingAssetsPath + "/JLGExample/CodeFacts.gxl.xz") };
=======
                SingleGraphProvider provider = new CSVGraphProvider()
                { Path = new DataPath(Application.streamingAssetsPath + "/JLGExample/CodeFacts.csv") };
                graphPipeline.Add(provider);
            }

            Graph loaded = await graphPipeline.ProvideAsync(new Graph(""), NewCity());
            Assert.IsNotNull(loaded);
            Assert.IsTrue(loaded.NodeCount > 0);
            Assert.IsTrue(loaded.EdgeCount > 0);
>>>>>>> 479466f4

            Assert.IsTrue(loaded.TryGetNode("counter.CountToAThousand.countWithFibbonaci(I;)", out Node node));

            // Metric from JaCoCo report.
            {
                Assert.IsTrue(node.TryGetInt(JaCoCo.BranchCovered, out int value));
                Assert.AreEqual(5, value);
            }
            // Metric from CSV import.
            {
                Assert.IsTrue(node.TryGetInt(Metrics.Prefix + "Developers", out int value));
                Assert.AreEqual(3, value);
            }
        }

        [Test]
        public async Task TestMergeDiffGraphProviderAsync()
        {
            // Newer graph
            Graph graph;
            {
                SingleGraphProvider provider = new GXLSingleGraphProvider()
                { Path = new DataPath(Application.streamingAssetsPath + "/mini-evolution/CodeFacts-5.gxl") };
                graph = await provider.ProvideAsync(new Graph(""), NewCity());
            }

            {
                // Older graph
                SingleGraphProvider provider = new GXLSingleGraphProvider()
                { Path = new DataPath(Application.streamingAssetsPath + "/mini-evolution/CodeFacts-1.gxl") };

                MergeDiffGraphProvider mergeDiffProvider = new()
                {
                    OldGraph = provider
                };

                Graph diffGraph = await mergeDiffProvider.ProvideAsync(graph, NewCity());

<<<<<<< HEAD
                SingleGraphPipelineProvider graphPipeline = new();
=======
                Assert.IsNotNull(diffGraph);
                Assert.IsTrue(diffGraph.NodeCount > 0);
                Assert.IsTrue(diffGraph.EdgeCount > 0);
>>>>>>> 479466f4

                // Just a few checks. The underlying Diff-Merge algorithm is tested in more depth elsewhere.
                {
<<<<<<< HEAD
                    SingleGraphProvider provider = new GXLSingleGraphProvider()
                    { Path = new Utils.Paths.FilePath(Application.streamingAssetsPath + "/JLGExample/CodeFacts.gxl.xz") };
                    graphPipeline.Add(provider);
=======
                    Assert.IsTrue(diffGraph.TryGetNode("p1.c1", out Node node));
                    Assert.IsTrue(node.HasToggle(ChangeMarkers.IsChanged));
>>>>>>> 479466f4
                }

                {
<<<<<<< HEAD
                    SingleGraphProvider provider = new JaCoCoSingleGraphProvider()
                    { Path = new Utils.Paths.FilePath(Application.streamingAssetsPath + "/JLGExample/jacoco.xml") };
                    graphPipeline.Add(provider);
                }

                {
                    SingleGraphProvider provider = new CSVGraphProvider()
                    { Path = new Utils.Paths.FilePath(Application.streamingAssetsPath + "/JLGExample/CodeFacts.csv") };
                    graphPipeline.Add(provider);
=======
                    Assert.IsTrue(diffGraph.TryGetNode("p1.c2", out Node node));
                    Assert.IsTrue(node.HasToggle(ChangeMarkers.IsNew));
                }

                {
                    Assert.IsTrue(diffGraph.TryGetEdge("Call#p1.c1#p1.c4", out Edge edge));
                    Assert.IsTrue(edge.HasToggle(ChangeMarkers.IsDeleted));
>>>>>>> 479466f4
                }
            }
        }

<<<<<<< HEAD
                Graph loaded = await graphPipeline.ProvideAsync(new Graph(""), city);
                Assert.IsNotNull(loaded);
                Assert.IsTrue(loaded.NodeCount > 0);
                Assert.IsTrue(loaded.EdgeCount > 0);
=======
        [Test]
        public async Task TestVCSGraphProviderAsync()
        {
            string repositoryPath = Application.dataPath;
            string projectPath = repositoryPath[..repositoryPath.LastIndexOf("/")];
            string projectName = Path.GetFileName(projectPath);
>>>>>>> 479466f4

            List<string> expectedPaths = new()
            {
                projectName,
                "Assets",
                "Assets/SEE",
                "Assets/SEE/GraphProviders",
                "Assets/SEE/GraphProviders/CSVGraphProvider.cs",
                "Assets/SEE/GraphProviders/DashboardGraphProvider.cs",
                "Assets/SEE/GraphProviders/FileBasedGraphProvider.cs",
                "Assets/SEE/GraphProviders/GXLGraphProvider.cs",
                "Assets/SEE/GraphProviders/GraphProvider.cs",
                "Assets/SEE/GraphProviders/GraphProviderFactory.cs",
                "Assets/SEE/GraphProviders/GraphProviderKind.cs",
                "Assets/SEE/GraphProviders/JaCoCoGraphProvider.cs",
                "Assets/SEE/GraphProviders/LSPGraphProvider.cs",
                "Assets/SEE/GraphProviders/MergeDiffGraphProvider.cs",
                "Assets/SEE/GraphProviders/PipelineGraphProvider.cs",
                "Assets/SEE/GraphProviders/ReflexionGraphProvider.cs",
                "Assets/SEE/GraphProviders/VCSGraphProvider.cs"
            };

            Graph graph = await GetVCSGraphAsync();

            List<string> pathsFromGraph = new();
            foreach (GraphElement elem in graph.Elements())
            {
                pathsFromGraph.Add(elem.ID);
            }
            Assert.AreEqual(expectedPaths.Count, pathsFromGraph.Count());
            Assert.IsTrue(expectedPaths.OrderByDescending(x => x).ToList().SequenceEqual(pathsFromGraph.OrderByDescending(x => x).ToList()));
        }

        /// <summary>
        /// Checks whether a random file has the token metrics we expect.
        /// Note that we do not evaluate their values. This kind of test is
        /// is done in the test case <see cref="SEE.Scanner.TestTokenMetrics"/>.
        /// </summary>
        /// <returns></returns>
        [Test]
        public async Task TestExistenceOfTokenMetricsAsync()
        {
            Graph graph = await GetVCSGraphAsync();
            Node fileNode = graph.Nodes().First(t => t.Type == "File");
            AssertTokenMetricsExist(fileNode);
        }

        private static void AssertTokenMetricsExist(Node node)
        {
            Assert.IsTrue(node.TryGetInt(Metrics.Prefix + "LOC", out int _));
            Assert.IsTrue(node.TryGetInt(Metrics.Prefix + "McCabe_Complexity", out int _));
            Assert.IsTrue(node.TryGetInt(Halstead.DistinctOperators, out int _));
            Assert.IsTrue(node.TryGetInt(Halstead.DistinctOperands, out int _));
            Assert.IsTrue(node.TryGetInt(Halstead.TotalOperators, out int _));
            Assert.IsTrue(node.TryGetInt(Halstead.TotalOperands, out int _));
            Assert.IsTrue(node.TryGetInt(Halstead.ProgramVocabulary, out int _));
            Assert.IsTrue(node.TryGetInt(Halstead.ProgramLength, out int _));
            Assert.IsTrue(node.TryGetFloat(Halstead.EstimatedProgramLength, out float _));
            Assert.IsTrue(node.TryGetFloat(Halstead.Volume, out float _));
            Assert.IsTrue(node.TryGetFloat(Halstead.Difficulty, out float _));
            Assert.IsTrue(node.TryGetFloat(Halstead.Effort, out float _));
            Assert.IsTrue(node.TryGetFloat(Halstead.TimeRequiredToProgram, out float _));
            Assert.IsTrue(node.TryGetFloat(Halstead.NumberOfDeliveredBugs, out float _));
        }

        [Test]
        public async Task TestVCSMetricsAsync()
        {
            Graph graph = await GetVCSGraphAsync();
            Assert.IsNotNull(graph);
            Assert.IsTrue(graph.NodeCount > 0);

            Assert.IsTrue(graph.TryGetNode("Assets/SEE/GraphProviders/VCSGraphProvider.cs", out Node node));

            {
                Assert.IsTrue(node.TryGetInt(DataModel.DG.VCS.LinesAdded, out int value));
                Assert.AreEqual(157, value);
            }
            {
                Assert.IsTrue(node.TryGetInt(DataModel.DG.VCS.LinesDeleted, out int value));
                Assert.AreEqual(193, value);
            }
            {
                Assert.IsTrue(node.TryGetInt(DataModel.DG.VCS.NumberOfDevelopers, out int value));
                Assert.AreEqual(4, value);
            }
            {
                Assert.IsTrue(node.TryGetInt(DataModel.DG.VCS.CommitFrequency, out int value));
                Assert.AreEqual(12, value);
            }
        }

        /// <summary>
        /// The graph consisting of all C# files in folder Assets/SEE/GraphProviders.
        /// </summary>
        /// <returns>graph consisting of all C# files in folder Assets/SEE/GraphProviders</returns>
        private static async Task<Graph> GetVCSGraphAsync()
        {
            Dictionary<string, bool> pathGlobbing = new()
                {
                    { "Assets/SEE/GraphProviders/**/*.cs", true }
                };

<<<<<<< HEAD
        [UnityTest]
        public IEnumerator TestMergeDiffGraphProvider() =>
                UniTask.ToCoroutine(async () =>
                {
                    GameObject go = new();
                    SEECity city = go.AddComponent<SEECity>();

                    // Newer graph
                    Graph graph;
                    {
                        SingleGraphProvider provider = new GXLSingleGraphProvider()
                        { Path = new Utils.Paths.FilePath(Application.streamingAssetsPath + "/mini-evolution/CodeFacts-5.gxl") };
                        graph = await provider.ProvideAsync(new Graph(""), city);
                    }

                    {
                        // Older graph
                        SingleGraphProvider provider = new GXLSingleGraphProvider()
                        { Path = new Utils.Paths.FilePath(Application.streamingAssetsPath + "/mini-evolution/CodeFacts-1.gxl") };

                        MergeDiffGraphProvider mergeDiffProvider = new()
                        {
                            OldGraph = provider
                        };

                        Graph diffGraph = await mergeDiffProvider.ProvideAsync(graph, city);

                        Assert.IsNotNull(diffGraph);
                        Assert.IsTrue(diffGraph.NodeCount > 0);
                        Assert.IsTrue(diffGraph.EdgeCount > 0);

                        // Just a few checks. The underlying Diff-Merge algorithm is tested in more depth elsewhere.
                        {
                            Assert.IsTrue(diffGraph.TryGetNode("p1.c1", out Node node));
                            Assert.IsTrue(node.HasToggle(ChangeMarkers.IsChanged));
                        }

                        {
                            Assert.IsTrue(diffGraph.TryGetNode("p1.c2", out Node node));
                            Assert.IsTrue(node.HasToggle(ChangeMarkers.IsNew));
                        }

                        {
                            Assert.IsTrue(diffGraph.TryGetEdge("Call#p1.c1#p1.c4", out Edge edge));
                            Assert.IsTrue(edge.HasToggle(ChangeMarkers.IsDeleted));
                        }
                    }
                });
=======
            VCSGraphProvider provider = new()
            {
                RepositoryPath = new DataPath(Path.GetDirectoryName(Application.dataPath)),
                BaselineCommitID = "a5fe5e6a2692f41aeb8448d5114000e6f82e605e",
                CommitID = "0878f91f900dc90d89c594c521ac1d3b9edd7097",
                PathGlobbing = pathGlobbing
            };

            return await provider.ProvideAsync(new Graph(""), NewCity());
        }

        /// <summary>
        /// Returns a new <see cref="SEECity"/> instance.
        /// </summary>
        /// <returns></returns>
        private static SEECity NewCity()
        {
            GameObject go = new();
            SEECity city = go.AddComponent<SEECity>();
            return city;
        }
>>>>>>> 479466f4
    }
}<|MERGE_RESOLUTION|>--- conflicted
+++ resolved
@@ -49,10 +49,6 @@
             }
 
             {
-<<<<<<< HEAD
-                SingleGraphProvider provider = new GXLSingleGraphProvider()
-                { Path = new Utils.Paths.FilePath(Application.streamingAssetsPath + "/JLGExample/CodeFacts.gxl.xz") };
-=======
                 SingleGraphProvider provider = new CSVGraphProvider()
                 { Path = new DataPath(Application.streamingAssetsPath + "/JLGExample/CodeFacts.csv") };
                 graphPipeline.Add(provider);
@@ -62,7 +58,6 @@
             Assert.IsNotNull(loaded);
             Assert.IsTrue(loaded.NodeCount > 0);
             Assert.IsTrue(loaded.EdgeCount > 0);
->>>>>>> 479466f4
 
             Assert.IsTrue(loaded.TryGetNode("counter.CountToAThousand.countWithFibbonaci(I;)", out Node node));
 
@@ -101,38 +96,17 @@
 
                 Graph diffGraph = await mergeDiffProvider.ProvideAsync(graph, NewCity());
 
-<<<<<<< HEAD
-                SingleGraphPipelineProvider graphPipeline = new();
-=======
                 Assert.IsNotNull(diffGraph);
                 Assert.IsTrue(diffGraph.NodeCount > 0);
                 Assert.IsTrue(diffGraph.EdgeCount > 0);
->>>>>>> 479466f4
 
                 // Just a few checks. The underlying Diff-Merge algorithm is tested in more depth elsewhere.
                 {
-<<<<<<< HEAD
-                    SingleGraphProvider provider = new GXLSingleGraphProvider()
-                    { Path = new Utils.Paths.FilePath(Application.streamingAssetsPath + "/JLGExample/CodeFacts.gxl.xz") };
-                    graphPipeline.Add(provider);
-=======
                     Assert.IsTrue(diffGraph.TryGetNode("p1.c1", out Node node));
                     Assert.IsTrue(node.HasToggle(ChangeMarkers.IsChanged));
->>>>>>> 479466f4
                 }
 
                 {
-<<<<<<< HEAD
-                    SingleGraphProvider provider = new JaCoCoSingleGraphProvider()
-                    { Path = new Utils.Paths.FilePath(Application.streamingAssetsPath + "/JLGExample/jacoco.xml") };
-                    graphPipeline.Add(provider);
-                }
-
-                {
-                    SingleGraphProvider provider = new CSVGraphProvider()
-                    { Path = new Utils.Paths.FilePath(Application.streamingAssetsPath + "/JLGExample/CodeFacts.csv") };
-                    graphPipeline.Add(provider);
-=======
                     Assert.IsTrue(diffGraph.TryGetNode("p1.c2", out Node node));
                     Assert.IsTrue(node.HasToggle(ChangeMarkers.IsNew));
                 }
@@ -140,24 +114,16 @@
                 {
                     Assert.IsTrue(diffGraph.TryGetEdge("Call#p1.c1#p1.c4", out Edge edge));
                     Assert.IsTrue(edge.HasToggle(ChangeMarkers.IsDeleted));
->>>>>>> 479466f4
                 }
             }
         }
 
-<<<<<<< HEAD
-                Graph loaded = await graphPipeline.ProvideAsync(new Graph(""), city);
-                Assert.IsNotNull(loaded);
-                Assert.IsTrue(loaded.NodeCount > 0);
-                Assert.IsTrue(loaded.EdgeCount > 0);
-=======
         [Test]
         public async Task TestVCSGraphProviderAsync()
         {
             string repositoryPath = Application.dataPath;
             string projectPath = repositoryPath[..repositoryPath.LastIndexOf("/")];
             string projectName = Path.GetFileName(projectPath);
->>>>>>> 479466f4
 
             List<string> expectedPaths = new()
             {
@@ -261,56 +227,6 @@
                     { "Assets/SEE/GraphProviders/**/*.cs", true }
                 };
 
-<<<<<<< HEAD
-        [UnityTest]
-        public IEnumerator TestMergeDiffGraphProvider() =>
-                UniTask.ToCoroutine(async () =>
-                {
-                    GameObject go = new();
-                    SEECity city = go.AddComponent<SEECity>();
-
-                    // Newer graph
-                    Graph graph;
-                    {
-                        SingleGraphProvider provider = new GXLSingleGraphProvider()
-                        { Path = new Utils.Paths.FilePath(Application.streamingAssetsPath + "/mini-evolution/CodeFacts-5.gxl") };
-                        graph = await provider.ProvideAsync(new Graph(""), city);
-                    }
-
-                    {
-                        // Older graph
-                        SingleGraphProvider provider = new GXLSingleGraphProvider()
-                        { Path = new Utils.Paths.FilePath(Application.streamingAssetsPath + "/mini-evolution/CodeFacts-1.gxl") };
-
-                        MergeDiffGraphProvider mergeDiffProvider = new()
-                        {
-                            OldGraph = provider
-                        };
-
-                        Graph diffGraph = await mergeDiffProvider.ProvideAsync(graph, city);
-
-                        Assert.IsNotNull(diffGraph);
-                        Assert.IsTrue(diffGraph.NodeCount > 0);
-                        Assert.IsTrue(diffGraph.EdgeCount > 0);
-
-                        // Just a few checks. The underlying Diff-Merge algorithm is tested in more depth elsewhere.
-                        {
-                            Assert.IsTrue(diffGraph.TryGetNode("p1.c1", out Node node));
-                            Assert.IsTrue(node.HasToggle(ChangeMarkers.IsChanged));
-                        }
-
-                        {
-                            Assert.IsTrue(diffGraph.TryGetNode("p1.c2", out Node node));
-                            Assert.IsTrue(node.HasToggle(ChangeMarkers.IsNew));
-                        }
-
-                        {
-                            Assert.IsTrue(diffGraph.TryGetEdge("Call#p1.c1#p1.c4", out Edge edge));
-                            Assert.IsTrue(edge.HasToggle(ChangeMarkers.IsDeleted));
-                        }
-                    }
-                });
-=======
             VCSGraphProvider provider = new()
             {
                 RepositoryPath = new DataPath(Path.GetDirectoryName(Application.dataPath)),
@@ -332,6 +248,5 @@
             SEECity city = go.AddComponent<SEECity>();
             return city;
         }
->>>>>>> 479466f4
     }
 }