﻿using System.Collections.Generic;
using System.IO;
using NUnit.Framework;
using SEE.DataModel.DG;
using SEE.Game;
using SEE.Game.City;
using SEE.GraphProviders;
using SEE.Layout.NodeLayouts.Cose;
using SEE.Tools.RandomGraphs;
using SEE.Utils.Config;
using SEE.Utils.Paths;
using UnityEngine;

namespace SEE.Utils
{
    /// <summary>
    /// Test cases for ConfigIO.
    /// </summary>
    internal class TestConfigIO : AbstractTestConfigIO
    {
        [Test]
        public void TestConfigParseInteger1()
        {
            Dictionary<string, object> expected = new()
            {
                { "label", 0 }
            };
            CollectionAssert.AreEquivalent(expected, ConfigReader.Parse("label : 0;\n"));
        }

        [Test]
        public void TestConfigParseInteger2()
        {
            Dictionary<string, object> expected = new()
            {
                { "l", -1 }
            };
            CollectionAssert.AreEquivalent(expected, ConfigReader.Parse("l : -1;"));
        }

        [Test]
        public void TestConfigParseInteger3()
        {
            Dictionary<string, object> expected = new()
            {
                { "label", 123 }
            };
            CollectionAssert.AreEquivalent(expected, ConfigReader.Parse("label : +123;"));
        }

        [Test]
        public void TestConfigParseFloat1()
        {
            Dictionary<string, object> expected = new()
            {
                { "label", 123.0f }
            };
            CollectionAssert.AreEquivalent(expected, ConfigReader.Parse("label: +123.0;"));
        }

        [Test]
        public void TestConfigParseFloat2()
        {
            Dictionary<string, object> expected = new()
            {
                { "label", -1234.0f }
            };
            CollectionAssert.AreEquivalent(expected, ConfigReader.Parse("label : -1,234.00;"));
        }

        [Test]
        public void TestConfigParseFloat3()
        {
            Dictionary<string, object> expected = new()
            {
                { "label", 1.234567E-06f }
            };
            CollectionAssert.AreEquivalent(expected, ConfigReader.Parse("label : 1.234567E-06 ;"));
        }

        [Test]
        public void TestConfigParseFloat4()
        {
            Dictionary<string, object> expected = new()
            {
                { "label", -1.234567e-1f }
            };
            CollectionAssert.AreEquivalent(expected, ConfigReader.Parse("label\t: -1.234567e-1;\r"));
        }

        [Test]
        public void TestConfigParseInfinity()
        {
            const float value = float.PositiveInfinity;
            Dictionary<string, object> expected = new()
            {
                { "label", value }
            };
            CollectionAssert.AreEquivalent(expected, ConfigReader.Parse($"label\t: {value.ToString("F8", System.Globalization.CultureInfo.InvariantCulture)};\r"));
        }

        [Test]
        public void TestConfigParseNegativeInfinity()
        {
            const float value = float.NegativeInfinity;
            Dictionary<string, object> expected = new()
            {
                { "label", value }
            };
            CollectionAssert.AreEquivalent(expected, ConfigReader.Parse($"label\t: {value.ToString("F8", System.Globalization.CultureInfo.InvariantCulture)};\r"));
        }

        [Test]
        public void TestConfigParseString1()
        {
            Dictionary<string, object> expected = new()
            {
                { "label", "hello" }
            };
            CollectionAssert.AreEquivalent(expected, ConfigReader.Parse("label : \"hello\";"));
        }

        [Test]
        public void TestConfigParseString3()
        {
            Dictionary<string, object> expected = new()
            {
                { "label", "" }
            };
            CollectionAssert.AreEquivalent(expected, ConfigReader.Parse("label : \"\";"));
        }

        [Test]
        public void TestConfigParseString4()
        {
            Dictionary<string, object> expected = new()
            {
                { "label", "\"" }
            };
            CollectionAssert.AreEquivalent(expected, ConfigReader.Parse("label : \"\"\"\";"));
        }

        [Test]
        public void TestConfigParseString2()
        {
            Dictionary<string, object> expected = new()
            {
                { "label", "\"hello, world\"" }
            };
            CollectionAssert.AreEquivalent(expected, ConfigReader.Parse("label : \"\"\"hello, world\"\"\";"));
        }

        [Test]
        public void TestConfigParseTrue()
        {
            Dictionary<string, object> expected = new()
            {
                { "label", true }
            };
            CollectionAssert.AreEquivalent(expected, ConfigReader.Parse("label : true;"));
        }

        [Test]
        public void TestConfigParseFalse()
        {
            Dictionary<string, object> expected = new()
            {
                { "label", false }
            };
            CollectionAssert.AreEquivalent(expected, ConfigReader.Parse("label : false;"));
        }

        [Test]
        public void TestConfigParseAttribute1()
        {
            Dictionary<string, object> expected = new()
            {
                { "attr", new Dictionary<string, object>() { { "int", 1 } } }
            };
            CollectionAssert.AreEquivalent(expected, ConfigReader.Parse("attr : { int: 1; };"));
        }

        [Test]
        public void TestConfigParseAttribute2()
        {
            Dictionary<string, object> expected = new()
            {
                { "attr", new Dictionary<string, object>() }
            };
            Dictionary<string, object> actual = ConfigReader.Parse("attr : { };");
            CollectionAssert.AreEquivalent(expected, actual);
        }

        [Test]
        public void TestConfigParseAttribute3()
        {
            Dictionary<string, object> expected = new()
            {
                { "attr", new Dictionary<string, object>() { { "int", 1 }, { "x", "hello" } } }
            };
            CollectionAssert.AreEquivalent(expected, ConfigReader.Parse("attr : { int: 1; x : \"hello\"; };"));
        }


        [Test]
        public void TestConfigParseAttribute4()
        {
            Dictionary<string, object> expected = new()
            {
                { "attr", new Dictionary<string, object>() { { "x", new Dictionary<string, object>() } } }
            };
            CollectionAssert.AreEquivalent(expected, ConfigReader.Parse("attr : { x: {}; };"));
        }

        [Test]
        public void TestConfigParseAttribute5()
        {
            Dictionary<string, object> expected = new()
            {
                { "attr", new Dictionary<string, object>() { { "a", 1 }, { "b", 2 }, { "x", new Dictionary<string, object>() { { "y", true }, { "z", false } } } } }
            };
            CollectionAssert.AreEquivalent(expected, ConfigReader.Parse("attr : { a: 1; b: 2; x: {y : true; z : false;}; };"));
        }

        [Test]
        public void TestConfigParseList1()
        {
            Dictionary<string, object> expected = new()
            {
                { "list", new List<object>() { } }
            };
            CollectionAssert.AreEquivalent(expected, ConfigReader.Parse("list : [];"));
        }

        [Test]
        public void TestConfigParseList2()
        {
            Dictionary<string, object> expected = new()
            {
                { "list", new List<object>() { 1, 2, 3 } }
            };
            CollectionAssert.AreEquivalent(expected, ConfigReader.Parse("list : [ 1; 2; 3;];"));
        }

        [Test]
        public void TestConfigParseList3()
        {
            Dictionary<string, object> expected = new()
            {
                { "list", new List<object>() { true} }
            };
            CollectionAssert.AreEquivalent(expected, ConfigReader.Parse("list : [ true; ];"));
        }

        [Test]
        public void TestConfigParseList4()
        {
            Dictionary<string, object> expected = new()
            {
                { "list", new List<object>() { new List<object>(), new List<object>() { 1 }, new List<object>() { 1, 2 } } }
            };
            CollectionAssert.AreEquivalent(expected, ConfigReader.Parse("list : [ []; [1;]; [1; 2;];];"));
        }

        /// <summary>
        /// Test for empty <see cref="ColorMap"/>.
        /// </summary>
        [Test]
        public void TestMetricColorMapZeroElements()
        {
            string filename = Path.GetTempFileName();
            const string label = "metricMap";

            try
            {
                ColorMap saved = new();
                {
                    using ConfigWriter writer = new(filename);
                    saved.Save(writer, label);
                }
                ColorMap loaded = new();
                {
                    using ConfigReader stream = new(filename);
                    loaded.Restore(stream.Read(), label);
                }
                AreEqualMetricColorMap(saved, loaded);
            }
            finally
            {
                FileIO.DeleteIfExists(filename);
            }
        }

        /// <summary>
        /// Test for <see cref="ColorMap"/> with only one element.
        /// </summary>
        [Test]
        public void TestMetricColorMapOneElement()
        {
            string filename = Path.GetTempFileName();
            const string label = "metricMap";

            try
            {
                ColorMap saved = new();
                ColorRange colorRange = NewColorRange(Color.green, Color.cyan, 5);
                saved["metricX"] = colorRange;
                {
                    using ConfigWriter writer = new(filename);
                    saved.Save(writer, label);
                }
                ColorMap loaded = new();
                {
                    using ConfigReader stream = new(filename);
                    loaded.Restore(stream.Read(), label);
                }
                AreEqualMetricColorMap(saved, loaded);
            }
            finally
            {
                FileIO.DeleteIfExists(filename);
            }
        }

        private static ColorRange NewColorRange(Color lower, Color upper, uint numberOfColors)
        {
            ColorRange colorRange = new()
            {
                Lower = lower,
                Upper = upper,
                NumberOfColors = numberOfColors
            };
            return colorRange;
        }

        /// <summary>
        /// Test for <see cref="ColorMap"/> with two elements.
        /// </summary>
        [Test]
        public void TestMetricColorMapTwoElements()
        {
            string filename = Path.GetTempFileName();
            const string label = "metricMap";

            try
            {
                ColorMap saved = new();
                saved["metricX"] = NewColorRange(Color.white, Color.grey, 10);
                saved["metricY"] = NewColorRange(Color.grey, Color.black, 3);
                {
                    using ConfigWriter writer = new(filename);
                    saved.Save(writer, label);
                }
                ColorMap loaded = new();
                {
                    using ConfigReader stream = new(filename);
                    loaded.Restore(stream.Read(), label);
                }
                AreEqualMetricColorMap(saved, loaded);
            }
            finally
            {
                FileIO.DeleteIfExists(filename);
            }
        }

        private void AreEqualMetricColorMap(ColorMap saved, ColorMap loaded)
        {
            Assert.AreEqual(saved.Count, loaded.Count);
            foreach (var entry in saved)
            {
                Assert.AreEqual(entry.Value, loaded[entry.Key]);
            }
        }

        /// <summary>
        /// Test for <see cref="AntennaAttributes"/>.
        /// </summary>
        [Test]
        public void TestAntennaAttributes()
        {
            AntennaAttributes saved = new();
            saved.AntennaSections.Add("metricA");
            saved.AntennaSections.Add("metricB");

            string filename = Path.GetTempFileName();
            try
            {
                const string label = "Antenna";
                {
                    using ConfigWriter writer = new(filename);
                    saved.Save(writer, label);
                }
                AntennaAttributes loaded = new();
                {
                    using ConfigReader stream = new(filename);
                    loaded.Restore(stream.Read(), label);
                }
                AreEqualAntennaSettings(saved, loaded);
            }
            finally
            {
                FileIO.DeleteIfExists(filename);
            }
        }

        /// <summary>
        /// Test for <see cref="SEECity"/>.
        /// </summary>
        [Test]
        public void TestSEECity()
        {
            string filename = Path.GetTempFileName();
            // First save a new city with all its default values.
            SEECity savedCity = NewVanillaSEECity<SEECity>();
            // FIXME: We need tests for the antenna settings
            //savedCity.LeafNodeSettings.AntennaSettings.AntennaSections.Add(new AntennaSection("leafmetric", Color.white));
            //savedCity.InnerNodeSettings.AntennaSettings.AntennaSections.Add(new AntennaSection("innermetric", Color.black));
            VisualNodeAttributes function = new()
            {
                IsRelevant = true
            };
            VisualNodeAttributes file = new()
            {
                IsRelevant = false
            };
            try
            {
                savedCity.NodeTypes = new NodeTypeVisualsMap();
                savedCity.NodeTypes["Function"] = function;
                savedCity.NodeTypes["File"] = file;
                CSVGraphProvider csvProvider = new();
                csvProvider.Path.AbsolutePath = "mydir/myfile.csv";
                savedCity.DataProvider.Add(csvProvider);
                savedCity.Save(filename);

                // Create a new city with all its default values and then
                // wipe out all its attributes to see whether they are correctly
                // restored from the saved configuration file.
                SEECity loadedCity = NewVanillaSEECity<SEECity>();
                WipeOutSEECityAttributes(loadedCity);
                // Load the saved attributes from the configuration file.
                loadedCity.Load(filename);

                SEECityAttributesAreEqual(savedCity, loadedCity);
            }
            finally
            {
                FileIO.DeleteIfExists(filename);
            }
        }

        /// <summary>
        /// Test for <see cref="DiffCity"/>.
        /// </summary>
        /// <remarks>We test only the attributes specific to <see cref="DiffCity"/>
        /// excluding those just inherited. We trust that the inherited attributes
        /// are tested by <see cref="TestSEECity"/>.</remarks>
        [Test]
        public void TestDiffCity()
        {
            string filename = Path.GetTempFileName();
            string vcsPath = "/c/mypath/myvcs";

            try
            {
                // First save a new city with all its default values.
                DiffCity savedCity = NewVanillaSEECity<DiffCity>();
                savedCity.VersionControlSystem = VCS.VCSKind.Git;
<<<<<<< HEAD
                savedCity.VCSPath = new(vcsPath);
               // savedCity.OldRevision = "old revision";
               // savedCity.NewRevision = "new revision";
=======
                savedCity.VCSPath = new()
                {
                    Path = vcsPath
                };
                savedCity.OldRevision = "old revision";
                savedCity.NewRevision = "new revision";
>>>>>>> 479466f4
                savedCity.Save(filename);

                // Create a new city with all its default values and then
                // wipe out all its attributes to see whether they are correctly
                // restored from the saved configuration file.
                DiffCity loadedCity = NewVanillaSEECity<DiffCity>();
                WipeOutDiffCityAttributes(loadedCity);
                // Load the saved attributes from the configuration file.
                loadedCity.Load(filename);

                DiffCityAttributesAreEqual(savedCity, loadedCity);
            }
            finally
            {
                FileIO.DeleteIfExists(filename);
            }
        }

        /// <summary>
        /// Test for SEEEvolutionCity.
        /// </summary>
        [Test]
        public void TestSEEEvolutionCity()
        {
            string filename = Path.GetTempFileName();
            try
            {
                // First save a new city with all its default values.
                SEECityEvolution savedCity = NewVanillaSEECity<SEECityEvolution>();
                savedCity.Save(filename);

                // Create a new city with all its default values and then
                // wipe out all its attributes to see whether they are correctly
                // restored from the saved configuration file.
                SEECityEvolution loadedCity = NewVanillaSEECity<SEECityEvolution>();
                WipeOutSEEEvolutionCityAttributes(loadedCity);
                // Load the saved attributes from the configuration file.
                loadedCity.Load(filename);

                SEEEvolutionCityAttributesAreEqual(savedCity, loadedCity);
            }
            finally
            {
                FileIO.DeleteIfExists(filename);
            }
        }

        /// <summary>
        /// Test for SEERandomCity.
        /// </summary>
        [Test]
        public void TestSEERandomCity()
        {
            string filename = Path.GetTempFileName();
            try
            {
                // First save a new city with all its default values.
                SEECityRandom savedCity = NewVanillaSEECity<SEECityRandom>();
                savedCity.Save(filename);

                // Create a new city with all its default values and then
                // wipe out all its attributes to see whether they are correctly
                // restored from the saved configuration file.
                SEECityRandom loadedCity = NewVanillaSEECity<SEECityRandom>();
                WipeOutSEERandomCityAttributes(loadedCity);
                // Load the saved attributes from the configuration file.
                loadedCity.Load(filename);

                SEERandomCityAttributesAreEqual(savedCity, loadedCity);
            }
            finally
            {
                FileIO.DeleteIfExists(filename);
            }
        }

        /// <summary>
        /// Test for SEEJlgCity.
        /// </summary>
        [Test]
        public void TestSEEJlgCity()
        {
            string filename = Path.GetTempFileName();
            try
            {
                // First save a new city with all its default values.
                SEEJlgCity savedCity = NewVanillaSEECity<SEEJlgCity>();
                savedCity.Save(filename);

                // Create a new city with all its default values and then
                // wipe out all its attributes to see whether they are correctly
                // restored from the saved configuration file.
                SEEJlgCity loadedCity = NewVanillaSEECity<SEEJlgCity>();
                WipeOutSEEJlgCityAttributes(loadedCity);
                // Load the saved attributes from the configuration file.
                loadedCity.Load(filename);

                SEEJlgCityAttributesAreEqual(savedCity, loadedCity);
            }
            finally
            {
                FileIO.DeleteIfExists(filename);
            }
        }

        //--------------------------------------------------------
        // AreEqual comparisons
        //--------------------------------------------------------

        /// <summary>
        /// Checks whether the configuration attributes of <paramref name="expected"/> and
        /// <paramref name="actual"/> are equal.
        /// </summary>
        /// <param name="expected">expected settings</param>
        /// <param name="actual">actual settings</param>
        private static void SEECityAttributesAreEqual(SEECity expected, SEECity actual)
        {
            AbstractSEECityAttributesAreEqual(expected, actual);
            TestGraphProviderIO.AreEqual(expected.DataProvider, actual.DataProvider);
        }

        /// <summary>
        /// Checks whether the configuration attributes of <paramref name="expected"/> and
        /// <paramref name="actual"/> are equal.
        /// </summary>
        /// <param name="expected">expected settings</param>
        /// <param name="actual">actual settings</param>
        private static void DiffCityAttributesAreEqual(DiffCity expected, DiffCity actual)
        {
            SEECityAttributesAreEqual(expected, actual);
            Assert.AreEqual(expected.VersionControlSystem, actual.VersionControlSystem);
           // Assert.AreEqual(expected.OldRevision, actual.OldRevision);
          //  Assert.AreEqual(expected.NewRevision, actual.NewRevision);
            AreEqual(expected.VCSPath, actual.VCSPath);
        }

        /// <summary>
        /// Checks whether the configuration attributes of <paramref name="expected"/> and
        /// <paramref name="actual"/> are equal.
        /// </summary>
        /// <param name="expected">expected settings</param>
        /// <param name="actual">actual settings</param>
        private static void SEERandomCityAttributesAreEqual(SEECityRandom expected, SEECityRandom actual)
        {
            SEECityAttributesAreEqual(expected, actual);
            AreEqual(expected.LeafConstraint, actual.LeafConstraint);
            AreEqual(expected.InnerNodeConstraint, actual.InnerNodeConstraint);
            AreEqual(expected.LeafAttributes, actual.LeafAttributes);
        }

        /// <summary>
        /// Checks whether the configuration attributes of <paramref name="expected"/> and
        /// <paramref name="actual"/> are equal.
        /// </summary>
        /// <param name="expected">expected settings</param>
        /// <param name="actual">actual settings</param>
        private static void SEEJlgCityAttributesAreEqual(SEEJlgCity expected, SEEJlgCity actual)
        {
            SEECityAttributesAreEqual(expected, actual);
            AreEqual(expected.JLGPath, actual.JLGPath);
        }

        /// <summary>
        /// Checks whether the two lists <paramref name="expected"/> and <paramref name="actual"/>
        /// are equal (by value).
        /// </summary>
        /// <param name="expected">expected list</param>
        /// <param name="actual">actual list</param>
        private static void AreEqual(IList<RandomAttributeDescriptor> expected, IList<RandomAttributeDescriptor> actual)
        {
            Assert.AreEqual(expected.Count, actual.Count);
            foreach (RandomAttributeDescriptor outer in expected)
            {
                bool found = false;
                foreach (RandomAttributeDescriptor inner in actual)
                {
                    if (outer.Name == inner.Name)
                    {
                        Assert.AreEqual(outer.Mean, inner.Mean);
                        Assert.AreEqual(outer.StandardDeviation, inner.StandardDeviation);
                        Assert.AreEqual(outer.Minimum, inner.Minimum);
                        Assert.AreEqual(outer.Maximum, inner.Maximum);
                        found = true;
                        break;
                    }
                }
                if (!found)
                {
                    Assert.Fail($"Expected RandomAttributeDescriptor {outer.Name} not found.");
                }
            }
        }

        /// <summary>
        /// Checks whether the two constraints <paramref name="expected"/> and <paramref name="actual"/>
        /// are equal (by value).
        /// </summary>
        /// <param name="expected">expected constraint</param>
        /// <param name="actual">actual constraint</param>
        private static void AreEqual(Constraint expected, Constraint actual)
        {
            Assert.AreEqual(expected.NodeType, actual.NodeType);
            Assert.AreEqual(expected.EdgeType, actual.EdgeType);
            Assert.AreEqual(expected.NodeNumber, actual.NodeNumber);
            Assert.AreEqual(expected.EdgeDensity, actual.EdgeDensity);
        }

        /// <summary>
        /// Checks whether the configuration attributes of <paramref name="expected"/> and
        /// <paramref name="actual"/> are equal.
        /// </summary>
        /// <param name="expected">expected settings</param>
        /// <param name="actual">actual settings</param>
        private static void SEEEvolutionCityAttributesAreEqual(SEECityEvolution expected, SEECityEvolution actual)
        {
            AbstractSEECityAttributesAreEqual(expected, actual);
            TestGraphProviderIO.AreEqual(expected.DataProvider, actual.DataProvider);
<<<<<<< HEAD
            Assert.AreEqual(expected.MaxRevisionsToLoad, actual.MaxRevisionsToLoad);
        }

        /// <summary>
        /// Checks whether <paramref name="actual"/> has the same values as <paramref name="expected"/>.
        /// </summary>
        /// <param name="expected">expected values</param>
        /// <param name="actual">actual values</param>
        private static void AreEqual(MarkerAttributes expected, MarkerAttributes actual)
        {
            Assert.AreEqual(expected.MarkerHeight, actual.MarkerHeight);
            Assert.AreEqual(expected.MarkerWidth, actual.MarkerWidth);
            AreEqual(expected.AdditionBeamColor, actual.AdditionBeamColor);
            AreEqual(expected.ChangeBeamColor, actual.ChangeBeamColor);
            AreEqual(expected.DeletionBeamColor, actual.DeletionBeamColor);
=======
>>>>>>> 479466f4
        }

        /// <summary>
        /// Checks whether the configuration attributes of <paramref name="expected"/> and
        /// <paramref name="actual"/> are equal.
        /// </summary>
        /// <param name="expected">expected settings</param>
        /// <param name="actual">actual settings</param>
        private static void AbstractSEECityAttributesAreEqual(AbstractSEECity expected, AbstractSEECity actual)
        {
            AreEqualSharedAttributes(expected, actual);
            Assert.AreEqual(expected.NodeTypes.Count, actual.NodeTypes.Count);
            AreEqualNodeTypes(expected, actual);
            AreEqualMetricToColor(expected, actual);
            AreEqualNodeLayoutSettings(expected.NodeLayoutSettings, actual.NodeLayoutSettings);
            AreEqualEdgeLayoutSettings(expected.EdgeLayoutSettings, actual.EdgeLayoutSettings);
            AreEqualEdgeSelectionSettings(expected.EdgeSelectionSettings, actual.EdgeSelectionSettings);
            AreEqualErosionSettings(expected.ErosionSettings, actual.ErosionSettings);
            AreEqualCoseGraphSettings(expected.CoseGraphSettings, actual.CoseGraphSettings);
            AreEqual(expected.MarkerAttributes, actual.MarkerAttributes);
        }

        /// <summary>
        /// Checks whether <paramref name="actual"/> has the same values as <paramref name="expected"/>.
        /// </summary>
        /// <param name="expected">expected values</param>
        /// <param name="actual">actual values</param>
        private static void AreEqual(MarkerAttributes expected, MarkerAttributes actual)
        {
            Assert.AreEqual(expected.MarkerHeight, actual.MarkerHeight);
            Assert.AreEqual(expected.MarkerWidth, actual.MarkerWidth);
            AreEqual(expected.AdditionBeamColor, actual.AdditionBeamColor);
            AreEqual(expected.ChangeBeamColor, actual.ChangeBeamColor);
            AreEqual(expected.DeletionBeamColor, actual.DeletionBeamColor);
        }

        /// <summary>
        /// Checks whether the <see cref="AbstractSEECity.MetricToColor"/> attributes of <paramref name="expected"/>
        /// and equal <paramref name="actual"/>.
        /// </summary>
        /// <param name="expected">expected value</param>
        /// <param name="actual">actual value</param>
        private static void AreEqualMetricToColor(AbstractSEECity expected, AbstractSEECity actual)
        {
            Assert.AreEqual(expected.MetricToColor.Count, actual.MetricToColor.Count);
            foreach (var entry in expected.MetricToColor)
            {
                ColorRange actualColorRange = actual.MetricToColor[entry.Key];
                AreEqual(entry.Value, actualColorRange);
            }
        }

        /// <summary>
        /// Checks whether the <see cref="AbstractSEECity.NodeTypes"/> of <paramref name="expected"/>
        /// and equal <paramref name="actual"/>.
        /// </summary>
        /// <param name="expected">expected value</param>
        /// <param name="actual">actual value</param>
        private static void AreEqualNodeTypes(AbstractSEECity expected, AbstractSEECity actual)
        {
            foreach (var entry in expected.NodeTypes)
            {
                Assert.IsTrue(actual.NodeTypes.TryGetValue(entry.Key, out VisualNodeAttributes actualSetting));
                AreEqualNodeSettings(entry.Value, actualSetting);
            }
        }

        /// <summary>
        /// Checks whether the two label settings <paramref name="expected"/> and <paramref name="actual"/>
        /// are equal (by value).
        /// </summary>
        /// <param name="expected">expected label setting</param>
        /// <param name="actual">actual label setting</param>
        private static void AreEqual(LabelAttributes expected, LabelAttributes actual)
        {
            Assert.AreEqual(expected.Show, actual.Show);
            Assert.AreEqual(expected.FontSize, actual.FontSize, 0.001f);
            Assert.AreEqual(expected.Distance, actual.Distance, 0.001f);
            Assert.AreEqual(expected.AnimationFactor, actual.AnimationFactor, 0.001f);
        }

        /// <summary>
        /// Checks whether the two color ranges <paramref name="expected"/> and <paramref name="actual"/>
        /// are equal (by value).
        /// </summary>
        /// <param name="expected">expected color range</param>
        /// <param name="actual">actual color range</param>
        private static void AreEqual(ColorRange expected, ColorRange actual)
        {
            AreEqual(expected.Lower, actual.Lower);
            AreEqual(expected.Upper, actual.Upper);
            Assert.AreEqual(expected.NumberOfColors, actual.NumberOfColors);
        }

        /// <summary>
        /// Checks whether the two colors <paramref name="expected"/> and <paramref name="actual"/>
        /// are equal (by value).
        /// </summary>
        /// <param name="expected">expected color</param>
        /// <param name="actual">actual color</param>
        private static void AreEqual(Color expected, Color actual)
        {
            Assert.AreEqual(expected.r, actual.r, 0.001f);
            Assert.AreEqual(expected.g, actual.g, 0.001f);
            Assert.AreEqual(expected.b, actual.b, 0.001f);
            Assert.AreEqual(expected.a, actual.a, 0.001f);
        }

        //--------------------------------------------------------
        // attribute modifiers
        //--------------------------------------------------------

        // A general note on the following methods wiping out cities:
        // "Wiping out" means in those cases just that a value different from the
        // default or from a previously set value is assigned so that we
        // could notice any difference between the "wiped out" and loaded values.

        /// <summary>
        /// Assigns all attributes of given <paramref name="city"/> to arbitrary values
        /// different from their default values.
        /// </summary>
        /// <param name="city">the city whose attributes are to be re-assigned</param>
        private static void WipeOutSEECityAttributes(SEECity city)
        {
            WipeOutAbstractSEECityAttributes(city);
            city.DataProvider = new SingleGraphPipelineProvider();
        }

        /// <summary>
        /// Wipes out all attributes of <paramref name="markerAttributes"/>.
        /// </summary>
        /// <param name="markerAttributes">to be wiped out</param>
        private static void WipeOutMarkerAttributes(MarkerAttributes markerAttributes)
        {
            markerAttributes.MarkerHeight++;
            markerAttributes.MarkerWidth++;
            markerAttributes.AdditionBeamColor = Color.clear;
            markerAttributes.ChangeBeamColor = Color.clear;
            markerAttributes.DeletionBeamColor = Color.clear;
        }

        /// <summary>
        /// Assigns all attributes of given <paramref name="city"/> to arbitrary values
        /// different from their default values.
        /// </summary>
        /// <param name="city">the city whose attributes are to be re-assigned</param>
        private static void WipeOutDiffCityAttributes(DiffCity city)
        {
            WipeOutSEECityAttributes(city);
            city.VersionControlSystem = VCS.VCSKind.None;
<<<<<<< HEAD
            city.VCSPath.Set("C:/MyAbsoluteDirectory/MyVCSDirectory");
           // city.OldRevision = "XXX";
           // city.NewRevision = "YYY";
=======
            city.VCSPath.Path = "C:/MyAbsoluteDirectory/MyVCSDirectory";
            city.OldRevision = "XXX";
            city.NewRevision = "YYY";
>>>>>>> 479466f4
        }

        /// <summary>
        /// Assigns all attributes of given <paramref name="city"/> to arbitrary values
        /// different from their default values.
        /// </summary>
        /// <param name="city">the city whose attributes are to be re-assigned</param>
        private void WipeOutSEERandomCityAttributes(SEECityRandom city)
        {
            WipeOutSEECityAttributes(city);
            city.LeafConstraint = new Constraint(nodeType: "X", edgeType: "Y", nodeNumber: 5, edgeDensity: 0);
            city.InnerNodeConstraint = new Constraint(nodeType: "N", edgeType: "T", nodeNumber: 1, edgeDensity: 1);
            city.LeafAttributes = new List<RandomAttributeDescriptor>();
        }

        /// <summary>
        /// Assigns all attributes of given <paramref name="city"/> to arbitrary values
        /// different from their default values.
        /// </summary>
        /// <param name="city">the city whose attributes are to be re-assigned</param>
        private void WipeOutSEEJlgCityAttributes(SEEJlgCity city)
        {
            WipeOutSEECityAttributes(city);
            city.JLGPath = new()
            {
                Path = "C:/MyAbsoluteDirectory/MyAbsoluteFile.jlg"
            };
        }

        /// <summary>
        /// Assigns all attributes of given <paramref name="city"/> to arbitrary values
        /// different from their default values.
        /// </summary>
        /// <param name="city">the city whose attributes are to be re-assigned</param>
        private static void WipeOutSEEEvolutionCityAttributes(SEECityEvolution city)
        {
            WipeOutAbstractSEECityAttributes(city);
<<<<<<< HEAD
            //city.GXLDirectory.Set("C:/MyAbsoluteDirectory/MyAbsoluteFile.gxl");
            city.MaxRevisionsToLoad++;
=======
>>>>>>> 479466f4
        }

        /// <summary>
        /// Assigns all attributes of given <paramref name="city"/> to arbitrary values
        /// different from their default values.
        /// </summary>
        /// <param name="city">the city whose attributes are to be re-assigned</param>
        private static void WipeOutAbstractSEECityAttributes(AbstractSEECity city)
        {
            WipeOutSharedAttributes(city);
            WipeOutNodeTypes(city);
            WipeOutMetricToColor(city);
            WipeOutNodeLayoutSettings(city);
            WipeOutEdgeLayoutSettings(city);
            WipeOutEdgeSelectionSettings(city.EdgeSelectionSettings);
            WipeOutErosionSettings(city);
            WipeOutCoseGraphSettings(city);
            WipeOutMarkerAttributes(city.MarkerAttributes);
        }

        /// <summary>
        /// Resets the <see cref="AbstractSEECity.MetricToColor"/> of <paramref name="city"/>
        /// to an empty mapping.
        /// </summary>
        /// <param name="city">the city whose <see cref="AbstractSEECity.MetricToColor"/> is to be wiped out</param>
        private static void WipeOutMetricToColor(AbstractSEECity city)
        {
            city.MetricToColor.Clear();
        }

        /// <summary>
        /// Wipes out <see cref="AbstractSEECity.NodeTypes"/> of <paramref name="city"/>.
        /// </summary>
        /// <param name="city">the city whose attributes are to be re-assigned</param>
        private static void WipeOutNodeTypes(AbstractSEECity city)
        {
            foreach (var settings in city.NodeTypes.Values)
            {
                WipeOutNodeSettings(settings);
            }
        }

        private static void WipeOutCoseGraphSettings(AbstractSEECity city)
        {
            // CoseGraphSettings
            city.CoseGraphSettings.EdgeLength++;
            city.CoseGraphSettings.UseSmartIdealEdgeCalculation = !city.CoseGraphSettings.UseSmartIdealEdgeCalculation;
            city.CoseGraphSettings.UseSmartMultilevelScaling = !city.CoseGraphSettings.UseSmartMultilevelScaling;
            city.CoseGraphSettings.PerLevelIdealEdgeLengthFactor++;
            city.CoseGraphSettings.UseSmartRepulsionRangeCalculation = !city.CoseGraphSettings.UseSmartRepulsionRangeCalculation;
            city.CoseGraphSettings.GravityStrength++;
            city.CoseGraphSettings.CompoundGravityStrength++;
            city.CoseGraphSettings.RepulsionStrength++;
            city.CoseGraphSettings.MultiLevelScaling = !city.CoseGraphSettings.MultiLevelScaling;
            city.CoseGraphSettings.ListInnerNodeToggle = new Dictionary<string, bool>() { { "ID1", true }, { "ID2", false } };
            city.CoseGraphSettings.InnerNodeLayout = new Dictionary<string, NodeLayoutKind>() { { "ID1", NodeLayoutKind.Manhattan }, { "ID2", NodeLayoutKind.Balloon } };
            city.CoseGraphSettings.InnerNodeShape = new Dictionary<string, NodeShapes>() { { "ID1", NodeShapes.Blocks }, { "ID2", NodeShapes.Cylinders } };
            city.CoseGraphSettings.LoadedForNodeTypes = new Dictionary<string, bool>() { { "ID1", false }, { "ID2", true } };
            city.CoseGraphSettings.UseCalculationParameter = !city.CoseGraphSettings.UseCalculationParameter;
            city.CoseGraphSettings.UseIterativeCalculation = !city.CoseGraphSettings.UseIterativeCalculation;
        }

        private static void AreEqualCoseGraphSettings(CoseGraphAttributes expected, CoseGraphAttributes actual)
        {
            // CoseGraphSettings
            Assert.AreEqual(expected.EdgeLength, actual.EdgeLength);
            Assert.AreEqual(expected.UseSmartIdealEdgeCalculation, actual.UseSmartIdealEdgeCalculation);
            Assert.AreEqual(expected.UseSmartMultilevelScaling, actual.UseSmartMultilevelScaling);
            Assert.AreEqual(expected.PerLevelIdealEdgeLengthFactor, actual.PerLevelIdealEdgeLengthFactor);
            Assert.AreEqual(expected.UseSmartRepulsionRangeCalculation, actual.UseSmartRepulsionRangeCalculation);
            Assert.AreEqual(expected.GravityStrength, actual.GravityStrength);
            Assert.AreEqual(expected.CompoundGravityStrength, actual.CompoundGravityStrength);
            Assert.AreEqual(expected.RepulsionStrength, actual.RepulsionStrength);
            Assert.AreEqual(expected.MultiLevelScaling, actual.MultiLevelScaling);
            CollectionAssert.AreEquivalent(expected.ListInnerNodeToggle, actual.ListInnerNodeToggle);
            CollectionAssert.AreEquivalent(expected.InnerNodeLayout, actual.InnerNodeLayout);
            CollectionAssert.AreEquivalent(expected.InnerNodeShape, actual.InnerNodeShape);
            CollectionAssert.AreEquivalent(expected.LoadedForNodeTypes, actual.LoadedForNodeTypes);
            Assert.AreEqual(expected.UseCalculationParameter, actual.UseCalculationParameter);
            Assert.AreEqual(expected.UseIterativeCalculation, actual.UseIterativeCalculation);
        }

        private static void WipeOutErosionSettings(AbstractSEECity city)
        {
            city.ErosionSettings.ShowInnerErosions = !city.ErosionSettings.ShowInnerErosions;
            city.ErosionSettings.ShowLeafErosions = !city.ErosionSettings.ShowLeafErosions;
            city.ErosionSettings.ShowDashboardIssuesInCodeWindow = !city.ErosionSettings.ShowDashboardIssuesInCodeWindow;
            city.ErosionSettings.ErosionScalingFactor++;

            city.ErosionSettings.StyleIssue = "X";
            city.ErosionSettings.UniversalIssue = "X";
            city.ErosionSettings.MetricIssue = "X";
            city.ErosionSettings.DeadCodeIssue = "X";
            city.ErosionSettings.CycleIssue = "X";
            city.ErosionSettings.CloneIssue = "X";
            city.ErosionSettings.ArchitectureIssue = "X";
            city.ErosionSettings.LspHint = "X";
            city.ErosionSettings.LspInfo = "X";
            city.ErosionSettings.LspWarning = "X";
            city.ErosionSettings.LspError = "X";

            city.ErosionSettings.StyleIssueSum = "X";
            city.ErosionSettings.UniversalIssueSum = "X";
            city.ErosionSettings.MetricIssueSum = "X";
            city.ErosionSettings.DeadCodeIssueSum = "X";
            city.ErosionSettings.CycleIssueSum = "X";
            city.ErosionSettings.CloneIssueSum = "X";
            city.ErosionSettings.ArchitectureIssueSum = "X";
        }

        private static void AreEqualErosionSettings(ErosionAttributes expected, ErosionAttributes actual)
        {
            Assert.AreEqual(expected.ShowInnerErosions, actual.ShowInnerErosions);
            Assert.AreEqual(expected.ShowLeafErosions, actual.ShowLeafErosions);
            Assert.AreEqual(expected.ShowDashboardIssuesInCodeWindow, actual.ShowDashboardIssuesInCodeWindow);
            Assert.AreEqual(expected.ErosionScalingFactor, actual.ErosionScalingFactor);

            Assert.AreEqual(expected.StyleIssue, actual.StyleIssue);
            Assert.AreEqual(expected.UniversalIssue, actual.UniversalIssue);
            Assert.AreEqual(expected.MetricIssue, actual.MetricIssue);
            Assert.AreEqual(expected.DeadCodeIssue, actual.DeadCodeIssue);
            Assert.AreEqual(expected.CycleIssue, actual.CycleIssue);
            Assert.AreEqual(expected.CloneIssue, actual.CloneIssue);
            Assert.AreEqual(expected.ArchitectureIssue, actual.ArchitectureIssue);
            Assert.AreEqual(expected.LspHint, actual.LspHint);
            Assert.AreEqual(expected.LspInfo, actual.LspInfo);
            Assert.AreEqual(expected.LspWarning, actual.LspWarning);
            Assert.AreEqual(expected.LspError, actual.LspError);

            Assert.AreEqual(expected.StyleIssueSum, actual.StyleIssueSum);
            Assert.AreEqual(expected.UniversalIssueSum, actual.UniversalIssueSum);
            Assert.AreEqual(expected.MetricIssueSum, actual.MetricIssueSum);
            Assert.AreEqual(expected.DeadCodeIssueSum, actual.DeadCodeIssueSum);
            Assert.AreEqual(expected.CycleIssueSum, actual.CycleIssueSum);
            Assert.AreEqual(expected.CloneIssueSum, actual.CloneIssueSum);
            Assert.AreEqual(expected.ArchitectureIssueSum, actual.ArchitectureIssueSum);
        }

        private static void WipeOutEdgeLayoutSettings(AbstractSEECity city)
        {
            city.EdgeLayoutSettings.Kind = EdgeLayoutKind.None;
            city.EdgeLayoutSettings.EdgeWidth++;
            city.EdgeLayoutSettings.EdgesAboveBlocks = !city.EdgeLayoutSettings.EdgesAboveBlocks;
            city.EdgeLayoutSettings.Tension = 0;
        }

        private static void WipeOutEdgeSelectionSettings(EdgeSelectionAttributes edgeSelectionSettings)
        {
            edgeSelectionSettings.TubularSegments = 0;
            edgeSelectionSettings.Radius = 0;
            edgeSelectionSettings.RadialSegments = 0;
            edgeSelectionSettings.AreSelectable = !edgeSelectionSettings.AreSelectable;
        }

        private static void AreEqualEdgeLayoutSettings(EdgeLayoutAttributes expected, EdgeLayoutAttributes actual)
        {
            Assert.AreEqual(expected.Kind, actual.Kind);
            Assert.AreEqual(expected.EdgeWidth, actual.EdgeWidth);
            Assert.AreEqual(expected.EdgesAboveBlocks, actual.EdgesAboveBlocks);
            Assert.AreEqual(expected.Tension, actual.Tension);
        }

        private static void AreEqualEdgeSelectionSettings(EdgeSelectionAttributes expected, EdgeSelectionAttributes actual)
        {
            Assert.AreEqual(expected.TubularSegments, actual.TubularSegments);
            Assert.AreEqual(expected.Radius, actual.Radius);
            Assert.AreEqual(expected.RadialSegments, actual.RadialSegments);
            Assert.AreEqual(expected.AreSelectable, actual.AreSelectable);
        }

        private static void WipeOutNodeLayoutSettings(AbstractSEECity city)
        {
            city.NodeLayoutSettings.Kind = NodeLayoutKind.CompoundSpringEmbedder;
            city.NodeLayoutSettings.LayoutPath.Path = "no path found";
        }

        private static void AreEqualNodeLayoutSettings(NodeLayoutAttributes expected, NodeLayoutAttributes actual)
        {
            Assert.AreEqual(expected.Kind, actual.Kind);
            AreEqual(expected.LayoutPath, actual.LayoutPath);
        }

        private static void WipeOutNodeSettings(VisualNodeAttributes settings)
        {
            settings.Shape = NodeShapes.Blocks;
            settings.IsRelevant = false;
            settings.MetricToLength = new List<string> { "0.001", SEE.DataModel.DG.Metrics.Prefix + "LOC" };
            settings.ColorProperty.ColorMetric = "X";
            settings.MinimalBlockLength = 90000;
            settings.MaximalBlockLength = 1000000;
            settings.OutlineWidth = 99999;
            WipeOutAntennaSettings(ref settings.AntennaSettings);
            WipeOutLabelSettings(ref settings.LabelSettings);
            settings.ShowNames = true;
        }

        private static void AreEqualNodeSettings(VisualNodeAttributes expected, VisualNodeAttributes actual)
        {
            Assert.AreEqual(expected.Shape, actual.Shape);
            Assert.AreEqual(expected.IsRelevant, actual.IsRelevant);
            AreEqual(expected.MetricToLength, actual.MetricToLength);
            Assert.AreEqual(expected.ColorProperty.ColorMetric, actual.ColorProperty.ColorMetric);
            Assert.AreEqual(expected.MinimalBlockLength, actual.MinimalBlockLength);
            Assert.AreEqual(expected.MaximalBlockLength, actual.MaximalBlockLength);
            Assert.AreEqual(expected.OutlineWidth, actual.OutlineWidth);
            AreEqualAntennaSettings(expected.AntennaSettings, actual.AntennaSettings);
            AreEqual(expected.LabelSettings, actual.LabelSettings);
            Assert.AreEqual(expected.ShowNames, actual.ShowNames);
        }

        private static void AreEqual(IList<string> expected, IList<string> actual)
        {
            Assert.AreEqual(expected.Count, actual.Count);
            for (int i = 0; i < expected.Count; i++)
            {
                Assert.AreEqual(expected[i], actual[i]);
            }
        }

        private static void WipeOutAntennaSettings(ref AntennaAttributes antennaAttributes)
        {
            antennaAttributes.AntennaSections.Clear();
        }

        private static void AreEqualAntennaSettings(AntennaAttributes expected, AntennaAttributes actual)
        {
            Assert.AreEqual(expected.AntennaSections.Count, actual.AntennaSections.Count);
            for (int i = 0; i < expected.AntennaSections.Count; i++)
            {
                Assert.AreEqual(expected.AntennaSections[i], actual.AntennaSections[i]);
            }
        }

        private static void WipeOutSharedAttributes(AbstractSEECity city)
        {
            city.LODCulling++;
            city.HierarchicalEdges = new HashSet<string>() { "Nonsense", "Whatever" };
            city.NodeTypes = new NodeTypeVisualsMap();
            city.ConfigurationPath.Path = "C:/MyAbsoluteDirectory/config.cfg";
            city.SourceCodeDirectory.Path = "C:/MyAbsoluteDirectory";
            city.SolutionPath.Path = "C:/MyAbsoluteDirectory/mysolution.sln";
            city.ZScoreScale = !city.ZScoreScale;
            city.ScaleOnlyLeafMetrics = !city.ScaleOnlyLeafMetrics;
        }

        private static void AreEqualSharedAttributes(AbstractSEECity expected, AbstractSEECity actual)
        {
            Assert.AreEqual(expected.LODCulling, actual.LODCulling);
            CollectionAssert.AreEquivalent(expected.HierarchicalEdges, actual.HierarchicalEdges);
            AreEquivalent(expected.NodeTypes, actual.NodeTypes);
            AreEqual(expected.ConfigurationPath, actual.ConfigurationPath);
            AreEqual(expected.SourceCodeDirectory, actual.SourceCodeDirectory);
            AreEqual(expected.SolutionPath, actual.SolutionPath);
            Assert.AreEqual(expected.ZScoreScale, actual.ZScoreScale);
            Assert.AreEqual(expected.ScaleOnlyLeafMetrics, actual.ScaleOnlyLeafMetrics);
        }

        private static void AreEquivalent(NodeTypeVisualsMap expected, NodeTypeVisualsMap actual)
        {
            Assert.AreEqual(expected.Count, actual.Count);
            foreach (var entry in expected)
            {
                if (actual.TryGetValue(entry.Key, out VisualNodeAttributes entryInActual))
                {
                    AreEqualNodeSettings(entry.Value, entryInActual);
                }
                else
                {
                    Assert.Fail($"{entry.Key} not contained in actual");
                }
            }
        }

        /// <summary>
        /// Modifies all attributes of <paramref name="settings"/>.
        /// </summary>
        /// <param name="settings">settings whose attributes are to be modified</param>
        private static void WipeOutLabelSettings(ref LabelAttributes settings)
        {
            settings.AnimationFactor++;
            settings.Show = !settings.Show;
            settings.FontSize++;
            settings.Distance++;
        }

        //--------------------------------------------------------
        // new instances
        //--------------------------------------------------------

        /// <summary>
        /// Returns a new game object with a SEECity component T with all its default values.
        /// </summary>
        /// <returns>new game object with a SEECity component T</returns>
        private static T NewVanillaSEECity<T>() where T : Component
        {
            return new GameObject().AddComponent<T>();
        }
    }
}<|MERGE_RESOLUTION|>--- conflicted
+++ resolved
@@ -467,18 +467,9 @@
                 // First save a new city with all its default values.
                 DiffCity savedCity = NewVanillaSEECity<DiffCity>();
                 savedCity.VersionControlSystem = VCS.VCSKind.Git;
-<<<<<<< HEAD
                 savedCity.VCSPath = new(vcsPath);
                // savedCity.OldRevision = "old revision";
                // savedCity.NewRevision = "new revision";
-=======
-                savedCity.VCSPath = new()
-                {
-                    Path = vcsPath
-                };
-                savedCity.OldRevision = "old revision";
-                savedCity.NewRevision = "new revision";
->>>>>>> 479466f4
                 savedCity.Save(filename);
 
                 // Create a new city with all its default values and then
@@ -696,24 +687,6 @@
         {
             AbstractSEECityAttributesAreEqual(expected, actual);
             TestGraphProviderIO.AreEqual(expected.DataProvider, actual.DataProvider);
-<<<<<<< HEAD
-            Assert.AreEqual(expected.MaxRevisionsToLoad, actual.MaxRevisionsToLoad);
-        }
-
-        /// <summary>
-        /// Checks whether <paramref name="actual"/> has the same values as <paramref name="expected"/>.
-        /// </summary>
-        /// <param name="expected">expected values</param>
-        /// <param name="actual">actual values</param>
-        private static void AreEqual(MarkerAttributes expected, MarkerAttributes actual)
-        {
-            Assert.AreEqual(expected.MarkerHeight, actual.MarkerHeight);
-            Assert.AreEqual(expected.MarkerWidth, actual.MarkerWidth);
-            AreEqual(expected.AdditionBeamColor, actual.AdditionBeamColor);
-            AreEqual(expected.ChangeBeamColor, actual.ChangeBeamColor);
-            AreEqual(expected.DeletionBeamColor, actual.DeletionBeamColor);
-=======
->>>>>>> 479466f4
         }
 
         /// <summary>
@@ -864,15 +837,9 @@
         {
             WipeOutSEECityAttributes(city);
             city.VersionControlSystem = VCS.VCSKind.None;
-<<<<<<< HEAD
-            city.VCSPath.Set("C:/MyAbsoluteDirectory/MyVCSDirectory");
+            city.VCSPath.Path = "C:/MyAbsoluteDirectory/MyVCSDirectory";
            // city.OldRevision = "XXX";
            // city.NewRevision = "YYY";
-=======
-            city.VCSPath.Path = "C:/MyAbsoluteDirectory/MyVCSDirectory";
-            city.OldRevision = "XXX";
-            city.NewRevision = "YYY";
->>>>>>> 479466f4
         }
 
         /// <summary>
@@ -910,11 +877,6 @@
         private static void WipeOutSEEEvolutionCityAttributes(SEECityEvolution city)
         {
             WipeOutAbstractSEECityAttributes(city);
-<<<<<<< HEAD
-            //city.GXLDirectory.Set("C:/MyAbsoluteDirectory/MyAbsoluteFile.gxl");
-            city.MaxRevisionsToLoad++;
-=======
->>>>>>> 479466f4
         }
 
         /// <summary>
