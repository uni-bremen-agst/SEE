--- conflicted
+++ resolved
@@ -216,11 +216,8 @@
             allIntergraphEdges.AddRange(graphManager.Edges);
 
             // here nur sublayout nodes für das jeweilige root 
-<<<<<<< HEAD
+
             List<CoseNode> nodes = new List<CoseNode>();//cNSubLValues.Sublayout.NodeMapSublayout.Keys.ToList();
-=======
-            List<CoseNode> nodes = sublayoutValues.SublayoutNodes;
->>>>>>> f2e12927
 
             foreach (CoseNode node in nodes)
             {
