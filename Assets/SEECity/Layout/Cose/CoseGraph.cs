﻿using System.Collections;
using System.Collections.Generic;
using UnityEngine;
using System;
using SEE.DataModel;

namespace SEE.Layout
{
    public class CoseGraph 
    {
        /// <summary>
        /// the parent of the graph
        /// </summary>
        private CoseNode parent;

        /// <summary>
        /// the graphmanager of the current CoseLayout
        /// </summary>
        private CoseGraphManager graphManager;

        /// <summary>
        /// the nodes contained by this graph
        /// </summary>
        private List<CoseNode> nodes = new List<CoseNode>();

        /// <summary>
        /// edges of this graph
        /// </summary>
        private List<CoseEdge> edges = new List<CoseEdge>();

        /// <summary>
        /// top position of the graph
        /// </summary>
        private float top;

        /// <summary>
        /// left position of the graph
        /// </summary>
        private float left;

        /// <summary>
        /// bottom position of the graph
        /// </summary>
        private float bottom;

        /// <summary>
        /// right position of the graph
        /// </summary>
        private float right;

        /// <summary>
        /// the bounding rect of this graph
        /// </summary>
        public Rect boudingRect = new Rect();

        /// <summary>
        /// the esitmated size of this graph
        /// </summary>
        private float estimatedSize = Int32.MinValue;

        /// <summary>
        /// the margin around this graph
        /// </summary>
        private float defaultMargin = CoseLayoutSettings.Graph_Margin;

        /// <summary>
        /// Indicates if the graph is connected
        /// </summary>
        private bool isConnected = false;

        /// <summary>
        /// the original node
        /// </summary>
        private Node graphObject;

        /// <summary>
        /// Indicates if this graph is a sublayout
        /// </summary>
        private bool isSubLayout = false;

        public Node GraphObject { get => graphObject; set => graphObject = value; }
        public float Left { get => left; set => left = value; }
        public float Top { get => top; set => top = value; }
        public float Bottom { get => bottom; set => bottom = value; }
        public float Right { get => right; set => right = value; }
        public CoseGraphManager GraphManager { get => graphManager; set => graphManager = value; }
        public CoseNode Parent { get => parent; set => parent = value; }
        public List<CoseNode> Nodes { get => nodes; set => nodes = value; }
        public Rect BoudingRect { get => boudingRect; set => boudingRect = value; }
        public bool IsConnected { get => isConnected; set => isConnected = value; }
        public List<CoseEdge> Edges { get => edges; set => edges = value; }
        public float EstimatedSize { get => estimatedSize; set => estimatedSize = value; }
        public bool IsSubLayout { get => isSubLayout; set => isSubLayout = value; }

        /// <summary>
        /// constructor
        /// </summary>
        /// <param name="parent">the parent node</param>
        /// <param name="graphManager">the graphmanager for this graph</param>
        public CoseGraph(CoseNode parent, CoseGraphManager graphManager)
        {
            this.parent = parent;
            this.graphManager = graphManager;
        }

        /// <summary>
        /// Updates the bounds of the graph, depends of the position/ size of the nodes insite the graph
        /// </summary>
        /// <param name="recursive">Indicates if the bounds should be calculated recursively</param>
        public void UpdateBounds(bool recursive)
        {
            if (parent.SublayoutValues.IsSubLayoutNode) 
            {
                this.left = (float)parent.GetLeft();
                this.right = (float)parent.GetRight();
                this.top = (float)parent.GetTop();
                this.bottom = (float)parent.GetBottom();
                UpdateBoundingRect();

                foreach (CoseNode cNode in nodes)
                {
                    if (recursive && cNode.Child != null)
                    {
                        cNode.UpdateBounds();
                    }
                    else
                    {
                        cNode.SetOrigin();
                    }
                }
                return;
            }

            float left = Mathf.Infinity;
            float right = Mathf.NegativeInfinity;
            float top = Mathf.Infinity;
            float bottom = Mathf.NegativeInfinity;
            float nodeLeft;
            float nodeRight;
            float nodeTop;
            float nodeBottom;

            foreach (CoseNode cNode in nodes)
            {

                if (recursive && cNode.Child != null)
                {
                    cNode.UpdateBounds();
                }

                nodeLeft = (int)cNode.GetLeft();
                nodeRight = (int)cNode.GetRight();
                nodeTop = (int)cNode.GetTop();
                nodeBottom = (int)cNode.GetBottom();

                if (left > nodeLeft)
                {
                    left = nodeLeft;
                }

                if (right < nodeRight)
                {
                    right = nodeRight;
                }

                if (top > nodeTop)
                {
                    top = nodeTop;
                }

                if (bottom < nodeBottom)
                {
                    bottom = nodeBottom;
                }
            }

            Rect boundingRect = new Rect(left, top, right - left, bottom - top);

            if (left == Mathf.Infinity)
            {
                this.left = (float)parent.GetLeft();
                this.right = (float)parent.GetRight();
                this.top = (float)parent.GetTop();
                this.bottom = (float)parent.GetBottom();
            }

            if (graphManager.Layout.InnerNodesAreCircles)
            {
                var width = Math.Abs(this.right - this.left);
                var height = Math.Abs(this.bottom - this.top);

                var boundsWidth = (float)((width / Math.Sqrt(2)) - (width / 2));
                var boundsHeight = (float)((height / Math.Sqrt(2)) - (height / 2));

                defaultMargin = Math.Max(boundsWidth, defaultMargin);
                defaultMargin = Math.Max(boundsHeight, defaultMargin);
            }

            this.left = boundingRect.x - defaultMargin;
            this.right = boundingRect.x + boundingRect.width + defaultMargin;
            this.top = boundingRect.y - defaultMargin;
            this.bottom = boundingRect.y + boundingRect.height + defaultMargin;

            UpdateBoundingRect();
        }

        /// <summary>
        /// Adds the given displacment values to the graphs position
        /// </summary>
        /// <param name="dx">displacement x direction</param>
        /// <param name="dy">displacement y direction</param>
        public void SetXYDisplacementBoundingRect(double dx, double dy)
        {
            boudingRect.x += (float)dx;
            boudingRect.y += (float)dy;
        }

        /// <summary>
        /// updates the bounds of the boundingrectanle 
        /// </summary>
        public void UpdateBoundingRect()
        {
            this.boudingRect = new Rect(left, top, right - left, bottom - top);
        }

        /// <summary>
        /// Updates and calculates if the graph is connected
        /// </summary>
        public void UpdateConnected()
        {
            if (nodes.Count == 0)
            {
                isConnected = true;
                return;
            }

            HashSet<CoseNode> visited = new HashSet<CoseNode>();

            CoseNode current = nodes[0];

            List<CoseEdge> neighborEdges;
            CoseNode currentNeighbor;

            LinkedList<CoseNode> toBeVisited = new LinkedList<CoseNode>(current.WithChildren());

            while (toBeVisited.Count != 0)
            {
                current = toBeVisited.First.Value;
                toBeVisited.RemoveFirst();
                visited.Add(current);

                neighborEdges = current.Edges;

                foreach (CoseEdge edge in neighborEdges)
                {
                    currentNeighbor = edge.GetOtherEndInGraph(current, this);

                    if (currentNeighbor != null && !visited.Contains(currentNeighbor))
                    {
                        foreach (CoseNode toAdd in currentNeighbor.WithChildren())
                        {
                            toBeVisited.AddLast(toAdd);
                        }
                    }
                }
            }

            isConnected = false;

            if (visited.Count >= nodes.Count)
            {
                int noOfVisitedInThisGraph = 0;

                foreach (CoseNode visitedNode in visited)
                {
                    if (visitedNode.Owner == this)
                    {
                        noOfVisitedInThisGraph++;
                    }
                }

                if (noOfVisitedInThisGraph == nodes.Count)
                {
                    isConnected = true;
                }
            }
        }

        /// <summary>
        /// Adds an edge to this graph
        /// </summary>
        /// <param name="newEdge">the new edge</param>
        /// <param name="sourceNode">the source node</param>
        /// <param name="targetNode">the target node</param>
        /// <returns></returns>
        public CoseEdge Add(CoseEdge newEdge, CoseNode sourceNode, CoseNode targetNode)
        {
            if (!nodes.Contains(sourceNode) || !nodes.Contains(targetNode))
            {
                throw new System.Exception("Source or Traget not in Graph");
            }

            if (sourceNode.Owner != targetNode.Owner || sourceNode.Owner != this)
            {
                throw new System.Exception("Both owners must be in this graph");
            }

            newEdge.Source = sourceNode;
            newEdge.Target = targetNode;
            newEdge.IsInterGraph = false;
            edges.Add(newEdge);
            sourceNode.Edges.Add(newEdge);

            if (targetNode != sourceNode)
            {
                targetNode.Edges.Add(newEdge);
            }
            return newEdge;
        }

        /// <summary>
        /// Adds a new node to this graph
        /// </summary>
        /// <param name="node">the new node</param>
        public void AddNode(CoseNode node)
        {
            if (graphManager == null)
            {
                throw new System.Exception("Graph has no graph manager");
            }
            if (nodes.Contains(node))
            {
                throw new System.Exception("Node is already in graph");
            }

            node.Owner = this;
            nodes.Add(node);
        }

        /// <summary>
        /// calculates the estimated size of this graph
        /// </summary>
        /// <returns></returns>
        public float CalcEstimatedSize()
        {
            float size = 0;

            foreach (CoseNode node in nodes)
            {
                size += node.CalcEstimatedSize();
            }

            if (size == 0)
            {
                estimatedSize = CoseLayoutSettings.Empty_Compound_Size;
            }
            else
            {
                estimatedSize = size / Mathf.Sqrt(nodes.Count);
            }

            return estimatedSize;
        }

        /// <summary>
        /// Calculates the inclusion tree depth of this graph
        /// </summary>
        /// <returns>the inclusion tree depth</returns>
        public int GetInclusionTreeDepth()
        {
            if (this == graphManager.RootGraph)
            {
                return 1;
            }
            else
            {
                return parent.NodeObject.Depth();
            }
        }

        /// <summary>
        /// Removes a given node from this graph
        /// </summary>
        /// <param name="node">the node to remove</param>
        public void Remove(CoseNode node)
        {
            if (node == null)
            {
                throw new System.Exception("node is null");
            }
            if (node.Owner == null || node.Owner != this)
            {
                throw new System.Exception("owner graph is invalid");
            }
            if (graphManager == null)
            {
                throw new System.Exception("Owner graph manager is invalid");
            }

            List<CoseEdge> edgesToBeRemoved = new List<CoseEdge>();
            edgesToBeRemoved.AddRange(node.Edges);

            foreach (CoseEdge edge in edgesToBeRemoved)
            {
                if (edge.IsInterGraph)
                {
                    graphManager.Remove(edge);
                }
                else
                {
                    edge.Source.Owner.Remove(edge);
                }
            }

            if (!nodes.Contains(node))
            {
                throw new System.Exception("node is not in owner node list");
            }
            nodes.Remove(node);
        }

        /// <summary>
        /// Removes a given edge from this graph
        /// </summary>
        /// <param name="edge"></param>
        public void Remove(CoseEdge edge)
        {
            if (edge == null)
            {
                throw new System.Exception("Edge is null");
            }
            if (edge.Source == null || edge.Target == null)
            {
                throw new System.Exception("source or target is null");
            }
            if (edge.Source.Owner == null || edge.Target.Owner == null)
            {
                throw new System.Exception("source or target owner is null");
            }
            if (!edge.Source.Edges.Contains(edge) || !edge.Target.Edges.Contains(edge))
            {
                throw new System.Exception("source or target doesnt know this edge");
            }

            edge.Source.Edges.Remove(edge);

            if (edge.Target != edge.Source)
            {
                edge.Target.Edges.Remove(edge);
            }

            if (!edge.Source.Owner.Edges.Contains(edge))
            {
                throw new System.Exception("not in owner graph managers edge list");
            }

            edge.Source.Owner.Edges.Remove(edge);
        }

<<<<<<< HEAD
       
=======
        /// <summary>
        /// Calculates all nodes needed for a sublayout with this graphs parent node as the sublayouts root node
        /// </summary>
        /// <param name="onlyLeaves"></param>
        /// <returns></returns>
        public List<CoseNode> CalculateNodesForSublayout(bool onlyLeaves)
        {
            List<CoseNode> nodesForLayout = new List<CoseNode>();
            foreach (CoseNode node in nodes)
            {
                if (onlyLeaves)
                {
                    if (node.IsLeaf())
                    {
                        nodesForLayout.Add(node);
                        node.SublayoutValues.IsSubLayoutNode = true;
                    }
                }
                else
                {
                    nodesForLayout.Add(node);
                    node.SublayoutValues.IsSubLayoutNode = true;
                }
>>>>>>> 80a5dacb

   
    }
}
<|MERGE_RESOLUTION|>--- conflicted
+++ resolved
@@ -457,10 +457,7 @@
             edge.Source.Owner.Edges.Remove(edge);
         }
 
-<<<<<<< HEAD
-       
-=======
-        /// <summary>
+        /*/// <summary>
         /// Calculates all nodes needed for a sublayout with this graphs parent node as the sublayouts root node
         /// </summary>
         /// <param name="onlyLeaves"></param>
@@ -483,8 +480,7 @@
                     nodesForLayout.Add(node);
                     node.SublayoutValues.IsSubLayoutNode = true;
                 }
->>>>>>> 80a5dacb
-
-   
+            }
+        }*/
     }
 }
