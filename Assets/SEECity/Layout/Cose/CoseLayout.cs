--- conflicted
+++ resolved
@@ -319,7 +319,7 @@
 
             foreach (CoseNode child in graph.Nodes)
             {
-                if (child.CNodeSublayoutValues.IsSubLayoutRoot)
+                if (child.SublayoutValues.IsSubLayoutRoot)
                 {
                     nodesWithSublayout.Add(child);
                 }
@@ -346,14 +346,8 @@
 
             foreach (CoseNode child in nodesWithSublayout)
             {
-<<<<<<< HEAD
-             
-=======
-                if (child.SublayoutValues.IsSubLayoutRoot)
-                {
->>>>>>> 80a5dacb
-                    CoseSublayout sublayout = new CoseSublayout(child, to_game_node, groundLevel, leafNodeFactory, innerNodeHeight);
-                    sublayout.Layout();
+                CoseSublayout sublayout = new CoseSublayout(child, to_game_node, groundLevel, leafNodeFactory, innerNodeHeight);
+                sublayout.Layout();
                 
             }
         }
