﻿using System;
using System.Collections.Generic;

namespace SEE.DataModel
{
    /// <summary>
    /// Node of a graph.
    /// </summary>
    public class Node : GraphElement
    {
        // IMPORTANT NOTES:
        //
        // If you use Clone() to create a copy of a node, be aware that the clone
        // will have a deep copy of all attributes and the type of the node only.
        // The hierarchy information (parent, children, level) is not copied at all.
        // The clone will appear as a node without parent and children at level 0.
        // Neither will its incoming and outgoing edges be copied.

        /// <summary>
        /// The attribute name for unique identifiers (within a graph).
        /// </summary>
        public const string LinknameAttribute = "Linkage.Name";

        /// <summary>
        /// The unique identifier of a node. May be the empty string if the node has
        /// no such identifier set.
        /// </summary>
        public override string LinkName
        {
            get
            {
                if (TryGetString(LinknameAttribute, out string linkname))
                {
                    return linkname;
                }
                else
                {
                    return "";
                }
            }
            // This will only set the linkname attribute, but does not alter the
            // hashed linknames of the underlying graph. You will likely want to
            // use Graph.SetLinkname instead. Otherwise expect inconsistencies.
            // This setter should only be called by Graph.SetLinkname.
            set => SetString(LinknameAttribute, value);
        }

        /// <summary>
        /// The attribute name for the name of nodes. They may or may not be unique.
        /// </summary>
        public const string SourceNameAttribute = "Source.Name";

        /// <summary>
        /// The name of the node (which is not necessarily unique).
        /// </summary>
        public string SourceName
        {
            get => GetString(SourceNameAttribute);
            set => SetString(SourceNameAttribute, value);
        }

        /// <summary>
        /// The parent of this node. Is null if it has none.
        /// </summary>
        private Node parent;

        /// <summary>
        /// The level of the node in the hierarchy. The top-most level has level 
        /// number 0. The number is the length of the path in the hierarchy from
        /// the node to its ancestor that has no parent.
        /// </summary>
        private int level = 0;


        public int depth;

        /// <summary>
        /// The level of a node in the hierarchy. The level of a root node is 0.
        /// For all other nodes, the level is the level of its parent + 1.
        /// </summary>
        public int Level
        {
            get => level;
        }

        /// <summary>
        /// Sets the level of the node as specified by the parameter and sets
        /// the respective level values of each of its (transitive) descendants. 
        /// </summary>
        internal void SetLevel(int level)
        {
            this.level = level;
            foreach (Node child in children)
            {
                child.SetLevel(level + 1);
            }
        }

        /// <summary>
        /// Returns the maximal depth of the tree rooted by this node, that is,
        /// the longest path to any of its leaves.
        /// </summary>
        /// <returns>maximal depth of the tree rooted by this node</returns>
        internal int Depth()
        {
            int maxDepth = 0;

            foreach (Node child in children)
            {
                int depth = child.Depth();
                if (depth > maxDepth)
                {
                    maxDepth = depth;
                }
            }
            depth = maxDepth + 1;
            return maxDepth + 1;
        }

        /// <summary>
        /// The ancestor of the node in the hierarchy. May be null if the node is a root.
        /// </summary>
        public Node Parent
        {
            get => parent;
            set => parent = value;
        }

        /// <summary>
        /// True iff node has no parent.
        /// </summary>
        /// <returns>true iff node is a root node</returns>
        public bool IsRoot()
        {
            return parent == null;
        }

        /// <summary>
        /// Yields the set of all transitive parents of this node in the node hierarchy
        /// including the node itself.
        /// </summary>
        /// <returns>ascendants of this node in the hierarchy including the node itself</returns>
        public List<Node> Ascendants()
        {
            List<Node> result = new List<Node>();
            Node cursor = this;
            while (cursor != null)
            {
                result.Add(cursor);
                cursor = cursor.Parent;
            }
            return result;
        }

        /// <summary>
        /// Returns true if <paramref name="other"/> if other meets all of the following 
        /// conditions:
        ///  (1) is not null
        ///  (2) has exactly the same C# type
        ///  (3) has the same type name
        ///  (4) has exactly the same attributes with exactly the same values
        ///  (5) has a parent with the same linkname as the parent of this node
        ///  (6) has the same level
        ///  (7) has the same number of children
        ///  (8) the set of linknames of the children are the same
        ///  (9) has the same number of outgoing edges and the set of the edges' linknames are the same
        /// (10) has the same number of incoming edges and the set of the edges' linknames are the same
        ///  
        /// Note: This node and the other node may or may not be in the same graph.
        /// </summary>
        /// <param name="other">to be compared to</param>
        /// <returns>true if equal</returns>
        public override bool Equals(System.Object other)
        {
            if (!base.Equals(other))
            {
                return false;
            }
            else
            {
                Node otherNode = other as Node;
                if (this.level != otherNode.level)
                {
                    Report(LinkName + ": The levels are different");
                    return false;
                }
                else if ((this.Parent == null && otherNode.Parent != null) 
                          || ((this.Parent != null && otherNode.Parent == null)))
                {
                    Report(LinkName + ": The parents are different (only one of them is null)");
                    return false;
                }
                else if (this.Parent != null && otherNode.Parent != null
                          && this.Parent.LinkName != otherNode.Parent.LinkName)
                {
                    Report(LinkName + ": The parents' linknames are different");
                    return false;
                } 
                else if (this.NumberOfChildren() != otherNode.NumberOfChildren() 
                         || !GetLinkNames(this.children).SetEquals(GetLinkNames(otherNode.children)))
                {
                    Report(LinkName + ": The children are different.");
                    return false;
                }
                else if (this.outgoings.Count != otherNode.outgoings.Count
                         || !GetLinkNames(this.outgoings).SetEquals(GetLinkNames(otherNode.outgoings)))
                {
                    Report(LinkName + ": The outgoing edges are different.");
                    return false;
                }
                else if (this.incomings.Count != otherNode.incomings.Count
                         || !GetLinkNames(this.incomings).SetEquals(GetLinkNames(otherNode.incomings)))
                {
                    Report(LinkName + ": The incoming edges are different.");
                    return false;
                }
                else 
                {
                    return true;
                }
            }
        }

        /// <summary>
        /// Returns the set of linknames of all given <paramref name="graphElements"/>.
        /// </summary>
        /// <typeparam name="T">a GraphElement type</typeparam>
        /// <param name="graphElements">the graph elements whose linknames are to be collected</param>
        /// <returns>linknames of all given <paramref name="graphElements"/></returns>
        private HashSet<string> GetLinkNames<T>(IList<T> graphElements) where T : GraphElement
        {
            HashSet<string> result = new HashSet<string>();
            foreach (GraphElement graphElement in graphElements)
            {
                result.Add(graphElement.LinkName);
            }
            return result;
        }

        /// <summary>
        /// Returns a hash code.
        /// </summary>
        /// <returns>hash code</returns>
        public override int GetHashCode()
        {
            // we are using the linkname which is intended to be unique
            return LinkName.GetHashCode();
        }

        public override string ToString()
        {
            string result = "{\n";
            result += " \"kind\": node,\n";
            result += base.ToString();
            result += "}";
            return result;
        }

        /// <summary>
        /// The incoming edges of this node.
        /// </summary>
        private List<Edge> incomings = new List<Edge>();

        /// <summary>
        /// The incoming edges of this node.
        /// </summary>
        public List<Edge> Incomings
        {
            get => incomings;
        }

        /// <summary>
        /// Adds given edge to the list of incoming edges of this node.
        /// 
        /// IMPORTANT NOTE: This method is intended for Graph only. Other clients 
        /// should use Graph.AddEdge() instead.
        /// 
        /// Precondition: edge != null and edge.Target == this
        /// </summary>
        /// <param name="edge">edge to be added as one of the node's incoming edges</param>
        public void AddIncoming(Edge edge)
        {
            if (ReferenceEquals(edge, null))
            {
                throw new Exception("edge must not be null");
            }
            else if (edge.Target != this)
            {
                throw new Exception("edge " + edge.ToString() + " is no incoming edge of " + this.ToString());
            }
            else
            {
                incomings.Add(edge);
            }
        }

        /// <summary>
        /// Removes given edge from the list of incoming edges of this node.
        /// 
        /// IMPORTANT NOTE: This method is intended for Graph only. Other clients 
        /// should use Graph.RemoveEdge() instead.
        /// 
        /// Precondition: edge != null and edge.Target == this
        /// </summary>
        /// <param name="edge">edge to be removed from the node's incoming edges</param>
        public void RemoveIncoming(Edge edge)
        {
            if (ReferenceEquals(edge, null))
            {
                throw new Exception("edge must not be null");
            }
            else if (edge.Target != this)
            {
                throw new Exception("edge " + edge.ToString() + " is no incoming edge of " + this.ToString());
            }
            else
            {
                if (!incomings.Remove(edge))
                {
                    throw new Exception("edge " + edge.ToString() + " is no incoming edge of " + this.ToString());
                }
            }
        }

        /// <summary>
        /// The outgoing edges of this node.
        /// </summary>
        private List<Edge> outgoings = new List<Edge>();

        /// <summary>
        /// The outgoing edges of this node.
        /// </summary>
        public List<Edge> Outgoings
        {
            get => outgoings;
        }

        /// <summary>
        /// Removes all incoming and outgoing edges from this node.
        /// 
        /// IMPORTANT NOTE: This method is reserved for Graph and should not
        /// be used by any other client.
        /// </summary>
        public void RemoveAllEdges()
        {
            outgoings.Clear();
            incomings.Clear();
        }

        /// <summary>
        /// Adds given edge to the list of outgoing edges of this node.
        /// 
        /// IMPORTANT NOTE: This method is intended for Graph only. Other clients 
        /// should use Graph.AddEdge() instead.
        /// 
        /// Precondition: edge != null and edge.Source == this
        /// </summary>
        /// <param name="edge">edge to be added as one of the node's outgoing edges</param>
        public void AddOutgoing(Edge edge)
        {
            if (ReferenceEquals(edge, null))
            {
                throw new Exception("edge must not be null");
            }
            else if (edge.Source != this)
            {
                throw new Exception("edge " + edge.ToString() + " is no outgoing edge of " + this.ToString());
            }
            else
            {
                outgoings.Add(edge);
            }
        }

        /// <summary>
        /// Removes given edge from the list of outgoing edges of this node.
        /// 
        /// IMPORTANT NOTE: This method is intended for Graph only. Other clients 
        /// should use Graph.RemoveEdge() instead.
        /// 
        /// Precondition: edge != null and edge.Source == this
        /// </summary>
        /// <param name="edge">edge to be removed from the node's outgoing edges</param>
        public void RemoveOutgoing(Edge edge)
        {
            if (ReferenceEquals(edge, null))
            {
                throw new Exception("edge must not be null");
            }
            else if (edge.Source != this)
            {
                throw new Exception("edge " + edge.ToString() + " is no outgoing edge of " + this.ToString());
            }
            else
            {
                if (!outgoings.Remove(edge))
                {
                    throw new Exception("edge " + edge.ToString() + " is no outgoing edge of " + this.ToString());
                }
            }
        }

        /// <summary>
        /// The list of immediate children of this node in the hierarchy.
        /// </summary>
<<<<<<< HEAD
        [SerializeField]
        public List<Node> children = new List<Node>();
=======
        private List<Node> children = new List<Node>();
>>>>>>> 6dcb4f1b

        /// <summary>
        /// The number of immediate children of this node in the hierarchy.
        /// </summary>
        /// <returns>number of immediate children</returns>
        public int NumberOfChildren()
        {
            return children.Count;
        }

        /// <summary>
        /// The descendants of the node. 
        /// Note: This is not a copy. Do not modify the result.
        /// </summary>
        /// <returns>descendants of the node</returns>
        public List<Node> Children()
        {
            return children;
        }

        /// <summary>
        /// Add given node as a descendant of the node in the hierarchy.
        /// The same node must not be added more than once.
        /// </summary>
        /// <param name="child">descendant to be added to node</param>
        public void AddChild(Node child)
        {
            if (ReferenceEquals(child.Parent, null))
            {
                children.Add(child);
                child.Parent = this;
            }
            else
            {
                throw new System.Exception("Hierarchical edges do not form a tree. Node with multiple parents: "
                    + child.LinkName);
            }
        }

        /// <summary>
        /// Sorts the list of children using the given comparison.
        /// </summary>
        /// <param name="comparison"></param>
        public void SortChildren(Comparison<Node> comparison)
        {
            List<Node> sortedChildren = children as List<Node>;
            sortedChildren.Sort(comparison);
        }

        /// <summary>
        /// Compares the two given nodes by name. 
        /// 
        /// Returns 0 if:
        ///    both are null
        ///    or name(first) = name(second)
        /// Returns -1 if:
        ///    first is null and second is not null
        ///    or name(first) < name(second)
        /// Returns 1 if:
        ///    second is null and first is not null
        ///    or name(first) > name(second)
        /// Where name(n) denotes the Source.Name of n if it has one or otherwise its Linkage.Name.
        /// </summary>
        /// <param name="first">first node to be compared</param>
        /// <param name="second">second node to be compared</param>
        /// <returns></returns>
        public static int CompareTo(Node first, Node second)
        {
            if (ReferenceEquals(first, null))
            {
                if (ReferenceEquals(second, null))
                {
                    // If first is null and second is null, they're equal. 
                    return 0;
                }
                else
                {
                    // If first is null and second is not null, second is greater. 
                    return -1;
                }
            }
            else
            {
                // If first is not null...
                if (ReferenceEquals(second, null))
                // ...and second is null, first is greater.
                {
                    return 1;
                }
                else
                {
                    string firstName = first.SourceName;
                    if (string.IsNullOrEmpty(firstName))
                    {
                        firstName = first.LinkName;
                    }
                    string secondName = second.SourceName;
                    if (string.IsNullOrEmpty(secondName))
                    {
                        secondName = second.LinkName;
                    }
                    return firstName.CompareTo(secondName);
                }
            }
        }

        /// <summary>
        /// True if node is a leaf, i.e., has no children.
        /// </summary>
        /// <returns>true iff leaf node</returns>
        public bool IsLeaf()
        {
            return children.Count == 0;
        }

        /// <summary>
        /// Creates deep copies of attributes where necessary. Is called by
        /// Clone() once the copy is created. Must be extended by every 
        /// subclass that adds fields that should be cloned, too.
        /// 
        /// IMPORTANT NOTE: Cloning a node means only to create copy of its
        /// type and attributes. The hierarchy information (parent, level,
        /// and children) are not copied. Instead the copy will become a 
        /// node without parent and children at level 0. If we copied the
        /// hierarchy information, the hierarchy were no longer a forrest.
        /// </summary>
        /// <param name="clone">the clone receiving the copied attributes</param>
        protected override void HandleCloned(object clone)
        {
            base.HandleCloned(clone);
            Node target = (Node)clone;
            target.parent = null;
            target.level = 0;
            target.children = new List<Node>();
            target.outgoings = new List<Edge>();
            target.incomings = new List<Edge>();
        }

        /// <summary>
        /// Returns the list of outgoing edges from this node to the given 
        /// target node that have exactly the given edge type.
        /// 
        /// Precondition: target must not be null
        /// </summary>
        /// <param name="target">target node</param>
        /// <param name="its_type">requested edge type</param>
        /// <returns>all edges from this node to target node with exactly the given edge type</returns>
        public List<Edge> From_To(Node target, string its_type)
        {
            if (ReferenceEquals(target, null))
            {
                throw new Exception("target node must not be null");
            }
            else
            {
                List<Edge> result = new List<Edge>();

                foreach (Edge edge in outgoings)
                {
                    if (edge.Target == target && edge.Type == its_type)
                    {
                        result.Add(edge);
                    }
                }
                return result;
            }
        }
    }
}<|MERGE_RESOLUTION|>--- conflicted
+++ resolved
@@ -403,12 +403,7 @@
         /// <summary>
         /// The list of immediate children of this node in the hierarchy.
         /// </summary>
-<<<<<<< HEAD
-        [SerializeField]
-        public List<Node> children = new List<Node>();
-=======
         private List<Node> children = new List<Node>();
->>>>>>> 6dcb4f1b
 
         /// <summary>
         /// The number of immediate children of this node in the hierarchy.
