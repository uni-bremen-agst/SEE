--- conflicted
+++ resolved
@@ -15,19 +15,12 @@
         public const string Erosion = "Erosion";
         public const string Decoration = "Decoration"; // Planes, trees, etc.
         public const string Path = "Path"; // for camera paths
-<<<<<<< HEAD
-=======
         public const string Runtime = "Runtime";
         public const string FunctionCall = "Function Call";
->>>>>>> d215be51
 
         /// <summary>
         /// All existing tags in one.
         /// </summary>
-<<<<<<< HEAD
-        public static readonly string[] All = new string[] { Graph, Node, Block, Building, Edge, NodePrefab, Text, Erosion, Decoration, Path };
-=======
         public static readonly string[] All = new string[] { Graph, Node, Block, Building, Edge, NodePrefab, Text, Erosion, Decoration, Path, Runtime, FunctionCall };
->>>>>>> d215be51
     }
 }