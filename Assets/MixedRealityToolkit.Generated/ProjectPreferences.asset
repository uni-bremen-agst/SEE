%YAML 1.1
%TAG !u! tag:unity3d.com,2011:
--- !u!114 &11400000
MonoBehaviour:
  m_ObjectHideFlags: 0
  m_CorrespondingSourceObject: {fileID: 0}
  m_PrefabInstance: {fileID: 0}
  m_PrefabAsset: {fileID: 0}
  m_GameObject: {fileID: 0}
  m_Enabled: 1
  m_EditorHideFlags: 0
  m_Script: {fileID: 11500000, guid: 9033865767959b749a2efd333e3edc9c, type: 3}
  m_Name: ProjectPreferences
  m_EditorClassIdentifier: 
  boolPreferences:
    keys:
    - _MixedRealityToolkit_Editor_IgnoreSettingsPrompts
    - MixedRealityToolkit_Editor_RunOptimalConfig
    - _MixedRealityToolkit_Editor_LockProfiles
<<<<<<< HEAD
    - _MixedRealityToolkit_Editor_AutoEnableUWPCapabilities
    values: 00010101
=======
    values: 000101
>>>>>>> 5902f489
  intPreferences:
    keys:
    - MixedRealityToolkit_Editor_AudioSpatializerCount
    values: 00000000
  floatPreferences:
    keys: []
    values: []
  stringPreferences:
    keys: []
    values: []<|MERGE_RESOLUTION|>--- conflicted
+++ resolved
@@ -17,12 +17,7 @@
     - _MixedRealityToolkit_Editor_IgnoreSettingsPrompts
     - MixedRealityToolkit_Editor_RunOptimalConfig
     - _MixedRealityToolkit_Editor_LockProfiles
-<<<<<<< HEAD
-    - _MixedRealityToolkit_Editor_AutoEnableUWPCapabilities
-    values: 00010101
-=======
     values: 000101
->>>>>>> 5902f489
   intPreferences:
     keys:
     - MixedRealityToolkit_Editor_AudioSpatializerCount
