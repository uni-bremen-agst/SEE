--- conflicted
+++ resolved
@@ -16,12 +16,7 @@
     keys:
     - _MixedRealityToolkit_Editor_IgnoreSettingsPrompts
     - MixedRealityToolkit_Editor_RunOptimalConfig
-<<<<<<< HEAD
-    - _MixedRealityToolkit_Editor_LockProfiles
-    values: 010101
-=======
     values: 0001
->>>>>>> 2b4c1d3d
   intPreferences:
     keys:
     - MixedRealityToolkit_Editor_AudioSpatializerCount
