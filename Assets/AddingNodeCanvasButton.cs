﻿using UnityEngine;
using UnityEngine.UI;
using SEE.Controls;
using SEE.Controls.Actions;

/// <summary>
/// This script is been added to the Button of the adding-node-canvas and the edit-node-canvas.
/// </summary>
public class AddingNodeCanvasButton : MonoBehaviour
{
    // Start is called before the first frame update

    /// <summary>
    /// The button on the adding-node-canvas, which is finishing the addNode-process.
    /// </summary>
    public Button addingButton;

    /// <summary>
    /// The button on the editNode-canvas, which is canceling the editNode-process.
    /// </summary>
    public Button editNodeCancel;

    /// <summary>
    /// The button on the editNode-canvas, which is finishing the editNode-process.
    /// </summary>
    public Button editNodeButton;

    public PlayerActions playerActions;




    /// <summary>
    /// Adds a listener to the button which calls a method when the button is pushed.
    /// </summary>   
    void Start()
    {
        if (addingButton != null)
        {
            addingButton.onClick.AddListener(SetNextAddingNodeStep);
        }
        if (editNodeCancel != null)
        {
            editNodeCancel.onClick.AddListener(EditIsCanceled);
        }
        if (editNodeButton != null)
        {
            editNodeButton.onClick.AddListener(EditNode);
        }

        GameObject g = GameObject.Find("DesktopPlayer");
<<<<<<< HEAD
        Component playerActions = g.GetComponent<PlayerActions>();
=======
        playerActions = g.GetComponent<PlayerActions>();
>>>>>>> 12731691
    }

    /// <summary>
    /// Increases the enum in the DesktopNewNodeAction-instance. This results in the next step of addingNode.
    /// </summary>
    public void SetNextAddingNodeStep()
    {
        DesktopNewNodeAction current = playerActions.GetComponent<DesktopNewNodeAction>();
        current.Progress1 = DesktopNewNodeAction.Progress.CanvasIsClosed;
    }

    /// <summary>
    /// Sets a bool in the DesktopEditNodeAction-script which closes the adding-node-canvas.
    /// </summary>
    public void EditIsCanceled()
    {
        DesktopEditNodeAction current = playerActions.GetComponent<DesktopEditNodeAction>();
        current.EditProgress = DesktopEditNodeAction.Progress.EditIsCanceled;
    }

    /// <summary>
    /// Sets a bool in the EditNodeCanvas-script which starts the edit-process and evaluation of the inputFields.
    /// </summary>
    public void EditNode()
    {
        EditNodeCanvasScript.EditNode = true;
    }
}<|MERGE_RESOLUTION|>--- conflicted
+++ resolved
@@ -49,11 +49,11 @@
         }
 
         GameObject g = GameObject.Find("DesktopPlayer");
-<<<<<<< HEAD
+
         Component playerActions = g.GetComponent<PlayerActions>();
-=======
+
         playerActions = g.GetComponent<PlayerActions>();
->>>>>>> 12731691
+
     }
 
     /// <summary>
