--- conflicted
+++ resolved
@@ -1793,11 +1793,6 @@
       propertyPath: m_Name
       value: HoloLensAppBar
       objectReference: {fileID: 0}
-    - target: {fileID: 5019665777652161805, guid: 2b712e916e329da46823a23b42d9899a,
-        type: 3}
-      propertyPath: m_IsActive
-      value: 1
-      objectReference: {fileID: 0}
     - target: {fileID: 5025193351834278769, guid: 2b712e916e329da46823a23b42d9899a,
         type: 3}
       propertyPath: m_RootOrder
@@ -2921,11 +2916,7 @@
   m_Name: 
   m_EditorClassIdentifier: 
   ScaleFactor: 1
-<<<<<<< HEAD
-  HeightOffset: 0.0030565262
-=======
   HeightOffset: 0.014835119
->>>>>>> 3fe05080
 --- !u!65 &1649116648
 BoxCollider:
   m_ObjectHideFlags: 0
@@ -3285,10 +3276,10 @@
   m_Name: 
   m_EditorClassIdentifier: 
   useInOfflineMode: 1
-  hostServer: 1
-  remoteServerIPAddress: 192.168.178.147
-  localServerPort: 3141
-  remoteServerPort: 3141
+  hostServer: 0
+  remoteServerIPAddress: 
+  localServerPort: 55555
+  remoteServerPort: 0
   loadCityOnStart: 0
   networkCommsLoggingEnabled: 0
   internalLoggingEnabled: 1
