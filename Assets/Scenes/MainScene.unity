--- conflicted
+++ resolved
@@ -121,6 +121,522 @@
     debug:
       m_Flags: 0
   m_NavMeshData: {fileID: 0}
+--- !u!1 &44910044
+GameObject:
+  m_ObjectHideFlags: 0
+  m_CorrespondingSourceObject: {fileID: 0}
+  m_PrefabInstance: {fileID: 0}
+  m_PrefabAsset: {fileID: 0}
+  serializedVersion: 6
+  m_Component:
+  - component: {fileID: 44910045}
+  - component: {fileID: 44910050}
+  - component: {fileID: 44910049}
+  - component: {fileID: 44910048}
+  - component: {fileID: 44910047}
+  - component: {fileID: 44910046}
+  m_Layer: 0
+  m_Name: dir_root
+  m_TagString: Node
+  m_Icon: {fileID: 0}
+  m_NavMeshLayer: 0
+  m_StaticEditorFlags: 4294967295
+  m_IsActive: 1
+--- !u!4 &44910045
+Transform:
+  m_ObjectHideFlags: 0
+  m_CorrespondingSourceObject: {fileID: 0}
+  m_PrefabInstance: {fileID: 0}
+  m_PrefabAsset: {fileID: 0}
+  m_GameObject: {fileID: 44910044}
+  m_LocalRotation: {x: -0, y: -0, z: -0, w: 1}
+  m_LocalPosition: {x: 12.883628, y: 0.025000006, z: 8.761959}
+  m_LocalScale: {x: 25.767256, y: 0.05, z: 2}
+  m_Children: []
+  m_Father: {fileID: 465914107}
+  m_RootOrder: 23
+  m_LocalEulerAnglesHint: {x: 0, y: 0, z: 0}
+--- !u!114 &44910046
+MonoBehaviour:
+  m_ObjectHideFlags: 0
+  m_CorrespondingSourceObject: {fileID: 0}
+  m_PrefabInstance: {fileID: 0}
+  m_PrefabAsset: {fileID: 0}
+  m_GameObject: {fileID: 44910044}
+  m_Enabled: 1
+  m_EditorHideFlags: 0
+  m_Script: {fileID: 11500000, guid: c2fe8870393196f49b22a6033a191c2f, type: 3}
+  m_Name: 
+  m_EditorClassIdentifier: 
+  serializationData:
+    SerializedFormat: 2
+    SerializedBytes: 
+    ReferencedUnityObjects: []
+    SerializedBytesString: 
+    Prefab: {fileID: 0}
+    PrefabModificationsReferencedUnityObjects: []
+    PrefabModifications: []
+    SerializationNodes: []
+--- !u!65 &44910047
+BoxCollider:
+  m_ObjectHideFlags: 0
+  m_CorrespondingSourceObject: {fileID: 0}
+  m_PrefabInstance: {fileID: 0}
+  m_PrefabAsset: {fileID: 0}
+  m_GameObject: {fileID: 44910044}
+  m_Material: {fileID: 0}
+  m_IsTrigger: 0
+  m_Enabled: 1
+  serializedVersion: 2
+  m_Size: {x: 1, y: 1, z: 1}
+  m_Center: {x: 0, y: 0, z: 0}
+--- !u!23 &44910048
+MeshRenderer:
+  m_ObjectHideFlags: 0
+  m_CorrespondingSourceObject: {fileID: 0}
+  m_PrefabInstance: {fileID: 0}
+  m_PrefabAsset: {fileID: 0}
+  m_GameObject: {fileID: 44910044}
+  m_Enabled: 1
+  m_CastShadows: 0
+  m_ReceiveShadows: 0
+  m_DynamicOccludee: 1
+  m_MotionVectors: 1
+  m_LightProbeUsage: 1
+  m_ReflectionProbeUsage: 1
+  m_RayTracingMode: 2
+  m_RenderingLayerMask: 1
+  m_RendererPriority: 0
+  m_Materials:
+  - {fileID: 501113867}
+  m_StaticBatchInfo:
+    firstSubMesh: 0
+    subMeshCount: 0
+  m_StaticBatchRoot: {fileID: 0}
+  m_ProbeAnchor: {fileID: 0}
+  m_LightProbeVolumeOverride: {fileID: 0}
+  m_ScaleInLightmap: 1
+  m_ReceiveGI: 1
+  m_PreserveUVs: 1
+  m_IgnoreNormalsForChartDetection: 0
+  m_ImportantGI: 0
+  m_StitchLightmapSeams: 1
+  m_SelectedEditorRenderState: 3
+  m_MinimumChartSize: 4
+  m_AutoUVMaxDistance: 0.5
+  m_AutoUVMaxAngle: 89
+  m_LightmapParameters: {fileID: 0}
+  m_SortingLayerID: 0
+  m_SortingLayer: 0
+  m_SortingOrder: 0
+--- !u!65 &44910049
+BoxCollider:
+  m_ObjectHideFlags: 0
+  m_CorrespondingSourceObject: {fileID: 0}
+  m_PrefabInstance: {fileID: 0}
+  m_PrefabAsset: {fileID: 0}
+  m_GameObject: {fileID: 44910044}
+  m_Material: {fileID: 0}
+  m_IsTrigger: 0
+  m_Enabled: 1
+  serializedVersion: 2
+  m_Size: {x: 1, y: 1, z: 1}
+  m_Center: {x: 0, y: 0, z: 0}
+--- !u!33 &44910050
+MeshFilter:
+  m_ObjectHideFlags: 0
+  m_CorrespondingSourceObject: {fileID: 0}
+  m_PrefabInstance: {fileID: 0}
+  m_PrefabAsset: {fileID: 0}
+  m_GameObject: {fileID: 44910044}
+  m_Mesh: {fileID: 10202, guid: 0000000000000000e000000000000000, type: 0}
+--- !u!1 &65987189
+GameObject:
+  m_ObjectHideFlags: 0
+  m_CorrespondingSourceObject: {fileID: 0}
+  m_PrefabInstance: {fileID: 0}
+  m_PrefabAsset: {fileID: 0}
+  serializedVersion: 6
+  m_Component:
+  - component: {fileID: 65987190}
+  - component: {fileID: 65987195}
+  - component: {fileID: 65987194}
+  - component: {fileID: 65987193}
+  - component: {fileID: 65987192}
+  - component: {fileID: 65987191}
+  m_Layer: 0
+  m_Name: dir_C_1
+  m_TagString: Node
+  m_Icon: {fileID: 0}
+  m_NavMeshLayer: 0
+  m_StaticEditorFlags: 4294967295
+  m_IsActive: 1
+--- !u!4 &65987190
+Transform:
+  m_ObjectHideFlags: 0
+  m_CorrespondingSourceObject: {fileID: 0}
+  m_PrefabInstance: {fileID: 0}
+  m_PrefabAsset: {fileID: 0}
+  m_GameObject: {fileID: 65987189}
+  m_LocalRotation: {x: -0, y: 1, z: -0, w: -0.00000004371139}
+  m_LocalPosition: {x: 15.015376, y: 0.025000006, z: 14.348044}
+  m_LocalScale: {x: 6.2648144, y: 0.05, z: 1.2}
+  m_Children: []
+  m_Father: {fileID: 465914107}
+  m_RootOrder: 21
+  m_LocalEulerAnglesHint: {x: 0, y: 0, z: 0}
+--- !u!114 &65987191
+MonoBehaviour:
+  m_ObjectHideFlags: 0
+  m_CorrespondingSourceObject: {fileID: 0}
+  m_PrefabInstance: {fileID: 0}
+  m_PrefabAsset: {fileID: 0}
+  m_GameObject: {fileID: 65987189}
+  m_Enabled: 1
+  m_EditorHideFlags: 0
+  m_Script: {fileID: 11500000, guid: c2fe8870393196f49b22a6033a191c2f, type: 3}
+  m_Name: 
+  m_EditorClassIdentifier: 
+  serializationData:
+    SerializedFormat: 2
+    SerializedBytes: 
+    ReferencedUnityObjects: []
+    SerializedBytesString: 
+    Prefab: {fileID: 0}
+    PrefabModificationsReferencedUnityObjects: []
+    PrefabModifications: []
+    SerializationNodes: []
+--- !u!65 &65987192
+BoxCollider:
+  m_ObjectHideFlags: 0
+  m_CorrespondingSourceObject: {fileID: 0}
+  m_PrefabInstance: {fileID: 0}
+  m_PrefabAsset: {fileID: 0}
+  m_GameObject: {fileID: 65987189}
+  m_Material: {fileID: 0}
+  m_IsTrigger: 0
+  m_Enabled: 1
+  serializedVersion: 2
+  m_Size: {x: 1, y: 1, z: 1}
+  m_Center: {x: 0, y: 0, z: 0}
+--- !u!23 &65987193
+MeshRenderer:
+  m_ObjectHideFlags: 0
+  m_CorrespondingSourceObject: {fileID: 0}
+  m_PrefabInstance: {fileID: 0}
+  m_PrefabAsset: {fileID: 0}
+  m_GameObject: {fileID: 65987189}
+  m_Enabled: 1
+  m_CastShadows: 0
+  m_ReceiveShadows: 0
+  m_DynamicOccludee: 1
+  m_MotionVectors: 1
+  m_LightProbeUsage: 1
+  m_ReflectionProbeUsage: 1
+  m_RayTracingMode: 2
+  m_RenderingLayerMask: 1
+  m_RendererPriority: 0
+  m_Materials:
+  - {fileID: 1797072396}
+  m_StaticBatchInfo:
+    firstSubMesh: 0
+    subMeshCount: 0
+  m_StaticBatchRoot: {fileID: 0}
+  m_ProbeAnchor: {fileID: 0}
+  m_LightProbeVolumeOverride: {fileID: 0}
+  m_ScaleInLightmap: 1
+  m_ReceiveGI: 1
+  m_PreserveUVs: 1
+  m_IgnoreNormalsForChartDetection: 0
+  m_ImportantGI: 0
+  m_StitchLightmapSeams: 1
+  m_SelectedEditorRenderState: 3
+  m_MinimumChartSize: 4
+  m_AutoUVMaxDistance: 0.5
+  m_AutoUVMaxAngle: 89
+  m_LightmapParameters: {fileID: 0}
+  m_SortingLayerID: 0
+  m_SortingLayer: 0
+  m_SortingOrder: 0
+--- !u!65 &65987194
+BoxCollider:
+  m_ObjectHideFlags: 0
+  m_CorrespondingSourceObject: {fileID: 0}
+  m_PrefabInstance: {fileID: 0}
+  m_PrefabAsset: {fileID: 0}
+  m_GameObject: {fileID: 65987189}
+  m_Material: {fileID: 0}
+  m_IsTrigger: 0
+  m_Enabled: 1
+  serializedVersion: 2
+  m_Size: {x: 1, y: 1, z: 1}
+  m_Center: {x: 0, y: 0, z: 0}
+--- !u!33 &65987195
+MeshFilter:
+  m_ObjectHideFlags: 0
+  m_CorrespondingSourceObject: {fileID: 0}
+  m_PrefabInstance: {fileID: 0}
+  m_PrefabAsset: {fileID: 0}
+  m_GameObject: {fileID: 65987189}
+  m_Mesh: {fileID: 10202, guid: 0000000000000000e000000000000000, type: 0}
+--- !u!1 &171465956
+GameObject:
+  m_ObjectHideFlags: 0
+  m_CorrespondingSourceObject: {fileID: 0}
+  m_PrefabInstance: {fileID: 0}
+  m_PrefabAsset: {fileID: 0}
+  serializedVersion: 6
+  m_Component:
+  - component: {fileID: 171465957}
+  - component: {fileID: 171465962}
+  - component: {fileID: 171465961}
+  - component: {fileID: 171465960}
+  - component: {fileID: 171465959}
+  - component: {fileID: 171465958}
+  m_Layer: 0
+  m_Name: a2_a.cpp
+  m_TagString: Building
+  m_Icon: {fileID: 0}
+  m_NavMeshLayer: 0
+  m_StaticEditorFlags: 4294967295
+  m_IsActive: 1
+--- !u!4 &171465957
+Transform:
+  m_ObjectHideFlags: 0
+  m_CorrespondingSourceObject: {fileID: 0}
+  m_PrefabInstance: {fileID: 0}
+  m_PrefabAsset: {fileID: 0}
+  m_GameObject: {fileID: 171465956}
+  m_LocalRotation: {x: -0, y: 1, z: -0, w: -0.00000004371139}
+  m_LocalPosition: {x: 7.949203, y: 0.9252945, z: 2.1930428}
+  m_LocalScale: {x: 1.0821046, y: 1.850589, z: 2.3860855}
+  m_Children: []
+  m_Father: {fileID: 465914107}
+  m_RootOrder: 2
+  m_LocalEulerAnglesHint: {x: 0, y: 0, z: 0}
+--- !u!114 &171465958
+MonoBehaviour:
+  m_ObjectHideFlags: 0
+  m_CorrespondingSourceObject: {fileID: 0}
+  m_PrefabInstance: {fileID: 0}
+  m_PrefabAsset: {fileID: 0}
+  m_GameObject: {fileID: 171465956}
+  m_Enabled: 1
+  m_EditorHideFlags: 0
+  m_Script: {fileID: 11500000, guid: c2fe8870393196f49b22a6033a191c2f, type: 3}
+  m_Name: 
+  m_EditorClassIdentifier: 
+  serializationData:
+    SerializedFormat: 2
+    SerializedBytes: 
+    ReferencedUnityObjects: []
+    SerializedBytesString: 
+    Prefab: {fileID: 0}
+    PrefabModificationsReferencedUnityObjects: []
+    PrefabModifications: []
+    SerializationNodes: []
+--- !u!65 &171465959
+BoxCollider:
+  m_ObjectHideFlags: 0
+  m_CorrespondingSourceObject: {fileID: 0}
+  m_PrefabInstance: {fileID: 0}
+  m_PrefabAsset: {fileID: 0}
+  m_GameObject: {fileID: 171465956}
+  m_Material: {fileID: 0}
+  m_IsTrigger: 0
+  m_Enabled: 1
+  serializedVersion: 2
+  m_Size: {x: 1, y: 1, z: 1}
+  m_Center: {x: 0, y: 0, z: 0}
+--- !u!23 &171465960
+MeshRenderer:
+  m_ObjectHideFlags: 0
+  m_CorrespondingSourceObject: {fileID: 0}
+  m_PrefabInstance: {fileID: 0}
+  m_PrefabAsset: {fileID: 0}
+  m_GameObject: {fileID: 171465956}
+  m_Enabled: 1
+  m_CastShadows: 0
+  m_ReceiveShadows: 0
+  m_DynamicOccludee: 1
+  m_MotionVectors: 1
+  m_LightProbeUsage: 1
+  m_ReflectionProbeUsage: 1
+  m_RayTracingMode: 2
+  m_RenderingLayerMask: 1
+  m_RendererPriority: 0
+  m_Materials:
+  - {fileID: 1605341110}
+  m_StaticBatchInfo:
+    firstSubMesh: 0
+    subMeshCount: 0
+  m_StaticBatchRoot: {fileID: 0}
+  m_ProbeAnchor: {fileID: 0}
+  m_LightProbeVolumeOverride: {fileID: 0}
+  m_ScaleInLightmap: 1
+  m_ReceiveGI: 1
+  m_PreserveUVs: 1
+  m_IgnoreNormalsForChartDetection: 0
+  m_ImportantGI: 0
+  m_StitchLightmapSeams: 1
+  m_SelectedEditorRenderState: 3
+  m_MinimumChartSize: 4
+  m_AutoUVMaxDistance: 0.5
+  m_AutoUVMaxAngle: 89
+  m_LightmapParameters: {fileID: 0}
+  m_SortingLayerID: 0
+  m_SortingLayer: 0
+  m_SortingOrder: 0
+--- !u!65 &171465961
+BoxCollider:
+  m_ObjectHideFlags: 0
+  m_CorrespondingSourceObject: {fileID: 0}
+  m_PrefabInstance: {fileID: 0}
+  m_PrefabAsset: {fileID: 0}
+  m_GameObject: {fileID: 171465956}
+  m_Material: {fileID: 0}
+  m_IsTrigger: 0
+  m_Enabled: 1
+  serializedVersion: 2
+  m_Size: {x: 1, y: 1, z: 1}
+  m_Center: {x: 0, y: 0, z: 0}
+--- !u!33 &171465962
+MeshFilter:
+  m_ObjectHideFlags: 0
+  m_CorrespondingSourceObject: {fileID: 0}
+  m_PrefabInstance: {fileID: 0}
+  m_PrefabAsset: {fileID: 0}
+  m_GameObject: {fileID: 171465956}
+  m_Mesh: {fileID: 10202, guid: 0000000000000000e000000000000000, type: 0}
+--- !u!1 &266002458
+GameObject:
+  m_ObjectHideFlags: 0
+  m_CorrespondingSourceObject: {fileID: 0}
+  m_PrefabInstance: {fileID: 0}
+  m_PrefabAsset: {fileID: 0}
+  serializedVersion: 6
+  m_Component:
+  - component: {fileID: 266002459}
+  - component: {fileID: 266002464}
+  - component: {fileID: 266002463}
+  - component: {fileID: 266002462}
+  - component: {fileID: 266002461}
+  - component: {fileID: 266002460}
+  m_Layer: 0
+  m_Name: c2_a.cpp
+  m_TagString: Building
+  m_Icon: {fileID: 0}
+  m_NavMeshLayer: 0
+  m_StaticEditorFlags: 4294967295
+  m_IsActive: 1
+--- !u!4 &266002459
+Transform:
+  m_ObjectHideFlags: 0
+  m_CorrespondingSourceObject: {fileID: 0}
+  m_PrefabInstance: {fileID: 0}
+  m_PrefabAsset: {fileID: 0}
+  m_GameObject: {fileID: 266002458}
+  m_LocalRotation: {x: -0, y: 1, z: -0, w: -0.00000004371139}
+  m_LocalPosition: {x: 20.797785, y: 0.36399207, z: 11.511994}
+  m_LocalScale: {x: 0.1, y: 0.72798413, z: 0.1}
+  m_Children: []
+  m_Father: {fileID: 465914107}
+  m_RootOrder: 10
+  m_LocalEulerAnglesHint: {x: 0, y: 0, z: 0}
+--- !u!114 &266002460
+MonoBehaviour:
+  m_ObjectHideFlags: 0
+  m_CorrespondingSourceObject: {fileID: 0}
+  m_PrefabInstance: {fileID: 0}
+  m_PrefabAsset: {fileID: 0}
+  m_GameObject: {fileID: 266002458}
+  m_Enabled: 1
+  m_EditorHideFlags: 0
+  m_Script: {fileID: 11500000, guid: c2fe8870393196f49b22a6033a191c2f, type: 3}
+  m_Name: 
+  m_EditorClassIdentifier: 
+  serializationData:
+    SerializedFormat: 2
+    SerializedBytes: 
+    ReferencedUnityObjects: []
+    SerializedBytesString: 
+    Prefab: {fileID: 0}
+    PrefabModificationsReferencedUnityObjects: []
+    PrefabModifications: []
+    SerializationNodes: []
+--- !u!65 &266002461
+BoxCollider:
+  m_ObjectHideFlags: 0
+  m_CorrespondingSourceObject: {fileID: 0}
+  m_PrefabInstance: {fileID: 0}
+  m_PrefabAsset: {fileID: 0}
+  m_GameObject: {fileID: 266002458}
+  m_Material: {fileID: 0}
+  m_IsTrigger: 0
+  m_Enabled: 1
+  serializedVersion: 2
+  m_Size: {x: 1, y: 1, z: 1}
+  m_Center: {x: 0, y: 0, z: 0}
+--- !u!23 &266002462
+MeshRenderer:
+  m_ObjectHideFlags: 0
+  m_CorrespondingSourceObject: {fileID: 0}
+  m_PrefabInstance: {fileID: 0}
+  m_PrefabAsset: {fileID: 0}
+  m_GameObject: {fileID: 266002458}
+  m_Enabled: 1
+  m_CastShadows: 0
+  m_ReceiveShadows: 0
+  m_DynamicOccludee: 1
+  m_MotionVectors: 1
+  m_LightProbeUsage: 1
+  m_ReflectionProbeUsage: 1
+  m_RayTracingMode: 2
+  m_RenderingLayerMask: 1
+  m_RendererPriority: 0
+  m_Materials:
+  - {fileID: 412468615}
+  m_StaticBatchInfo:
+    firstSubMesh: 0
+    subMeshCount: 0
+  m_StaticBatchRoot: {fileID: 0}
+  m_ProbeAnchor: {fileID: 0}
+  m_LightProbeVolumeOverride: {fileID: 0}
+  m_ScaleInLightmap: 1
+  m_ReceiveGI: 1
+  m_PreserveUVs: 1
+  m_IgnoreNormalsForChartDetection: 0
+  m_ImportantGI: 0
+  m_StitchLightmapSeams: 1
+  m_SelectedEditorRenderState: 3
+  m_MinimumChartSize: 4
+  m_AutoUVMaxDistance: 0.5
+  m_AutoUVMaxAngle: 89
+  m_LightmapParameters: {fileID: 0}
+  m_SortingLayerID: 0
+  m_SortingLayer: 0
+  m_SortingOrder: 0
+--- !u!65 &266002463
+BoxCollider:
+  m_ObjectHideFlags: 0
+  m_CorrespondingSourceObject: {fileID: 0}
+  m_PrefabInstance: {fileID: 0}
+  m_PrefabAsset: {fileID: 0}
+  m_GameObject: {fileID: 266002458}
+  m_Material: {fileID: 0}
+  m_IsTrigger: 0
+  m_Enabled: 1
+  serializedVersion: 2
+  m_Size: {x: 1, y: 1, z: 1}
+  m_Center: {x: 0, y: 0, z: 0}
+--- !u!33 &266002464
+MeshFilter:
+  m_ObjectHideFlags: 0
+  m_CorrespondingSourceObject: {fileID: 0}
+  m_PrefabInstance: {fileID: 0}
+  m_PrefabAsset: {fileID: 0}
+  m_GameObject: {fileID: 266002458}
+  m_Mesh: {fileID: 10202, guid: 0000000000000000e000000000000000, type: 0}
 --- !u!1 &355629252
 GameObject:
   m_ObjectHideFlags: 0
@@ -146,7 +662,7 @@
   m_PrefabAsset: {fileID: 0}
   m_GameObject: {fileID: 355629252}
   m_LocalRotation: {x: -0, y: -0, z: -0, w: 1}
-  m_LocalPosition: {x: -8.231146, y: -4, z: 0}
+  m_LocalPosition: {x: -5.666667, y: -4, z: 0}
   m_LocalScale: {x: 1, y: 1, z: 1}
   m_Children: []
   m_Father: {fileID: 1336352884}
@@ -295,6 +811,120 @@
   m_Father: {fileID: 0}
   m_RootOrder: 3
   m_LocalEulerAnglesHint: {x: 0, y: 0, z: 0}
+--- !u!21 &412468615
+Material:
+  serializedVersion: 6
+  m_ObjectHideFlags: 0
+  m_CorrespondingSourceObject: {fileID: 0}
+  m_PrefabInstance: {fileID: 0}
+  m_PrefabAsset: {fileID: 0}
+  m_Name: Legacy Shaders/Diffuse
+  m_Shader: {fileID: 7, guid: 0000000000000000f000000000000000, type: 0}
+  m_ShaderKeywords: _GLOSSYREFLECTIONS_OFF _SPECULARHIGHLIGHTS_OFF
+  m_LightmapFlags: 4
+  m_EnableInstancingVariants: 0
+  m_DoubleSidedGI: 0
+  m_CustomRenderQueue: -1
+  stringTagMap: {}
+  disabledShaderPasses: []
+  m_SavedProperties:
+    serializedVersion: 3
+    m_TexEnvs:
+    - _MainTex:
+        m_Texture: {fileID: 0}
+        m_Scale: {x: 1, y: 1}
+        m_Offset: {x: 0, y: 0}
+    m_Floats: []
+    m_Colors:
+    - _Color: {r: 1, g: 0.8888889, b: 0.8888889, a: 1}
+--- !u!21 &426251976
+Material:
+  serializedVersion: 6
+  m_ObjectHideFlags: 0
+  m_CorrespondingSourceObject: {fileID: 0}
+  m_PrefabInstance: {fileID: 0}
+  m_PrefabAsset: {fileID: 0}
+  m_Name: Default-Material
+  m_Shader: {fileID: 46, guid: 0000000000000000f000000000000000, type: 0}
+  m_ShaderKeywords: _GLOSSYREFLECTIONS_OFF _SPECULARHIGHLIGHTS_OFF
+  m_LightmapFlags: 5
+  m_EnableInstancingVariants: 0
+  m_DoubleSidedGI: 0
+  m_CustomRenderQueue: -1
+  stringTagMap: {}
+  disabledShaderPasses: []
+  m_SavedProperties:
+    serializedVersion: 3
+    m_TexEnvs:
+    - _BumpMap:
+        m_Texture: {fileID: 0}
+        m_Scale: {x: 1, y: 1}
+        m_Offset: {x: 0, y: 0}
+    - _Detail:
+        m_Texture: {fileID: 0}
+        m_Scale: {x: 1, y: 1}
+        m_Offset: {x: 0, y: 0}
+    - _DetailAlbedoMap:
+        m_Texture: {fileID: 0}
+        m_Scale: {x: 1, y: 1}
+        m_Offset: {x: 0, y: 0}
+    - _DetailMask:
+        m_Texture: {fileID: 0}
+        m_Scale: {x: 1, y: 1}
+        m_Offset: {x: 0, y: 0}
+    - _DetailNormalMap:
+        m_Texture: {fileID: 0}
+        m_Scale: {x: 1, y: 1}
+        m_Offset: {x: 0, y: 0}
+    - _EmissionMap:
+        m_Texture: {fileID: 0}
+        m_Scale: {x: 1, y: 1}
+        m_Offset: {x: 0, y: 0}
+    - _MainTex:
+        m_Texture: {fileID: 0}
+        m_Scale: {x: 1, y: 1}
+        m_Offset: {x: 0, y: 0}
+    - _MetallicGlossMap:
+        m_Texture: {fileID: 0}
+        m_Scale: {x: 1, y: 1}
+        m_Offset: {x: 0, y: 0}
+    - _Occlusion:
+        m_Texture: {fileID: 0}
+        m_Scale: {x: 1, y: 1}
+        m_Offset: {x: 0, y: 0}
+    - _OcclusionMap:
+        m_Texture: {fileID: 0}
+        m_Scale: {x: 1, y: 1}
+        m_Offset: {x: 0, y: 0}
+    - _ParallaxMap:
+        m_Texture: {fileID: 0}
+        m_Scale: {x: 1, y: 1}
+        m_Offset: {x: 0, y: 0}
+    m_Floats:
+    - _AlphaTestRef: 0.5
+    - _BumpScale: 1
+    - _Cutoff: 0.5
+    - _DetailNormalMapScale: 1
+    - _DstBlend: 0
+    - _EmissionScaleUI: 1
+    - _GlossMapScale: 1
+    - _Glossiness: 0.5
+    - _GlossyReflections: 1
+    - _Lightmapping: 1
+    - _Metallic: 0
+    - _Mode: 0
+    - _OcclusionStrength: 1
+    - _Parallax: 0.02
+    - _SmoothnessTextureChannel: 0
+    - _SpecularHighlights: 0
+    - _SrcBlend: 1
+    - _UVSec: 0
+    - _ZWrite: 1
+    m_Colors:
+    - _Color: {r: 0.5, g: 0.5, b: 0.5, a: 1}
+    - _EmissionColor: {r: 0, g: 0, b: 0, a: 0.99999994}
+    - _EmissionColorUI: {r: 0, g: 0, b: 0, a: 1}
+    - _EmissionColorWithMapUI: {r: 1, g: 1, b: 1, a: 1}
 --- !u!1 &465914105
 GameObject:
   m_ObjectHideFlags: 0
@@ -311,7 +941,7 @@
   m_Icon: {fileID: 0}
   m_NavMeshLayer: 0
   m_StaticEditorFlags: 0
-  m_IsActive: 0
+  m_IsActive: 1
 --- !u!114 &465914106
 MonoBehaviour:
   m_ObjectHideFlags: 0
@@ -321,7 +951,7 @@
   m_GameObject: {fileID: 465914105}
   m_Enabled: 1
   m_EditorHideFlags: 0
-  m_Script: {fileID: 11500000, guid: dc88e4f6432d4ba48b75658619eda4cc, type: 3}
+  m_Script: {fileID: 11500000, guid: 253abae38e5d8014abb73913836a3d5f, type: 3}
   m_Name: 
   m_EditorClassIdentifier: 
   serializationData:
@@ -370,776 +1000,13 @@
       Data: 
     - Name: 
       Entry: 12
-      Data: 0
-    - Name: 
-      Entry: 13
-      Data: 
-    - Name: 
-      Entry: 8
-      Data: 
-  PathPrefix: F:\develop\SEE\Assets\
-  origin: {x: 0, y: 0, z: 0}
-  WidthMetric: Metric.LOC
-  HeightMetric: Metric.Number_of_Tokens
-  DepthMetric: Metric.LOC
-  LeafStyleMetric: Metric.Clone_Rate
-  ArchitectureIssue: Metric.Architecture_Violations
-  CloneIssue: Metric.Clone
-  CycleIssue: Metric.Cycle
-  Dead_CodeIssue: Metric.Dead_Code
-  MetricIssue: Metric.Metric
-  StyleIssue: Metric.Style
-  UniversalIssue: Metric.Universal
-  ArchitectureIssue_SUM: Metric.Architecture_Violations_SUM
-  CloneIssue_SUM: Metric.Clone_SUM
-  CycleIssue_SUM: Metric.Cycle_SUM
-  Dead_CodeIssue_SUM: Metric.Dead_Code_SUM
-  MetricIssue_SUM: Metric.Metric_SUM
-  StyleIssue_SUM: Metric.Style_SUM
-  UniversalIssue_SUM: Metric.Universal_SUM
-  InnerDonutMetric: Metric.IssuesTotal
-  InnerNodeStyleMetric: Metric.IssuesTotal
-  MinimalBlockLength: 0.1
-  MaximalBlockLength: 100
-  LeafObjects: 0
-  InnerNodeObjects: 2
-  NodeLayout: 1
-  EdgeLayout: 3
-  ZScoreScale: 0
-  EdgeWidth: 2
-  ShowErosions: 0
-  EdgesAboveBlocks: 1
-  Tension: 0.85
-  RDP: 0.05
-  gxlPath: ..\Data\GXL\linux-clones\net.gxl
-  csvPath: ..\Data\GXL\linux-clones\net.csv
---- !u!4 &465914107
-Transform:
-  m_ObjectHideFlags: 0
-  m_CorrespondingSourceObject: {fileID: 0}
-  m_PrefabInstance: {fileID: 0}
-  m_PrefabAsset: {fileID: 0}
-  m_GameObject: {fileID: 465914105}
-  m_LocalRotation: {x: 0, y: 0, z: 0, w: 1}
-  m_LocalPosition: {x: 0, y: 0, z: 0}
-  m_LocalScale: {x: 1, y: 1, z: 1}
-  m_Children: []
-  m_Father: {fileID: 0}
-  m_RootOrder: 9
-  m_LocalEulerAnglesHint: {x: 0, y: 0, z: 0}
---- !u!1 &529334431
-GameObject:
-  m_ObjectHideFlags: 0
-  m_CorrespondingSourceObject: {fileID: 0}
-  m_PrefabInstance: {fileID: 0}
-  m_PrefabAsset: {fileID: 0}
-  serializedVersion: 6
-  m_Component:
-  - component: {fileID: 529334433}
-  - component: {fileID: 529334432}
-  m_Layer: 0
-  m_Name: CompoundSpringEmbedder
-  m_TagString: Untagged
-  m_Icon: {fileID: 0}
-  m_NavMeshLayer: 0
-  m_StaticEditorFlags: 0
-  m_IsActive: 1
---- !u!114 &529334432
-MonoBehaviour:
-  m_ObjectHideFlags: 0
-  m_CorrespondingSourceObject: {fileID: 0}
-  m_PrefabInstance: {fileID: 0}
-  m_PrefabAsset: {fileID: 0}
-  m_GameObject: {fileID: 529334431}
-  m_Enabled: 1
-  m_EditorHideFlags: 0
-  m_Script: {fileID: 11500000, guid: 253abae38e5d8014abb73913836a3d5f, type: 3}
-  m_Name: 
-  m_EditorClassIdentifier: 
-  serializationData:
-    SerializedFormat: 2
-    SerializedBytes: 
-    ReferencedUnityObjects: []
-    SerializedBytesString: 
-    Prefab: {fileID: 0}
-    PrefabModificationsReferencedUnityObjects: []
-    PrefabModifications: []
-    SerializationNodes:
-    - Name: HierarchicalEdges
-      Entry: 7
-      Data: 0|System.Collections.Generic.HashSet`1[[System.String, mscorlib]], System.Core
-    - Name: 
-      Entry: 12
-      Data: 4
-    - Name: 
-      Entry: 1
-      Data: Enclosing
-    - Name: 
-      Entry: 1
-      Data: Belongs_To
-    - Name: 
-      Entry: 1
-      Data: Part_Of
-    - Name: 
-      Entry: 1
-      Data: Defined_In
-    - Name: 
-      Entry: 13
-      Data: 
-    - Name: 
-      Entry: 8
-      Data: 
-    - Name: CoseGraphSettings
-      Entry: 7
-      Data: 1|SEE.DataModel.CoseGraphSettings, Assembly-CSharp
-    - Name: EdgeLength
-      Entry: 3
-      Data: 20
-    - Name: UseSmartIdealEdgeCalculation
-      Entry: 5
-      Data: false
-    - Name: PerLevelIdealEdgeLengthFactor
-      Entry: 4
-      Data: 0.1
-    - Name: Incremental
-      Entry: 5
-      Data: true
-    - Name: UseSmartRepulsionRangeCalculation
-      Entry: 5
-      Data: true
-    - Name: GravityStrength
-      Entry: 4
-      Data: 0.8
-    - Name: CompoundGravityStrength
-      Entry: 4
-      Data: 1.5
-    - Name: RepulsionStrength
-      Entry: 4
-      Data: 50
-    - Name: multiLevelScaling
-      Entry: 5
-      Data: true
-    - Name: ListDirToggle
-      Entry: 7
-      Data: 2|System.Collections.Generic.Dictionary`2[[System.String, mscorlib],[System.Boolean,
-        mscorlib]], mscorlib
-    - Name: comparer
-      Entry: 7
-      Data: 3|System.Collections.Generic.GenericEqualityComparer`1[[System.String,
-        mscorlib]], mscorlib
-    - Name: 
-      Entry: 8
-      Data: 
-    - Name: 
-      Entry: 12
-      Data: 11
+      Data: 2
     - Name: 
       Entry: 7
       Data: 
     - Name: $k
       Entry: 1
-      Data: dir_A
-    - Name: $v
-      Entry: 5
-      Data: false
-    - Name: 
-      Entry: 8
-      Data: 
-    - Name: 
-      Entry: 7
-      Data: 
-    - Name: $k
-      Entry: 1
-      Data: dir_B
-    - Name: $v
-      Entry: 5
-      Data: false
-    - Name: 
-      Entry: 8
-      Data: 
-    - Name: 
-      Entry: 7
-      Data: 
-    - Name: $k
-      Entry: 1
-      Data: dir_C
-    - Name: $v
-      Entry: 5
-      Data: false
-    - Name: 
-      Entry: 8
-      Data: 
-    - Name: 
-      Entry: 7
-      Data: 
-    - Name: $k
-      Entry: 1
-      Data: dir_A_1
-    - Name: $v
-      Entry: 5
-      Data: false
-    - Name: 
-      Entry: 8
-      Data: 
-    - Name: 
-      Entry: 7
-      Data: 
-    - Name: $k
-      Entry: 1
-      Data: dir_A_2
-    - Name: $v
-      Entry: 5
-      Data: false
-    - Name: 
-      Entry: 8
-      Data: 
-    - Name: 
-      Entry: 7
-      Data: 
-    - Name: $k
-      Entry: 1
-      Data: dir_B_1
-    - Name: $v
-      Entry: 5
-      Data: false
-    - Name: 
-      Entry: 8
-      Data: 
-    - Name: 
-      Entry: 7
-      Data: 
-    - Name: $k
-      Entry: 1
-      Data: dir_B_2
-    - Name: $v
-      Entry: 5
-      Data: false
-    - Name: 
-      Entry: 8
-      Data: 
-    - Name: 
-      Entry: 7
-      Data: 
-    - Name: $k
-      Entry: 1
-      Data: dir_C_1
-    - Name: $v
-      Entry: 5
-      Data: false
-    - Name: 
-      Entry: 8
-      Data: 
-    - Name: 
-      Entry: 7
-      Data: 
-    - Name: $k
-      Entry: 1
-      Data: dir_C_2
-    - Name: $v
-      Entry: 5
-      Data: false
-    - Name: 
-      Entry: 8
-      Data: 
-    - Name: 
-      Entry: 7
-      Data: 
-    - Name: $k
-      Entry: 1
-      Data: dir_root
-    - Name: $v
-      Entry: 5
-      Data: false
-    - Name: 
-      Entry: 8
-      Data: 
-    - Name: 
-      Entry: 7
-      Data: 
-    - Name: $k
-      Entry: 1
-      Data: dir_D
-    - Name: $v
-      Entry: 5
-      Data: false
-    - Name: 
-      Entry: 8
-      Data: 
-    - Name: 
-      Entry: 13
-      Data: 
-    - Name: 
-      Entry: 8
-      Data: 
-    - Name: index
-      Entry: 3
-      Data: 0
-    - Name: DirNodeLayout
-      Entry: 7
-      Data: 4|System.Collections.Generic.Dictionary`2[[System.String, mscorlib],[SEE.Game.AbstractSEECity+NodeLayouts,
-        Assembly-CSharp]], mscorlib
-    - Name: comparer
-      Entry: 9
-      Data: 3
-    - Name: 
-      Entry: 12
-      Data: 11
-    - Name: 
-      Entry: 7
-      Data: 
-    - Name: $k
-      Entry: 1
-      Data: dir_A
-    - Name: $v
-      Entry: 3
-      Data: 0
-    - Name: 
-      Entry: 8
-      Data: 
-    - Name: 
-      Entry: 7
-      Data: 
-    - Name: $k
-      Entry: 1
-      Data: dir_B
-    - Name: $v
-      Entry: 3
-      Data: 0
-    - Name: 
-      Entry: 8
-      Data: 
-    - Name: 
-      Entry: 7
-      Data: 
-    - Name: $k
-      Entry: 1
-      Data: dir_C
-    - Name: $v
-      Entry: 3
-      Data: 0
-    - Name: 
-      Entry: 8
-      Data: 
-    - Name: 
-      Entry: 7
-      Data: 
-    - Name: $k
-      Entry: 1
-      Data: dir_A_1
-    - Name: $v
-      Entry: 3
-      Data: 0
-    - Name: 
-      Entry: 8
-      Data: 
-    - Name: 
-      Entry: 7
-      Data: 
-    - Name: $k
-      Entry: 1
-      Data: dir_A_2
-    - Name: $v
-      Entry: 3
-      Data: 0
-    - Name: 
-      Entry: 8
-      Data: 
-    - Name: 
-      Entry: 7
-      Data: 
-    - Name: $k
-      Entry: 1
-      Data: dir_B_1
-    - Name: $v
-      Entry: 3
-      Data: 0
-    - Name: 
-      Entry: 8
-      Data: 
-    - Name: 
-      Entry: 7
-      Data: 
-    - Name: $k
-      Entry: 1
-      Data: dir_B_2
-    - Name: $v
-      Entry: 3
-      Data: 0
-    - Name: 
-      Entry: 8
-      Data: 
-    - Name: 
-      Entry: 7
-      Data: 
-    - Name: $k
-      Entry: 1
-      Data: dir_C_1
-    - Name: $v
-      Entry: 3
-      Data: 0
-    - Name: 
-      Entry: 8
-      Data: 
-    - Name: 
-      Entry: 7
-      Data: 
-    - Name: $k
-      Entry: 1
-      Data: dir_C_2
-    - Name: $v
-      Entry: 3
-      Data: 0
-    - Name: 
-      Entry: 8
-      Data: 
-    - Name: 
-      Entry: 7
-      Data: 
-    - Name: $k
-      Entry: 1
-      Data: dir_root
-    - Name: $v
-      Entry: 3
-      Data: 0
-    - Name: 
-      Entry: 8
-      Data: 
-    - Name: 
-      Entry: 7
-      Data: 
-    - Name: $k
-      Entry: 1
-      Data: dir_D
-    - Name: $v
-      Entry: 3
-      Data: 0
-    - Name: 
-      Entry: 8
-      Data: 
-    - Name: 
-      Entry: 13
-      Data: 
-    - Name: 
-      Entry: 8
-      Data: 
-    - Name: DirShape
-      Entry: 7
-      Data: 5|System.Collections.Generic.Dictionary`2[[System.String, mscorlib],[SEE.Game.AbstractSEECity+InnerNodeKinds,
-        Assembly-CSharp]], mscorlib
-    - Name: comparer
-      Entry: 9
-      Data: 3
-    - Name: 
-      Entry: 12
-      Data: 11
-    - Name: 
-      Entry: 7
-      Data: 
-    - Name: $k
-      Entry: 1
-      Data: dir_A
-    - Name: $v
-      Entry: 3
-      Data: 0
-    - Name: 
-      Entry: 8
-      Data: 
-    - Name: 
-      Entry: 7
-      Data: 
-    - Name: $k
-      Entry: 1
-      Data: dir_B
-    - Name: $v
-      Entry: 3
-      Data: 0
-    - Name: 
-      Entry: 8
-      Data: 
-    - Name: 
-      Entry: 7
-      Data: 
-    - Name: $k
-      Entry: 1
-      Data: dir_C
-    - Name: $v
-      Entry: 3
-      Data: 0
-    - Name: 
-      Entry: 8
-      Data: 
-    - Name: 
-      Entry: 7
-      Data: 
-    - Name: $k
-      Entry: 1
-      Data: dir_A_1
-    - Name: $v
-      Entry: 3
-      Data: 0
-    - Name: 
-      Entry: 8
-      Data: 
-    - Name: 
-      Entry: 7
-      Data: 
-    - Name: $k
-      Entry: 1
-      Data: dir_A_2
-    - Name: $v
-      Entry: 3
-      Data: 0
-    - Name: 
-      Entry: 8
-      Data: 
-    - Name: 
-      Entry: 7
-      Data: 
-    - Name: $k
-      Entry: 1
-      Data: dir_B_1
-    - Name: $v
-      Entry: 3
-      Data: 0
-    - Name: 
-      Entry: 8
-      Data: 
-    - Name: 
-      Entry: 7
-      Data: 
-    - Name: $k
-      Entry: 1
-      Data: dir_B_2
-    - Name: $v
-      Entry: 3
-      Data: 0
-    - Name: 
-      Entry: 8
-      Data: 
-    - Name: 
-      Entry: 7
-      Data: 
-    - Name: $k
-      Entry: 1
-      Data: dir_C_1
-    - Name: $v
-      Entry: 3
-      Data: 0
-    - Name: 
-      Entry: 8
-      Data: 
-    - Name: 
-      Entry: 7
-      Data: 
-    - Name: $k
-      Entry: 1
-      Data: dir_C_2
-    - Name: $v
-      Entry: 3
-      Data: 0
-    - Name: 
-      Entry: 8
-      Data: 
-    - Name: 
-      Entry: 7
-      Data: 
-    - Name: $k
-      Entry: 1
-      Data: dir_root
-    - Name: $v
-      Entry: 3
-      Data: 0
-    - Name: 
-      Entry: 8
-      Data: 
-    - Name: 
-      Entry: 7
-      Data: 
-    - Name: $k
-      Entry: 1
-      Data: dir_D
-    - Name: $v
-      Entry: 3
-      Data: 0
-    - Name: 
-      Entry: 8
-      Data: 
-    - Name: 
-      Entry: 13
-      Data: 
-    - Name: 
-      Entry: 8
-      Data: 
-    - Name: dirs
-      Entry: 7
-      Data: 6|System.Collections.Generic.List`1[[SEE.DataModel.Node, Assembly-CSharp]],
-        mscorlib
-    - Name: 
-      Entry: 12
-      Data: 1
-    - Name: 
-      Entry: 7
-      Data: 7|SEE.DataModel.Node, Assembly-CSharp
-    - Name: floatAttributes
-      Entry: 7
-      Data: 8|System.Collections.Generic.Dictionary`2[[System.String, mscorlib],[System.Single,
-        mscorlib]], mscorlib
-    - Name: comparer
-      Entry: 9
-      Data: 3
-    - Name: 
-      Entry: 12
-      Data: 8
-    - Name: 
-      Entry: 7
-      Data: 
-    - Name: $k
-      Entry: 1
-      Data: Metric.Architecture_Violations_SUM
-    - Name: $v
-      Entry: 4
-      Data: 60
-    - Name: 
-      Entry: 8
-      Data: 
-    - Name: 
-      Entry: 7
-      Data: 
-    - Name: $k
-      Entry: 1
-      Data: Metric.Clone_SUM
-    - Name: $v
-      Entry: 4
-      Data: 209
-    - Name: 
-      Entry: 8
-      Data: 
-    - Name: 
-      Entry: 7
-      Data: 
-    - Name: $k
-      Entry: 1
-      Data: Metric.Cycle_SUM
-    - Name: $v
-      Entry: 4
-      Data: 2
-    - Name: 
-      Entry: 8
-      Data: 
-    - Name: 
-      Entry: 7
-      Data: 
-    - Name: $k
-      Entry: 1
-      Data: Metric.Dead_Code_SUM
-    - Name: $v
-      Entry: 4
-      Data: 12
-    - Name: 
-      Entry: 8
-      Data: 
-    - Name: 
-      Entry: 7
-      Data: 
-    - Name: $k
-      Entry: 1
-      Data: Metric.Metric_SUM
-    - Name: $v
-      Entry: 4
-      Data: 313
-    - Name: 
-      Entry: 8
-      Data: 
-    - Name: 
-      Entry: 7
-      Data: 
-    - Name: $k
-      Entry: 1
-      Data: Metric.Style_SUM
-    - Name: $v
-      Entry: 4
-      Data: 298825
-    - Name: 
-      Entry: 8
-      Data: 
-    - Name: 
-      Entry: 7
-      Data: 
-    - Name: $k
-      Entry: 1
-      Data: Metric.Universal_SUM
-    - Name: $v
-      Entry: 4
-      Data: 1.4
-    - Name: 
-      Entry: 8
-      Data: 
-    - Name: 
-      Entry: 7
-      Data: 
-    - Name: $k
-      Entry: 1
-      Data: Metric.IssuesTotal
-    - Name: $v
-      Entry: 4
-      Data: 0
-    - Name: 
-      Entry: 8
-      Data: 
-    - Name: 
-      Entry: 13
-      Data: 
-    - Name: 
-      Entry: 8
-      Data: 
-    - Name: intAttributes
-      Entry: 7
-      Data: 9|System.Collections.Generic.Dictionary`2[[System.String, mscorlib],[System.Int32,
-        mscorlib]], mscorlib
-    - Name: comparer
-      Entry: 9
-      Data: 3
-    - Name: 
-      Entry: 12
-      Data: 0
-    - Name: 
-      Entry: 13
-      Data: 
-    - Name: 
-      Entry: 8
-      Data: 
-    - Name: depth
-      Entry: 3
-      Data: 0
-    - Name: 
-      Entry: 8
-      Data: 
-    - Name: 
-      Entry: 13
-      Data: 
-    - Name: 
-      Entry: 8
-      Data: 
-    - Name: show
-      Entry: 7
-      Data: 10|System.Collections.Generic.Dictionary`2[[SEE.DataModel.Node, Assembly-CSharp],[System.Boolean,
-        mscorlib]], mscorlib
-    - Name: comparer
-      Entry: 7
-      Data: 11|System.Collections.Generic.ObjectEqualityComparer`1[[SEE.DataModel.Node,
-        Assembly-CSharp]], mscorlib
-    - Name: 
-      Entry: 8
-      Data: 
-    - Name: 
-      Entry: 12
-      Data: 11
-    - Name: 
-      Entry: 7
-      Data: 
-    - Name: $k
-      Entry: 9
-      Data: 7
+      Data: Directory
     - Name: $v
       Entry: 5
       Data: true
@@ -1150,1664 +1017,11 @@
       Entry: 7
       Data: 
     - Name: $k
-      Entry: 7
-      Data: 12|SEE.DataModel.Node, Assembly-CSharp
-    - Name: floatAttributes
-      Entry: 7
-      Data: 13|System.Collections.Generic.Dictionary`2[[System.String, mscorlib],[System.Single,
-        mscorlib]], mscorlib
-    - Name: comparer
-      Entry: 9
-      Data: 3
-    - Name: 
-      Entry: 12
-      Data: 8
-    - Name: 
-      Entry: 7
-      Data: 
-    - Name: $k
       Entry: 1
-      Data: Metric.Architecture_Violations_SUM
-    - Name: $v
-      Entry: 4
-      Data: 16
-    - Name: 
-      Entry: 8
-      Data: 
-    - Name: 
-      Entry: 7
-      Data: 
-    - Name: $k
-      Entry: 1
-      Data: Metric.Clone_SUM
-    - Name: $v
-      Entry: 4
-      Data: 17
-    - Name: 
-      Entry: 8
-      Data: 
-    - Name: 
-      Entry: 7
-      Data: 
-    - Name: $k
-      Entry: 1
-      Data: Metric.Cycle_SUM
-    - Name: $v
-      Entry: 4
-      Data: 0
-    - Name: 
-      Entry: 8
-      Data: 
-    - Name: 
-      Entry: 7
-      Data: 
-    - Name: $k
-      Entry: 1
-      Data: Metric.Dead_Code_SUM
-    - Name: $v
-      Entry: 4
-      Data: 4
-    - Name: 
-      Entry: 8
-      Data: 
-    - Name: 
-      Entry: 7
-      Data: 
-    - Name: $k
-      Entry: 1
-      Data: Metric.Metric_SUM
-    - Name: $v
-      Entry: 4
-      Data: 20
-    - Name: 
-      Entry: 8
-      Data: 
-    - Name: 
-      Entry: 7
-      Data: 
-    - Name: $k
-      Entry: 1
-      Data: Metric.Style_SUM
-    - Name: $v
-      Entry: 4
-      Data: 59526
-    - Name: 
-      Entry: 8
-      Data: 
-    - Name: 
-      Entry: 7
-      Data: 
-    - Name: $k
-      Entry: 1
-      Data: Metric.Universal_SUM
-    - Name: $v
-      Entry: 4
-      Data: 0.4
-    - Name: 
-      Entry: 8
-      Data: 
-    - Name: 
-      Entry: 7
-      Data: 
-    - Name: $k
-      Entry: 1
-      Data: Metric.IssuesTotal
-    - Name: $v
-      Entry: 4
-      Data: 59583.4
-    - Name: 
-      Entry: 8
-      Data: 
-    - Name: 
-      Entry: 13
-      Data: 
-    - Name: 
-      Entry: 8
-      Data: 
-    - Name: intAttributes
-      Entry: 7
-      Data: 14|System.Collections.Generic.Dictionary`2[[System.String, mscorlib],[System.Int32,
-        mscorlib]], mscorlib
-    - Name: comparer
-      Entry: 9
-      Data: 3
-    - Name: 
-      Entry: 12
-      Data: 0
-    - Name: 
-      Entry: 13
-      Data: 
-    - Name: 
-      Entry: 8
-      Data: 
-    - Name: depth
-      Entry: 3
-      Data: 0
-    - Name: 
-      Entry: 8
-      Data: 
+      Data: File
     - Name: $v
       Entry: 5
       Data: true
-    - Name: 
-      Entry: 8
-      Data: 
-    - Name: 
-      Entry: 7
-      Data: 
-    - Name: $k
-      Entry: 7
-      Data: 15|SEE.DataModel.Node, Assembly-CSharp
-    - Name: floatAttributes
-      Entry: 7
-      Data: 16|System.Collections.Generic.Dictionary`2[[System.String, mscorlib],[System.Single,
-        mscorlib]], mscorlib
-    - Name: comparer
-      Entry: 9
-      Data: 3
-    - Name: 
-      Entry: 12
-      Data: 8
-    - Name: 
-      Entry: 7
-      Data: 
-    - Name: $k
-      Entry: 1
-      Data: Metric.Architecture_Violations_SUM
-    - Name: $v
-      Entry: 4
-      Data: 6
-    - Name: 
-      Entry: 8
-      Data: 
-    - Name: 
-      Entry: 7
-      Data: 
-    - Name: $k
-      Entry: 1
-      Data: Metric.Clone_SUM
-    - Name: $v
-      Entry: 4
-      Data: 4
-    - Name: 
-      Entry: 8
-      Data: 
-    - Name: 
-      Entry: 7
-      Data: 
-    - Name: $k
-      Entry: 1
-      Data: Metric.Cycle_SUM
-    - Name: $v
-      Entry: 4
-      Data: 0
-    - Name: 
-      Entry: 8
-      Data: 
-    - Name: 
-      Entry: 7
-      Data: 
-    - Name: $k
-      Entry: 1
-      Data: Metric.Dead_Code_SUM
-    - Name: $v
-      Entry: 4
-      Data: 1
-    - Name: 
-      Entry: 8
-      Data: 
-    - Name: 
-      Entry: 7
-      Data: 
-    - Name: $k
-      Entry: 1
-      Data: Metric.Metric_SUM
-    - Name: $v
-      Entry: 4
-      Data: 13
-    - Name: 
-      Entry: 8
-      Data: 
-    - Name: 
-      Entry: 7
-      Data: 
-    - Name: $k
-      Entry: 1
-      Data: Metric.Style_SUM
-    - Name: $v
-      Entry: 4
-      Data: 57357
-    - Name: 
-      Entry: 8
-      Data: 
-    - Name: 
-      Entry: 7
-      Data: 
-    - Name: $k
-      Entry: 1
-      Data: Metric.Universal_SUM
-    - Name: $v
-      Entry: 4
-      Data: 0.2
-    - Name: 
-      Entry: 8
-      Data: 
-    - Name: 
-      Entry: 7
-      Data: 
-    - Name: $k
-      Entry: 1
-      Data: Metric.IssuesTotal
-    - Name: $v
-      Entry: 4
-      Data: 57381.2
-    - Name: 
-      Entry: 8
-      Data: 
-    - Name: 
-      Entry: 13
-      Data: 
-    - Name: 
-      Entry: 8
-      Data: 
-    - Name: intAttributes
-      Entry: 7
-      Data: 17|System.Collections.Generic.Dictionary`2[[System.String, mscorlib],[System.Int32,
-        mscorlib]], mscorlib
-    - Name: comparer
-      Entry: 9
-      Data: 3
-    - Name: 
-      Entry: 12
-      Data: 0
-    - Name: 
-      Entry: 13
-      Data: 
-    - Name: 
-      Entry: 8
-      Data: 
-    - Name: depth
-      Entry: 3
-      Data: 0
-    - Name: 
-      Entry: 8
-      Data: 
-    - Name: $v
-      Entry: 5
-      Data: true
-    - Name: 
-      Entry: 8
-      Data: 
-    - Name: 
-      Entry: 7
-      Data: 
-    - Name: $k
-      Entry: 7
-      Data: 18|SEE.DataModel.Node, Assembly-CSharp
-    - Name: floatAttributes
-      Entry: 7
-      Data: 19|System.Collections.Generic.Dictionary`2[[System.String, mscorlib],[System.Single,
-        mscorlib]], mscorlib
-    - Name: comparer
-      Entry: 9
-      Data: 3
-    - Name: 
-      Entry: 12
-      Data: 8
-    - Name: 
-      Entry: 7
-      Data: 
-    - Name: $k
-      Entry: 1
-      Data: Metric.Architecture_Violations_SUM
-    - Name: $v
-      Entry: 4
-      Data: 10
-    - Name: 
-      Entry: 8
-      Data: 
-    - Name: 
-      Entry: 7
-      Data: 
-    - Name: $k
-      Entry: 1
-      Data: Metric.Clone_SUM
-    - Name: $v
-      Entry: 4
-      Data: 13
-    - Name: 
-      Entry: 8
-      Data: 
-    - Name: 
-      Entry: 7
-      Data: 
-    - Name: $k
-      Entry: 1
-      Data: Metric.Cycle_SUM
-    - Name: $v
-      Entry: 4
-      Data: 0
-    - Name: 
-      Entry: 8
-      Data: 
-    - Name: 
-      Entry: 7
-      Data: 
-    - Name: $k
-      Entry: 1
-      Data: Metric.Dead_Code_SUM
-    - Name: $v
-      Entry: 4
-      Data: 3
-    - Name: 
-      Entry: 8
-      Data: 
-    - Name: 
-      Entry: 7
-      Data: 
-    - Name: $k
-      Entry: 1
-      Data: Metric.Metric_SUM
-    - Name: $v
-      Entry: 4
-      Data: 7
-    - Name: 
-      Entry: 8
-      Data: 
-    - Name: 
-      Entry: 7
-      Data: 
-    - Name: $k
-      Entry: 1
-      Data: Metric.Style_SUM
-    - Name: $v
-      Entry: 4
-      Data: 2169
-    - Name: 
-      Entry: 8
-      Data: 
-    - Name: 
-      Entry: 7
-      Data: 
-    - Name: $k
-      Entry: 1
-      Data: Metric.Universal_SUM
-    - Name: $v
-      Entry: 4
-      Data: 0.2
-    - Name: 
-      Entry: 8
-      Data: 
-    - Name: 
-      Entry: 7
-      Data: 
-    - Name: $k
-      Entry: 1
-      Data: Metric.IssuesTotal
-    - Name: $v
-      Entry: 4
-      Data: 2202.2
-    - Name: 
-      Entry: 8
-      Data: 
-    - Name: 
-      Entry: 13
-      Data: 
-    - Name: 
-      Entry: 8
-      Data: 
-    - Name: intAttributes
-      Entry: 7
-      Data: 20|System.Collections.Generic.Dictionary`2[[System.String, mscorlib],[System.Int32,
-        mscorlib]], mscorlib
-    - Name: comparer
-      Entry: 9
-      Data: 3
-    - Name: 
-      Entry: 12
-      Data: 0
-    - Name: 
-      Entry: 13
-      Data: 
-    - Name: 
-      Entry: 8
-      Data: 
-    - Name: depth
-      Entry: 3
-      Data: 0
-    - Name: 
-      Entry: 8
-      Data: 
-    - Name: $v
-      Entry: 5
-      Data: true
-    - Name: 
-      Entry: 8
-      Data: 
-    - Name: 
-      Entry: 7
-      Data: 
-    - Name: $k
-      Entry: 7
-      Data: 21|SEE.DataModel.Node, Assembly-CSharp
-    - Name: floatAttributes
-      Entry: 7
-      Data: 22|System.Collections.Generic.Dictionary`2[[System.String, mscorlib],[System.Single,
-        mscorlib]], mscorlib
-    - Name: comparer
-      Entry: 9
-      Data: 3
-    - Name: 
-      Entry: 12
-      Data: 8
-    - Name: 
-      Entry: 7
-      Data: 
-    - Name: $k
-      Entry: 1
-      Data: Metric.Architecture_Violations_SUM
-    - Name: $v
-      Entry: 4
-      Data: 17
-    - Name: 
-      Entry: 8
-      Data: 
-    - Name: 
-      Entry: 7
-      Data: 
-    - Name: $k
-      Entry: 1
-      Data: Metric.Clone_SUM
-    - Name: $v
-      Entry: 4
-      Data: 26
-    - Name: 
-      Entry: 8
-      Data: 
-    - Name: 
-      Entry: 7
-      Data: 
-    - Name: $k
-      Entry: 1
-      Data: Metric.Cycle_SUM
-    - Name: $v
-      Entry: 4
-      Data: 0
-    - Name: 
-      Entry: 8
-      Data: 
-    - Name: 
-      Entry: 7
-      Data: 
-    - Name: $k
-      Entry: 1
-      Data: Metric.Dead_Code_SUM
-    - Name: $v
-      Entry: 4
-      Data: 3
-    - Name: 
-      Entry: 8
-      Data: 
-    - Name: 
-      Entry: 7
-      Data: 
-    - Name: $k
-      Entry: 1
-      Data: Metric.Metric_SUM
-    - Name: $v
-      Entry: 4
-      Data: 26
-    - Name: 
-      Entry: 8
-      Data: 
-    - Name: 
-      Entry: 7
-      Data: 
-    - Name: $k
-      Entry: 1
-      Data: Metric.Style_SUM
-    - Name: $v
-      Entry: 4
-      Data: 5421
-    - Name: 
-      Entry: 8
-      Data: 
-    - Name: 
-      Entry: 7
-      Data: 
-    - Name: $k
-      Entry: 1
-      Data: Metric.Universal_SUM
-    - Name: $v
-      Entry: 4
-      Data: 0.4
-    - Name: 
-      Entry: 8
-      Data: 
-    - Name: 
-      Entry: 7
-      Data: 
-    - Name: $k
-      Entry: 1
-      Data: Metric.IssuesTotal
-    - Name: $v
-      Entry: 4
-      Data: 5493.4
-    - Name: 
-      Entry: 8
-      Data: 
-    - Name: 
-      Entry: 13
-      Data: 
-    - Name: 
-      Entry: 8
-      Data: 
-    - Name: intAttributes
-      Entry: 7
-      Data: 23|System.Collections.Generic.Dictionary`2[[System.String, mscorlib],[System.Int32,
-        mscorlib]], mscorlib
-    - Name: comparer
-      Entry: 9
-      Data: 3
-    - Name: 
-      Entry: 12
-      Data: 0
-    - Name: 
-      Entry: 13
-      Data: 
-    - Name: 
-      Entry: 8
-      Data: 
-    - Name: depth
-      Entry: 3
-      Data: 0
-    - Name: 
-      Entry: 8
-      Data: 
-    - Name: $v
-      Entry: 5
-      Data: true
-    - Name: 
-      Entry: 8
-      Data: 
-    - Name: 
-      Entry: 7
-      Data: 
-    - Name: $k
-      Entry: 7
-      Data: 24|SEE.DataModel.Node, Assembly-CSharp
-    - Name: floatAttributes
-      Entry: 7
-      Data: 25|System.Collections.Generic.Dictionary`2[[System.String, mscorlib],[System.Single,
-        mscorlib]], mscorlib
-    - Name: comparer
-      Entry: 9
-      Data: 3
-    - Name: 
-      Entry: 12
-      Data: 8
-    - Name: 
-      Entry: 7
-      Data: 
-    - Name: $k
-      Entry: 1
-      Data: Metric.Architecture_Violations_SUM
-    - Name: $v
-      Entry: 4
-      Data: 9
-    - Name: 
-      Entry: 8
-      Data: 
-    - Name: 
-      Entry: 7
-      Data: 
-    - Name: $k
-      Entry: 1
-      Data: Metric.Clone_SUM
-    - Name: $v
-      Entry: 4
-      Data: 6
-    - Name: 
-      Entry: 8
-      Data: 
-    - Name: 
-      Entry: 7
-      Data: 
-    - Name: $k
-      Entry: 1
-      Data: Metric.Cycle_SUM
-    - Name: $v
-      Entry: 4
-      Data: 0
-    - Name: 
-      Entry: 8
-      Data: 
-    - Name: 
-      Entry: 7
-      Data: 
-    - Name: $k
-      Entry: 1
-      Data: Metric.Dead_Code_SUM
-    - Name: $v
-      Entry: 4
-      Data: 3
-    - Name: 
-      Entry: 8
-      Data: 
-    - Name: 
-      Entry: 7
-      Data: 
-    - Name: $k
-      Entry: 1
-      Data: Metric.Metric_SUM
-    - Name: $v
-      Entry: 4
-      Data: 14
-    - Name: 
-      Entry: 8
-      Data: 
-    - Name: 
-      Entry: 7
-      Data: 
-    - Name: $k
-      Entry: 1
-      Data: Metric.Style_SUM
-    - Name: $v
-      Entry: 4
-      Data: 5376
-    - Name: 
-      Entry: 8
-      Data: 
-    - Name: 
-      Entry: 7
-      Data: 
-    - Name: $k
-      Entry: 1
-      Data: Metric.Universal_SUM
-    - Name: $v
-      Entry: 4
-      Data: 0.2
-    - Name: 
-      Entry: 8
-      Data: 
-    - Name: 
-      Entry: 7
-      Data: 
-    - Name: $k
-      Entry: 1
-      Data: Metric.IssuesTotal
-    - Name: $v
-      Entry: 4
-      Data: 5408.2
-    - Name: 
-      Entry: 8
-      Data: 
-    - Name: 
-      Entry: 13
-      Data: 
-    - Name: 
-      Entry: 8
-      Data: 
-    - Name: intAttributes
-      Entry: 7
-      Data: 26|System.Collections.Generic.Dictionary`2[[System.String, mscorlib],[System.Int32,
-        mscorlib]], mscorlib
-    - Name: comparer
-      Entry: 9
-      Data: 3
-    - Name: 
-      Entry: 12
-      Data: 0
-    - Name: 
-      Entry: 13
-      Data: 
-    - Name: 
-      Entry: 8
-      Data: 
-    - Name: depth
-      Entry: 3
-      Data: 0
-    - Name: 
-      Entry: 8
-      Data: 
-    - Name: $v
-      Entry: 5
-      Data: true
-    - Name: 
-      Entry: 8
-      Data: 
-    - Name: 
-      Entry: 7
-      Data: 
-    - Name: $k
-      Entry: 7
-      Data: 27|SEE.DataModel.Node, Assembly-CSharp
-    - Name: floatAttributes
-      Entry: 7
-      Data: 28|System.Collections.Generic.Dictionary`2[[System.String, mscorlib],[System.Single,
-        mscorlib]], mscorlib
-    - Name: comparer
-      Entry: 9
-      Data: 3
-    - Name: 
-      Entry: 12
-      Data: 8
-    - Name: 
-      Entry: 7
-      Data: 
-    - Name: $k
-      Entry: 1
-      Data: Metric.Architecture_Violations_SUM
-    - Name: $v
-      Entry: 4
-      Data: 8
-    - Name: 
-      Entry: 8
-      Data: 
-    - Name: 
-      Entry: 7
-      Data: 
-    - Name: $k
-      Entry: 1
-      Data: Metric.Clone_SUM
-    - Name: $v
-      Entry: 4
-      Data: 20
-    - Name: 
-      Entry: 8
-      Data: 
-    - Name: 
-      Entry: 7
-      Data: 
-    - Name: $k
-      Entry: 1
-      Data: Metric.Cycle_SUM
-    - Name: $v
-      Entry: 4
-      Data: 0
-    - Name: 
-      Entry: 8
-      Data: 
-    - Name: 
-      Entry: 7
-      Data: 
-    - Name: $k
-      Entry: 1
-      Data: Metric.Dead_Code_SUM
-    - Name: $v
-      Entry: 4
-      Data: 0
-    - Name: 
-      Entry: 8
-      Data: 
-    - Name: 
-      Entry: 7
-      Data: 
-    - Name: $k
-      Entry: 1
-      Data: Metric.Metric_SUM
-    - Name: $v
-      Entry: 4
-      Data: 12
-    - Name: 
-      Entry: 8
-      Data: 
-    - Name: 
-      Entry: 7
-      Data: 
-    - Name: $k
-      Entry: 1
-      Data: Metric.Style_SUM
-    - Name: $v
-      Entry: 4
-      Data: 45
-    - Name: 
-      Entry: 8
-      Data: 
-    - Name: 
-      Entry: 7
-      Data: 
-    - Name: $k
-      Entry: 1
-      Data: Metric.Universal_SUM
-    - Name: $v
-      Entry: 4
-      Data: 0.2
-    - Name: 
-      Entry: 8
-      Data: 
-    - Name: 
-      Entry: 7
-      Data: 
-    - Name: $k
-      Entry: 1
-      Data: Metric.IssuesTotal
-    - Name: $v
-      Entry: 4
-      Data: 85.2
-    - Name: 
-      Entry: 8
-      Data: 
-    - Name: 
-      Entry: 13
-      Data: 
-    - Name: 
-      Entry: 8
-      Data: 
-    - Name: intAttributes
-      Entry: 7
-      Data: 29|System.Collections.Generic.Dictionary`2[[System.String, mscorlib],[System.Int32,
-        mscorlib]], mscorlib
-    - Name: comparer
-      Entry: 9
-      Data: 3
-    - Name: 
-      Entry: 12
-      Data: 0
-    - Name: 
-      Entry: 13
-      Data: 
-    - Name: 
-      Entry: 8
-      Data: 
-    - Name: depth
-      Entry: 3
-      Data: 0
-    - Name: 
-      Entry: 8
-      Data: 
-    - Name: $v
-      Entry: 5
-      Data: true
-    - Name: 
-      Entry: 8
-      Data: 
-    - Name: 
-      Entry: 7
-      Data: 
-    - Name: $k
-      Entry: 7
-      Data: 30|SEE.DataModel.Node, Assembly-CSharp
-    - Name: floatAttributes
-      Entry: 7
-      Data: 31|System.Collections.Generic.Dictionary`2[[System.String, mscorlib],[System.Single,
-        mscorlib]], mscorlib
-    - Name: comparer
-      Entry: 9
-      Data: 3
-    - Name: 
-      Entry: 12
-      Data: 8
-    - Name: 
-      Entry: 7
-      Data: 
-    - Name: $k
-      Entry: 1
-      Data: Metric.Architecture_Violations_SUM
-    - Name: $v
-      Entry: 4
-      Data: 19
-    - Name: 
-      Entry: 8
-      Data: 
-    - Name: 
-      Entry: 7
-      Data: 
-    - Name: $k
-      Entry: 1
-      Data: Metric.Clone_SUM
-    - Name: $v
-      Entry: 4
-      Data: 161
-    - Name: 
-      Entry: 8
-      Data: 
-    - Name: 
-      Entry: 7
-      Data: 
-    - Name: $k
-      Entry: 1
-      Data: Metric.Cycle_SUM
-    - Name: $v
-      Entry: 4
-      Data: 1
-    - Name: 
-      Entry: 8
-      Data: 
-    - Name: 
-      Entry: 7
-      Data: 
-    - Name: $k
-      Entry: 1
-      Data: Metric.Dead_Code_SUM
-    - Name: $v
-      Entry: 4
-      Data: 4
-    - Name: 
-      Entry: 8
-      Data: 
-    - Name: 
-      Entry: 7
-      Data: 
-    - Name: $k
-      Entry: 1
-      Data: Metric.Metric_SUM
-    - Name: $v
-      Entry: 4
-      Data: 193
-    - Name: 
-      Entry: 8
-      Data: 
-    - Name: 
-      Entry: 7
-      Data: 
-    - Name: $k
-      Entry: 1
-      Data: Metric.Style_SUM
-    - Name: $v
-      Entry: 4
-      Data: 233878
-    - Name: 
-      Entry: 8
-      Data: 
-    - Name: 
-      Entry: 7
-      Data: 
-    - Name: $k
-      Entry: 1
-      Data: Metric.Universal_SUM
-    - Name: $v
-      Entry: 4
-      Data: 0.5
-    - Name: 
-      Entry: 8
-      Data: 
-    - Name: 
-      Entry: 7
-      Data: 
-    - Name: $k
-      Entry: 1
-      Data: Metric.IssuesTotal
-    - Name: $v
-      Entry: 4
-      Data: 234256.5
-    - Name: 
-      Entry: 8
-      Data: 
-    - Name: 
-      Entry: 13
-      Data: 
-    - Name: 
-      Entry: 8
-      Data: 
-    - Name: intAttributes
-      Entry: 7
-      Data: 32|System.Collections.Generic.Dictionary`2[[System.String, mscorlib],[System.Int32,
-        mscorlib]], mscorlib
-    - Name: comparer
-      Entry: 9
-      Data: 3
-    - Name: 
-      Entry: 12
-      Data: 0
-    - Name: 
-      Entry: 13
-      Data: 
-    - Name: 
-      Entry: 8
-      Data: 
-    - Name: depth
-      Entry: 3
-      Data: 0
-    - Name: 
-      Entry: 8
-      Data: 
-    - Name: $v
-      Entry: 5
-      Data: true
-    - Name: 
-      Entry: 8
-      Data: 
-    - Name: 
-      Entry: 7
-      Data: 
-    - Name: $k
-      Entry: 7
-      Data: 33|SEE.DataModel.Node, Assembly-CSharp
-    - Name: floatAttributes
-      Entry: 7
-      Data: 34|System.Collections.Generic.Dictionary`2[[System.String, mscorlib],[System.Single,
-        mscorlib]], mscorlib
-    - Name: comparer
-      Entry: 9
-      Data: 3
-    - Name: 
-      Entry: 12
-      Data: 8
-    - Name: 
-      Entry: 7
-      Data: 
-    - Name: $k
-      Entry: 1
-      Data: Metric.Architecture_Violations_SUM
-    - Name: $v
-      Entry: 4
-      Data: 4
-    - Name: 
-      Entry: 8
-      Data: 
-    - Name: 
-      Entry: 7
-      Data: 
-    - Name: $k
-      Entry: 1
-      Data: Metric.Clone_SUM
-    - Name: $v
-      Entry: 4
-      Data: 121
-    - Name: 
-      Entry: 8
-      Data: 
-    - Name: 
-      Entry: 7
-      Data: 
-    - Name: $k
-      Entry: 1
-      Data: Metric.Cycle_SUM
-    - Name: $v
-      Entry: 4
-      Data: 0
-    - Name: 
-      Entry: 8
-      Data: 
-    - Name: 
-      Entry: 7
-      Data: 
-    - Name: $k
-      Entry: 1
-      Data: Metric.Dead_Code_SUM
-    - Name: $v
-      Entry: 4
-      Data: 0
-    - Name: 
-      Entry: 8
-      Data: 
-    - Name: 
-      Entry: 7
-      Data: 
-    - Name: $k
-      Entry: 1
-      Data: Metric.Metric_SUM
-    - Name: $v
-      Entry: 4
-      Data: 91
-    - Name: 
-      Entry: 8
-      Data: 
-    - Name: 
-      Entry: 7
-      Data: 
-    - Name: $k
-      Entry: 1
-      Data: Metric.Style_SUM
-    - Name: $v
-      Entry: 4
-      Data: 233401
-    - Name: 
-      Entry: 8
-      Data: 
-    - Name: 
-      Entry: 7
-      Data: 
-    - Name: $k
-      Entry: 1
-      Data: Metric.Universal_SUM
-    - Name: $v
-      Entry: 4
-      Data: 0.2
-    - Name: 
-      Entry: 8
-      Data: 
-    - Name: 
-      Entry: 7
-      Data: 
-    - Name: $k
-      Entry: 1
-      Data: Metric.IssuesTotal
-    - Name: $v
-      Entry: 4
-      Data: 233617.2
-    - Name: 
-      Entry: 8
-      Data: 
-    - Name: 
-      Entry: 13
-      Data: 
-    - Name: 
-      Entry: 8
-      Data: 
-    - Name: intAttributes
-      Entry: 7
-      Data: 35|System.Collections.Generic.Dictionary`2[[System.String, mscorlib],[System.Int32,
-        mscorlib]], mscorlib
-    - Name: comparer
-      Entry: 9
-      Data: 3
-    - Name: 
-      Entry: 12
-      Data: 0
-    - Name: 
-      Entry: 13
-      Data: 
-    - Name: 
-      Entry: 8
-      Data: 
-    - Name: depth
-      Entry: 3
-      Data: 0
-    - Name: 
-      Entry: 8
-      Data: 
-    - Name: $v
-      Entry: 5
-      Data: true
-    - Name: 
-      Entry: 8
-      Data: 
-    - Name: 
-      Entry: 7
-      Data: 
-    - Name: $k
-      Entry: 7
-      Data: 36|SEE.DataModel.Node, Assembly-CSharp
-    - Name: floatAttributes
-      Entry: 7
-      Data: 37|System.Collections.Generic.Dictionary`2[[System.String, mscorlib],[System.Single,
-        mscorlib]], mscorlib
-    - Name: comparer
-      Entry: 9
-      Data: 3
-    - Name: 
-      Entry: 12
-      Data: 8
-    - Name: 
-      Entry: 7
-      Data: 
-    - Name: $k
-      Entry: 1
-      Data: Metric.Architecture_Violations_SUM
-    - Name: $v
-      Entry: 4
-      Data: 7
-    - Name: 
-      Entry: 8
-      Data: 
-    - Name: 
-      Entry: 7
-      Data: 
-    - Name: $k
-      Entry: 1
-      Data: Metric.Clone_SUM
-    - Name: $v
-      Entry: 4
-      Data: 35
-    - Name: 
-      Entry: 8
-      Data: 
-    - Name: 
-      Entry: 7
-      Data: 
-    - Name: $k
-      Entry: 1
-      Data: Metric.Cycle_SUM
-    - Name: $v
-      Entry: 4
-      Data: 0
-    - Name: 
-      Entry: 8
-      Data: 
-    - Name: 
-      Entry: 7
-      Data: 
-    - Name: $k
-      Entry: 1
-      Data: Metric.Dead_Code_SUM
-    - Name: $v
-      Entry: 4
-      Data: 3
-    - Name: 
-      Entry: 8
-      Data: 
-    - Name: 
-      Entry: 7
-      Data: 
-    - Name: $k
-      Entry: 1
-      Data: Metric.Metric_SUM
-    - Name: $v
-      Entry: 4
-      Data: 28
-    - Name: 
-      Entry: 8
-      Data: 
-    - Name: 
-      Entry: 7
-      Data: 
-    - Name: $k
-      Entry: 1
-      Data: Metric.Style_SUM
-    - Name: $v
-      Entry: 4
-      Data: 477
-    - Name: 
-      Entry: 8
-      Data: 
-    - Name: 
-      Entry: 7
-      Data: 
-    - Name: $k
-      Entry: 1
-      Data: Metric.Universal_SUM
-    - Name: $v
-      Entry: 4
-      Data: 0.2
-    - Name: 
-      Entry: 8
-      Data: 
-    - Name: 
-      Entry: 7
-      Data: 
-    - Name: $k
-      Entry: 1
-      Data: Metric.IssuesTotal
-    - Name: $v
-      Entry: 4
-      Data: 550.2
-    - Name: 
-      Entry: 8
-      Data: 
-    - Name: 
-      Entry: 13
-      Data: 
-    - Name: 
-      Entry: 8
-      Data: 
-    - Name: intAttributes
-      Entry: 7
-      Data: 38|System.Collections.Generic.Dictionary`2[[System.String, mscorlib],[System.Int32,
-        mscorlib]], mscorlib
-    - Name: comparer
-      Entry: 9
-      Data: 3
-    - Name: 
-      Entry: 12
-      Data: 0
-    - Name: 
-      Entry: 13
-      Data: 
-    - Name: 
-      Entry: 8
-      Data: 
-    - Name: depth
-      Entry: 3
-      Data: 0
-    - Name: 
-      Entry: 8
-      Data: 
-    - Name: $v
-      Entry: 5
-      Data: true
-    - Name: 
-      Entry: 8
-      Data: 
-    - Name: 
-      Entry: 7
-      Data: 
-    - Name: $k
-      Entry: 7
-      Data: 39|SEE.DataModel.Node, Assembly-CSharp
-    - Name: floatAttributes
-      Entry: 7
-      Data: 40|System.Collections.Generic.Dictionary`2[[System.String, mscorlib],[System.Single,
-        mscorlib]], mscorlib
-    - Name: comparer
-      Entry: 9
-      Data: 3
-    - Name: 
-      Entry: 12
-      Data: 8
-    - Name: 
-      Entry: 7
-      Data: 
-    - Name: $k
-      Entry: 1
-      Data: Metric.Architecture_Violations_SUM
-    - Name: $v
-      Entry: 4
-      Data: 8
-    - Name: 
-      Entry: 8
-      Data: 
-    - Name: 
-      Entry: 7
-      Data: 
-    - Name: $k
-      Entry: 1
-      Data: Metric.Clone_SUM
-    - Name: $v
-      Entry: 4
-      Data: 5
-    - Name: 
-      Entry: 8
-      Data: 
-    - Name: 
-      Entry: 7
-      Data: 
-    - Name: $k
-      Entry: 1
-      Data: Metric.Cycle_SUM
-    - Name: $v
-      Entry: 4
-      Data: 1
-    - Name: 
-      Entry: 8
-      Data: 
-    - Name: 
-      Entry: 7
-      Data: 
-    - Name: $k
-      Entry: 1
-      Data: Metric.Dead_Code_SUM
-    - Name: $v
-      Entry: 4
-      Data: 1
-    - Name: 
-      Entry: 8
-      Data: 
-    - Name: 
-      Entry: 7
-      Data: 
-    - Name: $k
-      Entry: 1
-      Data: Metric.Metric_SUM
-    - Name: $v
-      Entry: 4
-      Data: 74
-    - Name: 
-      Entry: 8
-      Data: 
-    - Name: 
-      Entry: 7
-      Data: 
-    - Name: $k
-      Entry: 1
-      Data: Metric.Style_SUM
-    - Name: $v
-      Entry: 4
-      Data: 0
-    - Name: 
-      Entry: 8
-      Data: 
-    - Name: 
-      Entry: 7
-      Data: 
-    - Name: $k
-      Entry: 1
-      Data: Metric.Universal_SUM
-    - Name: $v
-      Entry: 4
-      Data: 0.1
-    - Name: 
-      Entry: 8
-      Data: 
-    - Name: 
-      Entry: 7
-      Data: 
-    - Name: $k
-      Entry: 1
-      Data: Metric.IssuesTotal
-    - Name: $v
-      Entry: 4
-      Data: 89.1
-    - Name: 
-      Entry: 8
-      Data: 
-    - Name: 
-      Entry: 13
-      Data: 
-    - Name: 
-      Entry: 8
-      Data: 
-    - Name: intAttributes
-      Entry: 7
-      Data: 41|System.Collections.Generic.Dictionary`2[[System.String, mscorlib],[System.Int32,
-        mscorlib]], mscorlib
-    - Name: comparer
-      Entry: 9
-      Data: 3
-    - Name: 
-      Entry: 12
-      Data: 0
-    - Name: 
-      Entry: 13
-      Data: 
-    - Name: 
-      Entry: 8
-      Data: 
-    - Name: depth
-      Entry: 3
-      Data: 0
-    - Name: 
-      Entry: 8
-      Data: 
-    - Name: $v
-      Entry: 5
-      Data: true
-    - Name: 
-      Entry: 8
-      Data: 
-    - Name: 
-      Entry: 13
-      Data: 
-    - Name: 
-      Entry: 8
-      Data: 
-    - Name: useOptAlgorithm
-      Entry: 5
-      Data: false
-    - Name: 
-      Entry: 8
-      Data: 
-    - Name: Measurements
-      Entry: 7
-      Data: 42|System.Collections.Generic.SortedDictionary`2[[System.String, mscorlib],[System.String,
-        mscorlib]], System
-    - Name: 
-      Entry: 12
-      Data: 0
-    - Name: 
-      Entry: 13
-      Data: 
-    - Name: 
-      Entry: 8
-      Data: 
-    - Name: SubLayoutsInnerNodes
-      Entry: 7
-      Data: 43|System.Collections.Generic.Dictionary`2[[SEE.Game.AbstractSEECity+NodeLayouts,
-        Assembly-CSharp],[System.String, mscorlib]], mscorlib
-    - Name: comparer
-      Entry: 7
-      Data: 44|System.Collections.Generic.EnumEqualityComparer`1[[SEE.Game.AbstractSEECity+NodeLayouts,
-        Assembly-CSharp]], mscorlib
-    - Name: 
-      Entry: 12
-      Data: 0
-    - Name: 
-      Entry: 13
-      Data: 
-    - Name: 
-      Entry: 8
-      Data: 
-    - Name: 
-      Entry: 12
-      Data: 5
-    - Name: 
-      Entry: 7
-      Data: 
-    - Name: $k
-      Entry: 3
-      Data: 2
-    - Name: $v
-      Entry: 1
-      Data: Balloon
-    - Name: 
-      Entry: 8
-      Data: 
-    - Name: 
-      Entry: 7
-      Data: 
-    - Name: $k
-      Entry: 3
-      Data: 5
-    - Name: $v
-      Entry: 1
-      Data: CirclePacking
-    - Name: 
-      Entry: 8
-      Data: 
-    - Name: 
-      Entry: 7
-      Data: 
-    - Name: $k
-      Entry: 3
-      Data: 0
-    - Name: $v
-      Entry: 1
-      Data: CompoundSpringEmbedder
-    - Name: 
-      Entry: 8
-      Data: 
-    - Name: 
-      Entry: 7
-      Data: 
-    - Name: $k
-      Entry: 3
-      Data: 1
-    - Name: $v
-      Entry: 1
-      Data: EvoStreets
-    - Name: 
-      Entry: 8
-      Data: 
-    - Name: 
-      Entry: 7
-      Data: 
-    - Name: $k
-      Entry: 3
-      Data: 4
-    - Name: $v
-      Entry: 1
-      Data: Treemap
-    - Name: 
-      Entry: 8
-      Data: 
-    - Name: 
-      Entry: 13
-      Data: 
-    - Name: 
-      Entry: 8
-      Data: 
-    - Name: SubLayoutsLeafNodes
-      Entry: 7
-      Data: 45|System.Collections.Generic.Dictionary`2[[SEE.Game.AbstractSEECity+NodeLayouts,
-        Assembly-CSharp],[System.String, mscorlib]], mscorlib
-    - Name: comparer
-      Entry: 9
-      Data: 44
-    - Name: 
-      Entry: 12
-      Data: 7
-    - Name: 
-      Entry: 7
-      Data: 
-    - Name: $k
-      Entry: 3
-      Data: 2
-    - Name: $v
-      Entry: 1
-      Data: Balloon
-    - Name: 
-      Entry: 8
-      Data: 
-    - Name: 
-      Entry: 7
-      Data: 
-    - Name: $k
-      Entry: 3
-      Data: 5
-    - Name: $v
-      Entry: 1
-      Data: CirclePacking
-    - Name: 
-      Entry: 8
-      Data: 
-    - Name: 
-      Entry: 7
-      Data: 
-    - Name: $k
-      Entry: 3
-      Data: 0
-    - Name: $v
-      Entry: 1
-      Data: CompoundSpringEmbedder
-    - Name: 
-      Entry: 8
-      Data: 
-    - Name: 
-      Entry: 7
-      Data: 
-    - Name: $k
-      Entry: 3
-      Data: 1
-    - Name: $v
-      Entry: 1
-      Data: EvoStreets
-    - Name: 
-      Entry: 8
-      Data: 
-    - Name: 
-      Entry: 7
-      Data: 
-    - Name: $k
-      Entry: 3
-      Data: 3
-    - Name: $v
-      Entry: 1
-      Data: FlatRectanglePacking
-    - Name: 
-      Entry: 8
-      Data: 
-    - Name: 
-      Entry: 7
-      Data: 
-    - Name: $k
-      Entry: 3
-      Data: 6
-    - Name: $v
-      Entry: 1
-      Data: Manhattan
-    - Name: 
-      Entry: 8
-      Data: 
-    - Name: 
-      Entry: 7
-      Data: 
-    - Name: $k
-      Entry: 3
-      Data: 4
-    - Name: $v
-      Entry: 1
-      Data: Treemap
     - Name: 
       Entry: 8
       Data: 
@@ -2842,29 +1056,534 @@
   MinimalBlockLength: 0.1
   MaximalBlockLength: 100
   LeafObjects: 0
-  InnerNodeObjects: 1
+  InnerNodeObjects: 0
   NodeLayout: 0
   EdgeLayout: 0
   ZScoreScale: 1
   EdgeWidth: 0.3
   ShowErosions: 0
   EdgesAboveBlocks: 1
+  Tension: 0.85
+  RDP: 0.05
   gxlPath: ..\Data\GXL\minimal_clones.gxl
   csvPath: ..\Data\GXL\minimal_clones.csv
---- !u!4 &529334433
+--- !u!4 &465914107
 Transform:
   m_ObjectHideFlags: 0
   m_CorrespondingSourceObject: {fileID: 0}
   m_PrefabInstance: {fileID: 0}
   m_PrefabAsset: {fileID: 0}
-  m_GameObject: {fileID: 529334431}
+  m_GameObject: {fileID: 465914105}
   m_LocalRotation: {x: 0, y: 0, z: 0, w: 1}
-  m_LocalPosition: {x: -1469.352, y: -18.55101, z: 543.59216}
+  m_LocalPosition: {x: 0, y: 0, z: 0}
+  m_LocalScale: {x: 1, y: 1, z: 1}
+  m_Children:
+  - {fileID: 1790326698}
+  - {fileID: 2130006973}
+  - {fileID: 171465957}
+  - {fileID: 1485511482}
+  - {fileID: 1316990090}
+  - {fileID: 1584965472}
+  - {fileID: 1694404060}
+  - {fileID: 1967980491}
+  - {fileID: 1784580766}
+  - {fileID: 1130256509}
+  - {fileID: 266002459}
+  - {fileID: 1382229240}
+  - {fileID: 2127743131}
+  - {fileID: 1732273766}
+  - {fileID: 1097991583}
+  - {fileID: 696194311}
+  - {fileID: 1021561180}
+  - {fileID: 646781169}
+  - {fileID: 1600477076}
+  - {fileID: 1723990074}
+  - {fileID: 1512046280}
+  - {fileID: 65987190}
+  - {fileID: 1950204008}
+  - {fileID: 44910045}
+  - {fileID: 1059456193}
+  - {fileID: 2034583123}
+  - {fileID: 607362035}
+  - {fileID: 1482148139}
+  - {fileID: 1647612485}
+  - {fileID: 1381206002}
+  - {fileID: 1427593565}
+  - {fileID: 515561887}
+  - {fileID: 1573308106}
+  - {fileID: 939710757}
+  - {fileID: 994658786}
+  - {fileID: 529197674}
+  - {fileID: 1774118011}
+  m_Father: {fileID: 0}
+  m_RootOrder: 9
+  m_LocalEulerAnglesHint: {x: 0, y: 0, z: 0}
+--- !u!21 &501113867
+Material:
+  serializedVersion: 6
+  m_ObjectHideFlags: 0
+  m_CorrespondingSourceObject: {fileID: 0}
+  m_PrefabInstance: {fileID: 0}
+  m_PrefabAsset: {fileID: 0}
+  m_Name: Legacy Shaders/Diffuse
+  m_Shader: {fileID: 7, guid: 0000000000000000f000000000000000, type: 0}
+  m_ShaderKeywords: _GLOSSYREFLECTIONS_OFF _SPECULARHIGHLIGHTS_OFF
+  m_LightmapFlags: 4
+  m_EnableInstancingVariants: 0
+  m_DoubleSidedGI: 0
+  m_CustomRenderQueue: -1
+  stringTagMap: {}
+  disabledShaderPasses: []
+  m_SavedProperties:
+    serializedVersion: 3
+    m_TexEnvs:
+    - _MainTex:
+        m_Texture: {fileID: 0}
+        m_Scale: {x: 1, y: 1}
+        m_Offset: {x: 0, y: 0}
+    m_Floats: []
+    m_Colors:
+    - _Color: {r: 1, g: 0.8888889, b: 0.8888889, a: 1}
+--- !u!1 &515561886
+GameObject:
+  m_ObjectHideFlags: 0
+  m_CorrespondingSourceObject: {fileID: 0}
+  m_PrefabInstance: {fileID: 0}
+  m_PrefabAsset: {fileID: 0}
+  serializedVersion: 6
+  m_Component:
+  - component: {fileID: 515561887}
+  - component: {fileID: 515561892}
+  - component: {fileID: 515561891}
+  - component: {fileID: 515561890}
+  - component: {fileID: 515561889}
+  - component: {fileID: 515561888}
+  m_Layer: 0
+  m_Name: Text dir_B_2
+  m_TagString: Text
+  m_Icon: {fileID: 0}
+  m_NavMeshLayer: 0
+  m_StaticEditorFlags: 0
+  m_IsActive: 1
+--- !u!224 &515561887
+RectTransform:
+  m_ObjectHideFlags: 0
+  m_CorrespondingSourceObject: {fileID: 0}
+  m_PrefabInstance: {fileID: 0}
+  m_PrefabAsset: {fileID: 0}
+  m_GameObject: {fileID: 515561886}
+  m_LocalRotation: {x: -0, y: -0, z: -0, w: 1}
+  m_LocalPosition: {x: 0, y: 0, z: 12.061958}
   m_LocalScale: {x: 1, y: 1, z: 1}
   m_Children: []
-  m_Father: {fileID: 0}
-  m_RootOrder: 12
+  m_Father: {fileID: 465914107}
+  m_RootOrder: 31
   m_LocalEulerAnglesHint: {x: 0, y: 0, z: 0}
+  m_AnchorMin: {x: 0.5, y: 0.5}
+  m_AnchorMax: {x: 0.5, y: 0.5}
+  m_AnchoredPosition: {x: 3.8914843, y: 0.71003413}
+  m_SizeDelta: {x: 0.36000013, y: 0.36000013}
+  m_Pivot: {x: 0.5, y: 0.5}
+--- !u!114 &515561888
+MonoBehaviour:
+  m_ObjectHideFlags: 0
+  m_CorrespondingSourceObject: {fileID: 0}
+  m_PrefabInstance: {fileID: 0}
+  m_PrefabAsset: {fileID: 0}
+  m_GameObject: {fileID: 515561886}
+  m_Enabled: 1
+  m_EditorHideFlags: 0
+  m_Script: {fileID: 11500000, guid: 7c1ed8bbba65e394c8fe1e2a77ac8770, type: 3}
+  m_Name: 
+  m_EditorClassIdentifier: 
+  minimalDistance: 0.36000013
+  maximalDistance: 3.6000013
+--- !u!114 &515561889
+MonoBehaviour:
+  m_ObjectHideFlags: 0
+  m_CorrespondingSourceObject: {fileID: 0}
+  m_PrefabInstance: {fileID: 0}
+  m_PrefabAsset: {fileID: 0}
+  m_GameObject: {fileID: 515561886}
+  m_Enabled: 1
+  m_EditorHideFlags: 0
+  m_Script: {fileID: 11500000, guid: 9541d86e2fd84c1d9990edf0852d74ab, type: 3}
+  m_Name: 
+  m_EditorClassIdentifier: 
+  m_Material: {fileID: 0}
+  m_Color: {r: 1, g: 1, b: 1, a: 1}
+  m_RaycastTarget: 1
+  m_Maskable: 1
+  m_OnCullStateChanged:
+    m_PersistentCalls:
+      m_Calls: []
+  m_text: dir_B_2
+  m_isRightToLeft: 0
+  m_fontAsset: {fileID: 11400000, guid: 8f586378b4e144a9851e7b34d9b748ee, type: 2}
+  m_sharedMaterial: {fileID: 2180264, guid: 8f586378b4e144a9851e7b34d9b748ee, type: 2}
+  m_fontSharedMaterials: []
+  m_fontMaterial: {fileID: 0}
+  m_fontMaterials: []
+  m_fontColor32:
+    serializedVersion: 2
+    rgba: 4286611584
+  m_fontColor: {r: 0.5, g: 0.5, b: 0.5, a: 1}
+  m_enableVertexGradient: 0
+  m_colorMode: 3
+  m_fontColorGradient:
+    topLeft: {r: 1, g: 1, b: 1, a: 1}
+    topRight: {r: 1, g: 1, b: 1, a: 1}
+    bottomLeft: {r: 1, g: 1, b: 1, a: 1}
+    bottomRight: {r: 1, g: 1, b: 1, a: 1}
+  m_fontColorGradientPreset: {fileID: 0}
+  m_spriteAsset: {fileID: 0}
+  m_tintAllSprites: 0
+  m_overrideHtmlColors: 0
+  m_faceColor:
+    serializedVersion: 2
+    rgba: 4294967295
+  m_outlineColor:
+    serializedVersion: 2
+    rgba: 4278190080
+  m_fontSize: 3
+  m_fontSizeBase: 36
+  m_fontWeight: 400
+  m_enableAutoSizing: 1
+  m_fontSizeMin: 3
+  m_fontSizeMax: 400
+  m_fontStyle: 0
+  m_textAlignment: 514
+  m_characterSpacing: 0
+  m_wordSpacing: 0
+  m_lineSpacing: 0
+  m_lineSpacingMax: 0
+  m_paragraphSpacing: 0
+  m_charWidthMaxAdj: 0
+  m_enableWordWrapping: 1
+  m_wordWrappingRatios: 0.4
+  m_overflowMode: 0
+  m_firstOverflowCharacterIndex: 3
+  m_linkedTextComponent: {fileID: 0}
+  m_isLinkedTextComponent: 0
+  m_isTextTruncated: 0
+  m_enableKerning: 1
+  m_enableExtraPadding: 0
+  checkPaddingRequired: 0
+  m_isRichText: 1
+  m_parseCtrlCharacters: 1
+  m_isOrthographic: 0
+  m_isCullingEnabled: 0
+  m_ignoreRectMaskCulling: 0
+  m_ignoreCulling: 1
+  m_horizontalMapping: 0
+  m_verticalMapping: 0
+  m_uvLineOffset: 0
+  m_geometrySortingOrder: 0
+  m_VertexBufferAutoSizeReduction: 1
+  m_firstVisibleCharacter: 0
+  m_useMaxVisibleDescender: 1
+  m_pageToDisplay: 1
+  m_margin: {x: 0, y: 0, z: 0, w: 0}
+  m_textInfo:
+    textComponent: {fileID: 515561889}
+    characterCount: 7
+    spriteCount: 0
+    spaceCount: 0
+    wordCount: 3
+    linkCount: 0
+    lineCount: 4
+    pageCount: 1
+    materialCount: 1
+  m_isUsingLegacyAnimationComponent: 0
+  m_isVolumetricText: 0
+  m_spriteAnimator: {fileID: 0}
+  m_hasFontAssetChanged: 0
+  m_renderer: {fileID: 515561892}
+  m_subTextObjects:
+  - {fileID: 0}
+  - {fileID: 0}
+  - {fileID: 0}
+  - {fileID: 0}
+  - {fileID: 0}
+  - {fileID: 0}
+  - {fileID: 0}
+  - {fileID: 0}
+  m_maskType: 0
+--- !u!222 &515561890
+CanvasRenderer:
+  m_ObjectHideFlags: 2
+  m_CorrespondingSourceObject: {fileID: 0}
+  m_PrefabInstance: {fileID: 0}
+  m_PrefabAsset: {fileID: 0}
+  m_GameObject: {fileID: 515561886}
+  m_CullTransparentMesh: 0
+--- !u!33 &515561891
+MeshFilter:
+  m_ObjectHideFlags: 2
+  m_CorrespondingSourceObject: {fileID: 0}
+  m_PrefabInstance: {fileID: 0}
+  m_PrefabAsset: {fileID: 0}
+  m_GameObject: {fileID: 515561886}
+  m_Mesh: {fileID: 0}
+--- !u!23 &515561892
+MeshRenderer:
+  m_ObjectHideFlags: 0
+  m_CorrespondingSourceObject: {fileID: 0}
+  m_PrefabInstance: {fileID: 0}
+  m_PrefabAsset: {fileID: 0}
+  m_GameObject: {fileID: 515561886}
+  m_Enabled: 1
+  m_CastShadows: 0
+  m_ReceiveShadows: 0
+  m_DynamicOccludee: 1
+  m_MotionVectors: 1
+  m_LightProbeUsage: 1
+  m_ReflectionProbeUsage: 1
+  m_RayTracingMode: 2
+  m_RenderingLayerMask: 1
+  m_RendererPriority: 0
+  m_Materials:
+  - {fileID: 2180264, guid: 8f586378b4e144a9851e7b34d9b748ee, type: 2}
+  m_StaticBatchInfo:
+    firstSubMesh: 0
+    subMeshCount: 0
+  m_StaticBatchRoot: {fileID: 0}
+  m_ProbeAnchor: {fileID: 0}
+  m_LightProbeVolumeOverride: {fileID: 0}
+  m_ScaleInLightmap: 1
+  m_ReceiveGI: 1
+  m_PreserveUVs: 0
+  m_IgnoreNormalsForChartDetection: 0
+  m_ImportantGI: 0
+  m_StitchLightmapSeams: 1
+  m_SelectedEditorRenderState: 3
+  m_MinimumChartSize: 4
+  m_AutoUVMaxDistance: 0.5
+  m_AutoUVMaxAngle: 89
+  m_LightmapParameters: {fileID: 0}
+  m_SortingLayerID: 0
+  m_SortingLayer: 0
+  m_SortingOrder: 0
+--- !u!1 &529197673
+GameObject:
+  m_ObjectHideFlags: 0
+  m_CorrespondingSourceObject: {fileID: 0}
+  m_PrefabInstance: {fileID: 0}
+  m_PrefabAsset: {fileID: 0}
+  serializedVersion: 6
+  m_Component:
+  - component: {fileID: 529197674}
+  - component: {fileID: 529197679}
+  - component: {fileID: 529197678}
+  - component: {fileID: 529197677}
+  - component: {fileID: 529197676}
+  - component: {fileID: 529197675}
+  m_Layer: 0
+  m_Name: Text dir_D
+  m_TagString: Text
+  m_Icon: {fileID: 0}
+  m_NavMeshLayer: 0
+  m_StaticEditorFlags: 0
+  m_IsActive: 1
+--- !u!224 &529197674
+RectTransform:
+  m_ObjectHideFlags: 0
+  m_CorrespondingSourceObject: {fileID: 0}
+  m_PrefabInstance: {fileID: 0}
+  m_PrefabAsset: {fileID: 0}
+  m_GameObject: {fileID: 529197673}
+  m_LocalRotation: {x: -0, y: -0, z: -0, w: 1}
+  m_LocalPosition: {x: 0, y: 0, z: 5.811941}
+  m_LocalScale: {x: 1, y: 1, z: 1}
+  m_Children: []
+  m_Father: {fileID: 465914107}
+  m_RootOrder: 35
+  m_LocalEulerAnglesHint: {x: 0, y: 0, z: 0}
+  m_AnchorMin: {x: 0.5, y: 0.5}
+  m_AnchorMax: {x: 0.5, y: 0.5}
+  m_AnchoredPosition: {x: 15.32775, y: 0.3650635}
+  m_SizeDelta: {x: 0.4800003, y: 0.4800003}
+  m_Pivot: {x: 0.5, y: 0.5}
+--- !u!114 &529197675
+MonoBehaviour:
+  m_ObjectHideFlags: 0
+  m_CorrespondingSourceObject: {fileID: 0}
+  m_PrefabInstance: {fileID: 0}
+  m_PrefabAsset: {fileID: 0}
+  m_GameObject: {fileID: 529197673}
+  m_Enabled: 1
+  m_EditorHideFlags: 0
+  m_Script: {fileID: 11500000, guid: 7c1ed8bbba65e394c8fe1e2a77ac8770, type: 3}
+  m_Name: 
+  m_EditorClassIdentifier: 
+  minimalDistance: 0.4800003
+  maximalDistance: 4.800003
+--- !u!114 &529197676
+MonoBehaviour:
+  m_ObjectHideFlags: 0
+  m_CorrespondingSourceObject: {fileID: 0}
+  m_PrefabInstance: {fileID: 0}
+  m_PrefabAsset: {fileID: 0}
+  m_GameObject: {fileID: 529197673}
+  m_Enabled: 1
+  m_EditorHideFlags: 0
+  m_Script: {fileID: 11500000, guid: 9541d86e2fd84c1d9990edf0852d74ab, type: 3}
+  m_Name: 
+  m_EditorClassIdentifier: 
+  m_Material: {fileID: 0}
+  m_Color: {r: 1, g: 1, b: 1, a: 1}
+  m_RaycastTarget: 1
+  m_Maskable: 1
+  m_OnCullStateChanged:
+    m_PersistentCalls:
+      m_Calls: []
+  m_text: dir_D
+  m_isRightToLeft: 0
+  m_fontAsset: {fileID: 11400000, guid: 8f586378b4e144a9851e7b34d9b748ee, type: 2}
+  m_sharedMaterial: {fileID: 2180264, guid: 8f586378b4e144a9851e7b34d9b748ee, type: 2}
+  m_fontSharedMaterials: []
+  m_fontMaterial: {fileID: 0}
+  m_fontMaterials: []
+  m_fontColor32:
+    serializedVersion: 2
+    rgba: 4286611584
+  m_fontColor: {r: 0.5, g: 0.5, b: 0.5, a: 1}
+  m_enableVertexGradient: 0
+  m_colorMode: 3
+  m_fontColorGradient:
+    topLeft: {r: 1, g: 1, b: 1, a: 1}
+    topRight: {r: 1, g: 1, b: 1, a: 1}
+    bottomLeft: {r: 1, g: 1, b: 1, a: 1}
+    bottomRight: {r: 1, g: 1, b: 1, a: 1}
+  m_fontColorGradientPreset: {fileID: 0}
+  m_spriteAsset: {fileID: 0}
+  m_tintAllSprites: 0
+  m_overrideHtmlColors: 0
+  m_faceColor:
+    serializedVersion: 2
+    rgba: 4294967295
+  m_outlineColor:
+    serializedVersion: 2
+    rgba: 4278190080
+  m_fontSize: 3
+  m_fontSizeBase: 36
+  m_fontWeight: 400
+  m_enableAutoSizing: 1
+  m_fontSizeMin: 3
+  m_fontSizeMax: 400
+  m_fontStyle: 0
+  m_textAlignment: 514
+  m_characterSpacing: 0
+  m_wordSpacing: 0
+  m_lineSpacing: 0
+  m_lineSpacingMax: 0
+  m_paragraphSpacing: 0
+  m_charWidthMaxAdj: 0
+  m_enableWordWrapping: 1
+  m_wordWrappingRatios: 0.4
+  m_overflowMode: 0
+  m_firstOverflowCharacterIndex: 3
+  m_linkedTextComponent: {fileID: 0}
+  m_isLinkedTextComponent: 0
+  m_isTextTruncated: 0
+  m_enableKerning: 1
+  m_enableExtraPadding: 0
+  checkPaddingRequired: 0
+  m_isRichText: 1
+  m_parseCtrlCharacters: 1
+  m_isOrthographic: 0
+  m_isCullingEnabled: 0
+  m_ignoreRectMaskCulling: 0
+  m_ignoreCulling: 1
+  m_horizontalMapping: 0
+  m_verticalMapping: 0
+  m_uvLineOffset: 0
+  m_geometrySortingOrder: 0
+  m_VertexBufferAutoSizeReduction: 1
+  m_firstVisibleCharacter: 0
+  m_useMaxVisibleDescender: 1
+  m_pageToDisplay: 1
+  m_margin: {x: 0, y: 0, z: 0, w: 0}
+  m_textInfo:
+    textComponent: {fileID: 529197676}
+    characterCount: 5
+    spriteCount: 0
+    spaceCount: 0
+    wordCount: 2
+    linkCount: 0
+    lineCount: 2
+    pageCount: 1
+    materialCount: 1
+  m_isUsingLegacyAnimationComponent: 0
+  m_isVolumetricText: 0
+  m_spriteAnimator: {fileID: 0}
+  m_hasFontAssetChanged: 0
+  m_renderer: {fileID: 529197679}
+  m_subTextObjects:
+  - {fileID: 0}
+  - {fileID: 0}
+  - {fileID: 0}
+  - {fileID: 0}
+  - {fileID: 0}
+  - {fileID: 0}
+  - {fileID: 0}
+  - {fileID: 0}
+  m_maskType: 0
+--- !u!222 &529197677
+CanvasRenderer:
+  m_ObjectHideFlags: 2
+  m_CorrespondingSourceObject: {fileID: 0}
+  m_PrefabInstance: {fileID: 0}
+  m_PrefabAsset: {fileID: 0}
+  m_GameObject: {fileID: 529197673}
+  m_CullTransparentMesh: 0
+--- !u!33 &529197678
+MeshFilter:
+  m_ObjectHideFlags: 2
+  m_CorrespondingSourceObject: {fileID: 0}
+  m_PrefabInstance: {fileID: 0}
+  m_PrefabAsset: {fileID: 0}
+  m_GameObject: {fileID: 529197673}
+  m_Mesh: {fileID: 0}
+--- !u!23 &529197679
+MeshRenderer:
+  m_ObjectHideFlags: 0
+  m_CorrespondingSourceObject: {fileID: 0}
+  m_PrefabInstance: {fileID: 0}
+  m_PrefabAsset: {fileID: 0}
+  m_GameObject: {fileID: 529197673}
+  m_Enabled: 1
+  m_CastShadows: 0
+  m_ReceiveShadows: 0
+  m_DynamicOccludee: 1
+  m_MotionVectors: 1
+  m_LightProbeUsage: 1
+  m_ReflectionProbeUsage: 1
+  m_RayTracingMode: 2
+  m_RenderingLayerMask: 1
+  m_RendererPriority: 0
+  m_Materials:
+  - {fileID: 2180264, guid: 8f586378b4e144a9851e7b34d9b748ee, type: 2}
+  m_StaticBatchInfo:
+    firstSubMesh: 0
+    subMeshCount: 0
+  m_StaticBatchRoot: {fileID: 0}
+  m_ProbeAnchor: {fileID: 0}
+  m_LightProbeVolumeOverride: {fileID: 0}
+  m_ScaleInLightmap: 1
+  m_ReceiveGI: 1
+  m_PreserveUVs: 0
+  m_IgnoreNormalsForChartDetection: 0
+  m_ImportantGI: 0
+  m_StitchLightmapSeams: 1
+  m_SelectedEditorRenderState: 3
+  m_MinimumChartSize: 4
+  m_AutoUVMaxDistance: 0.5
+  m_AutoUVMaxAngle: 89
+  m_LightmapParameters: {fileID: 0}
+  m_SortingLayerID: 0
+  m_SortingLayer: 0
+  m_SortingOrder: 0
 --- !u!1 &540292749
 GameObject:
   m_ObjectHideFlags: 0
@@ -3164,6 +1883,510 @@
   m_Script: {fileID: 11500000, guid: 4876b4728ca1a1f4d9867dcdd2920755, type: 3}
   m_Name: 
   m_EditorClassIdentifier: 
+--- !u!1 &607362034
+GameObject:
+  m_ObjectHideFlags: 0
+  m_CorrespondingSourceObject: {fileID: 0}
+  m_PrefabInstance: {fileID: 0}
+  m_PrefabAsset: {fileID: 0}
+  serializedVersion: 6
+  m_Component:
+  - component: {fileID: 607362035}
+  - component: {fileID: 607362040}
+  - component: {fileID: 607362039}
+  - component: {fileID: 607362038}
+  - component: {fileID: 607362037}
+  - component: {fileID: 607362036}
+  m_Layer: 0
+  m_Name: Text dir_B
+  m_TagString: Text
+  m_Icon: {fileID: 0}
+  m_NavMeshLayer: 0
+  m_StaticEditorFlags: 0
+  m_IsActive: 1
+--- !u!224 &607362035
+RectTransform:
+  m_ObjectHideFlags: 0
+  m_CorrespondingSourceObject: {fileID: 0}
+  m_PrefabInstance: {fileID: 0}
+  m_PrefabAsset: {fileID: 0}
+  m_GameObject: {fileID: 607362034}
+  m_LocalRotation: {x: -0, y: -0, z: -0, w: 1}
+  m_LocalPosition: {x: 0, y: 0, z: 12.837853}
+  m_LocalScale: {x: 1, y: 1, z: 1}
+  m_Children: []
+  m_Father: {fileID: 465914107}
+  m_RootOrder: 26
+  m_LocalEulerAnglesHint: {x: 0, y: 0, z: 0}
+  m_AnchorMin: {x: 0.5, y: 0.5}
+  m_AnchorMax: {x: 0.5, y: 0.5}
+  m_AnchoredPosition: {x: 6.7829685, y: 0.3650635}
+  m_SizeDelta: {x: 0.48000035, y: 0.48000035}
+  m_Pivot: {x: 0.5, y: 0.5}
+--- !u!114 &607362036
+MonoBehaviour:
+  m_ObjectHideFlags: 0
+  m_CorrespondingSourceObject: {fileID: 0}
+  m_PrefabInstance: {fileID: 0}
+  m_PrefabAsset: {fileID: 0}
+  m_GameObject: {fileID: 607362034}
+  m_Enabled: 1
+  m_EditorHideFlags: 0
+  m_Script: {fileID: 11500000, guid: 7c1ed8bbba65e394c8fe1e2a77ac8770, type: 3}
+  m_Name: 
+  m_EditorClassIdentifier: 
+  minimalDistance: 0.48000035
+  maximalDistance: 4.8000035
+--- !u!114 &607362037
+MonoBehaviour:
+  m_ObjectHideFlags: 0
+  m_CorrespondingSourceObject: {fileID: 0}
+  m_PrefabInstance: {fileID: 0}
+  m_PrefabAsset: {fileID: 0}
+  m_GameObject: {fileID: 607362034}
+  m_Enabled: 1
+  m_EditorHideFlags: 0
+  m_Script: {fileID: 11500000, guid: 9541d86e2fd84c1d9990edf0852d74ab, type: 3}
+  m_Name: 
+  m_EditorClassIdentifier: 
+  m_Material: {fileID: 0}
+  m_Color: {r: 1, g: 1, b: 1, a: 1}
+  m_RaycastTarget: 1
+  m_Maskable: 1
+  m_OnCullStateChanged:
+    m_PersistentCalls:
+      m_Calls: []
+  m_text: dir_B
+  m_isRightToLeft: 0
+  m_fontAsset: {fileID: 11400000, guid: 8f586378b4e144a9851e7b34d9b748ee, type: 2}
+  m_sharedMaterial: {fileID: 2180264, guid: 8f586378b4e144a9851e7b34d9b748ee, type: 2}
+  m_fontSharedMaterials: []
+  m_fontMaterial: {fileID: 0}
+  m_fontMaterials: []
+  m_fontColor32:
+    serializedVersion: 2
+    rgba: 4286611584
+  m_fontColor: {r: 0.5, g: 0.5, b: 0.5, a: 1}
+  m_enableVertexGradient: 0
+  m_colorMode: 3
+  m_fontColorGradient:
+    topLeft: {r: 1, g: 1, b: 1, a: 1}
+    topRight: {r: 1, g: 1, b: 1, a: 1}
+    bottomLeft: {r: 1, g: 1, b: 1, a: 1}
+    bottomRight: {r: 1, g: 1, b: 1, a: 1}
+  m_fontColorGradientPreset: {fileID: 0}
+  m_spriteAsset: {fileID: 0}
+  m_tintAllSprites: 0
+  m_overrideHtmlColors: 0
+  m_faceColor:
+    serializedVersion: 2
+    rgba: 4294967295
+  m_outlineColor:
+    serializedVersion: 2
+    rgba: 4278190080
+  m_fontSize: 3
+  m_fontSizeBase: 36
+  m_fontWeight: 400
+  m_enableAutoSizing: 1
+  m_fontSizeMin: 3
+  m_fontSizeMax: 400
+  m_fontStyle: 0
+  m_textAlignment: 514
+  m_characterSpacing: 0
+  m_wordSpacing: 0
+  m_lineSpacing: 0
+  m_lineSpacingMax: 0
+  m_paragraphSpacing: 0
+  m_charWidthMaxAdj: 0
+  m_enableWordWrapping: 1
+  m_wordWrappingRatios: 0.4
+  m_overflowMode: 0
+  m_firstOverflowCharacterIndex: 3
+  m_linkedTextComponent: {fileID: 0}
+  m_isLinkedTextComponent: 0
+  m_isTextTruncated: 0
+  m_enableKerning: 1
+  m_enableExtraPadding: 0
+  checkPaddingRequired: 0
+  m_isRichText: 1
+  m_parseCtrlCharacters: 1
+  m_isOrthographic: 0
+  m_isCullingEnabled: 0
+  m_ignoreRectMaskCulling: 0
+  m_ignoreCulling: 1
+  m_horizontalMapping: 0
+  m_verticalMapping: 0
+  m_uvLineOffset: 0
+  m_geometrySortingOrder: 0
+  m_VertexBufferAutoSizeReduction: 1
+  m_firstVisibleCharacter: 0
+  m_useMaxVisibleDescender: 1
+  m_pageToDisplay: 1
+  m_margin: {x: 0, y: 0, z: 0, w: 0}
+  m_textInfo:
+    textComponent: {fileID: 607362037}
+    characterCount: 5
+    spriteCount: 0
+    spaceCount: 0
+    wordCount: 2
+    linkCount: 0
+    lineCount: 2
+    pageCount: 1
+    materialCount: 1
+  m_isUsingLegacyAnimationComponent: 0
+  m_isVolumetricText: 0
+  m_spriteAnimator: {fileID: 0}
+  m_hasFontAssetChanged: 0
+  m_renderer: {fileID: 607362040}
+  m_subTextObjects:
+  - {fileID: 0}
+  - {fileID: 0}
+  - {fileID: 0}
+  - {fileID: 0}
+  - {fileID: 0}
+  - {fileID: 0}
+  - {fileID: 0}
+  - {fileID: 0}
+  m_maskType: 0
+--- !u!222 &607362038
+CanvasRenderer:
+  m_ObjectHideFlags: 2
+  m_CorrespondingSourceObject: {fileID: 0}
+  m_PrefabInstance: {fileID: 0}
+  m_PrefabAsset: {fileID: 0}
+  m_GameObject: {fileID: 607362034}
+  m_CullTransparentMesh: 0
+--- !u!33 &607362039
+MeshFilter:
+  m_ObjectHideFlags: 2
+  m_CorrespondingSourceObject: {fileID: 0}
+  m_PrefabInstance: {fileID: 0}
+  m_PrefabAsset: {fileID: 0}
+  m_GameObject: {fileID: 607362034}
+  m_Mesh: {fileID: 0}
+--- !u!23 &607362040
+MeshRenderer:
+  m_ObjectHideFlags: 0
+  m_CorrespondingSourceObject: {fileID: 0}
+  m_PrefabInstance: {fileID: 0}
+  m_PrefabAsset: {fileID: 0}
+  m_GameObject: {fileID: 607362034}
+  m_Enabled: 1
+  m_CastShadows: 0
+  m_ReceiveShadows: 0
+  m_DynamicOccludee: 1
+  m_MotionVectors: 1
+  m_LightProbeUsage: 1
+  m_ReflectionProbeUsage: 1
+  m_RayTracingMode: 2
+  m_RenderingLayerMask: 1
+  m_RendererPriority: 0
+  m_Materials:
+  - {fileID: 2180264, guid: 8f586378b4e144a9851e7b34d9b748ee, type: 2}
+  m_StaticBatchInfo:
+    firstSubMesh: 0
+    subMeshCount: 0
+  m_StaticBatchRoot: {fileID: 0}
+  m_ProbeAnchor: {fileID: 0}
+  m_LightProbeVolumeOverride: {fileID: 0}
+  m_ScaleInLightmap: 1
+  m_ReceiveGI: 1
+  m_PreserveUVs: 0
+  m_IgnoreNormalsForChartDetection: 0
+  m_ImportantGI: 0
+  m_StitchLightmapSeams: 1
+  m_SelectedEditorRenderState: 3
+  m_MinimumChartSize: 4
+  m_AutoUVMaxDistance: 0.5
+  m_AutoUVMaxAngle: 89
+  m_LightmapParameters: {fileID: 0}
+  m_SortingLayerID: 0
+  m_SortingLayer: 0
+  m_SortingOrder: 0
+--- !u!21 &625295837
+Material:
+  serializedVersion: 6
+  m_ObjectHideFlags: 0
+  m_CorrespondingSourceObject: {fileID: 0}
+  m_PrefabInstance: {fileID: 0}
+  m_PrefabAsset: {fileID: 0}
+  m_Name: Legacy Shaders/Diffuse
+  m_Shader: {fileID: 7, guid: 0000000000000000f000000000000000, type: 0}
+  m_ShaderKeywords: _GLOSSYREFLECTIONS_OFF _SPECULARHIGHLIGHTS_OFF
+  m_LightmapFlags: 4
+  m_EnableInstancingVariants: 0
+  m_DoubleSidedGI: 0
+  m_CustomRenderQueue: -1
+  stringTagMap: {}
+  disabledShaderPasses: []
+  m_SavedProperties:
+    serializedVersion: 3
+    m_TexEnvs:
+    - _MainTex:
+        m_Texture: {fileID: 0}
+        m_Scale: {x: 1, y: 1}
+        m_Offset: {x: 0, y: 0}
+    m_Floats: []
+    m_Colors:
+    - _Color: {r: 1, g: 0.22222221, b: 0.22222221, a: 1}
+--- !u!1 &646781168
+GameObject:
+  m_ObjectHideFlags: 0
+  m_CorrespondingSourceObject: {fileID: 0}
+  m_PrefabInstance: {fileID: 0}
+  m_PrefabAsset: {fileID: 0}
+  serializedVersion: 6
+  m_Component:
+  - component: {fileID: 646781169}
+  - component: {fileID: 646781174}
+  - component: {fileID: 646781173}
+  - component: {fileID: 646781172}
+  - component: {fileID: 646781171}
+  - component: {fileID: 646781170}
+  m_Layer: 0
+  m_Name: dir_A_1
+  m_TagString: Node
+  m_Icon: {fileID: 0}
+  m_NavMeshLayer: 0
+  m_StaticEditorFlags: 4294967295
+  m_IsActive: 1
+--- !u!4 &646781169
+Transform:
+  m_ObjectHideFlags: 0
+  m_CorrespondingSourceObject: {fileID: 0}
+  m_PrefabInstance: {fileID: 0}
+  m_PrefabAsset: {fileID: 0}
+  m_GameObject: {fileID: 646781168}
+  m_LocalRotation: {x: -0, y: 1, z: -0, w: -0.00000004371139}
+  m_LocalPosition: {x: 2.5040755, y: 0.025000006, z: 5.4048424}
+  m_LocalScale: {x: 4.6081505, y: 0.05, z: 1.2}
+  m_Children: []
+  m_Father: {fileID: 465914107}
+  m_RootOrder: 17
+  m_LocalEulerAnglesHint: {x: 0, y: 0, z: 0}
+--- !u!114 &646781170
+MonoBehaviour:
+  m_ObjectHideFlags: 0
+  m_CorrespondingSourceObject: {fileID: 0}
+  m_PrefabInstance: {fileID: 0}
+  m_PrefabAsset: {fileID: 0}
+  m_GameObject: {fileID: 646781168}
+  m_Enabled: 1
+  m_EditorHideFlags: 0
+  m_Script: {fileID: 11500000, guid: c2fe8870393196f49b22a6033a191c2f, type: 3}
+  m_Name: 
+  m_EditorClassIdentifier: 
+  serializationData:
+    SerializedFormat: 2
+    SerializedBytes: 
+    ReferencedUnityObjects: []
+    SerializedBytesString: 
+    Prefab: {fileID: 0}
+    PrefabModificationsReferencedUnityObjects: []
+    PrefabModifications: []
+    SerializationNodes: []
+--- !u!65 &646781171
+BoxCollider:
+  m_ObjectHideFlags: 0
+  m_CorrespondingSourceObject: {fileID: 0}
+  m_PrefabInstance: {fileID: 0}
+  m_PrefabAsset: {fileID: 0}
+  m_GameObject: {fileID: 646781168}
+  m_Material: {fileID: 0}
+  m_IsTrigger: 0
+  m_Enabled: 1
+  serializedVersion: 2
+  m_Size: {x: 1, y: 1, z: 1}
+  m_Center: {x: 0, y: 0, z: 0}
+--- !u!23 &646781172
+MeshRenderer:
+  m_ObjectHideFlags: 0
+  m_CorrespondingSourceObject: {fileID: 0}
+  m_PrefabInstance: {fileID: 0}
+  m_PrefabAsset: {fileID: 0}
+  m_GameObject: {fileID: 646781168}
+  m_Enabled: 1
+  m_CastShadows: 0
+  m_ReceiveShadows: 0
+  m_DynamicOccludee: 1
+  m_MotionVectors: 1
+  m_LightProbeUsage: 1
+  m_ReflectionProbeUsage: 1
+  m_RayTracingMode: 2
+  m_RenderingLayerMask: 1
+  m_RendererPriority: 0
+  m_Materials:
+  - {fileID: 1644646400}
+  m_StaticBatchInfo:
+    firstSubMesh: 0
+    subMeshCount: 0
+  m_StaticBatchRoot: {fileID: 0}
+  m_ProbeAnchor: {fileID: 0}
+  m_LightProbeVolumeOverride: {fileID: 0}
+  m_ScaleInLightmap: 1
+  m_ReceiveGI: 1
+  m_PreserveUVs: 1
+  m_IgnoreNormalsForChartDetection: 0
+  m_ImportantGI: 0
+  m_StitchLightmapSeams: 1
+  m_SelectedEditorRenderState: 3
+  m_MinimumChartSize: 4
+  m_AutoUVMaxDistance: 0.5
+  m_AutoUVMaxAngle: 89
+  m_LightmapParameters: {fileID: 0}
+  m_SortingLayerID: 0
+  m_SortingLayer: 0
+  m_SortingOrder: 0
+--- !u!65 &646781173
+BoxCollider:
+  m_ObjectHideFlags: 0
+  m_CorrespondingSourceObject: {fileID: 0}
+  m_PrefabInstance: {fileID: 0}
+  m_PrefabAsset: {fileID: 0}
+  m_GameObject: {fileID: 646781168}
+  m_Material: {fileID: 0}
+  m_IsTrigger: 0
+  m_Enabled: 1
+  serializedVersion: 2
+  m_Size: {x: 1, y: 1, z: 1}
+  m_Center: {x: 0, y: 0, z: 0}
+--- !u!33 &646781174
+MeshFilter:
+  m_ObjectHideFlags: 0
+  m_CorrespondingSourceObject: {fileID: 0}
+  m_PrefabInstance: {fileID: 0}
+  m_PrefabAsset: {fileID: 0}
+  m_GameObject: {fileID: 646781168}
+  m_Mesh: {fileID: 10202, guid: 0000000000000000e000000000000000, type: 0}
+--- !u!1 &696194310
+GameObject:
+  m_ObjectHideFlags: 0
+  m_CorrespondingSourceObject: {fileID: 0}
+  m_PrefabInstance: {fileID: 0}
+  m_PrefabAsset: {fileID: 0}
+  serializedVersion: 6
+  m_Component:
+  - component: {fileID: 696194311}
+  - component: {fileID: 696194316}
+  - component: {fileID: 696194315}
+  - component: {fileID: 696194314}
+  - component: {fileID: 696194313}
+  - component: {fileID: 696194312}
+  m_Layer: 0
+  m_Name: dir_B
+  m_TagString: Node
+  m_Icon: {fileID: 0}
+  m_NavMeshLayer: 0
+  m_StaticEditorFlags: 4294967295
+  m_IsActive: 1
+--- !u!4 &696194311
+Transform:
+  m_ObjectHideFlags: 0
+  m_CorrespondingSourceObject: {fileID: 0}
+  m_PrefabInstance: {fileID: 0}
+  m_PrefabAsset: {fileID: 0}
+  m_GameObject: {fileID: 696194310}
+  m_LocalRotation: {x: -0, y: 0.7071068, z: -0, w: 0.7071068}
+  m_LocalPosition: {x: 6.7829685, y: 0.025000006, z: 12.837853}
+  m_LocalScale: {x: 6.151789, y: 0.05, z: 1.6000001}
+  m_Children: []
+  m_Father: {fileID: 465914107}
+  m_RootOrder: 15
+  m_LocalEulerAnglesHint: {x: 0, y: 0, z: 0}
+--- !u!114 &696194312
+MonoBehaviour:
+  m_ObjectHideFlags: 0
+  m_CorrespondingSourceObject: {fileID: 0}
+  m_PrefabInstance: {fileID: 0}
+  m_PrefabAsset: {fileID: 0}
+  m_GameObject: {fileID: 696194310}
+  m_Enabled: 1
+  m_EditorHideFlags: 0
+  m_Script: {fileID: 11500000, guid: c2fe8870393196f49b22a6033a191c2f, type: 3}
+  m_Name: 
+  m_EditorClassIdentifier: 
+  serializationData:
+    SerializedFormat: 2
+    SerializedBytes: 
+    ReferencedUnityObjects: []
+    SerializedBytesString: 
+    Prefab: {fileID: 0}
+    PrefabModificationsReferencedUnityObjects: []
+    PrefabModifications: []
+    SerializationNodes: []
+--- !u!65 &696194313
+BoxCollider:
+  m_ObjectHideFlags: 0
+  m_CorrespondingSourceObject: {fileID: 0}
+  m_PrefabInstance: {fileID: 0}
+  m_PrefabAsset: {fileID: 0}
+  m_GameObject: {fileID: 696194310}
+  m_Material: {fileID: 0}
+  m_IsTrigger: 0
+  m_Enabled: 1
+  serializedVersion: 2
+  m_Size: {x: 1, y: 1, z: 1}
+  m_Center: {x: 0, y: 0, z: 0}
+--- !u!23 &696194314
+MeshRenderer:
+  m_ObjectHideFlags: 0
+  m_CorrespondingSourceObject: {fileID: 0}
+  m_PrefabInstance: {fileID: 0}
+  m_PrefabAsset: {fileID: 0}
+  m_GameObject: {fileID: 696194310}
+  m_Enabled: 1
+  m_CastShadows: 0
+  m_ReceiveShadows: 0
+  m_DynamicOccludee: 1
+  m_MotionVectors: 1
+  m_LightProbeUsage: 1
+  m_ReflectionProbeUsage: 1
+  m_RayTracingMode: 2
+  m_RenderingLayerMask: 1
+  m_RendererPriority: 0
+  m_Materials:
+  - {fileID: 501113867}
+  m_StaticBatchInfo:
+    firstSubMesh: 0
+    subMeshCount: 0
+  m_StaticBatchRoot: {fileID: 0}
+  m_ProbeAnchor: {fileID: 0}
+  m_LightProbeVolumeOverride: {fileID: 0}
+  m_ScaleInLightmap: 1
+  m_ReceiveGI: 1
+  m_PreserveUVs: 1
+  m_IgnoreNormalsForChartDetection: 0
+  m_ImportantGI: 0
+  m_StitchLightmapSeams: 1
+  m_SelectedEditorRenderState: 3
+  m_MinimumChartSize: 4
+  m_AutoUVMaxDistance: 0.5
+  m_AutoUVMaxAngle: 89
+  m_LightmapParameters: {fileID: 0}
+  m_SortingLayerID: 0
+  m_SortingLayer: 0
+  m_SortingOrder: 0
+--- !u!65 &696194315
+BoxCollider:
+  m_ObjectHideFlags: 0
+  m_CorrespondingSourceObject: {fileID: 0}
+  m_PrefabInstance: {fileID: 0}
+  m_PrefabAsset: {fileID: 0}
+  m_GameObject: {fileID: 696194310}
+  m_Material: {fileID: 0}
+  m_IsTrigger: 0
+  m_Enabled: 1
+  serializedVersion: 2
+  m_Size: {x: 1, y: 1, z: 1}
+  m_Center: {x: 0, y: 0, z: 0}
+--- !u!33 &696194316
+MeshFilter:
+  m_ObjectHideFlags: 0
+  m_CorrespondingSourceObject: {fileID: 0}
+  m_PrefabInstance: {fileID: 0}
+  m_PrefabAsset: {fileID: 0}
+  m_GameObject: {fileID: 696194310}
+  m_Mesh: {fileID: 10202, guid: 0000000000000000e000000000000000, type: 0}
 --- !u!1 &705507993
 GameObject:
   m_ObjectHideFlags: 0
@@ -3281,7 +2504,7 @@
   m_PrefabAsset: {fileID: 0}
   m_GameObject: {fileID: 756486819}
   m_LocalRotation: {x: -0, y: -0, z: -0, w: 1}
-  m_LocalPosition: {x: 8.231146, y: -4, z: 0}
+  m_LocalPosition: {x: 5.666667, y: -4, z: 0}
   m_LocalScale: {x: 1, y: 1, z: 1}
   m_Children: []
   m_Father: {fileID: 1336352884}
@@ -3741,12 +2964,452 @@
   m_Father: {fileID: 0}
   m_RootOrder: 14
   m_LocalEulerAnglesHint: {x: 0, y: 0, z: 0}
+--- !u!1 &939710756
+GameObject:
+  m_ObjectHideFlags: 0
+  m_CorrespondingSourceObject: {fileID: 0}
+  m_PrefabInstance: {fileID: 0}
+  m_PrefabAsset: {fileID: 0}
+  serializedVersion: 6
+  m_Component:
+  - component: {fileID: 939710757}
+  - component: {fileID: 939710762}
+  - component: {fileID: 939710761}
+  - component: {fileID: 939710760}
+  - component: {fileID: 939710759}
+  - component: {fileID: 939710758}
+  m_Layer: 0
+  m_Name: Text dir_C_2
+  m_TagString: Text
+  m_Icon: {fileID: 0}
+  m_NavMeshLayer: 0
+  m_StaticEditorFlags: 0
+  m_IsActive: 1
+--- !u!224 &939710757
+RectTransform:
+  m_ObjectHideFlags: 0
+  m_CorrespondingSourceObject: {fileID: 0}
+  m_PrefabInstance: {fileID: 0}
+  m_PrefabAsset: {fileID: 0}
+  m_GameObject: {fileID: 939710756}
+  m_LocalRotation: {x: -0, y: -0, z: -0, w: 1}
+  m_LocalPosition: {x: 0, y: 0, z: 12.161995}
+  m_LocalScale: {x: 1, y: 1, z: 1}
+  m_Children: []
+  m_Father: {fileID: 465914107}
+  m_RootOrder: 33
+  m_LocalEulerAnglesHint: {x: 0, y: 0, z: 0}
+  m_AnchorMin: {x: 0.5, y: 0.5}
+  m_AnchorMax: {x: 0.5, y: 0.5}
+  m_AnchoredPosition: {x: 21.65752, y: 0.71003413}
+  m_SizeDelta: {x: 0.36, y: 0.36}
+  m_Pivot: {x: 0.5, y: 0.5}
+--- !u!114 &939710758
+MonoBehaviour:
+  m_ObjectHideFlags: 0
+  m_CorrespondingSourceObject: {fileID: 0}
+  m_PrefabInstance: {fileID: 0}
+  m_PrefabAsset: {fileID: 0}
+  m_GameObject: {fileID: 939710756}
+  m_Enabled: 1
+  m_EditorHideFlags: 0
+  m_Script: {fileID: 11500000, guid: 7c1ed8bbba65e394c8fe1e2a77ac8770, type: 3}
+  m_Name: 
+  m_EditorClassIdentifier: 
+  minimalDistance: 0.36
+  maximalDistance: 3.6000001
+--- !u!114 &939710759
+MonoBehaviour:
+  m_ObjectHideFlags: 0
+  m_CorrespondingSourceObject: {fileID: 0}
+  m_PrefabInstance: {fileID: 0}
+  m_PrefabAsset: {fileID: 0}
+  m_GameObject: {fileID: 939710756}
+  m_Enabled: 1
+  m_EditorHideFlags: 0
+  m_Script: {fileID: 11500000, guid: 9541d86e2fd84c1d9990edf0852d74ab, type: 3}
+  m_Name: 
+  m_EditorClassIdentifier: 
+  m_Material: {fileID: 0}
+  m_Color: {r: 1, g: 1, b: 1, a: 1}
+  m_RaycastTarget: 1
+  m_Maskable: 1
+  m_OnCullStateChanged:
+    m_PersistentCalls:
+      m_Calls: []
+  m_text: dir_C_2
+  m_isRightToLeft: 0
+  m_fontAsset: {fileID: 11400000, guid: 8f586378b4e144a9851e7b34d9b748ee, type: 2}
+  m_sharedMaterial: {fileID: 2180264, guid: 8f586378b4e144a9851e7b34d9b748ee, type: 2}
+  m_fontSharedMaterials: []
+  m_fontMaterial: {fileID: 0}
+  m_fontMaterials: []
+  m_fontColor32:
+    serializedVersion: 2
+    rgba: 4286611584
+  m_fontColor: {r: 0.5, g: 0.5, b: 0.5, a: 1}
+  m_enableVertexGradient: 0
+  m_colorMode: 3
+  m_fontColorGradient:
+    topLeft: {r: 1, g: 1, b: 1, a: 1}
+    topRight: {r: 1, g: 1, b: 1, a: 1}
+    bottomLeft: {r: 1, g: 1, b: 1, a: 1}
+    bottomRight: {r: 1, g: 1, b: 1, a: 1}
+  m_fontColorGradientPreset: {fileID: 0}
+  m_spriteAsset: {fileID: 0}
+  m_tintAllSprites: 0
+  m_overrideHtmlColors: 0
+  m_faceColor:
+    serializedVersion: 2
+    rgba: 4294967295
+  m_outlineColor:
+    serializedVersion: 2
+    rgba: 4278190080
+  m_fontSize: 3
+  m_fontSizeBase: 36
+  m_fontWeight: 400
+  m_enableAutoSizing: 1
+  m_fontSizeMin: 3
+  m_fontSizeMax: 400
+  m_fontStyle: 0
+  m_textAlignment: 514
+  m_characterSpacing: 0
+  m_wordSpacing: 0
+  m_lineSpacing: 0
+  m_lineSpacingMax: 0
+  m_paragraphSpacing: 0
+  m_charWidthMaxAdj: 0
+  m_enableWordWrapping: 1
+  m_wordWrappingRatios: 0.4
+  m_overflowMode: 0
+  m_firstOverflowCharacterIndex: 3
+  m_linkedTextComponent: {fileID: 0}
+  m_isLinkedTextComponent: 0
+  m_isTextTruncated: 0
+  m_enableKerning: 1
+  m_enableExtraPadding: 0
+  checkPaddingRequired: 0
+  m_isRichText: 1
+  m_parseCtrlCharacters: 1
+  m_isOrthographic: 0
+  m_isCullingEnabled: 0
+  m_ignoreRectMaskCulling: 0
+  m_ignoreCulling: 1
+  m_horizontalMapping: 0
+  m_verticalMapping: 0
+  m_uvLineOffset: 0
+  m_geometrySortingOrder: 0
+  m_VertexBufferAutoSizeReduction: 1
+  m_firstVisibleCharacter: 0
+  m_useMaxVisibleDescender: 1
+  m_pageToDisplay: 1
+  m_margin: {x: 0, y: 0, z: 0, w: 0}
+  m_textInfo:
+    textComponent: {fileID: 939710759}
+    characterCount: 7
+    spriteCount: 0
+    spaceCount: 0
+    wordCount: 3
+    linkCount: 0
+    lineCount: 4
+    pageCount: 1
+    materialCount: 1
+  m_isUsingLegacyAnimationComponent: 0
+  m_isVolumetricText: 0
+  m_spriteAnimator: {fileID: 0}
+  m_hasFontAssetChanged: 0
+  m_renderer: {fileID: 939710762}
+  m_subTextObjects:
+  - {fileID: 0}
+  - {fileID: 0}
+  - {fileID: 0}
+  - {fileID: 0}
+  - {fileID: 0}
+  - {fileID: 0}
+  - {fileID: 0}
+  - {fileID: 0}
+  m_maskType: 0
+--- !u!222 &939710760
+CanvasRenderer:
+  m_ObjectHideFlags: 2
+  m_CorrespondingSourceObject: {fileID: 0}
+  m_PrefabInstance: {fileID: 0}
+  m_PrefabAsset: {fileID: 0}
+  m_GameObject: {fileID: 939710756}
+  m_CullTransparentMesh: 0
+--- !u!33 &939710761
+MeshFilter:
+  m_ObjectHideFlags: 2
+  m_CorrespondingSourceObject: {fileID: 0}
+  m_PrefabInstance: {fileID: 0}
+  m_PrefabAsset: {fileID: 0}
+  m_GameObject: {fileID: 939710756}
+  m_Mesh: {fileID: 0}
+--- !u!23 &939710762
+MeshRenderer:
+  m_ObjectHideFlags: 0
+  m_CorrespondingSourceObject: {fileID: 0}
+  m_PrefabInstance: {fileID: 0}
+  m_PrefabAsset: {fileID: 0}
+  m_GameObject: {fileID: 939710756}
+  m_Enabled: 1
+  m_CastShadows: 0
+  m_ReceiveShadows: 0
+  m_DynamicOccludee: 1
+  m_MotionVectors: 1
+  m_LightProbeUsage: 1
+  m_ReflectionProbeUsage: 1
+  m_RayTracingMode: 2
+  m_RenderingLayerMask: 1
+  m_RendererPriority: 0
+  m_Materials:
+  - {fileID: 2180264, guid: 8f586378b4e144a9851e7b34d9b748ee, type: 2}
+  m_StaticBatchInfo:
+    firstSubMesh: 0
+    subMeshCount: 0
+  m_StaticBatchRoot: {fileID: 0}
+  m_ProbeAnchor: {fileID: 0}
+  m_LightProbeVolumeOverride: {fileID: 0}
+  m_ScaleInLightmap: 1
+  m_ReceiveGI: 1
+  m_PreserveUVs: 0
+  m_IgnoreNormalsForChartDetection: 0
+  m_ImportantGI: 0
+  m_StitchLightmapSeams: 1
+  m_SelectedEditorRenderState: 3
+  m_MinimumChartSize: 4
+  m_AutoUVMaxDistance: 0.5
+  m_AutoUVMaxAngle: 89
+  m_LightmapParameters: {fileID: 0}
+  m_SortingLayerID: 0
+  m_SortingLayer: 0
+  m_SortingOrder: 0
 --- !u!20 &948386268 stripped
 Camera:
   m_CorrespondingSourceObject: {fileID: 2014920, guid: dc06161b6d97feb419f45f03b62e14b9,
     type: 3}
   m_PrefabInstance: {fileID: 1666407177}
   m_PrefabAsset: {fileID: 0}
+--- !u!1 &994658785
+GameObject:
+  m_ObjectHideFlags: 0
+  m_CorrespondingSourceObject: {fileID: 0}
+  m_PrefabInstance: {fileID: 0}
+  m_PrefabAsset: {fileID: 0}
+  serializedVersion: 6
+  m_Component:
+  - component: {fileID: 994658786}
+  - component: {fileID: 994658791}
+  - component: {fileID: 994658790}
+  - component: {fileID: 994658789}
+  - component: {fileID: 994658788}
+  - component: {fileID: 994658787}
+  m_Layer: 0
+  m_Name: Text dir_root
+  m_TagString: Text
+  m_Icon: {fileID: 0}
+  m_NavMeshLayer: 0
+  m_StaticEditorFlags: 0
+  m_IsActive: 1
+--- !u!224 &994658786
+RectTransform:
+  m_ObjectHideFlags: 0
+  m_CorrespondingSourceObject: {fileID: 0}
+  m_PrefabInstance: {fileID: 0}
+  m_PrefabAsset: {fileID: 0}
+  m_GameObject: {fileID: 994658785}
+  m_LocalRotation: {x: -0, y: -0, z: -0, w: 1}
+  m_LocalPosition: {x: 0, y: 0, z: 8.761959}
+  m_LocalScale: {x: 1, y: 1, z: 1}
+  m_Children: []
+  m_Father: {fileID: 465914107}
+  m_RootOrder: 34
+  m_LocalEulerAnglesHint: {x: 0, y: 0, z: 0}
+  m_AnchorMin: {x: 0.5, y: 0.5}
+  m_AnchorMax: {x: 0.5, y: 0.5}
+  m_AnchoredPosition: {x: 12.883628, y: 0.3650635}
+  m_SizeDelta: {x: 0.6, y: 0.6}
+  m_Pivot: {x: 0.5, y: 0.5}
+--- !u!114 &994658787
+MonoBehaviour:
+  m_ObjectHideFlags: 0
+  m_CorrespondingSourceObject: {fileID: 0}
+  m_PrefabInstance: {fileID: 0}
+  m_PrefabAsset: {fileID: 0}
+  m_GameObject: {fileID: 994658785}
+  m_Enabled: 1
+  m_EditorHideFlags: 0
+  m_Script: {fileID: 11500000, guid: 7c1ed8bbba65e394c8fe1e2a77ac8770, type: 3}
+  m_Name: 
+  m_EditorClassIdentifier: 
+  minimalDistance: 0.6
+  maximalDistance: 6
+--- !u!114 &994658788
+MonoBehaviour:
+  m_ObjectHideFlags: 0
+  m_CorrespondingSourceObject: {fileID: 0}
+  m_PrefabInstance: {fileID: 0}
+  m_PrefabAsset: {fileID: 0}
+  m_GameObject: {fileID: 994658785}
+  m_Enabled: 1
+  m_EditorHideFlags: 0
+  m_Script: {fileID: 11500000, guid: 9541d86e2fd84c1d9990edf0852d74ab, type: 3}
+  m_Name: 
+  m_EditorClassIdentifier: 
+  m_Material: {fileID: 0}
+  m_Color: {r: 1, g: 1, b: 1, a: 1}
+  m_RaycastTarget: 1
+  m_Maskable: 1
+  m_OnCullStateChanged:
+    m_PersistentCalls:
+      m_Calls: []
+  m_text: dir_root
+  m_isRightToLeft: 0
+  m_fontAsset: {fileID: 11400000, guid: 8f586378b4e144a9851e7b34d9b748ee, type: 2}
+  m_sharedMaterial: {fileID: 2180264, guid: 8f586378b4e144a9851e7b34d9b748ee, type: 2}
+  m_fontSharedMaterials: []
+  m_fontMaterial: {fileID: 0}
+  m_fontMaterials: []
+  m_fontColor32:
+    serializedVersion: 2
+    rgba: 4286611584
+  m_fontColor: {r: 0.5, g: 0.5, b: 0.5, a: 1}
+  m_enableVertexGradient: 0
+  m_colorMode: 3
+  m_fontColorGradient:
+    topLeft: {r: 1, g: 1, b: 1, a: 1}
+    topRight: {r: 1, g: 1, b: 1, a: 1}
+    bottomLeft: {r: 1, g: 1, b: 1, a: 1}
+    bottomRight: {r: 1, g: 1, b: 1, a: 1}
+  m_fontColorGradientPreset: {fileID: 0}
+  m_spriteAsset: {fileID: 0}
+  m_tintAllSprites: 0
+  m_overrideHtmlColors: 0
+  m_faceColor:
+    serializedVersion: 2
+    rgba: 4294967295
+  m_outlineColor:
+    serializedVersion: 2
+    rgba: 4278190080
+  m_fontSize: 3
+  m_fontSizeBase: 36
+  m_fontWeight: 400
+  m_enableAutoSizing: 1
+  m_fontSizeMin: 3
+  m_fontSizeMax: 400
+  m_fontStyle: 0
+  m_textAlignment: 514
+  m_characterSpacing: 0
+  m_wordSpacing: 0
+  m_lineSpacing: 0
+  m_lineSpacingMax: 0
+  m_paragraphSpacing: 0
+  m_charWidthMaxAdj: 0
+  m_enableWordWrapping: 1
+  m_wordWrappingRatios: 0.4
+  m_overflowMode: 0
+  m_firstOverflowCharacterIndex: 4
+  m_linkedTextComponent: {fileID: 0}
+  m_isLinkedTextComponent: 0
+  m_isTextTruncated: 0
+  m_enableKerning: 1
+  m_enableExtraPadding: 0
+  checkPaddingRequired: 0
+  m_isRichText: 1
+  m_parseCtrlCharacters: 1
+  m_isOrthographic: 0
+  m_isCullingEnabled: 0
+  m_ignoreRectMaskCulling: 0
+  m_ignoreCulling: 1
+  m_horizontalMapping: 0
+  m_verticalMapping: 0
+  m_uvLineOffset: 0
+  m_geometrySortingOrder: 0
+  m_VertexBufferAutoSizeReduction: 1
+  m_firstVisibleCharacter: 0
+  m_useMaxVisibleDescender: 1
+  m_pageToDisplay: 1
+  m_margin: {x: 0, y: 0, z: 0, w: 0}
+  m_textInfo:
+    textComponent: {fileID: 994658788}
+    characterCount: 8
+    spriteCount: 0
+    spaceCount: 0
+    wordCount: 2
+    linkCount: 0
+    lineCount: 2
+    pageCount: 1
+    materialCount: 1
+  m_isUsingLegacyAnimationComponent: 0
+  m_isVolumetricText: 0
+  m_spriteAnimator: {fileID: 0}
+  m_hasFontAssetChanged: 0
+  m_renderer: {fileID: 994658791}
+  m_subTextObjects:
+  - {fileID: 0}
+  - {fileID: 0}
+  - {fileID: 0}
+  - {fileID: 0}
+  - {fileID: 0}
+  - {fileID: 0}
+  - {fileID: 0}
+  - {fileID: 0}
+  m_maskType: 0
+--- !u!222 &994658789
+CanvasRenderer:
+  m_ObjectHideFlags: 2
+  m_CorrespondingSourceObject: {fileID: 0}
+  m_PrefabInstance: {fileID: 0}
+  m_PrefabAsset: {fileID: 0}
+  m_GameObject: {fileID: 994658785}
+  m_CullTransparentMesh: 0
+--- !u!33 &994658790
+MeshFilter:
+  m_ObjectHideFlags: 2
+  m_CorrespondingSourceObject: {fileID: 0}
+  m_PrefabInstance: {fileID: 0}
+  m_PrefabAsset: {fileID: 0}
+  m_GameObject: {fileID: 994658785}
+  m_Mesh: {fileID: 0}
+--- !u!23 &994658791
+MeshRenderer:
+  m_ObjectHideFlags: 0
+  m_CorrespondingSourceObject: {fileID: 0}
+  m_PrefabInstance: {fileID: 0}
+  m_PrefabAsset: {fileID: 0}
+  m_GameObject: {fileID: 994658785}
+  m_Enabled: 1
+  m_CastShadows: 0
+  m_ReceiveShadows: 0
+  m_DynamicOccludee: 1
+  m_MotionVectors: 1
+  m_LightProbeUsage: 1
+  m_ReflectionProbeUsage: 1
+  m_RayTracingMode: 2
+  m_RenderingLayerMask: 1
+  m_RendererPriority: 0
+  m_Materials:
+  - {fileID: 2180264, guid: 8f586378b4e144a9851e7b34d9b748ee, type: 2}
+  m_StaticBatchInfo:
+    firstSubMesh: 0
+    subMeshCount: 0
+  m_StaticBatchRoot: {fileID: 0}
+  m_ProbeAnchor: {fileID: 0}
+  m_LightProbeVolumeOverride: {fileID: 0}
+  m_ScaleInLightmap: 1
+  m_ReceiveGI: 1
+  m_PreserveUVs: 0
+  m_IgnoreNormalsForChartDetection: 0
+  m_ImportantGI: 0
+  m_StitchLightmapSeams: 1
+  m_SelectedEditorRenderState: 3
+  m_MinimumChartSize: 4
+  m_AutoUVMaxDistance: 0.5
+  m_AutoUVMaxAngle: 89
+  m_LightmapParameters: {fileID: 0}
+  m_SortingLayerID: 0
+  m_SortingLayer: 0
+  m_SortingOrder: 0
 --- !u!1 &999907109
 GameObject:
   m_ObjectHideFlags: 0
@@ -4079,6 +3742,135 @@
   m_Name: 
   m_EditorClassIdentifier: 
   Name: 
+--- !u!1 &1021561179
+GameObject:
+  m_ObjectHideFlags: 0
+  m_CorrespondingSourceObject: {fileID: 0}
+  m_PrefabInstance: {fileID: 0}
+  m_PrefabAsset: {fileID: 0}
+  serializedVersion: 6
+  m_Component:
+  - component: {fileID: 1021561180}
+  - component: {fileID: 1021561185}
+  - component: {fileID: 1021561184}
+  - component: {fileID: 1021561183}
+  - component: {fileID: 1021561182}
+  - component: {fileID: 1021561181}
+  m_Layer: 0
+  m_Name: dir_C
+  m_TagString: Node
+  m_Icon: {fileID: 0}
+  m_NavMeshLayer: 0
+  m_StaticEditorFlags: 4294967295
+  m_IsActive: 1
+--- !u!4 &1021561180
+Transform:
+  m_ObjectHideFlags: 0
+  m_CorrespondingSourceObject: {fileID: 0}
+  m_PrefabInstance: {fileID: 0}
+  m_PrefabAsset: {fileID: 0}
+  m_GameObject: {fileID: 1021561179}
+  m_LocalRotation: {x: -0, y: 0.7071068, z: -0, w: 0.7071068}
+  m_LocalPosition: {x: 18.947783, y: 0.025000006, z: 14.057867}
+  m_LocalScale: {x: 8.591815, y: 0.05, z: 1.6000001}
+  m_Children: []
+  m_Father: {fileID: 465914107}
+  m_RootOrder: 16
+  m_LocalEulerAnglesHint: {x: 0, y: 0, z: 0}
+--- !u!114 &1021561181
+MonoBehaviour:
+  m_ObjectHideFlags: 0
+  m_CorrespondingSourceObject: {fileID: 0}
+  m_PrefabInstance: {fileID: 0}
+  m_PrefabAsset: {fileID: 0}
+  m_GameObject: {fileID: 1021561179}
+  m_Enabled: 1
+  m_EditorHideFlags: 0
+  m_Script: {fileID: 11500000, guid: c2fe8870393196f49b22a6033a191c2f, type: 3}
+  m_Name: 
+  m_EditorClassIdentifier: 
+  serializationData:
+    SerializedFormat: 2
+    SerializedBytes: 
+    ReferencedUnityObjects: []
+    SerializedBytesString: 
+    Prefab: {fileID: 0}
+    PrefabModificationsReferencedUnityObjects: []
+    PrefabModifications: []
+    SerializationNodes: []
+--- !u!65 &1021561182
+BoxCollider:
+  m_ObjectHideFlags: 0
+  m_CorrespondingSourceObject: {fileID: 0}
+  m_PrefabInstance: {fileID: 0}
+  m_PrefabAsset: {fileID: 0}
+  m_GameObject: {fileID: 1021561179}
+  m_Material: {fileID: 0}
+  m_IsTrigger: 0
+  m_Enabled: 1
+  serializedVersion: 2
+  m_Size: {x: 1, y: 1, z: 1}
+  m_Center: {x: 0, y: 0, z: 0}
+--- !u!23 &1021561183
+MeshRenderer:
+  m_ObjectHideFlags: 0
+  m_CorrespondingSourceObject: {fileID: 0}
+  m_PrefabInstance: {fileID: 0}
+  m_PrefabAsset: {fileID: 0}
+  m_GameObject: {fileID: 1021561179}
+  m_Enabled: 1
+  m_CastShadows: 0
+  m_ReceiveShadows: 0
+  m_DynamicOccludee: 1
+  m_MotionVectors: 1
+  m_LightProbeUsage: 1
+  m_ReflectionProbeUsage: 1
+  m_RayTracingMode: 2
+  m_RenderingLayerMask: 1
+  m_RendererPriority: 0
+  m_Materials:
+  - {fileID: 1797072396}
+  m_StaticBatchInfo:
+    firstSubMesh: 0
+    subMeshCount: 0
+  m_StaticBatchRoot: {fileID: 0}
+  m_ProbeAnchor: {fileID: 0}
+  m_LightProbeVolumeOverride: {fileID: 0}
+  m_ScaleInLightmap: 1
+  m_ReceiveGI: 1
+  m_PreserveUVs: 1
+  m_IgnoreNormalsForChartDetection: 0
+  m_ImportantGI: 0
+  m_StitchLightmapSeams: 1
+  m_SelectedEditorRenderState: 3
+  m_MinimumChartSize: 4
+  m_AutoUVMaxDistance: 0.5
+  m_AutoUVMaxAngle: 89
+  m_LightmapParameters: {fileID: 0}
+  m_SortingLayerID: 0
+  m_SortingLayer: 0
+  m_SortingOrder: 0
+--- !u!65 &1021561184
+BoxCollider:
+  m_ObjectHideFlags: 0
+  m_CorrespondingSourceObject: {fileID: 0}
+  m_PrefabInstance: {fileID: 0}
+  m_PrefabAsset: {fileID: 0}
+  m_GameObject: {fileID: 1021561179}
+  m_Material: {fileID: 0}
+  m_IsTrigger: 0
+  m_Enabled: 1
+  serializedVersion: 2
+  m_Size: {x: 1, y: 1, z: 1}
+  m_Center: {x: 0, y: 0, z: 0}
+--- !u!33 &1021561185
+MeshFilter:
+  m_ObjectHideFlags: 0
+  m_CorrespondingSourceObject: {fileID: 0}
+  m_PrefabInstance: {fileID: 0}
+  m_PrefabAsset: {fileID: 0}
+  m_GameObject: {fileID: 1021561179}
+  m_Mesh: {fileID: 10202, guid: 0000000000000000e000000000000000, type: 0}
 --- !u!1 &1036186226
 GameObject:
   m_ObjectHideFlags: 0
@@ -4211,6 +4003,393 @@
   m_Father: {fileID: 0}
   m_RootOrder: 4
   m_LocalEulerAnglesHint: {x: 0, y: 0, z: 0}
+--- !u!1 &1059456192
+GameObject:
+  m_ObjectHideFlags: 0
+  m_CorrespondingSourceObject: {fileID: 0}
+  m_PrefabInstance: {fileID: 0}
+  m_PrefabAsset: {fileID: 0}
+  serializedVersion: 6
+  m_Component:
+  - component: {fileID: 1059456193}
+  - component: {fileID: 1059456198}
+  - component: {fileID: 1059456197}
+  - component: {fileID: 1059456196}
+  - component: {fileID: 1059456195}
+  - component: {fileID: 1059456194}
+  m_Layer: 0
+  m_Name: dir_D
+  m_TagString: Node
+  m_Icon: {fileID: 0}
+  m_NavMeshLayer: 0
+  m_StaticEditorFlags: 4294967295
+  m_IsActive: 1
+--- !u!4 &1059456193
+Transform:
+  m_ObjectHideFlags: 0
+  m_CorrespondingSourceObject: {fileID: 0}
+  m_PrefabInstance: {fileID: 0}
+  m_PrefabAsset: {fileID: 0}
+  m_GameObject: {fileID: 1059456192}
+  m_LocalRotation: {x: -0, y: 0.7071068, z: -0, w: -0.7071068}
+  m_LocalPosition: {x: 15.32775, y: 0.025000006, z: 5.811941}
+  m_LocalScale: {x: 3.9000359, y: 0.05, z: 1.6000001}
+  m_Children: []
+  m_Father: {fileID: 465914107}
+  m_RootOrder: 24
+  m_LocalEulerAnglesHint: {x: 0, y: 0, z: 0}
+--- !u!114 &1059456194
+MonoBehaviour:
+  m_ObjectHideFlags: 0
+  m_CorrespondingSourceObject: {fileID: 0}
+  m_PrefabInstance: {fileID: 0}
+  m_PrefabAsset: {fileID: 0}
+  m_GameObject: {fileID: 1059456192}
+  m_Enabled: 1
+  m_EditorHideFlags: 0
+  m_Script: {fileID: 11500000, guid: c2fe8870393196f49b22a6033a191c2f, type: 3}
+  m_Name: 
+  m_EditorClassIdentifier: 
+  serializationData:
+    SerializedFormat: 2
+    SerializedBytes: 
+    ReferencedUnityObjects: []
+    SerializedBytesString: 
+    Prefab: {fileID: 0}
+    PrefabModificationsReferencedUnityObjects: []
+    PrefabModifications: []
+    SerializationNodes: []
+--- !u!65 &1059456195
+BoxCollider:
+  m_ObjectHideFlags: 0
+  m_CorrespondingSourceObject: {fileID: 0}
+  m_PrefabInstance: {fileID: 0}
+  m_PrefabAsset: {fileID: 0}
+  m_GameObject: {fileID: 1059456192}
+  m_Material: {fileID: 0}
+  m_IsTrigger: 0
+  m_Enabled: 1
+  serializedVersion: 2
+  m_Size: {x: 1, y: 1, z: 1}
+  m_Center: {x: 0, y: 0, z: 0}
+--- !u!23 &1059456196
+MeshRenderer:
+  m_ObjectHideFlags: 0
+  m_CorrespondingSourceObject: {fileID: 0}
+  m_PrefabInstance: {fileID: 0}
+  m_PrefabAsset: {fileID: 0}
+  m_GameObject: {fileID: 1059456192}
+  m_Enabled: 1
+  m_CastShadows: 0
+  m_ReceiveShadows: 0
+  m_DynamicOccludee: 1
+  m_MotionVectors: 1
+  m_LightProbeUsage: 1
+  m_ReflectionProbeUsage: 1
+  m_RayTracingMode: 2
+  m_RenderingLayerMask: 1
+  m_RendererPriority: 0
+  m_Materials:
+  - {fileID: 501113867}
+  m_StaticBatchInfo:
+    firstSubMesh: 0
+    subMeshCount: 0
+  m_StaticBatchRoot: {fileID: 0}
+  m_ProbeAnchor: {fileID: 0}
+  m_LightProbeVolumeOverride: {fileID: 0}
+  m_ScaleInLightmap: 1
+  m_ReceiveGI: 1
+  m_PreserveUVs: 1
+  m_IgnoreNormalsForChartDetection: 0
+  m_ImportantGI: 0
+  m_StitchLightmapSeams: 1
+  m_SelectedEditorRenderState: 3
+  m_MinimumChartSize: 4
+  m_AutoUVMaxDistance: 0.5
+  m_AutoUVMaxAngle: 89
+  m_LightmapParameters: {fileID: 0}
+  m_SortingLayerID: 0
+  m_SortingLayer: 0
+  m_SortingOrder: 0
+--- !u!65 &1059456197
+BoxCollider:
+  m_ObjectHideFlags: 0
+  m_CorrespondingSourceObject: {fileID: 0}
+  m_PrefabInstance: {fileID: 0}
+  m_PrefabAsset: {fileID: 0}
+  m_GameObject: {fileID: 1059456192}
+  m_Material: {fileID: 0}
+  m_IsTrigger: 0
+  m_Enabled: 1
+  serializedVersion: 2
+  m_Size: {x: 1, y: 1, z: 1}
+  m_Center: {x: 0, y: 0, z: 0}
+--- !u!33 &1059456198
+MeshFilter:
+  m_ObjectHideFlags: 0
+  m_CorrespondingSourceObject: {fileID: 0}
+  m_PrefabInstance: {fileID: 0}
+  m_PrefabAsset: {fileID: 0}
+  m_GameObject: {fileID: 1059456192}
+  m_Mesh: {fileID: 10202, guid: 0000000000000000e000000000000000, type: 0}
+--- !u!1 &1097991582
+GameObject:
+  m_ObjectHideFlags: 0
+  m_CorrespondingSourceObject: {fileID: 0}
+  m_PrefabInstance: {fileID: 0}
+  m_PrefabAsset: {fileID: 0}
+  serializedVersion: 6
+  m_Component:
+  - component: {fileID: 1097991583}
+  - component: {fileID: 1097991588}
+  - component: {fileID: 1097991587}
+  - component: {fileID: 1097991586}
+  - component: {fileID: 1097991585}
+  - component: {fileID: 1097991584}
+  m_Layer: 0
+  m_Name: dir_A
+  m_TagString: Node
+  m_Icon: {fileID: 0}
+  m_NavMeshLayer: 0
+  m_StaticEditorFlags: 4294967295
+  m_IsActive: 1
+--- !u!4 &1097991583
+Transform:
+  m_ObjectHideFlags: 0
+  m_CorrespondingSourceObject: {fileID: 0}
+  m_PrefabInstance: {fileID: 0}
+  m_PrefabAsset: {fileID: 0}
+  m_GameObject: {fileID: 1097991582}
+  m_LocalRotation: {x: -0, y: 0.7071068, z: -0, w: -0.7071068}
+  m_LocalPosition: {x: 5.6081505, y: 0.025000006, z: 3.3809795}
+  m_LocalScale: {x: 8.761959, y: 0.05, z: 1.6000001}
+  m_Children: []
+  m_Father: {fileID: 465914107}
+  m_RootOrder: 14
+  m_LocalEulerAnglesHint: {x: 0, y: 0, z: 0}
+--- !u!114 &1097991584
+MonoBehaviour:
+  m_ObjectHideFlags: 0
+  m_CorrespondingSourceObject: {fileID: 0}
+  m_PrefabInstance: {fileID: 0}
+  m_PrefabAsset: {fileID: 0}
+  m_GameObject: {fileID: 1097991582}
+  m_Enabled: 1
+  m_EditorHideFlags: 0
+  m_Script: {fileID: 11500000, guid: c2fe8870393196f49b22a6033a191c2f, type: 3}
+  m_Name: 
+  m_EditorClassIdentifier: 
+  serializationData:
+    SerializedFormat: 2
+    SerializedBytes: 
+    ReferencedUnityObjects: []
+    SerializedBytesString: 
+    Prefab: {fileID: 0}
+    PrefabModificationsReferencedUnityObjects: []
+    PrefabModifications: []
+    SerializationNodes: []
+--- !u!65 &1097991585
+BoxCollider:
+  m_ObjectHideFlags: 0
+  m_CorrespondingSourceObject: {fileID: 0}
+  m_PrefabInstance: {fileID: 0}
+  m_PrefabAsset: {fileID: 0}
+  m_GameObject: {fileID: 1097991582}
+  m_Material: {fileID: 0}
+  m_IsTrigger: 0
+  m_Enabled: 1
+  serializedVersion: 2
+  m_Size: {x: 1, y: 1, z: 1}
+  m_Center: {x: 0, y: 0, z: 0}
+--- !u!23 &1097991586
+MeshRenderer:
+  m_ObjectHideFlags: 0
+  m_CorrespondingSourceObject: {fileID: 0}
+  m_PrefabInstance: {fileID: 0}
+  m_PrefabAsset: {fileID: 0}
+  m_GameObject: {fileID: 1097991582}
+  m_Enabled: 1
+  m_CastShadows: 0
+  m_ReceiveShadows: 0
+  m_DynamicOccludee: 1
+  m_MotionVectors: 1
+  m_LightProbeUsage: 1
+  m_ReflectionProbeUsage: 1
+  m_RayTracingMode: 2
+  m_RenderingLayerMask: 1
+  m_RendererPriority: 0
+  m_Materials:
+  - {fileID: 1644646400}
+  m_StaticBatchInfo:
+    firstSubMesh: 0
+    subMeshCount: 0
+  m_StaticBatchRoot: {fileID: 0}
+  m_ProbeAnchor: {fileID: 0}
+  m_LightProbeVolumeOverride: {fileID: 0}
+  m_ScaleInLightmap: 1
+  m_ReceiveGI: 1
+  m_PreserveUVs: 1
+  m_IgnoreNormalsForChartDetection: 0
+  m_ImportantGI: 0
+  m_StitchLightmapSeams: 1
+  m_SelectedEditorRenderState: 3
+  m_MinimumChartSize: 4
+  m_AutoUVMaxDistance: 0.5
+  m_AutoUVMaxAngle: 89
+  m_LightmapParameters: {fileID: 0}
+  m_SortingLayerID: 0
+  m_SortingLayer: 0
+  m_SortingOrder: 0
+--- !u!65 &1097991587
+BoxCollider:
+  m_ObjectHideFlags: 0
+  m_CorrespondingSourceObject: {fileID: 0}
+  m_PrefabInstance: {fileID: 0}
+  m_PrefabAsset: {fileID: 0}
+  m_GameObject: {fileID: 1097991582}
+  m_Material: {fileID: 0}
+  m_IsTrigger: 0
+  m_Enabled: 1
+  serializedVersion: 2
+  m_Size: {x: 1, y: 1, z: 1}
+  m_Center: {x: 0, y: 0, z: 0}
+--- !u!33 &1097991588
+MeshFilter:
+  m_ObjectHideFlags: 0
+  m_CorrespondingSourceObject: {fileID: 0}
+  m_PrefabInstance: {fileID: 0}
+  m_PrefabAsset: {fileID: 0}
+  m_GameObject: {fileID: 1097991582}
+  m_Mesh: {fileID: 10202, guid: 0000000000000000e000000000000000, type: 0}
+--- !u!1 &1130256508
+GameObject:
+  m_ObjectHideFlags: 0
+  m_CorrespondingSourceObject: {fileID: 0}
+  m_PrefabInstance: {fileID: 0}
+  m_PrefabAsset: {fileID: 0}
+  serializedVersion: 6
+  m_Component:
+  - component: {fileID: 1130256509}
+  - component: {fileID: 1130256514}
+  - component: {fileID: 1130256513}
+  - component: {fileID: 1130256512}
+  - component: {fileID: 1130256511}
+  - component: {fileID: 1130256510}
+  m_Layer: 0
+  m_Name: c1_b.cpp
+  m_TagString: Building
+  m_Icon: {fileID: 0}
+  m_NavMeshLayer: 0
+  m_StaticEditorFlags: 4294967295
+  m_IsActive: 1
+--- !u!4 &1130256509
+Transform:
+  m_ObjectHideFlags: 0
+  m_CorrespondingSourceObject: {fileID: 0}
+  m_PrefabInstance: {fileID: 0}
+  m_PrefabAsset: {fileID: 0}
+  m_GameObject: {fileID: 1130256508}
+  m_LocalRotation: {x: -0, y: -0, z: -0, w: 1}
+  m_LocalPosition: {x: 16.445911, y: 0.6446433, z: 15.650909}
+  m_LocalScale: {x: 1.4037441, y: 1.2892866, z: 1.4057292}
+  m_Children: []
+  m_Father: {fileID: 465914107}
+  m_RootOrder: 9
+  m_LocalEulerAnglesHint: {x: 0, y: 0, z: 0}
+--- !u!114 &1130256510
+MonoBehaviour:
+  m_ObjectHideFlags: 0
+  m_CorrespondingSourceObject: {fileID: 0}
+  m_PrefabInstance: {fileID: 0}
+  m_PrefabAsset: {fileID: 0}
+  m_GameObject: {fileID: 1130256508}
+  m_Enabled: 1
+  m_EditorHideFlags: 0
+  m_Script: {fileID: 11500000, guid: c2fe8870393196f49b22a6033a191c2f, type: 3}
+  m_Name: 
+  m_EditorClassIdentifier: 
+  serializationData:
+    SerializedFormat: 2
+    SerializedBytes: 
+    ReferencedUnityObjects: []
+    SerializedBytesString: 
+    Prefab: {fileID: 0}
+    PrefabModificationsReferencedUnityObjects: []
+    PrefabModifications: []
+    SerializationNodes: []
+--- !u!65 &1130256511
+BoxCollider:
+  m_ObjectHideFlags: 0
+  m_CorrespondingSourceObject: {fileID: 0}
+  m_PrefabInstance: {fileID: 0}
+  m_PrefabAsset: {fileID: 0}
+  m_GameObject: {fileID: 1130256508}
+  m_Material: {fileID: 0}
+  m_IsTrigger: 0
+  m_Enabled: 1
+  serializedVersion: 2
+  m_Size: {x: 1, y: 1, z: 1}
+  m_Center: {x: 0, y: 0, z: 0}
+--- !u!23 &1130256512
+MeshRenderer:
+  m_ObjectHideFlags: 0
+  m_CorrespondingSourceObject: {fileID: 0}
+  m_PrefabInstance: {fileID: 0}
+  m_PrefabAsset: {fileID: 0}
+  m_GameObject: {fileID: 1130256508}
+  m_Enabled: 1
+  m_CastShadows: 0
+  m_ReceiveShadows: 0
+  m_DynamicOccludee: 1
+  m_MotionVectors: 1
+  m_LightProbeUsage: 1
+  m_ReflectionProbeUsage: 1
+  m_RayTracingMode: 2
+  m_RenderingLayerMask: 1
+  m_RendererPriority: 0
+  m_Materials:
+  - {fileID: 1605341110}
+  m_StaticBatchInfo:
+    firstSubMesh: 0
+    subMeshCount: 0
+  m_StaticBatchRoot: {fileID: 0}
+  m_ProbeAnchor: {fileID: 0}
+  m_LightProbeVolumeOverride: {fileID: 0}
+  m_ScaleInLightmap: 1
+  m_ReceiveGI: 1
+  m_PreserveUVs: 1
+  m_IgnoreNormalsForChartDetection: 0
+  m_ImportantGI: 0
+  m_StitchLightmapSeams: 1
+  m_SelectedEditorRenderState: 3
+  m_MinimumChartSize: 4
+  m_AutoUVMaxDistance: 0.5
+  m_AutoUVMaxAngle: 89
+  m_LightmapParameters: {fileID: 0}
+  m_SortingLayerID: 0
+  m_SortingLayer: 0
+  m_SortingOrder: 0
+--- !u!65 &1130256513
+BoxCollider:
+  m_ObjectHideFlags: 0
+  m_CorrespondingSourceObject: {fileID: 0}
+  m_PrefabInstance: {fileID: 0}
+  m_PrefabAsset: {fileID: 0}
+  m_GameObject: {fileID: 1130256508}
+  m_Material: {fileID: 0}
+  m_IsTrigger: 0
+  m_Enabled: 1
+  serializedVersion: 2
+  m_Size: {x: 1, y: 1, z: 1}
+  m_Center: {x: 0, y: 0, z: 0}
+--- !u!33 &1130256514
+MeshFilter:
+  m_ObjectHideFlags: 0
+  m_CorrespondingSourceObject: {fileID: 0}
+  m_PrefabInstance: {fileID: 0}
+  m_PrefabAsset: {fileID: 0}
+  m_GameObject: {fileID: 1130256508}
+  m_Mesh: {fileID: 10202, guid: 0000000000000000e000000000000000, type: 0}
 --- !u!1 &1206385284
 GameObject:
   m_ObjectHideFlags: 0
@@ -4343,6 +4522,161 @@
   m_Father: {fileID: 0}
   m_RootOrder: 8
   m_LocalEulerAnglesHint: {x: 0, y: 0, z: 0}
+--- !u!21 &1289185735
+Material:
+  serializedVersion: 6
+  m_ObjectHideFlags: 0
+  m_CorrespondingSourceObject: {fileID: 0}
+  m_PrefabInstance: {fileID: 0}
+  m_PrefabAsset: {fileID: 0}
+  m_Name: Legacy Shaders/Diffuse
+  m_Shader: {fileID: 7, guid: 0000000000000000f000000000000000, type: 0}
+  m_ShaderKeywords: _GLOSSYREFLECTIONS_OFF _SPECULARHIGHLIGHTS_OFF
+  m_LightmapFlags: 4
+  m_EnableInstancingVariants: 0
+  m_DoubleSidedGI: 0
+  m_CustomRenderQueue: -1
+  stringTagMap: {}
+  disabledShaderPasses: []
+  m_SavedProperties:
+    serializedVersion: 3
+    m_TexEnvs:
+    - _MainTex:
+        m_Texture: {fileID: 0}
+        m_Scale: {x: 1, y: 1}
+        m_Offset: {x: 0, y: 0}
+    m_Floats: []
+    m_Colors:
+    - _Color: {r: 1, g: 1, b: 1, a: 1}
+--- !u!1 &1316990089
+GameObject:
+  m_ObjectHideFlags: 0
+  m_CorrespondingSourceObject: {fileID: 0}
+  m_PrefabInstance: {fileID: 0}
+  m_PrefabAsset: {fileID: 0}
+  serializedVersion: 6
+  m_Component:
+  - component: {fileID: 1316990090}
+  - component: {fileID: 1316990095}
+  - component: {fileID: 1316990094}
+  - component: {fileID: 1316990093}
+  - component: {fileID: 1316990092}
+  - component: {fileID: 1316990091}
+  m_Layer: 0
+  m_Name: b1_a.cpp
+  m_TagString: Building
+  m_Icon: {fileID: 0}
+  m_NavMeshLayer: 0
+  m_StaticEditorFlags: 4294967295
+  m_IsActive: 1
+--- !u!4 &1316990090
+Transform:
+  m_ObjectHideFlags: 0
+  m_CorrespondingSourceObject: {fileID: 0}
+  m_PrefabInstance: {fileID: 0}
+  m_PrefabAsset: {fileID: 0}
+  m_GameObject: {fileID: 1316990089}
+  m_LocalRotation: {x: -0, y: 1, z: -0, w: -0.00000004371139}
+  m_LocalPosition: {x: 8.632969, y: 0.05, z: 10.211959}
+  m_LocalScale: {x: 0.1, y: 0.1, z: 0.1}
+  m_Children: []
+  m_Father: {fileID: 465914107}
+  m_RootOrder: 4
+  m_LocalEulerAnglesHint: {x: 0, y: 0, z: 0}
+--- !u!114 &1316990091
+MonoBehaviour:
+  m_ObjectHideFlags: 0
+  m_CorrespondingSourceObject: {fileID: 0}
+  m_PrefabInstance: {fileID: 0}
+  m_PrefabAsset: {fileID: 0}
+  m_GameObject: {fileID: 1316990089}
+  m_Enabled: 1
+  m_EditorHideFlags: 0
+  m_Script: {fileID: 11500000, guid: c2fe8870393196f49b22a6033a191c2f, type: 3}
+  m_Name: 
+  m_EditorClassIdentifier: 
+  serializationData:
+    SerializedFormat: 2
+    SerializedBytes: 
+    ReferencedUnityObjects: []
+    SerializedBytesString: 
+    Prefab: {fileID: 0}
+    PrefabModificationsReferencedUnityObjects: []
+    PrefabModifications: []
+    SerializationNodes: []
+--- !u!65 &1316990092
+BoxCollider:
+  m_ObjectHideFlags: 0
+  m_CorrespondingSourceObject: {fileID: 0}
+  m_PrefabInstance: {fileID: 0}
+  m_PrefabAsset: {fileID: 0}
+  m_GameObject: {fileID: 1316990089}
+  m_Material: {fileID: 0}
+  m_IsTrigger: 0
+  m_Enabled: 1
+  serializedVersion: 2
+  m_Size: {x: 1, y: 1, z: 1}
+  m_Center: {x: 0, y: 0, z: 0}
+--- !u!23 &1316990093
+MeshRenderer:
+  m_ObjectHideFlags: 0
+  m_CorrespondingSourceObject: {fileID: 0}
+  m_PrefabInstance: {fileID: 0}
+  m_PrefabAsset: {fileID: 0}
+  m_GameObject: {fileID: 1316990089}
+  m_Enabled: 1
+  m_CastShadows: 0
+  m_ReceiveShadows: 0
+  m_DynamicOccludee: 1
+  m_MotionVectors: 1
+  m_LightProbeUsage: 1
+  m_ReflectionProbeUsage: 1
+  m_RayTracingMode: 2
+  m_RenderingLayerMask: 1
+  m_RendererPriority: 0
+  m_Materials:
+  - {fileID: 1289185735}
+  m_StaticBatchInfo:
+    firstSubMesh: 0
+    subMeshCount: 0
+  m_StaticBatchRoot: {fileID: 0}
+  m_ProbeAnchor: {fileID: 0}
+  m_LightProbeVolumeOverride: {fileID: 0}
+  m_ScaleInLightmap: 1
+  m_ReceiveGI: 1
+  m_PreserveUVs: 1
+  m_IgnoreNormalsForChartDetection: 0
+  m_ImportantGI: 0
+  m_StitchLightmapSeams: 1
+  m_SelectedEditorRenderState: 3
+  m_MinimumChartSize: 4
+  m_AutoUVMaxDistance: 0.5
+  m_AutoUVMaxAngle: 89
+  m_LightmapParameters: {fileID: 0}
+  m_SortingLayerID: 0
+  m_SortingLayer: 0
+  m_SortingOrder: 0
+--- !u!65 &1316990094
+BoxCollider:
+  m_ObjectHideFlags: 0
+  m_CorrespondingSourceObject: {fileID: 0}
+  m_PrefabInstance: {fileID: 0}
+  m_PrefabAsset: {fileID: 0}
+  m_GameObject: {fileID: 1316990089}
+  m_Material: {fileID: 0}
+  m_IsTrigger: 0
+  m_Enabled: 1
+  serializedVersion: 2
+  m_Size: {x: 1, y: 1, z: 1}
+  m_Center: {x: 0, y: 0, z: 0}
+--- !u!33 &1316990095
+MeshFilter:
+  m_ObjectHideFlags: 0
+  m_CorrespondingSourceObject: {fileID: 0}
+  m_PrefabInstance: {fileID: 0}
+  m_PrefabAsset: {fileID: 0}
+  m_GameObject: {fileID: 1316990089}
+  m_Mesh: {fileID: 10202, guid: 0000000000000000e000000000000000, type: 0}
 --- !u!1 &1336352881
 GameObject:
   m_ObjectHideFlags: 0
@@ -4488,44 +4822,13 @@
     - Name: 
       Entry: 8
       Data: 
-<<<<<<< HEAD
-    - Name: CoseGraphSettings
+    - Name: nodeTypes
       Entry: 7
-      Data: 1|SEE.DataModel.CoseGraphSettings, Assembly-CSharp
-    - Name: EdgeLength
-      Entry: 3
-      Data: 20
-    - Name: UseSmartIdealEdgeCalculation
-      Entry: 5
-      Data: false
-    - Name: PerLevelIdealEdgeLengthFactor
-      Entry: 4
-      Data: 0.1
-    - Name: Incremental
-      Entry: 5
-      Data: true
-    - Name: UseSmartRepulsionRangeCalculation
-      Entry: 5
-      Data: true
-    - Name: GravityStrength
-      Entry: 4
-      Data: 0.8
-    - Name: CompoundGravityStrength
-      Entry: 4
-      Data: 1.5
-    - Name: RepulsionStrength
-      Entry: 4
-      Data: 50
-    - Name: multiLevelScaling
-      Entry: 5
-      Data: true
-    - Name: ListDirToggle
-      Entry: 7
-      Data: 2|System.Collections.Generic.Dictionary`2[[System.String, mscorlib],[System.Boolean,
+      Data: 1|System.Collections.Generic.Dictionary`2[[System.String, mscorlib],[System.Boolean,
         mscorlib]], mscorlib
     - Name: comparer
       Entry: 7
-      Data: 3|System.Collections.Generic.GenericEqualityComparer`1[[System.String,
+      Data: 2|System.Collections.Generic.GenericEqualityComparer`1[[System.String,
         mscorlib]], mscorlib
     - Name: 
       Entry: 8
@@ -4539,295 +4842,6 @@
     - Name: 
       Entry: 8
       Data: 
-    - Name: index
-      Entry: 3
-      Data: 0
-    - Name: DirNodeLayout
-      Entry: 7
-      Data: 4|System.Collections.Generic.Dictionary`2[[System.String, mscorlib],[SEE.Game.AbstractSEECity+NodeLayouts,
-        Assembly-CSharp]], mscorlib
-    - Name: comparer
-      Entry: 9
-      Data: 3
-    - Name: 
-      Entry: 12
-      Data: 0
-    - Name: 
-      Entry: 13
-      Data: 
-    - Name: 
-      Entry: 8
-      Data: 
-    - Name: DirShape
-      Entry: 7
-      Data: 5|System.Collections.Generic.Dictionary`2[[System.String, mscorlib],[SEE.Game.AbstractSEECity+InnerNodeKinds,
-        Assembly-CSharp]], mscorlib
-    - Name: comparer
-      Entry: 9
-      Data: 3
-    - Name: 
-      Entry: 12
-      Data: 0
-    - Name: 
-      Entry: 13
-      Data: 
-    - Name: 
-      Entry: 8
-      Data: 
-    - Name: dirs
-      Entry: 7
-      Data: 6|System.Collections.Generic.List`1[[SEE.DataModel.Node, Assembly-CSharp]],
-        mscorlib
-    - Name: 
-      Entry: 12
-      Data: 0
-    - Name: 
-      Entry: 13
-      Data: 
-    - Name: 
-      Entry: 8
-      Data: 
-    - Name: show
-      Entry: 7
-      Data: 7|System.Collections.Generic.Dictionary`2[[SEE.DataModel.Node, Assembly-CSharp],[System.Boolean,
-        mscorlib]], mscorlib
-    - Name: comparer
-      Entry: 7
-      Data: 8|System.Collections.Generic.ObjectEqualityComparer`1[[SEE.DataModel.Node,
-        Assembly-CSharp]], mscorlib
-    - Name: 
-      Entry: 8
-      Data: 
-    - Name: 
-      Entry: 12
-      Data: 0
-    - Name: 
-      Entry: 13
-      Data: 
-    - Name: 
-      Entry: 8
-      Data: 
-    - Name: useOptAlgorithm
-      Entry: 5
-      Data: false
-    - Name: 
-      Entry: 8
-      Data: 
-    - Name: Measurements
-      Entry: 7
-      Data: 9|System.Collections.Generic.SortedDictionary`2[[System.String, mscorlib],[System.String,
-        mscorlib]], System
-    - Name: 
-      Entry: 12
-      Data: 0
-    - Name: 
-      Entry: 13
-      Data: 
-    - Name: 
-      Entry: 8
-      Data: 
-    - Name: SubLayoutsInnerNodes
-      Entry: 7
-      Data: 10|System.Collections.Generic.Dictionary`2[[SEE.Game.AbstractSEECity+NodeLayouts,
-        Assembly-CSharp],[System.String, mscorlib]], mscorlib
-    - Name: comparer
-      Entry: 7
-      Data: 11|System.Collections.Generic.EnumEqualityComparer`1[[SEE.Game.AbstractSEECity+NodeLayouts,
-        Assembly-CSharp]], mscorlib
-=======
-    - Name: nodeTypes
-      Entry: 7
-      Data: 1|System.Collections.Generic.Dictionary`2[[System.String, mscorlib],[System.Boolean,
-        mscorlib]], mscorlib
-    - Name: comparer
-      Entry: 7
-      Data: 2|System.Collections.Generic.GenericEqualityComparer`1[[System.String,
-        mscorlib]], mscorlib
-    - Name: 
-      Entry: 8
-      Data: 
->>>>>>> b7be89b2
-    - Name: 
-      Entry: 12
-      Data: 0
-    - Name: 
-      Entry: 13
-      Data: 
-    - Name: 
-      Entry: 8
-      Data: 
-<<<<<<< HEAD
-    - Name: 
-      Entry: 12
-      Data: 5
-    - Name: 
-      Entry: 7
-      Data: 
-    - Name: $k
-      Entry: 3
-      Data: 2
-    - Name: $v
-      Entry: 1
-      Data: Balloon
-    - Name: 
-      Entry: 8
-      Data: 
-    - Name: 
-      Entry: 7
-      Data: 
-    - Name: $k
-      Entry: 3
-      Data: 5
-    - Name: $v
-      Entry: 1
-      Data: CirclePacking
-    - Name: 
-      Entry: 8
-      Data: 
-    - Name: 
-      Entry: 7
-      Data: 
-    - Name: $k
-      Entry: 3
-      Data: 0
-    - Name: $v
-      Entry: 1
-      Data: CompoundSpringEmbedder
-    - Name: 
-      Entry: 8
-      Data: 
-    - Name: 
-      Entry: 7
-      Data: 
-    - Name: $k
-      Entry: 3
-      Data: 1
-    - Name: $v
-      Entry: 1
-      Data: EvoStreets
-    - Name: 
-      Entry: 8
-      Data: 
-    - Name: 
-      Entry: 7
-      Data: 
-    - Name: $k
-      Entry: 3
-      Data: 4
-    - Name: $v
-      Entry: 1
-      Data: Treemap
-    - Name: 
-      Entry: 8
-      Data: 
-    - Name: 
-      Entry: 13
-      Data: 
-    - Name: 
-      Entry: 8
-      Data: 
-    - Name: SubLayoutsLeafNodes
-      Entry: 7
-      Data: 12|System.Collections.Generic.Dictionary`2[[SEE.Game.AbstractSEECity+NodeLayouts,
-        Assembly-CSharp],[System.String, mscorlib]], mscorlib
-    - Name: comparer
-      Entry: 9
-      Data: 11
-    - Name: 
-      Entry: 12
-      Data: 7
-    - Name: 
-      Entry: 7
-      Data: 
-    - Name: $k
-      Entry: 3
-      Data: 2
-    - Name: $v
-      Entry: 1
-      Data: Balloon
-    - Name: 
-      Entry: 8
-      Data: 
-    - Name: 
-      Entry: 7
-      Data: 
-    - Name: $k
-      Entry: 3
-      Data: 5
-    - Name: $v
-      Entry: 1
-      Data: CirclePacking
-    - Name: 
-      Entry: 8
-      Data: 
-    - Name: 
-      Entry: 7
-      Data: 
-    - Name: $k
-      Entry: 3
-      Data: 0
-    - Name: $v
-      Entry: 1
-      Data: CompoundSpringEmbedder
-    - Name: 
-      Entry: 8
-      Data: 
-    - Name: 
-      Entry: 7
-      Data: 
-    - Name: $k
-      Entry: 3
-      Data: 1
-    - Name: $v
-      Entry: 1
-      Data: EvoStreets
-    - Name: 
-      Entry: 8
-      Data: 
-    - Name: 
-      Entry: 7
-      Data: 
-    - Name: $k
-      Entry: 3
-      Data: 3
-    - Name: $v
-      Entry: 1
-      Data: FlatRectanglePacking
-    - Name: 
-      Entry: 8
-      Data: 
-    - Name: 
-      Entry: 7
-      Data: 
-    - Name: $k
-      Entry: 3
-      Data: 6
-    - Name: $v
-      Entry: 1
-      Data: Manhattan
-    - Name: 
-      Entry: 8
-      Data: 
-    - Name: 
-      Entry: 7
-      Data: 
-    - Name: $k
-      Entry: 3
-      Data: 4
-    - Name: $v
-      Entry: 1
-      Data: Treemap
-    - Name: 
-      Entry: 8
-      Data: 
-    - Name: 
-      Entry: 13
-      Data: 
-    - Name: 
-      Entry: 8
-      Data: 
-=======
->>>>>>> b7be89b2
   PathPrefix: F:\develop\SEE\Data\GXL\random\
   origin: {x: 0, y: 0, z: 0}
   WidthMetric: Metric.Number_of_Tokens
@@ -4923,11 +4937,7 @@
   m_LocalScale: {x: 1, y: 1, z: 1}
   m_Children: []
   m_Father: {fileID: 0}
-<<<<<<< HEAD
-  m_RootOrder: 13
-=======
   m_RootOrder: 10
->>>>>>> b7be89b2
   m_LocalEulerAnglesHint: {x: 0, y: 0, z: 0}
 --- !u!1 &1357088963
 GameObject:
@@ -5061,6 +5071,1609 @@
   m_Father: {fileID: 0}
   m_RootOrder: 5
   m_LocalEulerAnglesHint: {x: 0, y: 0, z: 0}
+--- !u!1 &1381206001
+GameObject:
+  m_ObjectHideFlags: 0
+  m_CorrespondingSourceObject: {fileID: 0}
+  m_PrefabInstance: {fileID: 0}
+  m_PrefabAsset: {fileID: 0}
+  serializedVersion: 6
+  m_Component:
+  - component: {fileID: 1381206002}
+  - component: {fileID: 1381206007}
+  - component: {fileID: 1381206006}
+  - component: {fileID: 1381206005}
+  - component: {fileID: 1381206004}
+  - component: {fileID: 1381206003}
+  m_Layer: 0
+  m_Name: Text dir_A_2
+  m_TagString: Text
+  m_Icon: {fileID: 0}
+  m_NavMeshLayer: 0
+  m_StaticEditorFlags: 0
+  m_IsActive: 1
+--- !u!224 &1381206002
+RectTransform:
+  m_ObjectHideFlags: 0
+  m_CorrespondingSourceObject: {fileID: 0}
+  m_PrefabInstance: {fileID: 0}
+  m_PrefabAsset: {fileID: 0}
+  m_GameObject: {fileID: 1381206001}
+  m_LocalRotation: {x: -0, y: -0, z: -0, w: 1}
+  m_LocalPosition: {x: 0, y: 0, z: 3.9860854}
+  m_LocalScale: {x: 1, y: 1, z: 1}
+  m_Children: []
+  m_Father: {fileID: 465914107}
+  m_RootOrder: 29
+  m_LocalEulerAnglesHint: {x: 0, y: 0, z: 0}
+  m_AnchorMin: {x: 0.5, y: 0.5}
+  m_AnchorMax: {x: 0.5, y: 0.5}
+  m_AnchoredPosition: {x: 9.540558, y: 0.71003413}
+  m_SizeDelta: {x: 0.36, y: 0.36}
+  m_Pivot: {x: 0.5, y: 0.5}
+--- !u!114 &1381206003
+MonoBehaviour:
+  m_ObjectHideFlags: 0
+  m_CorrespondingSourceObject: {fileID: 0}
+  m_PrefabInstance: {fileID: 0}
+  m_PrefabAsset: {fileID: 0}
+  m_GameObject: {fileID: 1381206001}
+  m_Enabled: 1
+  m_EditorHideFlags: 0
+  m_Script: {fileID: 11500000, guid: 7c1ed8bbba65e394c8fe1e2a77ac8770, type: 3}
+  m_Name: 
+  m_EditorClassIdentifier: 
+  minimalDistance: 0.36
+  maximalDistance: 3.6000001
+--- !u!114 &1381206004
+MonoBehaviour:
+  m_ObjectHideFlags: 0
+  m_CorrespondingSourceObject: {fileID: 0}
+  m_PrefabInstance: {fileID: 0}
+  m_PrefabAsset: {fileID: 0}
+  m_GameObject: {fileID: 1381206001}
+  m_Enabled: 1
+  m_EditorHideFlags: 0
+  m_Script: {fileID: 11500000, guid: 9541d86e2fd84c1d9990edf0852d74ab, type: 3}
+  m_Name: 
+  m_EditorClassIdentifier: 
+  m_Material: {fileID: 0}
+  m_Color: {r: 1, g: 1, b: 1, a: 1}
+  m_RaycastTarget: 1
+  m_Maskable: 1
+  m_OnCullStateChanged:
+    m_PersistentCalls:
+      m_Calls: []
+  m_text: dir_A_2
+  m_isRightToLeft: 0
+  m_fontAsset: {fileID: 11400000, guid: 8f586378b4e144a9851e7b34d9b748ee, type: 2}
+  m_sharedMaterial: {fileID: 2180264, guid: 8f586378b4e144a9851e7b34d9b748ee, type: 2}
+  m_fontSharedMaterials: []
+  m_fontMaterial: {fileID: 0}
+  m_fontMaterials: []
+  m_fontColor32:
+    serializedVersion: 2
+    rgba: 4286611584
+  m_fontColor: {r: 0.5, g: 0.5, b: 0.5, a: 1}
+  m_enableVertexGradient: 0
+  m_colorMode: 3
+  m_fontColorGradient:
+    topLeft: {r: 1, g: 1, b: 1, a: 1}
+    topRight: {r: 1, g: 1, b: 1, a: 1}
+    bottomLeft: {r: 1, g: 1, b: 1, a: 1}
+    bottomRight: {r: 1, g: 1, b: 1, a: 1}
+  m_fontColorGradientPreset: {fileID: 0}
+  m_spriteAsset: {fileID: 0}
+  m_tintAllSprites: 0
+  m_overrideHtmlColors: 0
+  m_faceColor:
+    serializedVersion: 2
+    rgba: 4294967295
+  m_outlineColor:
+    serializedVersion: 2
+    rgba: 4278190080
+  m_fontSize: 3
+  m_fontSizeBase: 36
+  m_fontWeight: 400
+  m_enableAutoSizing: 1
+  m_fontSizeMin: 3
+  m_fontSizeMax: 400
+  m_fontStyle: 0
+  m_textAlignment: 514
+  m_characterSpacing: 0
+  m_wordSpacing: 0
+  m_lineSpacing: 0
+  m_lineSpacingMax: 0
+  m_paragraphSpacing: 0
+  m_charWidthMaxAdj: 0
+  m_enableWordWrapping: 1
+  m_wordWrappingRatios: 0.4
+  m_overflowMode: 0
+  m_firstOverflowCharacterIndex: 3
+  m_linkedTextComponent: {fileID: 0}
+  m_isLinkedTextComponent: 0
+  m_isTextTruncated: 0
+  m_enableKerning: 1
+  m_enableExtraPadding: 0
+  checkPaddingRequired: 0
+  m_isRichText: 1
+  m_parseCtrlCharacters: 1
+  m_isOrthographic: 0
+  m_isCullingEnabled: 0
+  m_ignoreRectMaskCulling: 0
+  m_ignoreCulling: 1
+  m_horizontalMapping: 0
+  m_verticalMapping: 0
+  m_uvLineOffset: 0
+  m_geometrySortingOrder: 0
+  m_VertexBufferAutoSizeReduction: 1
+  m_firstVisibleCharacter: 0
+  m_useMaxVisibleDescender: 1
+  m_pageToDisplay: 1
+  m_margin: {x: 0, y: 0, z: 0, w: 0}
+  m_textInfo:
+    textComponent: {fileID: 1381206004}
+    characterCount: 7
+    spriteCount: 0
+    spaceCount: 0
+    wordCount: 3
+    linkCount: 0
+    lineCount: 4
+    pageCount: 1
+    materialCount: 1
+  m_isUsingLegacyAnimationComponent: 0
+  m_isVolumetricText: 0
+  m_spriteAnimator: {fileID: 0}
+  m_hasFontAssetChanged: 0
+  m_renderer: {fileID: 1381206007}
+  m_subTextObjects:
+  - {fileID: 0}
+  - {fileID: 0}
+  - {fileID: 0}
+  - {fileID: 0}
+  - {fileID: 0}
+  - {fileID: 0}
+  - {fileID: 0}
+  - {fileID: 0}
+  m_maskType: 0
+--- !u!222 &1381206005
+CanvasRenderer:
+  m_ObjectHideFlags: 2
+  m_CorrespondingSourceObject: {fileID: 0}
+  m_PrefabInstance: {fileID: 0}
+  m_PrefabAsset: {fileID: 0}
+  m_GameObject: {fileID: 1381206001}
+  m_CullTransparentMesh: 0
+--- !u!33 &1381206006
+MeshFilter:
+  m_ObjectHideFlags: 2
+  m_CorrespondingSourceObject: {fileID: 0}
+  m_PrefabInstance: {fileID: 0}
+  m_PrefabAsset: {fileID: 0}
+  m_GameObject: {fileID: 1381206001}
+  m_Mesh: {fileID: 0}
+--- !u!23 &1381206007
+MeshRenderer:
+  m_ObjectHideFlags: 0
+  m_CorrespondingSourceObject: {fileID: 0}
+  m_PrefabInstance: {fileID: 0}
+  m_PrefabAsset: {fileID: 0}
+  m_GameObject: {fileID: 1381206001}
+  m_Enabled: 1
+  m_CastShadows: 0
+  m_ReceiveShadows: 0
+  m_DynamicOccludee: 1
+  m_MotionVectors: 1
+  m_LightProbeUsage: 1
+  m_ReflectionProbeUsage: 1
+  m_RayTracingMode: 2
+  m_RenderingLayerMask: 1
+  m_RendererPriority: 0
+  m_Materials:
+  - {fileID: 2180264, guid: 8f586378b4e144a9851e7b34d9b748ee, type: 2}
+  m_StaticBatchInfo:
+    firstSubMesh: 0
+    subMeshCount: 0
+  m_StaticBatchRoot: {fileID: 0}
+  m_ProbeAnchor: {fileID: 0}
+  m_LightProbeVolumeOverride: {fileID: 0}
+  m_ScaleInLightmap: 1
+  m_ReceiveGI: 1
+  m_PreserveUVs: 0
+  m_IgnoreNormalsForChartDetection: 0
+  m_ImportantGI: 0
+  m_StitchLightmapSeams: 1
+  m_SelectedEditorRenderState: 3
+  m_MinimumChartSize: 4
+  m_AutoUVMaxDistance: 0.5
+  m_AutoUVMaxAngle: 89
+  m_LightmapParameters: {fileID: 0}
+  m_SortingLayerID: 0
+  m_SortingLayer: 0
+  m_SortingOrder: 0
+--- !u!1 &1382229239
+GameObject:
+  m_ObjectHideFlags: 0
+  m_CorrespondingSourceObject: {fileID: 0}
+  m_PrefabInstance: {fileID: 0}
+  m_PrefabAsset: {fileID: 0}
+  serializedVersion: 6
+  m_Component:
+  - component: {fileID: 1382229240}
+  - component: {fileID: 1382229245}
+  - component: {fileID: 1382229244}
+  - component: {fileID: 1382229243}
+  - component: {fileID: 1382229242}
+  - component: {fileID: 1382229241}
+  m_Layer: 0
+  m_Name: c2_b.cpp
+  m_TagString: Building
+  m_Icon: {fileID: 0}
+  m_NavMeshLayer: 0
+  m_StaticEditorFlags: 4294967295
+  m_IsActive: 1
+--- !u!4 &1382229240
+Transform:
+  m_ObjectHideFlags: 0
+  m_CorrespondingSourceObject: {fileID: 0}
+  m_PrefabInstance: {fileID: 0}
+  m_PrefabAsset: {fileID: 0}
+  m_GameObject: {fileID: 1382229239}
+  m_LocalRotation: {x: -0, y: -0, z: -0, w: 1}
+  m_LocalPosition: {x: 21.05752, y: 0.9252945, z: 13.821352}
+  m_LocalScale: {x: 0.61947227, y: 1.850589, z: 2.1187155}
+  m_Children: []
+  m_Father: {fileID: 465914107}
+  m_RootOrder: 11
+  m_LocalEulerAnglesHint: {x: 0, y: 0, z: 0}
+--- !u!114 &1382229241
+MonoBehaviour:
+  m_ObjectHideFlags: 0
+  m_CorrespondingSourceObject: {fileID: 0}
+  m_PrefabInstance: {fileID: 0}
+  m_PrefabAsset: {fileID: 0}
+  m_GameObject: {fileID: 1382229239}
+  m_Enabled: 1
+  m_EditorHideFlags: 0
+  m_Script: {fileID: 11500000, guid: c2fe8870393196f49b22a6033a191c2f, type: 3}
+  m_Name: 
+  m_EditorClassIdentifier: 
+  serializationData:
+    SerializedFormat: 2
+    SerializedBytes: 
+    ReferencedUnityObjects: []
+    SerializedBytesString: 
+    Prefab: {fileID: 0}
+    PrefabModificationsReferencedUnityObjects: []
+    PrefabModifications: []
+    SerializationNodes: []
+--- !u!65 &1382229242
+BoxCollider:
+  m_ObjectHideFlags: 0
+  m_CorrespondingSourceObject: {fileID: 0}
+  m_PrefabInstance: {fileID: 0}
+  m_PrefabAsset: {fileID: 0}
+  m_GameObject: {fileID: 1382229239}
+  m_Material: {fileID: 0}
+  m_IsTrigger: 0
+  m_Enabled: 1
+  serializedVersion: 2
+  m_Size: {x: 1, y: 1, z: 1}
+  m_Center: {x: 0, y: 0, z: 0}
+--- !u!23 &1382229243
+MeshRenderer:
+  m_ObjectHideFlags: 0
+  m_CorrespondingSourceObject: {fileID: 0}
+  m_PrefabInstance: {fileID: 0}
+  m_PrefabAsset: {fileID: 0}
+  m_GameObject: {fileID: 1382229239}
+  m_Enabled: 1
+  m_CastShadows: 0
+  m_ReceiveShadows: 0
+  m_DynamicOccludee: 1
+  m_MotionVectors: 1
+  m_LightProbeUsage: 1
+  m_ReflectionProbeUsage: 1
+  m_RayTracingMode: 2
+  m_RenderingLayerMask: 1
+  m_RendererPriority: 0
+  m_Materials:
+  - {fileID: 412468615}
+  m_StaticBatchInfo:
+    firstSubMesh: 0
+    subMeshCount: 0
+  m_StaticBatchRoot: {fileID: 0}
+  m_ProbeAnchor: {fileID: 0}
+  m_LightProbeVolumeOverride: {fileID: 0}
+  m_ScaleInLightmap: 1
+  m_ReceiveGI: 1
+  m_PreserveUVs: 1
+  m_IgnoreNormalsForChartDetection: 0
+  m_ImportantGI: 0
+  m_StitchLightmapSeams: 1
+  m_SelectedEditorRenderState: 3
+  m_MinimumChartSize: 4
+  m_AutoUVMaxDistance: 0.5
+  m_AutoUVMaxAngle: 89
+  m_LightmapParameters: {fileID: 0}
+  m_SortingLayerID: 0
+  m_SortingLayer: 0
+  m_SortingOrder: 0
+--- !u!65 &1382229244
+BoxCollider:
+  m_ObjectHideFlags: 0
+  m_CorrespondingSourceObject: {fileID: 0}
+  m_PrefabInstance: {fileID: 0}
+  m_PrefabAsset: {fileID: 0}
+  m_GameObject: {fileID: 1382229239}
+  m_Material: {fileID: 0}
+  m_IsTrigger: 0
+  m_Enabled: 1
+  serializedVersion: 2
+  m_Size: {x: 1, y: 1, z: 1}
+  m_Center: {x: 0, y: 0, z: 0}
+--- !u!33 &1382229245
+MeshFilter:
+  m_ObjectHideFlags: 0
+  m_CorrespondingSourceObject: {fileID: 0}
+  m_PrefabInstance: {fileID: 0}
+  m_PrefabAsset: {fileID: 0}
+  m_GameObject: {fileID: 1382229239}
+  m_Mesh: {fileID: 10202, guid: 0000000000000000e000000000000000, type: 0}
+--- !u!1 &1427593564
+GameObject:
+  m_ObjectHideFlags: 0
+  m_CorrespondingSourceObject: {fileID: 0}
+  m_PrefabInstance: {fileID: 0}
+  m_PrefabAsset: {fileID: 0}
+  serializedVersion: 6
+  m_Component:
+  - component: {fileID: 1427593565}
+  - component: {fileID: 1427593570}
+  - component: {fileID: 1427593569}
+  - component: {fileID: 1427593568}
+  - component: {fileID: 1427593567}
+  - component: {fileID: 1427593566}
+  m_Layer: 0
+  m_Name: Text dir_B_1
+  m_TagString: Text
+  m_Icon: {fileID: 0}
+  m_NavMeshLayer: 0
+  m_StaticEditorFlags: 0
+  m_IsActive: 1
+--- !u!224 &1427593565
+RectTransform:
+  m_ObjectHideFlags: 0
+  m_CorrespondingSourceObject: {fileID: 0}
+  m_PrefabInstance: {fileID: 0}
+  m_PrefabAsset: {fileID: 0}
+  m_GameObject: {fileID: 1427593564}
+  m_LocalRotation: {x: -0, y: -0, z: -0, w: 1}
+  m_LocalPosition: {x: 0, y: 0, z: 10.861959}
+  m_LocalScale: {x: 1, y: 1, z: 1}
+  m_Children: []
+  m_Father: {fileID: 465914107}
+  m_RootOrder: 30
+  m_LocalEulerAnglesHint: {x: 0, y: 0, z: 0}
+  m_AnchorMin: {x: 0.5, y: 0.5}
+  m_AnchorMax: {x: 0.5, y: 0.5}
+  m_AnchoredPosition: {x: 9.232968, y: 0.71003413}
+  m_SizeDelta: {x: 0.36, y: 0.36}
+  m_Pivot: {x: 0.5, y: 0.5}
+--- !u!114 &1427593566
+MonoBehaviour:
+  m_ObjectHideFlags: 0
+  m_CorrespondingSourceObject: {fileID: 0}
+  m_PrefabInstance: {fileID: 0}
+  m_PrefabAsset: {fileID: 0}
+  m_GameObject: {fileID: 1427593564}
+  m_Enabled: 1
+  m_EditorHideFlags: 0
+  m_Script: {fileID: 11500000, guid: 7c1ed8bbba65e394c8fe1e2a77ac8770, type: 3}
+  m_Name: 
+  m_EditorClassIdentifier: 
+  minimalDistance: 0.36
+  maximalDistance: 3.6000001
+--- !u!114 &1427593567
+MonoBehaviour:
+  m_ObjectHideFlags: 0
+  m_CorrespondingSourceObject: {fileID: 0}
+  m_PrefabInstance: {fileID: 0}
+  m_PrefabAsset: {fileID: 0}
+  m_GameObject: {fileID: 1427593564}
+  m_Enabled: 1
+  m_EditorHideFlags: 0
+  m_Script: {fileID: 11500000, guid: 9541d86e2fd84c1d9990edf0852d74ab, type: 3}
+  m_Name: 
+  m_EditorClassIdentifier: 
+  m_Material: {fileID: 0}
+  m_Color: {r: 1, g: 1, b: 1, a: 1}
+  m_RaycastTarget: 1
+  m_Maskable: 1
+  m_OnCullStateChanged:
+    m_PersistentCalls:
+      m_Calls: []
+  m_text: dir_B_1
+  m_isRightToLeft: 0
+  m_fontAsset: {fileID: 11400000, guid: 8f586378b4e144a9851e7b34d9b748ee, type: 2}
+  m_sharedMaterial: {fileID: 2180264, guid: 8f586378b4e144a9851e7b34d9b748ee, type: 2}
+  m_fontSharedMaterials: []
+  m_fontMaterial: {fileID: 0}
+  m_fontMaterials: []
+  m_fontColor32:
+    serializedVersion: 2
+    rgba: 4286611584
+  m_fontColor: {r: 0.5, g: 0.5, b: 0.5, a: 1}
+  m_enableVertexGradient: 0
+  m_colorMode: 3
+  m_fontColorGradient:
+    topLeft: {r: 1, g: 1, b: 1, a: 1}
+    topRight: {r: 1, g: 1, b: 1, a: 1}
+    bottomLeft: {r: 1, g: 1, b: 1, a: 1}
+    bottomRight: {r: 1, g: 1, b: 1, a: 1}
+  m_fontColorGradientPreset: {fileID: 0}
+  m_spriteAsset: {fileID: 0}
+  m_tintAllSprites: 0
+  m_overrideHtmlColors: 0
+  m_faceColor:
+    serializedVersion: 2
+    rgba: 4294967295
+  m_outlineColor:
+    serializedVersion: 2
+    rgba: 4278190080
+  m_fontSize: 3
+  m_fontSizeBase: 36
+  m_fontWeight: 400
+  m_enableAutoSizing: 1
+  m_fontSizeMin: 3
+  m_fontSizeMax: 400
+  m_fontStyle: 0
+  m_textAlignment: 514
+  m_characterSpacing: 0
+  m_wordSpacing: 0
+  m_lineSpacing: 0
+  m_lineSpacingMax: 0
+  m_paragraphSpacing: 0
+  m_charWidthMaxAdj: 0
+  m_enableWordWrapping: 1
+  m_wordWrappingRatios: 0.4
+  m_overflowMode: 0
+  m_firstOverflowCharacterIndex: 3
+  m_linkedTextComponent: {fileID: 0}
+  m_isLinkedTextComponent: 0
+  m_isTextTruncated: 0
+  m_enableKerning: 1
+  m_enableExtraPadding: 0
+  checkPaddingRequired: 0
+  m_isRichText: 1
+  m_parseCtrlCharacters: 1
+  m_isOrthographic: 0
+  m_isCullingEnabled: 0
+  m_ignoreRectMaskCulling: 0
+  m_ignoreCulling: 1
+  m_horizontalMapping: 0
+  m_verticalMapping: 0
+  m_uvLineOffset: 0
+  m_geometrySortingOrder: 0
+  m_VertexBufferAutoSizeReduction: 1
+  m_firstVisibleCharacter: 0
+  m_useMaxVisibleDescender: 1
+  m_pageToDisplay: 1
+  m_margin: {x: 0, y: 0, z: 0, w: 0}
+  m_textInfo:
+    textComponent: {fileID: 1427593567}
+    characterCount: 7
+    spriteCount: 0
+    spaceCount: 0
+    wordCount: 3
+    linkCount: 0
+    lineCount: 4
+    pageCount: 1
+    materialCount: 1
+  m_isUsingLegacyAnimationComponent: 0
+  m_isVolumetricText: 0
+  m_spriteAnimator: {fileID: 0}
+  m_hasFontAssetChanged: 0
+  m_renderer: {fileID: 1427593570}
+  m_subTextObjects:
+  - {fileID: 0}
+  - {fileID: 0}
+  - {fileID: 0}
+  - {fileID: 0}
+  - {fileID: 0}
+  - {fileID: 0}
+  - {fileID: 0}
+  - {fileID: 0}
+  m_maskType: 0
+--- !u!222 &1427593568
+CanvasRenderer:
+  m_ObjectHideFlags: 2
+  m_CorrespondingSourceObject: {fileID: 0}
+  m_PrefabInstance: {fileID: 0}
+  m_PrefabAsset: {fileID: 0}
+  m_GameObject: {fileID: 1427593564}
+  m_CullTransparentMesh: 0
+--- !u!33 &1427593569
+MeshFilter:
+  m_ObjectHideFlags: 2
+  m_CorrespondingSourceObject: {fileID: 0}
+  m_PrefabInstance: {fileID: 0}
+  m_PrefabAsset: {fileID: 0}
+  m_GameObject: {fileID: 1427593564}
+  m_Mesh: {fileID: 0}
+--- !u!23 &1427593570
+MeshRenderer:
+  m_ObjectHideFlags: 0
+  m_CorrespondingSourceObject: {fileID: 0}
+  m_PrefabInstance: {fileID: 0}
+  m_PrefabAsset: {fileID: 0}
+  m_GameObject: {fileID: 1427593564}
+  m_Enabled: 1
+  m_CastShadows: 0
+  m_ReceiveShadows: 0
+  m_DynamicOccludee: 1
+  m_MotionVectors: 1
+  m_LightProbeUsage: 1
+  m_ReflectionProbeUsage: 1
+  m_RayTracingMode: 2
+  m_RenderingLayerMask: 1
+  m_RendererPriority: 0
+  m_Materials:
+  - {fileID: 2180264, guid: 8f586378b4e144a9851e7b34d9b748ee, type: 2}
+  m_StaticBatchInfo:
+    firstSubMesh: 0
+    subMeshCount: 0
+  m_StaticBatchRoot: {fileID: 0}
+  m_ProbeAnchor: {fileID: 0}
+  m_LightProbeVolumeOverride: {fileID: 0}
+  m_ScaleInLightmap: 1
+  m_ReceiveGI: 1
+  m_PreserveUVs: 0
+  m_IgnoreNormalsForChartDetection: 0
+  m_ImportantGI: 0
+  m_StitchLightmapSeams: 1
+  m_SelectedEditorRenderState: 3
+  m_MinimumChartSize: 4
+  m_AutoUVMaxDistance: 0.5
+  m_AutoUVMaxAngle: 89
+  m_LightmapParameters: {fileID: 0}
+  m_SortingLayerID: 0
+  m_SortingLayer: 0
+  m_SortingOrder: 0
+--- !u!1 &1482148138
+GameObject:
+  m_ObjectHideFlags: 0
+  m_CorrespondingSourceObject: {fileID: 0}
+  m_PrefabInstance: {fileID: 0}
+  m_PrefabAsset: {fileID: 0}
+  serializedVersion: 6
+  m_Component:
+  - component: {fileID: 1482148139}
+  - component: {fileID: 1482148144}
+  - component: {fileID: 1482148143}
+  - component: {fileID: 1482148142}
+  - component: {fileID: 1482148141}
+  - component: {fileID: 1482148140}
+  m_Layer: 0
+  m_Name: Text dir_C
+  m_TagString: Text
+  m_Icon: {fileID: 0}
+  m_NavMeshLayer: 0
+  m_StaticEditorFlags: 0
+  m_IsActive: 1
+--- !u!224 &1482148139
+RectTransform:
+  m_ObjectHideFlags: 0
+  m_CorrespondingSourceObject: {fileID: 0}
+  m_PrefabInstance: {fileID: 0}
+  m_PrefabAsset: {fileID: 0}
+  m_GameObject: {fileID: 1482148138}
+  m_LocalRotation: {x: -0, y: -0, z: -0, w: 1}
+  m_LocalPosition: {x: 0, y: 0, z: 14.057867}
+  m_LocalScale: {x: 1, y: 1, z: 1}
+  m_Children: []
+  m_Father: {fileID: 465914107}
+  m_RootOrder: 27
+  m_LocalEulerAnglesHint: {x: 0, y: 0, z: 0}
+  m_AnchorMin: {x: 0.5, y: 0.5}
+  m_AnchorMax: {x: 0.5, y: 0.5}
+  m_AnchoredPosition: {x: 18.947783, y: 0.3650635}
+  m_SizeDelta: {x: 0.48000047, y: 0.48000047}
+  m_Pivot: {x: 0.5, y: 0.5}
+--- !u!114 &1482148140
+MonoBehaviour:
+  m_ObjectHideFlags: 0
+  m_CorrespondingSourceObject: {fileID: 0}
+  m_PrefabInstance: {fileID: 0}
+  m_PrefabAsset: {fileID: 0}
+  m_GameObject: {fileID: 1482148138}
+  m_Enabled: 1
+  m_EditorHideFlags: 0
+  m_Script: {fileID: 11500000, guid: 7c1ed8bbba65e394c8fe1e2a77ac8770, type: 3}
+  m_Name: 
+  m_EditorClassIdentifier: 
+  minimalDistance: 0.48000047
+  maximalDistance: 4.8000045
+--- !u!114 &1482148141
+MonoBehaviour:
+  m_ObjectHideFlags: 0
+  m_CorrespondingSourceObject: {fileID: 0}
+  m_PrefabInstance: {fileID: 0}
+  m_PrefabAsset: {fileID: 0}
+  m_GameObject: {fileID: 1482148138}
+  m_Enabled: 1
+  m_EditorHideFlags: 0
+  m_Script: {fileID: 11500000, guid: 9541d86e2fd84c1d9990edf0852d74ab, type: 3}
+  m_Name: 
+  m_EditorClassIdentifier: 
+  m_Material: {fileID: 0}
+  m_Color: {r: 1, g: 1, b: 1, a: 1}
+  m_RaycastTarget: 1
+  m_Maskable: 1
+  m_OnCullStateChanged:
+    m_PersistentCalls:
+      m_Calls: []
+  m_text: dir_C
+  m_isRightToLeft: 0
+  m_fontAsset: {fileID: 11400000, guid: 8f586378b4e144a9851e7b34d9b748ee, type: 2}
+  m_sharedMaterial: {fileID: 2180264, guid: 8f586378b4e144a9851e7b34d9b748ee, type: 2}
+  m_fontSharedMaterials: []
+  m_fontMaterial: {fileID: 0}
+  m_fontMaterials: []
+  m_fontColor32:
+    serializedVersion: 2
+    rgba: 4286611584
+  m_fontColor: {r: 0.5, g: 0.5, b: 0.5, a: 1}
+  m_enableVertexGradient: 0
+  m_colorMode: 3
+  m_fontColorGradient:
+    topLeft: {r: 1, g: 1, b: 1, a: 1}
+    topRight: {r: 1, g: 1, b: 1, a: 1}
+    bottomLeft: {r: 1, g: 1, b: 1, a: 1}
+    bottomRight: {r: 1, g: 1, b: 1, a: 1}
+  m_fontColorGradientPreset: {fileID: 0}
+  m_spriteAsset: {fileID: 0}
+  m_tintAllSprites: 0
+  m_overrideHtmlColors: 0
+  m_faceColor:
+    serializedVersion: 2
+    rgba: 4294967295
+  m_outlineColor:
+    serializedVersion: 2
+    rgba: 4278190080
+  m_fontSize: 3
+  m_fontSizeBase: 36
+  m_fontWeight: 400
+  m_enableAutoSizing: 1
+  m_fontSizeMin: 3
+  m_fontSizeMax: 400
+  m_fontStyle: 0
+  m_textAlignment: 514
+  m_characterSpacing: 0
+  m_wordSpacing: 0
+  m_lineSpacing: 0
+  m_lineSpacingMax: 0
+  m_paragraphSpacing: 0
+  m_charWidthMaxAdj: 0
+  m_enableWordWrapping: 1
+  m_wordWrappingRatios: 0.4
+  m_overflowMode: 0
+  m_firstOverflowCharacterIndex: 3
+  m_linkedTextComponent: {fileID: 0}
+  m_isLinkedTextComponent: 0
+  m_isTextTruncated: 0
+  m_enableKerning: 1
+  m_enableExtraPadding: 0
+  checkPaddingRequired: 0
+  m_isRichText: 1
+  m_parseCtrlCharacters: 1
+  m_isOrthographic: 0
+  m_isCullingEnabled: 0
+  m_ignoreRectMaskCulling: 0
+  m_ignoreCulling: 1
+  m_horizontalMapping: 0
+  m_verticalMapping: 0
+  m_uvLineOffset: 0
+  m_geometrySortingOrder: 0
+  m_VertexBufferAutoSizeReduction: 1
+  m_firstVisibleCharacter: 0
+  m_useMaxVisibleDescender: 1
+  m_pageToDisplay: 1
+  m_margin: {x: 0, y: 0, z: 0, w: 0}
+  m_textInfo:
+    textComponent: {fileID: 1482148141}
+    characterCount: 5
+    spriteCount: 0
+    spaceCount: 0
+    wordCount: 2
+    linkCount: 0
+    lineCount: 2
+    pageCount: 1
+    materialCount: 1
+  m_isUsingLegacyAnimationComponent: 0
+  m_isVolumetricText: 0
+  m_spriteAnimator: {fileID: 0}
+  m_hasFontAssetChanged: 0
+  m_renderer: {fileID: 1482148144}
+  m_subTextObjects:
+  - {fileID: 0}
+  - {fileID: 0}
+  - {fileID: 0}
+  - {fileID: 0}
+  - {fileID: 0}
+  - {fileID: 0}
+  - {fileID: 0}
+  - {fileID: 0}
+  m_maskType: 0
+--- !u!222 &1482148142
+CanvasRenderer:
+  m_ObjectHideFlags: 2
+  m_CorrespondingSourceObject: {fileID: 0}
+  m_PrefabInstance: {fileID: 0}
+  m_PrefabAsset: {fileID: 0}
+  m_GameObject: {fileID: 1482148138}
+  m_CullTransparentMesh: 0
+--- !u!33 &1482148143
+MeshFilter:
+  m_ObjectHideFlags: 2
+  m_CorrespondingSourceObject: {fileID: 0}
+  m_PrefabInstance: {fileID: 0}
+  m_PrefabAsset: {fileID: 0}
+  m_GameObject: {fileID: 1482148138}
+  m_Mesh: {fileID: 0}
+--- !u!23 &1482148144
+MeshRenderer:
+  m_ObjectHideFlags: 0
+  m_CorrespondingSourceObject: {fileID: 0}
+  m_PrefabInstance: {fileID: 0}
+  m_PrefabAsset: {fileID: 0}
+  m_GameObject: {fileID: 1482148138}
+  m_Enabled: 1
+  m_CastShadows: 0
+  m_ReceiveShadows: 0
+  m_DynamicOccludee: 1
+  m_MotionVectors: 1
+  m_LightProbeUsage: 1
+  m_ReflectionProbeUsage: 1
+  m_RayTracingMode: 2
+  m_RenderingLayerMask: 1
+  m_RendererPriority: 0
+  m_Materials:
+  - {fileID: 2180264, guid: 8f586378b4e144a9851e7b34d9b748ee, type: 2}
+  m_StaticBatchInfo:
+    firstSubMesh: 0
+    subMeshCount: 0
+  m_StaticBatchRoot: {fileID: 0}
+  m_ProbeAnchor: {fileID: 0}
+  m_LightProbeVolumeOverride: {fileID: 0}
+  m_ScaleInLightmap: 1
+  m_ReceiveGI: 1
+  m_PreserveUVs: 0
+  m_IgnoreNormalsForChartDetection: 0
+  m_ImportantGI: 0
+  m_StitchLightmapSeams: 1
+  m_SelectedEditorRenderState: 3
+  m_MinimumChartSize: 4
+  m_AutoUVMaxDistance: 0.5
+  m_AutoUVMaxAngle: 89
+  m_LightmapParameters: {fileID: 0}
+  m_SortingLayerID: 0
+  m_SortingLayer: 0
+  m_SortingOrder: 0
+--- !u!1 &1485511481
+GameObject:
+  m_ObjectHideFlags: 0
+  m_CorrespondingSourceObject: {fileID: 0}
+  m_PrefabInstance: {fileID: 0}
+  m_PrefabAsset: {fileID: 0}
+  serializedVersion: 6
+  m_Component:
+  - component: {fileID: 1485511482}
+  - component: {fileID: 1485511487}
+  - component: {fileID: 1485511486}
+  - component: {fileID: 1485511485}
+  - component: {fileID: 1485511484}
+  - component: {fileID: 1485511483}
+  m_Layer: 0
+  m_Name: a2_b.cpp
+  m_TagString: Building
+  m_Icon: {fileID: 0}
+  m_NavMeshLayer: 0
+  m_StaticEditorFlags: 4294967295
+  m_IsActive: 1
+--- !u!4 &1485511482
+Transform:
+  m_ObjectHideFlags: 0
+  m_CorrespondingSourceObject: {fileID: 0}
+  m_PrefabInstance: {fileID: 0}
+  m_PrefabAsset: {fileID: 0}
+  m_GameObject: {fileID: 1485511481}
+  m_LocalRotation: {x: -0, y: -0, z: -0, w: 1}
+  m_LocalPosition: {x: 8.9405575, y: 1.0796527, z: 5.374022}
+  m_LocalScale: {x: 3.064814, y: 2.1593053, z: 1.5758736}
+  m_Children: []
+  m_Father: {fileID: 465914107}
+  m_RootOrder: 3
+  m_LocalEulerAnglesHint: {x: 0, y: 0, z: 0}
+--- !u!114 &1485511483
+MonoBehaviour:
+  m_ObjectHideFlags: 0
+  m_CorrespondingSourceObject: {fileID: 0}
+  m_PrefabInstance: {fileID: 0}
+  m_PrefabAsset: {fileID: 0}
+  m_GameObject: {fileID: 1485511481}
+  m_Enabled: 1
+  m_EditorHideFlags: 0
+  m_Script: {fileID: 11500000, guid: c2fe8870393196f49b22a6033a191c2f, type: 3}
+  m_Name: 
+  m_EditorClassIdentifier: 
+  serializationData:
+    SerializedFormat: 2
+    SerializedBytes: 
+    ReferencedUnityObjects: []
+    SerializedBytesString: 
+    Prefab: {fileID: 0}
+    PrefabModificationsReferencedUnityObjects: []
+    PrefabModifications: []
+    SerializationNodes: []
+--- !u!65 &1485511484
+BoxCollider:
+  m_ObjectHideFlags: 0
+  m_CorrespondingSourceObject: {fileID: 0}
+  m_PrefabInstance: {fileID: 0}
+  m_PrefabAsset: {fileID: 0}
+  m_GameObject: {fileID: 1485511481}
+  m_Material: {fileID: 0}
+  m_IsTrigger: 0
+  m_Enabled: 1
+  serializedVersion: 2
+  m_Size: {x: 1, y: 1, z: 1}
+  m_Center: {x: 0, y: 0, z: 0}
+--- !u!23 &1485511485
+MeshRenderer:
+  m_ObjectHideFlags: 0
+  m_CorrespondingSourceObject: {fileID: 0}
+  m_PrefabInstance: {fileID: 0}
+  m_PrefabAsset: {fileID: 0}
+  m_GameObject: {fileID: 1485511481}
+  m_Enabled: 1
+  m_CastShadows: 0
+  m_ReceiveShadows: 0
+  m_DynamicOccludee: 1
+  m_MotionVectors: 1
+  m_LightProbeUsage: 1
+  m_ReflectionProbeUsage: 1
+  m_RayTracingMode: 2
+  m_RenderingLayerMask: 1
+  m_RendererPriority: 0
+  m_Materials:
+  - {fileID: 1494839733}
+  m_StaticBatchInfo:
+    firstSubMesh: 0
+    subMeshCount: 0
+  m_StaticBatchRoot: {fileID: 0}
+  m_ProbeAnchor: {fileID: 0}
+  m_LightProbeVolumeOverride: {fileID: 0}
+  m_ScaleInLightmap: 1
+  m_ReceiveGI: 1
+  m_PreserveUVs: 1
+  m_IgnoreNormalsForChartDetection: 0
+  m_ImportantGI: 0
+  m_StitchLightmapSeams: 1
+  m_SelectedEditorRenderState: 3
+  m_MinimumChartSize: 4
+  m_AutoUVMaxDistance: 0.5
+  m_AutoUVMaxAngle: 89
+  m_LightmapParameters: {fileID: 0}
+  m_SortingLayerID: 0
+  m_SortingLayer: 0
+  m_SortingOrder: 0
+--- !u!65 &1485511486
+BoxCollider:
+  m_ObjectHideFlags: 0
+  m_CorrespondingSourceObject: {fileID: 0}
+  m_PrefabInstance: {fileID: 0}
+  m_PrefabAsset: {fileID: 0}
+  m_GameObject: {fileID: 1485511481}
+  m_Material: {fileID: 0}
+  m_IsTrigger: 0
+  m_Enabled: 1
+  serializedVersion: 2
+  m_Size: {x: 1, y: 1, z: 1}
+  m_Center: {x: 0, y: 0, z: 0}
+--- !u!33 &1485511487
+MeshFilter:
+  m_ObjectHideFlags: 0
+  m_CorrespondingSourceObject: {fileID: 0}
+  m_PrefabInstance: {fileID: 0}
+  m_PrefabAsset: {fileID: 0}
+  m_GameObject: {fileID: 1485511481}
+  m_Mesh: {fileID: 10202, guid: 0000000000000000e000000000000000, type: 0}
+--- !u!21 &1494839733
+Material:
+  serializedVersion: 6
+  m_ObjectHideFlags: 0
+  m_CorrespondingSourceObject: {fileID: 0}
+  m_PrefabInstance: {fileID: 0}
+  m_PrefabAsset: {fileID: 0}
+  m_Name: Legacy Shaders/Diffuse
+  m_Shader: {fileID: 7, guid: 0000000000000000f000000000000000, type: 0}
+  m_ShaderKeywords: _GLOSSYREFLECTIONS_OFF _SPECULARHIGHLIGHTS_OFF
+  m_LightmapFlags: 4
+  m_EnableInstancingVariants: 0
+  m_DoubleSidedGI: 0
+  m_CustomRenderQueue: -1
+  stringTagMap: {}
+  disabledShaderPasses: []
+  m_SavedProperties:
+    serializedVersion: 3
+    m_TexEnvs:
+    - _MainTex:
+        m_Texture: {fileID: 0}
+        m_Scale: {x: 1, y: 1}
+        m_Offset: {x: 0, y: 0}
+    m_Floats: []
+    m_Colors:
+    - _Color: {r: 1, g: 0, b: 0, a: 1}
+--- !u!21 &1509680638
+Material:
+  serializedVersion: 6
+  m_ObjectHideFlags: 0
+  m_CorrespondingSourceObject: {fileID: 0}
+  m_PrefabInstance: {fileID: 0}
+  m_PrefabAsset: {fileID: 0}
+  m_Name: Legacy Shaders/Diffuse
+  m_Shader: {fileID: 7, guid: 0000000000000000f000000000000000, type: 0}
+  m_ShaderKeywords: _GLOSSYREFLECTIONS_OFF _SPECULARHIGHLIGHTS_OFF
+  m_LightmapFlags: 4
+  m_EnableInstancingVariants: 0
+  m_DoubleSidedGI: 0
+  m_CustomRenderQueue: -1
+  stringTagMap: {}
+  disabledShaderPasses: []
+  m_SavedProperties:
+    serializedVersion: 3
+    m_TexEnvs:
+    - _MainTex:
+        m_Texture: {fileID: 0}
+        m_Scale: {x: 1, y: 1}
+        m_Offset: {x: 0, y: 0}
+    m_Floats: []
+    m_Colors:
+    - _Color: {r: 1, g: 0.7777778, b: 0.7777778, a: 1}
+--- !u!1 &1512046279
+GameObject:
+  m_ObjectHideFlags: 0
+  m_CorrespondingSourceObject: {fileID: 0}
+  m_PrefabInstance: {fileID: 0}
+  m_PrefabAsset: {fileID: 0}
+  serializedVersion: 6
+  m_Component:
+  - component: {fileID: 1512046280}
+  - component: {fileID: 1512046285}
+  - component: {fileID: 1512046284}
+  - component: {fileID: 1512046283}
+  - component: {fileID: 1512046282}
+  - component: {fileID: 1512046281}
+  m_Layer: 0
+  m_Name: dir_B_2
+  m_TagString: Node
+  m_Icon: {fileID: 0}
+  m_NavMeshLayer: 0
+  m_StaticEditorFlags: 4294967295
+  m_IsActive: 1
+--- !u!4 &1512046280
+Transform:
+  m_ObjectHideFlags: 0
+  m_CorrespondingSourceObject: {fileID: 0}
+  m_PrefabInstance: {fileID: 0}
+  m_PrefabAsset: {fileID: 0}
+  m_GameObject: {fileID: 1512046279}
+  m_LocalRotation: {x: -0, y: 1, z: -0, w: -0.00000004371139}
+  m_LocalPosition: {x: 3.8914843, y: 0.025000006, z: 12.061958}
+  m_LocalScale: {x: 4.182969, y: 0.05, z: 1.2}
+  m_Children: []
+  m_Father: {fileID: 465914107}
+  m_RootOrder: 20
+  m_LocalEulerAnglesHint: {x: 0, y: 0, z: 0}
+--- !u!114 &1512046281
+MonoBehaviour:
+  m_ObjectHideFlags: 0
+  m_CorrespondingSourceObject: {fileID: 0}
+  m_PrefabInstance: {fileID: 0}
+  m_PrefabAsset: {fileID: 0}
+  m_GameObject: {fileID: 1512046279}
+  m_Enabled: 1
+  m_EditorHideFlags: 0
+  m_Script: {fileID: 11500000, guid: c2fe8870393196f49b22a6033a191c2f, type: 3}
+  m_Name: 
+  m_EditorClassIdentifier: 
+  serializationData:
+    SerializedFormat: 2
+    SerializedBytes: 
+    ReferencedUnityObjects: []
+    SerializedBytesString: 
+    Prefab: {fileID: 0}
+    PrefabModificationsReferencedUnityObjects: []
+    PrefabModifications: []
+    SerializationNodes: []
+--- !u!65 &1512046282
+BoxCollider:
+  m_ObjectHideFlags: 0
+  m_CorrespondingSourceObject: {fileID: 0}
+  m_PrefabInstance: {fileID: 0}
+  m_PrefabAsset: {fileID: 0}
+  m_GameObject: {fileID: 1512046279}
+  m_Material: {fileID: 0}
+  m_IsTrigger: 0
+  m_Enabled: 1
+  serializedVersion: 2
+  m_Size: {x: 1, y: 1, z: 1}
+  m_Center: {x: 0, y: 0, z: 0}
+--- !u!23 &1512046283
+MeshRenderer:
+  m_ObjectHideFlags: 0
+  m_CorrespondingSourceObject: {fileID: 0}
+  m_PrefabInstance: {fileID: 0}
+  m_PrefabAsset: {fileID: 0}
+  m_GameObject: {fileID: 1512046279}
+  m_Enabled: 1
+  m_CastShadows: 0
+  m_ReceiveShadows: 0
+  m_DynamicOccludee: 1
+  m_MotionVectors: 1
+  m_LightProbeUsage: 1
+  m_ReflectionProbeUsage: 1
+  m_RayTracingMode: 2
+  m_RenderingLayerMask: 1
+  m_RendererPriority: 0
+  m_Materials:
+  - {fileID: 501113867}
+  m_StaticBatchInfo:
+    firstSubMesh: 0
+    subMeshCount: 0
+  m_StaticBatchRoot: {fileID: 0}
+  m_ProbeAnchor: {fileID: 0}
+  m_LightProbeVolumeOverride: {fileID: 0}
+  m_ScaleInLightmap: 1
+  m_ReceiveGI: 1
+  m_PreserveUVs: 1
+  m_IgnoreNormalsForChartDetection: 0
+  m_ImportantGI: 0
+  m_StitchLightmapSeams: 1
+  m_SelectedEditorRenderState: 3
+  m_MinimumChartSize: 4
+  m_AutoUVMaxDistance: 0.5
+  m_AutoUVMaxAngle: 89
+  m_LightmapParameters: {fileID: 0}
+  m_SortingLayerID: 0
+  m_SortingLayer: 0
+  m_SortingOrder: 0
+--- !u!65 &1512046284
+BoxCollider:
+  m_ObjectHideFlags: 0
+  m_CorrespondingSourceObject: {fileID: 0}
+  m_PrefabInstance: {fileID: 0}
+  m_PrefabAsset: {fileID: 0}
+  m_GameObject: {fileID: 1512046279}
+  m_Material: {fileID: 0}
+  m_IsTrigger: 0
+  m_Enabled: 1
+  serializedVersion: 2
+  m_Size: {x: 1, y: 1, z: 1}
+  m_Center: {x: 0, y: 0, z: 0}
+--- !u!33 &1512046285
+MeshFilter:
+  m_ObjectHideFlags: 0
+  m_CorrespondingSourceObject: {fileID: 0}
+  m_PrefabInstance: {fileID: 0}
+  m_PrefabAsset: {fileID: 0}
+  m_GameObject: {fileID: 1512046279}
+  m_Mesh: {fileID: 10202, guid: 0000000000000000e000000000000000, type: 0}
+--- !u!1 &1573308105
+GameObject:
+  m_ObjectHideFlags: 0
+  m_CorrespondingSourceObject: {fileID: 0}
+  m_PrefabInstance: {fileID: 0}
+  m_PrefabAsset: {fileID: 0}
+  serializedVersion: 6
+  m_Component:
+  - component: {fileID: 1573308106}
+  - component: {fileID: 1573308111}
+  - component: {fileID: 1573308110}
+  - component: {fileID: 1573308109}
+  - component: {fileID: 1573308108}
+  - component: {fileID: 1573308107}
+  m_Layer: 0
+  m_Name: Text dir_C_1
+  m_TagString: Text
+  m_Icon: {fileID: 0}
+  m_NavMeshLayer: 0
+  m_StaticEditorFlags: 0
+  m_IsActive: 1
+--- !u!224 &1573308106
+RectTransform:
+  m_ObjectHideFlags: 0
+  m_CorrespondingSourceObject: {fileID: 0}
+  m_PrefabInstance: {fileID: 0}
+  m_PrefabAsset: {fileID: 0}
+  m_GameObject: {fileID: 1573308105}
+  m_LocalRotation: {x: -0, y: -0, z: -0, w: 1}
+  m_LocalPosition: {x: 0, y: 0, z: 14.348044}
+  m_LocalScale: {x: 1, y: 1, z: 1}
+  m_Children: []
+  m_Father: {fileID: 465914107}
+  m_RootOrder: 32
+  m_LocalEulerAnglesHint: {x: 0, y: 0, z: 0}
+  m_AnchorMin: {x: 0.5, y: 0.5}
+  m_AnchorMax: {x: 0.5, y: 0.5}
+  m_AnchoredPosition: {x: 15.015376, y: 0.71003413}
+  m_SizeDelta: {x: 0.3600002, y: 0.3600002}
+  m_Pivot: {x: 0.5, y: 0.5}
+--- !u!114 &1573308107
+MonoBehaviour:
+  m_ObjectHideFlags: 0
+  m_CorrespondingSourceObject: {fileID: 0}
+  m_PrefabInstance: {fileID: 0}
+  m_PrefabAsset: {fileID: 0}
+  m_GameObject: {fileID: 1573308105}
+  m_Enabled: 1
+  m_EditorHideFlags: 0
+  m_Script: {fileID: 11500000, guid: 7c1ed8bbba65e394c8fe1e2a77ac8770, type: 3}
+  m_Name: 
+  m_EditorClassIdentifier: 
+  minimalDistance: 0.3600002
+  maximalDistance: 3.6000018
+--- !u!114 &1573308108
+MonoBehaviour:
+  m_ObjectHideFlags: 0
+  m_CorrespondingSourceObject: {fileID: 0}
+  m_PrefabInstance: {fileID: 0}
+  m_PrefabAsset: {fileID: 0}
+  m_GameObject: {fileID: 1573308105}
+  m_Enabled: 1
+  m_EditorHideFlags: 0
+  m_Script: {fileID: 11500000, guid: 9541d86e2fd84c1d9990edf0852d74ab, type: 3}
+  m_Name: 
+  m_EditorClassIdentifier: 
+  m_Material: {fileID: 0}
+  m_Color: {r: 1, g: 1, b: 1, a: 1}
+  m_RaycastTarget: 1
+  m_Maskable: 1
+  m_OnCullStateChanged:
+    m_PersistentCalls:
+      m_Calls: []
+  m_text: dir_C_1
+  m_isRightToLeft: 0
+  m_fontAsset: {fileID: 11400000, guid: 8f586378b4e144a9851e7b34d9b748ee, type: 2}
+  m_sharedMaterial: {fileID: 2180264, guid: 8f586378b4e144a9851e7b34d9b748ee, type: 2}
+  m_fontSharedMaterials: []
+  m_fontMaterial: {fileID: 0}
+  m_fontMaterials: []
+  m_fontColor32:
+    serializedVersion: 2
+    rgba: 4286611584
+  m_fontColor: {r: 0.5, g: 0.5, b: 0.5, a: 1}
+  m_enableVertexGradient: 0
+  m_colorMode: 3
+  m_fontColorGradient:
+    topLeft: {r: 1, g: 1, b: 1, a: 1}
+    topRight: {r: 1, g: 1, b: 1, a: 1}
+    bottomLeft: {r: 1, g: 1, b: 1, a: 1}
+    bottomRight: {r: 1, g: 1, b: 1, a: 1}
+  m_fontColorGradientPreset: {fileID: 0}
+  m_spriteAsset: {fileID: 0}
+  m_tintAllSprites: 0
+  m_overrideHtmlColors: 0
+  m_faceColor:
+    serializedVersion: 2
+    rgba: 4294967295
+  m_outlineColor:
+    serializedVersion: 2
+    rgba: 4278190080
+  m_fontSize: 3
+  m_fontSizeBase: 36
+  m_fontWeight: 400
+  m_enableAutoSizing: 1
+  m_fontSizeMin: 3
+  m_fontSizeMax: 400
+  m_fontStyle: 0
+  m_textAlignment: 514
+  m_characterSpacing: 0
+  m_wordSpacing: 0
+  m_lineSpacing: 0
+  m_lineSpacingMax: 0
+  m_paragraphSpacing: 0
+  m_charWidthMaxAdj: 0
+  m_enableWordWrapping: 1
+  m_wordWrappingRatios: 0.4
+  m_overflowMode: 0
+  m_firstOverflowCharacterIndex: 3
+  m_linkedTextComponent: {fileID: 0}
+  m_isLinkedTextComponent: 0
+  m_isTextTruncated: 0
+  m_enableKerning: 1
+  m_enableExtraPadding: 0
+  checkPaddingRequired: 0
+  m_isRichText: 1
+  m_parseCtrlCharacters: 1
+  m_isOrthographic: 0
+  m_isCullingEnabled: 0
+  m_ignoreRectMaskCulling: 0
+  m_ignoreCulling: 1
+  m_horizontalMapping: 0
+  m_verticalMapping: 0
+  m_uvLineOffset: 0
+  m_geometrySortingOrder: 0
+  m_VertexBufferAutoSizeReduction: 1
+  m_firstVisibleCharacter: 0
+  m_useMaxVisibleDescender: 1
+  m_pageToDisplay: 1
+  m_margin: {x: 0, y: 0, z: 0, w: 0}
+  m_textInfo:
+    textComponent: {fileID: 1573308108}
+    characterCount: 7
+    spriteCount: 0
+    spaceCount: 0
+    wordCount: 3
+    linkCount: 0
+    lineCount: 4
+    pageCount: 1
+    materialCount: 1
+  m_isUsingLegacyAnimationComponent: 0
+  m_isVolumetricText: 0
+  m_spriteAnimator: {fileID: 0}
+  m_hasFontAssetChanged: 0
+  m_renderer: {fileID: 1573308111}
+  m_subTextObjects:
+  - {fileID: 0}
+  - {fileID: 0}
+  - {fileID: 0}
+  - {fileID: 0}
+  - {fileID: 0}
+  - {fileID: 0}
+  - {fileID: 0}
+  - {fileID: 0}
+  m_maskType: 0
+--- !u!222 &1573308109
+CanvasRenderer:
+  m_ObjectHideFlags: 2
+  m_CorrespondingSourceObject: {fileID: 0}
+  m_PrefabInstance: {fileID: 0}
+  m_PrefabAsset: {fileID: 0}
+  m_GameObject: {fileID: 1573308105}
+  m_CullTransparentMesh: 0
+--- !u!33 &1573308110
+MeshFilter:
+  m_ObjectHideFlags: 2
+  m_CorrespondingSourceObject: {fileID: 0}
+  m_PrefabInstance: {fileID: 0}
+  m_PrefabAsset: {fileID: 0}
+  m_GameObject: {fileID: 1573308105}
+  m_Mesh: {fileID: 0}
+--- !u!23 &1573308111
+MeshRenderer:
+  m_ObjectHideFlags: 0
+  m_CorrespondingSourceObject: {fileID: 0}
+  m_PrefabInstance: {fileID: 0}
+  m_PrefabAsset: {fileID: 0}
+  m_GameObject: {fileID: 1573308105}
+  m_Enabled: 1
+  m_CastShadows: 0
+  m_ReceiveShadows: 0
+  m_DynamicOccludee: 1
+  m_MotionVectors: 1
+  m_LightProbeUsage: 1
+  m_ReflectionProbeUsage: 1
+  m_RayTracingMode: 2
+  m_RenderingLayerMask: 1
+  m_RendererPriority: 0
+  m_Materials:
+  - {fileID: 2180264, guid: 8f586378b4e144a9851e7b34d9b748ee, type: 2}
+  m_StaticBatchInfo:
+    firstSubMesh: 0
+    subMeshCount: 0
+  m_StaticBatchRoot: {fileID: 0}
+  m_ProbeAnchor: {fileID: 0}
+  m_LightProbeVolumeOverride: {fileID: 0}
+  m_ScaleInLightmap: 1
+  m_ReceiveGI: 1
+  m_PreserveUVs: 0
+  m_IgnoreNormalsForChartDetection: 0
+  m_ImportantGI: 0
+  m_StitchLightmapSeams: 1
+  m_SelectedEditorRenderState: 3
+  m_MinimumChartSize: 4
+  m_AutoUVMaxDistance: 0.5
+  m_AutoUVMaxAngle: 89
+  m_LightmapParameters: {fileID: 0}
+  m_SortingLayerID: 0
+  m_SortingLayer: 0
+  m_SortingOrder: 0
+--- !u!1 &1584965471
+GameObject:
+  m_ObjectHideFlags: 0
+  m_CorrespondingSourceObject: {fileID: 0}
+  m_PrefabInstance: {fileID: 0}
+  m_PrefabAsset: {fileID: 0}
+  serializedVersion: 6
+  m_Component:
+  - component: {fileID: 1584965472}
+  - component: {fileID: 1584965477}
+  - component: {fileID: 1584965476}
+  - component: {fileID: 1584965475}
+  - component: {fileID: 1584965474}
+  - component: {fileID: 1584965473}
+  m_Layer: 0
+  m_Name: b1_b.cpp
+  m_TagString: Building
+  m_Icon: {fileID: 0}
+  m_NavMeshLayer: 0
+  m_StaticEditorFlags: 4294967295
+  m_IsActive: 1
+--- !u!4 &1584965472
+Transform:
+  m_ObjectHideFlags: 0
+  m_CorrespondingSourceObject: {fileID: 0}
+  m_PrefabInstance: {fileID: 0}
+  m_PrefabAsset: {fileID: 0}
+  m_GameObject: {fileID: 1584965471}
+  m_LocalRotation: {x: -0, y: -0, z: -0, w: 1}
+  m_LocalPosition: {x: 8.632969, y: 0.08334083, z: 11.511959}
+  m_LocalScale: {x: 0.1, y: 0.16668166, z: 0.1}
+  m_Children: []
+  m_Father: {fileID: 465914107}
+  m_RootOrder: 5
+  m_LocalEulerAnglesHint: {x: 0, y: 0, z: 0}
+--- !u!114 &1584965473
+MonoBehaviour:
+  m_ObjectHideFlags: 0
+  m_CorrespondingSourceObject: {fileID: 0}
+  m_PrefabInstance: {fileID: 0}
+  m_PrefabAsset: {fileID: 0}
+  m_GameObject: {fileID: 1584965471}
+  m_Enabled: 1
+  m_EditorHideFlags: 0
+  m_Script: {fileID: 11500000, guid: c2fe8870393196f49b22a6033a191c2f, type: 3}
+  m_Name: 
+  m_EditorClassIdentifier: 
+  serializationData:
+    SerializedFormat: 2
+    SerializedBytes: 
+    ReferencedUnityObjects: []
+    SerializedBytesString: 
+    Prefab: {fileID: 0}
+    PrefabModificationsReferencedUnityObjects: []
+    PrefabModifications: []
+    SerializationNodes: []
+--- !u!65 &1584965474
+BoxCollider:
+  m_ObjectHideFlags: 0
+  m_CorrespondingSourceObject: {fileID: 0}
+  m_PrefabInstance: {fileID: 0}
+  m_PrefabAsset: {fileID: 0}
+  m_GameObject: {fileID: 1584965471}
+  m_Material: {fileID: 0}
+  m_IsTrigger: 0
+  m_Enabled: 1
+  serializedVersion: 2
+  m_Size: {x: 1, y: 1, z: 1}
+  m_Center: {x: 0, y: 0, z: 0}
+--- !u!23 &1584965475
+MeshRenderer:
+  m_ObjectHideFlags: 0
+  m_CorrespondingSourceObject: {fileID: 0}
+  m_PrefabInstance: {fileID: 0}
+  m_PrefabAsset: {fileID: 0}
+  m_GameObject: {fileID: 1584965471}
+  m_Enabled: 1
+  m_CastShadows: 0
+  m_ReceiveShadows: 0
+  m_DynamicOccludee: 1
+  m_MotionVectors: 1
+  m_LightProbeUsage: 1
+  m_ReflectionProbeUsage: 1
+  m_RayTracingMode: 2
+  m_RenderingLayerMask: 1
+  m_RendererPriority: 0
+  m_Materials:
+  - {fileID: 1289185735}
+  m_StaticBatchInfo:
+    firstSubMesh: 0
+    subMeshCount: 0
+  m_StaticBatchRoot: {fileID: 0}
+  m_ProbeAnchor: {fileID: 0}
+  m_LightProbeVolumeOverride: {fileID: 0}
+  m_ScaleInLightmap: 1
+  m_ReceiveGI: 1
+  m_PreserveUVs: 1
+  m_IgnoreNormalsForChartDetection: 0
+  m_ImportantGI: 0
+  m_StitchLightmapSeams: 1
+  m_SelectedEditorRenderState: 3
+  m_MinimumChartSize: 4
+  m_AutoUVMaxDistance: 0.5
+  m_AutoUVMaxAngle: 89
+  m_LightmapParameters: {fileID: 0}
+  m_SortingLayerID: 0
+  m_SortingLayer: 0
+  m_SortingOrder: 0
+--- !u!65 &1584965476
+BoxCollider:
+  m_ObjectHideFlags: 0
+  m_CorrespondingSourceObject: {fileID: 0}
+  m_PrefabInstance: {fileID: 0}
+  m_PrefabAsset: {fileID: 0}
+  m_GameObject: {fileID: 1584965471}
+  m_Material: {fileID: 0}
+  m_IsTrigger: 0
+  m_Enabled: 1
+  serializedVersion: 2
+  m_Size: {x: 1, y: 1, z: 1}
+  m_Center: {x: 0, y: 0, z: 0}
+--- !u!33 &1584965477
+MeshFilter:
+  m_ObjectHideFlags: 0
+  m_CorrespondingSourceObject: {fileID: 0}
+  m_PrefabInstance: {fileID: 0}
+  m_PrefabAsset: {fileID: 0}
+  m_GameObject: {fileID: 1584965471}
+  m_Mesh: {fileID: 10202, guid: 0000000000000000e000000000000000, type: 0}
+--- !u!1 &1600477075
+GameObject:
+  m_ObjectHideFlags: 0
+  m_CorrespondingSourceObject: {fileID: 0}
+  m_PrefabInstance: {fileID: 0}
+  m_PrefabAsset: {fileID: 0}
+  serializedVersion: 6
+  m_Component:
+  - component: {fileID: 1600477076}
+  - component: {fileID: 1600477081}
+  - component: {fileID: 1600477080}
+  - component: {fileID: 1600477079}
+  - component: {fileID: 1600477078}
+  - component: {fileID: 1600477077}
+  m_Layer: 0
+  m_Name: dir_A_2
+  m_TagString: Node
+  m_Icon: {fileID: 0}
+  m_NavMeshLayer: 0
+  m_StaticEditorFlags: 4294967295
+  m_IsActive: 1
+--- !u!4 &1600477076
+Transform:
+  m_ObjectHideFlags: 0
+  m_CorrespondingSourceObject: {fileID: 0}
+  m_PrefabInstance: {fileID: 0}
+  m_PrefabAsset: {fileID: 0}
+  m_GameObject: {fileID: 1600477075}
+  m_LocalRotation: {x: -0, y: -0, z: -0, w: 1}
+  m_LocalPosition: {x: 9.540558, y: 0.025000006, z: 3.9860854}
+  m_LocalScale: {x: 6.2648144, y: 0.05, z: 1.2}
+  m_Children: []
+  m_Father: {fileID: 465914107}
+  m_RootOrder: 18
+  m_LocalEulerAnglesHint: {x: 0, y: 0, z: 0}
+--- !u!114 &1600477077
+MonoBehaviour:
+  m_ObjectHideFlags: 0
+  m_CorrespondingSourceObject: {fileID: 0}
+  m_PrefabInstance: {fileID: 0}
+  m_PrefabAsset: {fileID: 0}
+  m_GameObject: {fileID: 1600477075}
+  m_Enabled: 1
+  m_EditorHideFlags: 0
+  m_Script: {fileID: 11500000, guid: c2fe8870393196f49b22a6033a191c2f, type: 3}
+  m_Name: 
+  m_EditorClassIdentifier: 
+  serializationData:
+    SerializedFormat: 2
+    SerializedBytes: 
+    ReferencedUnityObjects: []
+    SerializedBytesString: 
+    Prefab: {fileID: 0}
+    PrefabModificationsReferencedUnityObjects: []
+    PrefabModifications: []
+    SerializationNodes: []
+--- !u!65 &1600477078
+BoxCollider:
+  m_ObjectHideFlags: 0
+  m_CorrespondingSourceObject: {fileID: 0}
+  m_PrefabInstance: {fileID: 0}
+  m_PrefabAsset: {fileID: 0}
+  m_GameObject: {fileID: 1600477075}
+  m_Material: {fileID: 0}
+  m_IsTrigger: 0
+  m_Enabled: 1
+  serializedVersion: 2
+  m_Size: {x: 1, y: 1, z: 1}
+  m_Center: {x: 0, y: 0, z: 0}
+--- !u!23 &1600477079
+MeshRenderer:
+  m_ObjectHideFlags: 0
+  m_CorrespondingSourceObject: {fileID: 0}
+  m_PrefabInstance: {fileID: 0}
+  m_PrefabAsset: {fileID: 0}
+  m_GameObject: {fileID: 1600477075}
+  m_Enabled: 1
+  m_CastShadows: 0
+  m_ReceiveShadows: 0
+  m_DynamicOccludee: 1
+  m_MotionVectors: 1
+  m_LightProbeUsage: 1
+  m_ReflectionProbeUsage: 1
+  m_RayTracingMode: 2
+  m_RenderingLayerMask: 1
+  m_RendererPriority: 0
+  m_Materials:
+  - {fileID: 501113867}
+  m_StaticBatchInfo:
+    firstSubMesh: 0
+    subMeshCount: 0
+  m_StaticBatchRoot: {fileID: 0}
+  m_ProbeAnchor: {fileID: 0}
+  m_LightProbeVolumeOverride: {fileID: 0}
+  m_ScaleInLightmap: 1
+  m_ReceiveGI: 1
+  m_PreserveUVs: 1
+  m_IgnoreNormalsForChartDetection: 0
+  m_ImportantGI: 0
+  m_StitchLightmapSeams: 1
+  m_SelectedEditorRenderState: 3
+  m_MinimumChartSize: 4
+  m_AutoUVMaxDistance: 0.5
+  m_AutoUVMaxAngle: 89
+  m_LightmapParameters: {fileID: 0}
+  m_SortingLayerID: 0
+  m_SortingLayer: 0
+  m_SortingOrder: 0
+--- !u!65 &1600477080
+BoxCollider:
+  m_ObjectHideFlags: 0
+  m_CorrespondingSourceObject: {fileID: 0}
+  m_PrefabInstance: {fileID: 0}
+  m_PrefabAsset: {fileID: 0}
+  m_GameObject: {fileID: 1600477075}
+  m_Material: {fileID: 0}
+  m_IsTrigger: 0
+  m_Enabled: 1
+  serializedVersion: 2
+  m_Size: {x: 1, y: 1, z: 1}
+  m_Center: {x: 0, y: 0, z: 0}
+--- !u!33 &1600477081
+MeshFilter:
+  m_ObjectHideFlags: 0
+  m_CorrespondingSourceObject: {fileID: 0}
+  m_PrefabInstance: {fileID: 0}
+  m_PrefabAsset: {fileID: 0}
+  m_GameObject: {fileID: 1600477075}
+  m_Mesh: {fileID: 10202, guid: 0000000000000000e000000000000000, type: 0}
+--- !u!21 &1605341110
+Material:
+  serializedVersion: 6
+  m_ObjectHideFlags: 0
+  m_CorrespondingSourceObject: {fileID: 0}
+  m_PrefabInstance: {fileID: 0}
+  m_PrefabAsset: {fileID: 0}
+  m_Name: Legacy Shaders/Diffuse
+  m_Shader: {fileID: 7, guid: 0000000000000000f000000000000000, type: 0}
+  m_ShaderKeywords: _GLOSSYREFLECTIONS_OFF _SPECULARHIGHLIGHTS_OFF
+  m_LightmapFlags: 4
+  m_EnableInstancingVariants: 0
+  m_DoubleSidedGI: 0
+  m_CustomRenderQueue: -1
+  stringTagMap: {}
+  disabledShaderPasses: []
+  m_SavedProperties:
+    serializedVersion: 3
+    m_TexEnvs:
+    - _MainTex:
+        m_Texture: {fileID: 0}
+        m_Scale: {x: 1, y: 1}
+        m_Offset: {x: 0, y: 0}
+    m_Floats: []
+    m_Colors:
+    - _Color: {r: 1, g: 0.5555556, b: 0.5555556, a: 1}
 --- !u!1 &1639590096
 GameObject:
   m_ObjectHideFlags: 0
@@ -5160,6 +6773,252 @@
   m_AnchoredPosition: {x: 0, y: 0}
   m_SizeDelta: {x: 0, y: 0}
   m_Pivot: {x: 0, y: 0}
+--- !u!21 &1644646400
+Material:
+  serializedVersion: 6
+  m_ObjectHideFlags: 0
+  m_CorrespondingSourceObject: {fileID: 0}
+  m_PrefabInstance: {fileID: 0}
+  m_PrefabAsset: {fileID: 0}
+  m_Name: Legacy Shaders/Diffuse
+  m_Shader: {fileID: 7, guid: 0000000000000000f000000000000000, type: 0}
+  m_ShaderKeywords: _GLOSSYREFLECTIONS_OFF _SPECULARHIGHLIGHTS_OFF
+  m_LightmapFlags: 4
+  m_EnableInstancingVariants: 0
+  m_DoubleSidedGI: 0
+  m_CustomRenderQueue: -1
+  stringTagMap: {}
+  disabledShaderPasses: []
+  m_SavedProperties:
+    serializedVersion: 3
+    m_TexEnvs:
+    - _MainTex:
+        m_Texture: {fileID: 0}
+        m_Scale: {x: 1, y: 1}
+        m_Offset: {x: 0, y: 0}
+    m_Floats: []
+    m_Colors:
+    - _Color: {r: 1, g: 0.6666666, b: 0.6666666, a: 1}
+--- !u!1 &1647612484
+GameObject:
+  m_ObjectHideFlags: 0
+  m_CorrespondingSourceObject: {fileID: 0}
+  m_PrefabInstance: {fileID: 0}
+  m_PrefabAsset: {fileID: 0}
+  serializedVersion: 6
+  m_Component:
+  - component: {fileID: 1647612485}
+  - component: {fileID: 1647612490}
+  - component: {fileID: 1647612489}
+  - component: {fileID: 1647612488}
+  - component: {fileID: 1647612487}
+  - component: {fileID: 1647612486}
+  m_Layer: 0
+  m_Name: Text dir_A_1
+  m_TagString: Text
+  m_Icon: {fileID: 0}
+  m_NavMeshLayer: 0
+  m_StaticEditorFlags: 0
+  m_IsActive: 1
+--- !u!224 &1647612485
+RectTransform:
+  m_ObjectHideFlags: 0
+  m_CorrespondingSourceObject: {fileID: 0}
+  m_PrefabInstance: {fileID: 0}
+  m_PrefabAsset: {fileID: 0}
+  m_GameObject: {fileID: 1647612484}
+  m_LocalRotation: {x: -0, y: -0, z: -0, w: 1}
+  m_LocalPosition: {x: 0, y: 0, z: 5.4048424}
+  m_LocalScale: {x: 1, y: 1, z: 1}
+  m_Children: []
+  m_Father: {fileID: 465914107}
+  m_RootOrder: 28
+  m_LocalEulerAnglesHint: {x: 0, y: 0, z: 0}
+  m_AnchorMin: {x: 0.5, y: 0.5}
+  m_AnchorMax: {x: 0.5, y: 0.5}
+  m_AnchoredPosition: {x: 2.5040755, y: 0.71003413}
+  m_SizeDelta: {x: 0.36000013, y: 0.36000013}
+  m_Pivot: {x: 0.5, y: 0.5}
+--- !u!114 &1647612486
+MonoBehaviour:
+  m_ObjectHideFlags: 0
+  m_CorrespondingSourceObject: {fileID: 0}
+  m_PrefabInstance: {fileID: 0}
+  m_PrefabAsset: {fileID: 0}
+  m_GameObject: {fileID: 1647612484}
+  m_Enabled: 1
+  m_EditorHideFlags: 0
+  m_Script: {fileID: 11500000, guid: 7c1ed8bbba65e394c8fe1e2a77ac8770, type: 3}
+  m_Name: 
+  m_EditorClassIdentifier: 
+  minimalDistance: 0.36000013
+  maximalDistance: 3.6000013
+--- !u!114 &1647612487
+MonoBehaviour:
+  m_ObjectHideFlags: 0
+  m_CorrespondingSourceObject: {fileID: 0}
+  m_PrefabInstance: {fileID: 0}
+  m_PrefabAsset: {fileID: 0}
+  m_GameObject: {fileID: 1647612484}
+  m_Enabled: 1
+  m_EditorHideFlags: 0
+  m_Script: {fileID: 11500000, guid: 9541d86e2fd84c1d9990edf0852d74ab, type: 3}
+  m_Name: 
+  m_EditorClassIdentifier: 
+  m_Material: {fileID: 0}
+  m_Color: {r: 1, g: 1, b: 1, a: 1}
+  m_RaycastTarget: 1
+  m_Maskable: 1
+  m_OnCullStateChanged:
+    m_PersistentCalls:
+      m_Calls: []
+  m_text: dir_A_1
+  m_isRightToLeft: 0
+  m_fontAsset: {fileID: 11400000, guid: 8f586378b4e144a9851e7b34d9b748ee, type: 2}
+  m_sharedMaterial: {fileID: 2180264, guid: 8f586378b4e144a9851e7b34d9b748ee, type: 2}
+  m_fontSharedMaterials: []
+  m_fontMaterial: {fileID: 0}
+  m_fontMaterials: []
+  m_fontColor32:
+    serializedVersion: 2
+    rgba: 4286611584
+  m_fontColor: {r: 0.5, g: 0.5, b: 0.5, a: 1}
+  m_enableVertexGradient: 0
+  m_colorMode: 3
+  m_fontColorGradient:
+    topLeft: {r: 1, g: 1, b: 1, a: 1}
+    topRight: {r: 1, g: 1, b: 1, a: 1}
+    bottomLeft: {r: 1, g: 1, b: 1, a: 1}
+    bottomRight: {r: 1, g: 1, b: 1, a: 1}
+  m_fontColorGradientPreset: {fileID: 0}
+  m_spriteAsset: {fileID: 0}
+  m_tintAllSprites: 0
+  m_overrideHtmlColors: 0
+  m_faceColor:
+    serializedVersion: 2
+    rgba: 4294967295
+  m_outlineColor:
+    serializedVersion: 2
+    rgba: 4278190080
+  m_fontSize: 3
+  m_fontSizeBase: 36
+  m_fontWeight: 400
+  m_enableAutoSizing: 1
+  m_fontSizeMin: 3
+  m_fontSizeMax: 400
+  m_fontStyle: 0
+  m_textAlignment: 514
+  m_characterSpacing: 0
+  m_wordSpacing: 0
+  m_lineSpacing: 0
+  m_lineSpacingMax: 0
+  m_paragraphSpacing: 0
+  m_charWidthMaxAdj: 0
+  m_enableWordWrapping: 1
+  m_wordWrappingRatios: 0.4
+  m_overflowMode: 0
+  m_firstOverflowCharacterIndex: 3
+  m_linkedTextComponent: {fileID: 0}
+  m_isLinkedTextComponent: 0
+  m_isTextTruncated: 0
+  m_enableKerning: 1
+  m_enableExtraPadding: 0
+  checkPaddingRequired: 0
+  m_isRichText: 1
+  m_parseCtrlCharacters: 1
+  m_isOrthographic: 0
+  m_isCullingEnabled: 0
+  m_ignoreRectMaskCulling: 0
+  m_ignoreCulling: 1
+  m_horizontalMapping: 0
+  m_verticalMapping: 0
+  m_uvLineOffset: 0
+  m_geometrySortingOrder: 0
+  m_VertexBufferAutoSizeReduction: 1
+  m_firstVisibleCharacter: 0
+  m_useMaxVisibleDescender: 1
+  m_pageToDisplay: 1
+  m_margin: {x: 0, y: 0, z: 0, w: 0}
+  m_textInfo:
+    textComponent: {fileID: 1647612487}
+    characterCount: 7
+    spriteCount: 0
+    spaceCount: 0
+    wordCount: 3
+    linkCount: 0
+    lineCount: 4
+    pageCount: 1
+    materialCount: 1
+  m_isUsingLegacyAnimationComponent: 0
+  m_isVolumetricText: 0
+  m_spriteAnimator: {fileID: 0}
+  m_hasFontAssetChanged: 0
+  m_renderer: {fileID: 1647612490}
+  m_subTextObjects:
+  - {fileID: 0}
+  - {fileID: 0}
+  - {fileID: 0}
+  - {fileID: 0}
+  - {fileID: 0}
+  - {fileID: 0}
+  - {fileID: 0}
+  - {fileID: 0}
+  m_maskType: 0
+--- !u!222 &1647612488
+CanvasRenderer:
+  m_ObjectHideFlags: 2
+  m_CorrespondingSourceObject: {fileID: 0}
+  m_PrefabInstance: {fileID: 0}
+  m_PrefabAsset: {fileID: 0}
+  m_GameObject: {fileID: 1647612484}
+  m_CullTransparentMesh: 0
+--- !u!33 &1647612489
+MeshFilter:
+  m_ObjectHideFlags: 2
+  m_CorrespondingSourceObject: {fileID: 0}
+  m_PrefabInstance: {fileID: 0}
+  m_PrefabAsset: {fileID: 0}
+  m_GameObject: {fileID: 1647612484}
+  m_Mesh: {fileID: 0}
+--- !u!23 &1647612490
+MeshRenderer:
+  m_ObjectHideFlags: 0
+  m_CorrespondingSourceObject: {fileID: 0}
+  m_PrefabInstance: {fileID: 0}
+  m_PrefabAsset: {fileID: 0}
+  m_GameObject: {fileID: 1647612484}
+  m_Enabled: 1
+  m_CastShadows: 0
+  m_ReceiveShadows: 0
+  m_DynamicOccludee: 1
+  m_MotionVectors: 1
+  m_LightProbeUsage: 1
+  m_ReflectionProbeUsage: 1
+  m_RayTracingMode: 2
+  m_RenderingLayerMask: 1
+  m_RendererPriority: 0
+  m_Materials:
+  - {fileID: 2180264, guid: 8f586378b4e144a9851e7b34d9b748ee, type: 2}
+  m_StaticBatchInfo:
+    firstSubMesh: 0
+    subMeshCount: 0
+  m_StaticBatchRoot: {fileID: 0}
+  m_ProbeAnchor: {fileID: 0}
+  m_LightProbeVolumeOverride: {fileID: 0}
+  m_ScaleInLightmap: 1
+  m_ReceiveGI: 1
+  m_PreserveUVs: 0
+  m_IgnoreNormalsForChartDetection: 0
+  m_ImportantGI: 0
+  m_StitchLightmapSeams: 1
+  m_SelectedEditorRenderState: 3
+  m_MinimumChartSize: 4
+  m_AutoUVMaxDistance: 0.5
+  m_AutoUVMaxAngle: 89
+  m_LightmapParameters: {fileID: 0}
+  m_SortingLayerID: 0
+  m_SortingLayer: 0
+  m_SortingOrder: 0
 --- !u!1001 &1666407177
 PrefabInstance:
   m_ObjectHideFlags: 0
@@ -5253,6 +7112,393 @@
       objectReference: {fileID: 0}
     m_RemovedComponents: []
   m_SourcePrefab: {fileID: 100100000, guid: dc06161b6d97feb419f45f03b62e14b9, type: 3}
+--- !u!1 &1694404059
+GameObject:
+  m_ObjectHideFlags: 0
+  m_CorrespondingSourceObject: {fileID: 0}
+  m_PrefabInstance: {fileID: 0}
+  m_PrefabAsset: {fileID: 0}
+  serializedVersion: 6
+  m_Component:
+  - component: {fileID: 1694404060}
+  - component: {fileID: 1694404065}
+  - component: {fileID: 1694404064}
+  - component: {fileID: 1694404063}
+  - component: {fileID: 1694404062}
+  - component: {fileID: 1694404061}
+  m_Layer: 0
+  m_Name: b2_a.cpp
+  m_TagString: Building
+  m_Icon: {fileID: 0}
+  m_NavMeshLayer: 0
+  m_StaticEditorFlags: 4294967295
+  m_IsActive: 1
+--- !u!4 &1694404060
+Transform:
+  m_ObjectHideFlags: 0
+  m_CorrespondingSourceObject: {fileID: 0}
+  m_PrefabInstance: {fileID: 0}
+  m_PrefabAsset: {fileID: 0}
+  m_GameObject: {fileID: 1694404059}
+  m_LocalRotation: {x: -0, y: -0, z: -0, w: 1}
+  m_LocalPosition: {x: 4.491484, y: 0.08334083, z: 13.287853}
+  m_LocalScale: {x: 0.98296905, y: 0.16668166, z: 1.2517889}
+  m_Children: []
+  m_Father: {fileID: 465914107}
+  m_RootOrder: 6
+  m_LocalEulerAnglesHint: {x: 0, y: 0, z: 0}
+--- !u!114 &1694404061
+MonoBehaviour:
+  m_ObjectHideFlags: 0
+  m_CorrespondingSourceObject: {fileID: 0}
+  m_PrefabInstance: {fileID: 0}
+  m_PrefabAsset: {fileID: 0}
+  m_GameObject: {fileID: 1694404059}
+  m_Enabled: 1
+  m_EditorHideFlags: 0
+  m_Script: {fileID: 11500000, guid: c2fe8870393196f49b22a6033a191c2f, type: 3}
+  m_Name: 
+  m_EditorClassIdentifier: 
+  serializationData:
+    SerializedFormat: 2
+    SerializedBytes: 
+    ReferencedUnityObjects: []
+    SerializedBytesString: 
+    Prefab: {fileID: 0}
+    PrefabModificationsReferencedUnityObjects: []
+    PrefabModifications: []
+    SerializationNodes: []
+--- !u!65 &1694404062
+BoxCollider:
+  m_ObjectHideFlags: 0
+  m_CorrespondingSourceObject: {fileID: 0}
+  m_PrefabInstance: {fileID: 0}
+  m_PrefabAsset: {fileID: 0}
+  m_GameObject: {fileID: 1694404059}
+  m_Material: {fileID: 0}
+  m_IsTrigger: 0
+  m_Enabled: 1
+  serializedVersion: 2
+  m_Size: {x: 1, y: 1, z: 1}
+  m_Center: {x: 0, y: 0, z: 0}
+--- !u!23 &1694404063
+MeshRenderer:
+  m_ObjectHideFlags: 0
+  m_CorrespondingSourceObject: {fileID: 0}
+  m_PrefabInstance: {fileID: 0}
+  m_PrefabAsset: {fileID: 0}
+  m_GameObject: {fileID: 1694404059}
+  m_Enabled: 1
+  m_CastShadows: 0
+  m_ReceiveShadows: 0
+  m_DynamicOccludee: 1
+  m_MotionVectors: 1
+  m_LightProbeUsage: 1
+  m_ReflectionProbeUsage: 1
+  m_RayTracingMode: 2
+  m_RenderingLayerMask: 1
+  m_RendererPriority: 0
+  m_Materials:
+  - {fileID: 1289185735}
+  m_StaticBatchInfo:
+    firstSubMesh: 0
+    subMeshCount: 0
+  m_StaticBatchRoot: {fileID: 0}
+  m_ProbeAnchor: {fileID: 0}
+  m_LightProbeVolumeOverride: {fileID: 0}
+  m_ScaleInLightmap: 1
+  m_ReceiveGI: 1
+  m_PreserveUVs: 1
+  m_IgnoreNormalsForChartDetection: 0
+  m_ImportantGI: 0
+  m_StitchLightmapSeams: 1
+  m_SelectedEditorRenderState: 3
+  m_MinimumChartSize: 4
+  m_AutoUVMaxDistance: 0.5
+  m_AutoUVMaxAngle: 89
+  m_LightmapParameters: {fileID: 0}
+  m_SortingLayerID: 0
+  m_SortingLayer: 0
+  m_SortingOrder: 0
+--- !u!65 &1694404064
+BoxCollider:
+  m_ObjectHideFlags: 0
+  m_CorrespondingSourceObject: {fileID: 0}
+  m_PrefabInstance: {fileID: 0}
+  m_PrefabAsset: {fileID: 0}
+  m_GameObject: {fileID: 1694404059}
+  m_Material: {fileID: 0}
+  m_IsTrigger: 0
+  m_Enabled: 1
+  serializedVersion: 2
+  m_Size: {x: 1, y: 1, z: 1}
+  m_Center: {x: 0, y: 0, z: 0}
+--- !u!33 &1694404065
+MeshFilter:
+  m_ObjectHideFlags: 0
+  m_CorrespondingSourceObject: {fileID: 0}
+  m_PrefabInstance: {fileID: 0}
+  m_PrefabAsset: {fileID: 0}
+  m_GameObject: {fileID: 1694404059}
+  m_Mesh: {fileID: 10202, guid: 0000000000000000e000000000000000, type: 0}
+--- !u!1 &1723990073
+GameObject:
+  m_ObjectHideFlags: 0
+  m_CorrespondingSourceObject: {fileID: 0}
+  m_PrefabInstance: {fileID: 0}
+  m_PrefabAsset: {fileID: 0}
+  serializedVersion: 6
+  m_Component:
+  - component: {fileID: 1723990074}
+  - component: {fileID: 1723990079}
+  - component: {fileID: 1723990078}
+  - component: {fileID: 1723990077}
+  - component: {fileID: 1723990076}
+  - component: {fileID: 1723990075}
+  m_Layer: 0
+  m_Name: dir_B_1
+  m_TagString: Node
+  m_Icon: {fileID: 0}
+  m_NavMeshLayer: 0
+  m_StaticEditorFlags: 4294967295
+  m_IsActive: 1
+--- !u!4 &1723990074
+Transform:
+  m_ObjectHideFlags: 0
+  m_CorrespondingSourceObject: {fileID: 0}
+  m_PrefabInstance: {fileID: 0}
+  m_PrefabAsset: {fileID: 0}
+  m_GameObject: {fileID: 1723990073}
+  m_LocalRotation: {x: -0, y: -0, z: -0, w: 1}
+  m_LocalPosition: {x: 9.232968, y: 0.025000006, z: 10.861959}
+  m_LocalScale: {x: 3.3, y: 0.05, z: 1.2}
+  m_Children: []
+  m_Father: {fileID: 465914107}
+  m_RootOrder: 19
+  m_LocalEulerAnglesHint: {x: 0, y: 0, z: 0}
+--- !u!114 &1723990075
+MonoBehaviour:
+  m_ObjectHideFlags: 0
+  m_CorrespondingSourceObject: {fileID: 0}
+  m_PrefabInstance: {fileID: 0}
+  m_PrefabAsset: {fileID: 0}
+  m_GameObject: {fileID: 1723990073}
+  m_Enabled: 1
+  m_EditorHideFlags: 0
+  m_Script: {fileID: 11500000, guid: c2fe8870393196f49b22a6033a191c2f, type: 3}
+  m_Name: 
+  m_EditorClassIdentifier: 
+  serializationData:
+    SerializedFormat: 2
+    SerializedBytes: 
+    ReferencedUnityObjects: []
+    SerializedBytesString: 
+    Prefab: {fileID: 0}
+    PrefabModificationsReferencedUnityObjects: []
+    PrefabModifications: []
+    SerializationNodes: []
+--- !u!65 &1723990076
+BoxCollider:
+  m_ObjectHideFlags: 0
+  m_CorrespondingSourceObject: {fileID: 0}
+  m_PrefabInstance: {fileID: 0}
+  m_PrefabAsset: {fileID: 0}
+  m_GameObject: {fileID: 1723990073}
+  m_Material: {fileID: 0}
+  m_IsTrigger: 0
+  m_Enabled: 1
+  serializedVersion: 2
+  m_Size: {x: 1, y: 1, z: 1}
+  m_Center: {x: 0, y: 0, z: 0}
+--- !u!23 &1723990077
+MeshRenderer:
+  m_ObjectHideFlags: 0
+  m_CorrespondingSourceObject: {fileID: 0}
+  m_PrefabInstance: {fileID: 0}
+  m_PrefabAsset: {fileID: 0}
+  m_GameObject: {fileID: 1723990073}
+  m_Enabled: 1
+  m_CastShadows: 0
+  m_ReceiveShadows: 0
+  m_DynamicOccludee: 1
+  m_MotionVectors: 1
+  m_LightProbeUsage: 1
+  m_ReflectionProbeUsage: 1
+  m_RayTracingMode: 2
+  m_RenderingLayerMask: 1
+  m_RendererPriority: 0
+  m_Materials:
+  - {fileID: 501113867}
+  m_StaticBatchInfo:
+    firstSubMesh: 0
+    subMeshCount: 0
+  m_StaticBatchRoot: {fileID: 0}
+  m_ProbeAnchor: {fileID: 0}
+  m_LightProbeVolumeOverride: {fileID: 0}
+  m_ScaleInLightmap: 1
+  m_ReceiveGI: 1
+  m_PreserveUVs: 1
+  m_IgnoreNormalsForChartDetection: 0
+  m_ImportantGI: 0
+  m_StitchLightmapSeams: 1
+  m_SelectedEditorRenderState: 3
+  m_MinimumChartSize: 4
+  m_AutoUVMaxDistance: 0.5
+  m_AutoUVMaxAngle: 89
+  m_LightmapParameters: {fileID: 0}
+  m_SortingLayerID: 0
+  m_SortingLayer: 0
+  m_SortingOrder: 0
+--- !u!65 &1723990078
+BoxCollider:
+  m_ObjectHideFlags: 0
+  m_CorrespondingSourceObject: {fileID: 0}
+  m_PrefabInstance: {fileID: 0}
+  m_PrefabAsset: {fileID: 0}
+  m_GameObject: {fileID: 1723990073}
+  m_Material: {fileID: 0}
+  m_IsTrigger: 0
+  m_Enabled: 1
+  serializedVersion: 2
+  m_Size: {x: 1, y: 1, z: 1}
+  m_Center: {x: 0, y: 0, z: 0}
+--- !u!33 &1723990079
+MeshFilter:
+  m_ObjectHideFlags: 0
+  m_CorrespondingSourceObject: {fileID: 0}
+  m_PrefabInstance: {fileID: 0}
+  m_PrefabAsset: {fileID: 0}
+  m_GameObject: {fileID: 1723990073}
+  m_Mesh: {fileID: 10202, guid: 0000000000000000e000000000000000, type: 0}
+--- !u!1 &1732273765
+GameObject:
+  m_ObjectHideFlags: 0
+  m_CorrespondingSourceObject: {fileID: 0}
+  m_PrefabInstance: {fileID: 0}
+  m_PrefabAsset: {fileID: 0}
+  serializedVersion: 6
+  m_Component:
+  - component: {fileID: 1732273766}
+  - component: {fileID: 1732273771}
+  - component: {fileID: 1732273770}
+  - component: {fileID: 1732273769}
+  - component: {fileID: 1732273768}
+  - component: {fileID: 1732273767}
+  m_Layer: 0
+  m_Name: d.cpp
+  m_TagString: Building
+  m_Icon: {fileID: 0}
+  m_NavMeshLayer: 0
+  m_StaticEditorFlags: 4294967295
+  m_IsActive: 1
+--- !u!4 &1732273766
+Transform:
+  m_ObjectHideFlags: 0
+  m_CorrespondingSourceObject: {fileID: 0}
+  m_PrefabInstance: {fileID: 0}
+  m_PrefabAsset: {fileID: 0}
+  m_GameObject: {fileID: 1732273765}
+  m_LocalRotation: {x: -0, y: 0.7071068, z: -0, w: 0.7071068}
+  m_LocalPosition: {x: 14.100357, y: 0.15350363, z: 6.6119413}
+  m_LocalScale: {x: 0.3000357, y: 0.30700725, z: 0.85478514}
+  m_Children: []
+  m_Father: {fileID: 465914107}
+  m_RootOrder: 13
+  m_LocalEulerAnglesHint: {x: 0, y: 0, z: 0}
+--- !u!114 &1732273767
+MonoBehaviour:
+  m_ObjectHideFlags: 0
+  m_CorrespondingSourceObject: {fileID: 0}
+  m_PrefabInstance: {fileID: 0}
+  m_PrefabAsset: {fileID: 0}
+  m_GameObject: {fileID: 1732273765}
+  m_Enabled: 1
+  m_EditorHideFlags: 0
+  m_Script: {fileID: 11500000, guid: c2fe8870393196f49b22a6033a191c2f, type: 3}
+  m_Name: 
+  m_EditorClassIdentifier: 
+  serializationData:
+    SerializedFormat: 2
+    SerializedBytes: 
+    ReferencedUnityObjects: []
+    SerializedBytesString: 
+    Prefab: {fileID: 0}
+    PrefabModificationsReferencedUnityObjects: []
+    PrefabModifications: []
+    SerializationNodes: []
+--- !u!65 &1732273768
+BoxCollider:
+  m_ObjectHideFlags: 0
+  m_CorrespondingSourceObject: {fileID: 0}
+  m_PrefabInstance: {fileID: 0}
+  m_PrefabAsset: {fileID: 0}
+  m_GameObject: {fileID: 1732273765}
+  m_Material: {fileID: 0}
+  m_IsTrigger: 0
+  m_Enabled: 1
+  serializedVersion: 2
+  m_Size: {x: 1, y: 1, z: 1}
+  m_Center: {x: 0, y: 0, z: 0}
+--- !u!23 &1732273769
+MeshRenderer:
+  m_ObjectHideFlags: 0
+  m_CorrespondingSourceObject: {fileID: 0}
+  m_PrefabInstance: {fileID: 0}
+  m_PrefabAsset: {fileID: 0}
+  m_GameObject: {fileID: 1732273765}
+  m_Enabled: 1
+  m_CastShadows: 0
+  m_ReceiveShadows: 0
+  m_DynamicOccludee: 1
+  m_MotionVectors: 1
+  m_LightProbeUsage: 1
+  m_ReflectionProbeUsage: 1
+  m_RayTracingMode: 2
+  m_RenderingLayerMask: 1
+  m_RendererPriority: 0
+  m_Materials:
+  - {fileID: 412468615}
+  m_StaticBatchInfo:
+    firstSubMesh: 0
+    subMeshCount: 0
+  m_StaticBatchRoot: {fileID: 0}
+  m_ProbeAnchor: {fileID: 0}
+  m_LightProbeVolumeOverride: {fileID: 0}
+  m_ScaleInLightmap: 1
+  m_ReceiveGI: 1
+  m_PreserveUVs: 1
+  m_IgnoreNormalsForChartDetection: 0
+  m_ImportantGI: 0
+  m_StitchLightmapSeams: 1
+  m_SelectedEditorRenderState: 3
+  m_MinimumChartSize: 4
+  m_AutoUVMaxDistance: 0.5
+  m_AutoUVMaxAngle: 89
+  m_LightmapParameters: {fileID: 0}
+  m_SortingLayerID: 0
+  m_SortingLayer: 0
+  m_SortingOrder: 0
+--- !u!65 &1732273770
+BoxCollider:
+  m_ObjectHideFlags: 0
+  m_CorrespondingSourceObject: {fileID: 0}
+  m_PrefabInstance: {fileID: 0}
+  m_PrefabAsset: {fileID: 0}
+  m_GameObject: {fileID: 1732273765}
+  m_Material: {fileID: 0}
+  m_IsTrigger: 0
+  m_Enabled: 1
+  serializedVersion: 2
+  m_Size: {x: 1, y: 1, z: 1}
+  m_Center: {x: 0, y: 0, z: 0}
+--- !u!33 &1732273771
+MeshFilter:
+  m_ObjectHideFlags: 0
+  m_CorrespondingSourceObject: {fileID: 0}
+  m_PrefabInstance: {fileID: 0}
+  m_PrefabAsset: {fileID: 0}
+  m_GameObject: {fileID: 1732273765}
+  m_Mesh: {fileID: 10202, guid: 0000000000000000e000000000000000, type: 0}
 --- !u!114 &1745490672 stripped
 MonoBehaviour:
   m_CorrespondingSourceObject: {fileID: 11450312, guid: dc06161b6d97feb419f45f03b62e14b9,
@@ -5265,6 +7511,862 @@
   m_Script: {fileID: 11500000, guid: 29e3e4511966ba94d8ba0b98c6c62f82, type: 3}
   m_Name: 
   m_EditorClassIdentifier: 
+--- !u!1 &1774118010
+GameObject:
+  m_ObjectHideFlags: 0
+  m_CorrespondingSourceObject: {fileID: 0}
+  m_PrefabInstance: {fileID: 0}
+  m_PrefabAsset: {fileID: 0}
+  serializedVersion: 6
+  m_Component:
+  - component: {fileID: 1774118011}
+  - component: {fileID: 1774118014}
+  - component: {fileID: 1774118013}
+  - component: {fileID: 1774118012}
+  m_Layer: 0
+  m_Name: Plane
+  m_TagString: Decoration
+  m_Icon: {fileID: 0}
+  m_NavMeshLayer: 0
+  m_StaticEditorFlags: 0
+  m_IsActive: 1
+--- !u!4 &1774118011
+Transform:
+  m_ObjectHideFlags: 0
+  m_CorrespondingSourceObject: {fileID: 0}
+  m_PrefabInstance: {fileID: 0}
+  m_PrefabAsset: {fileID: 0}
+  m_GameObject: {fileID: 1774118010}
+  m_LocalRotation: {x: -0, y: -0, z: -0, w: 1}
+  m_LocalPosition: {x: 12.883628, y: -0.01, z: 8.6768875}
+  m_LocalScale: {x: 2.5767255, y: 0.1, z: 1.9353775}
+  m_Children: []
+  m_Father: {fileID: 465914107}
+  m_RootOrder: 36
+  m_LocalEulerAnglesHint: {x: 0, y: 0, z: 0}
+--- !u!23 &1774118012
+MeshRenderer:
+  m_ObjectHideFlags: 0
+  m_CorrespondingSourceObject: {fileID: 0}
+  m_PrefabInstance: {fileID: 0}
+  m_PrefabAsset: {fileID: 0}
+  m_GameObject: {fileID: 1774118010}
+  m_Enabled: 1
+  m_CastShadows: 1
+  m_ReceiveShadows: 1
+  m_DynamicOccludee: 1
+  m_MotionVectors: 1
+  m_LightProbeUsage: 1
+  m_ReflectionProbeUsage: 1
+  m_RayTracingMode: 2
+  m_RenderingLayerMask: 1
+  m_RendererPriority: 0
+  m_Materials:
+  - {fileID: 426251976}
+  m_StaticBatchInfo:
+    firstSubMesh: 0
+    subMeshCount: 0
+  m_StaticBatchRoot: {fileID: 0}
+  m_ProbeAnchor: {fileID: 0}
+  m_LightProbeVolumeOverride: {fileID: 0}
+  m_ScaleInLightmap: 1
+  m_ReceiveGI: 1
+  m_PreserveUVs: 1
+  m_IgnoreNormalsForChartDetection: 0
+  m_ImportantGI: 0
+  m_StitchLightmapSeams: 1
+  m_SelectedEditorRenderState: 3
+  m_MinimumChartSize: 4
+  m_AutoUVMaxDistance: 0.5
+  m_AutoUVMaxAngle: 89
+  m_LightmapParameters: {fileID: 0}
+  m_SortingLayerID: 0
+  m_SortingLayer: 0
+  m_SortingOrder: 0
+--- !u!64 &1774118013
+MeshCollider:
+  m_ObjectHideFlags: 0
+  m_CorrespondingSourceObject: {fileID: 0}
+  m_PrefabInstance: {fileID: 0}
+  m_PrefabAsset: {fileID: 0}
+  m_GameObject: {fileID: 1774118010}
+  m_Material: {fileID: 0}
+  m_IsTrigger: 0
+  m_Enabled: 1
+  serializedVersion: 4
+  m_Convex: 0
+  m_CookingOptions: 30
+  m_Mesh: {fileID: 10209, guid: 0000000000000000e000000000000000, type: 0}
+--- !u!33 &1774118014
+MeshFilter:
+  m_ObjectHideFlags: 0
+  m_CorrespondingSourceObject: {fileID: 0}
+  m_PrefabInstance: {fileID: 0}
+  m_PrefabAsset: {fileID: 0}
+  m_GameObject: {fileID: 1774118010}
+  m_Mesh: {fileID: 10209, guid: 0000000000000000e000000000000000, type: 0}
+--- !u!1 &1784580765
+GameObject:
+  m_ObjectHideFlags: 0
+  m_CorrespondingSourceObject: {fileID: 0}
+  m_PrefabInstance: {fileID: 0}
+  m_PrefabAsset: {fileID: 0}
+  serializedVersion: 6
+  m_Component:
+  - component: {fileID: 1784580766}
+  - component: {fileID: 1784580771}
+  - component: {fileID: 1784580770}
+  - component: {fileID: 1784580769}
+  - component: {fileID: 1784580768}
+  - component: {fileID: 1784580767}
+  m_Layer: 0
+  m_Name: c1_MAX.cpp
+  m_TagString: Building
+  m_Icon: {fileID: 0}
+  m_NavMeshLayer: 0
+  m_StaticEditorFlags: 4294967295
+  m_IsActive: 1
+--- !u!4 &1784580766
+Transform:
+  m_ObjectHideFlags: 0
+  m_CorrespondingSourceObject: {fileID: 0}
+  m_PrefabInstance: {fileID: 0}
+  m_PrefabAsset: {fileID: 0}
+  m_GameObject: {fileID: 1784580765}
+  m_LocalRotation: {x: -0, y: 1, z: -0, w: -0.00000004371139}
+  m_LocalPosition: {x: 15.615376, y: 1.2059457, z: 12.555001}
+  m_LocalScale: {x: 3.064814, y: 2.4118915, z: 2.3860855}
+  m_Children: []
+  m_Father: {fileID: 465914107}
+  m_RootOrder: 8
+  m_LocalEulerAnglesHint: {x: 0, y: 0, z: 0}
+--- !u!114 &1784580767
+MonoBehaviour:
+  m_ObjectHideFlags: 0
+  m_CorrespondingSourceObject: {fileID: 0}
+  m_PrefabInstance: {fileID: 0}
+  m_PrefabAsset: {fileID: 0}
+  m_GameObject: {fileID: 1784580765}
+  m_Enabled: 1
+  m_EditorHideFlags: 0
+  m_Script: {fileID: 11500000, guid: c2fe8870393196f49b22a6033a191c2f, type: 3}
+  m_Name: 
+  m_EditorClassIdentifier: 
+  serializationData:
+    SerializedFormat: 2
+    SerializedBytes: 
+    ReferencedUnityObjects: []
+    SerializedBytesString: 
+    Prefab: {fileID: 0}
+    PrefabModificationsReferencedUnityObjects: []
+    PrefabModifications: []
+    SerializationNodes: []
+--- !u!65 &1784580768
+BoxCollider:
+  m_ObjectHideFlags: 0
+  m_CorrespondingSourceObject: {fileID: 0}
+  m_PrefabInstance: {fileID: 0}
+  m_PrefabAsset: {fileID: 0}
+  m_GameObject: {fileID: 1784580765}
+  m_Material: {fileID: 0}
+  m_IsTrigger: 0
+  m_Enabled: 1
+  serializedVersion: 2
+  m_Size: {x: 1, y: 1, z: 1}
+  m_Center: {x: 0, y: 0, z: 0}
+--- !u!23 &1784580769
+MeshRenderer:
+  m_ObjectHideFlags: 0
+  m_CorrespondingSourceObject: {fileID: 0}
+  m_PrefabInstance: {fileID: 0}
+  m_PrefabAsset: {fileID: 0}
+  m_GameObject: {fileID: 1784580765}
+  m_Enabled: 1
+  m_CastShadows: 0
+  m_ReceiveShadows: 0
+  m_DynamicOccludee: 1
+  m_MotionVectors: 1
+  m_LightProbeUsage: 1
+  m_ReflectionProbeUsage: 1
+  m_RayTracingMode: 2
+  m_RenderingLayerMask: 1
+  m_RendererPriority: 0
+  m_Materials:
+  - {fileID: 625295837}
+  m_StaticBatchInfo:
+    firstSubMesh: 0
+    subMeshCount: 0
+  m_StaticBatchRoot: {fileID: 0}
+  m_ProbeAnchor: {fileID: 0}
+  m_LightProbeVolumeOverride: {fileID: 0}
+  m_ScaleInLightmap: 1
+  m_ReceiveGI: 1
+  m_PreserveUVs: 1
+  m_IgnoreNormalsForChartDetection: 0
+  m_ImportantGI: 0
+  m_StitchLightmapSeams: 1
+  m_SelectedEditorRenderState: 3
+  m_MinimumChartSize: 4
+  m_AutoUVMaxDistance: 0.5
+  m_AutoUVMaxAngle: 89
+  m_LightmapParameters: {fileID: 0}
+  m_SortingLayerID: 0
+  m_SortingLayer: 0
+  m_SortingOrder: 0
+--- !u!65 &1784580770
+BoxCollider:
+  m_ObjectHideFlags: 0
+  m_CorrespondingSourceObject: {fileID: 0}
+  m_PrefabInstance: {fileID: 0}
+  m_PrefabAsset: {fileID: 0}
+  m_GameObject: {fileID: 1784580765}
+  m_Material: {fileID: 0}
+  m_IsTrigger: 0
+  m_Enabled: 1
+  serializedVersion: 2
+  m_Size: {x: 1, y: 1, z: 1}
+  m_Center: {x: 0, y: 0, z: 0}
+--- !u!33 &1784580771
+MeshFilter:
+  m_ObjectHideFlags: 0
+  m_CorrespondingSourceObject: {fileID: 0}
+  m_PrefabInstance: {fileID: 0}
+  m_PrefabAsset: {fileID: 0}
+  m_GameObject: {fileID: 1784580765}
+  m_Mesh: {fileID: 10202, guid: 0000000000000000e000000000000000, type: 0}
+--- !u!1 &1790326697
+GameObject:
+  m_ObjectHideFlags: 0
+  m_CorrespondingSourceObject: {fileID: 0}
+  m_PrefabInstance: {fileID: 0}
+  m_PrefabAsset: {fileID: 0}
+  serializedVersion: 6
+  m_Component:
+  - component: {fileID: 1790326698}
+  - component: {fileID: 1790326703}
+  - component: {fileID: 1790326702}
+  - component: {fileID: 1790326701}
+  - component: {fileID: 1790326700}
+  - component: {fileID: 1790326699}
+  m_Layer: 0
+  m_Name: a1_a.cpp
+  m_TagString: Building
+  m_Icon: {fileID: 0}
+  m_NavMeshLayer: 0
+  m_StaticEditorFlags: 4294967295
+  m_IsActive: 1
+--- !u!4 &1790326698
+Transform:
+  m_ObjectHideFlags: 0
+  m_CorrespondingSourceObject: {fileID: 0}
+  m_PrefabInstance: {fileID: 0}
+  m_PrefabAsset: {fileID: 0}
+  m_GameObject: {fileID: 1790326697}
+  m_LocalRotation: {x: -0, y: -0, z: -0, w: 1}
+  m_LocalPosition: {x: 3.1040757, y: 0.05, z: 6.6834006}
+  m_LocalScale: {x: 1.4081501, y: 0.1, z: 1.3571165}
+  m_Children: []
+  m_Father: {fileID: 465914107}
+  m_RootOrder: 0
+  m_LocalEulerAnglesHint: {x: 0, y: 0, z: 0}
+--- !u!114 &1790326699
+MonoBehaviour:
+  m_ObjectHideFlags: 0
+  m_CorrespondingSourceObject: {fileID: 0}
+  m_PrefabInstance: {fileID: 0}
+  m_PrefabAsset: {fileID: 0}
+  m_GameObject: {fileID: 1790326697}
+  m_Enabled: 1
+  m_EditorHideFlags: 0
+  m_Script: {fileID: 11500000, guid: c2fe8870393196f49b22a6033a191c2f, type: 3}
+  m_Name: 
+  m_EditorClassIdentifier: 
+  serializationData:
+    SerializedFormat: 2
+    SerializedBytes: 
+    ReferencedUnityObjects: []
+    SerializedBytesString: 
+    Prefab: {fileID: 0}
+    PrefabModificationsReferencedUnityObjects: []
+    PrefabModifications: []
+    SerializationNodes: []
+--- !u!65 &1790326700
+BoxCollider:
+  m_ObjectHideFlags: 0
+  m_CorrespondingSourceObject: {fileID: 0}
+  m_PrefabInstance: {fileID: 0}
+  m_PrefabAsset: {fileID: 0}
+  m_GameObject: {fileID: 1790326697}
+  m_Material: {fileID: 0}
+  m_IsTrigger: 0
+  m_Enabled: 1
+  serializedVersion: 2
+  m_Size: {x: 1, y: 1, z: 1}
+  m_Center: {x: 0, y: 0, z: 0}
+--- !u!23 &1790326701
+MeshRenderer:
+  m_ObjectHideFlags: 0
+  m_CorrespondingSourceObject: {fileID: 0}
+  m_PrefabInstance: {fileID: 0}
+  m_PrefabAsset: {fileID: 0}
+  m_GameObject: {fileID: 1790326697}
+  m_Enabled: 1
+  m_CastShadows: 0
+  m_ReceiveShadows: 0
+  m_DynamicOccludee: 1
+  m_MotionVectors: 1
+  m_LightProbeUsage: 1
+  m_ReflectionProbeUsage: 1
+  m_RayTracingMode: 2
+  m_RenderingLayerMask: 1
+  m_RendererPriority: 0
+  m_Materials:
+  - {fileID: 1605341110}
+  m_StaticBatchInfo:
+    firstSubMesh: 0
+    subMeshCount: 0
+  m_StaticBatchRoot: {fileID: 0}
+  m_ProbeAnchor: {fileID: 0}
+  m_LightProbeVolumeOverride: {fileID: 0}
+  m_ScaleInLightmap: 1
+  m_ReceiveGI: 1
+  m_PreserveUVs: 1
+  m_IgnoreNormalsForChartDetection: 0
+  m_ImportantGI: 0
+  m_StitchLightmapSeams: 1
+  m_SelectedEditorRenderState: 3
+  m_MinimumChartSize: 4
+  m_AutoUVMaxDistance: 0.5
+  m_AutoUVMaxAngle: 89
+  m_LightmapParameters: {fileID: 0}
+  m_SortingLayerID: 0
+  m_SortingLayer: 0
+  m_SortingOrder: 0
+--- !u!65 &1790326702
+BoxCollider:
+  m_ObjectHideFlags: 0
+  m_CorrespondingSourceObject: {fileID: 0}
+  m_PrefabInstance: {fileID: 0}
+  m_PrefabAsset: {fileID: 0}
+  m_GameObject: {fileID: 1790326697}
+  m_Material: {fileID: 0}
+  m_IsTrigger: 0
+  m_Enabled: 1
+  serializedVersion: 2
+  m_Size: {x: 1, y: 1, z: 1}
+  m_Center: {x: 0, y: 0, z: 0}
+--- !u!33 &1790326703
+MeshFilter:
+  m_ObjectHideFlags: 0
+  m_CorrespondingSourceObject: {fileID: 0}
+  m_PrefabInstance: {fileID: 0}
+  m_PrefabAsset: {fileID: 0}
+  m_GameObject: {fileID: 1790326697}
+  m_Mesh: {fileID: 10202, guid: 0000000000000000e000000000000000, type: 0}
+--- !u!21 &1797072396
+Material:
+  serializedVersion: 6
+  m_ObjectHideFlags: 0
+  m_CorrespondingSourceObject: {fileID: 0}
+  m_PrefabInstance: {fileID: 0}
+  m_PrefabAsset: {fileID: 0}
+  m_Name: Legacy Shaders/Diffuse
+  m_Shader: {fileID: 7, guid: 0000000000000000f000000000000000, type: 0}
+  m_ShaderKeywords: _GLOSSYREFLECTIONS_OFF _SPECULARHIGHLIGHTS_OFF
+  m_LightmapFlags: 4
+  m_EnableInstancingVariants: 0
+  m_DoubleSidedGI: 0
+  m_CustomRenderQueue: -1
+  stringTagMap: {}
+  disabledShaderPasses: []
+  m_SavedProperties:
+    serializedVersion: 3
+    m_TexEnvs:
+    - _MainTex:
+        m_Texture: {fileID: 0}
+        m_Scale: {x: 1, y: 1}
+        m_Offset: {x: 0, y: 0}
+    m_Floats: []
+    m_Colors:
+    - _Color: {r: 1, g: 0, b: 0, a: 1}
+--- !u!1 &1950204007
+GameObject:
+  m_ObjectHideFlags: 0
+  m_CorrespondingSourceObject: {fileID: 0}
+  m_PrefabInstance: {fileID: 0}
+  m_PrefabAsset: {fileID: 0}
+  serializedVersion: 6
+  m_Component:
+  - component: {fileID: 1950204008}
+  - component: {fileID: 1950204013}
+  - component: {fileID: 1950204012}
+  - component: {fileID: 1950204011}
+  - component: {fileID: 1950204010}
+  - component: {fileID: 1950204009}
+  m_Layer: 0
+  m_Name: dir_C_2
+  m_TagString: Node
+  m_Icon: {fileID: 0}
+  m_NavMeshLayer: 0
+  m_StaticEditorFlags: 4294967295
+  m_IsActive: 1
+--- !u!4 &1950204008
+Transform:
+  m_ObjectHideFlags: 0
+  m_CorrespondingSourceObject: {fileID: 0}
+  m_PrefabInstance: {fileID: 0}
+  m_PrefabAsset: {fileID: 0}
+  m_GameObject: {fileID: 1950204007}
+  m_LocalRotation: {x: -0, y: -0, z: -0, w: 1}
+  m_LocalPosition: {x: 21.65752, y: 0.025000006, z: 12.161995}
+  m_LocalScale: {x: 3.8194723, y: 0.05, z: 1.2}
+  m_Children: []
+  m_Father: {fileID: 465914107}
+  m_RootOrder: 22
+  m_LocalEulerAnglesHint: {x: 0, y: 0, z: 0}
+--- !u!114 &1950204009
+MonoBehaviour:
+  m_ObjectHideFlags: 0
+  m_CorrespondingSourceObject: {fileID: 0}
+  m_PrefabInstance: {fileID: 0}
+  m_PrefabAsset: {fileID: 0}
+  m_GameObject: {fileID: 1950204007}
+  m_Enabled: 1
+  m_EditorHideFlags: 0
+  m_Script: {fileID: 11500000, guid: c2fe8870393196f49b22a6033a191c2f, type: 3}
+  m_Name: 
+  m_EditorClassIdentifier: 
+  serializationData:
+    SerializedFormat: 2
+    SerializedBytes: 
+    ReferencedUnityObjects: []
+    SerializedBytesString: 
+    Prefab: {fileID: 0}
+    PrefabModificationsReferencedUnityObjects: []
+    PrefabModifications: []
+    SerializationNodes: []
+--- !u!65 &1950204010
+BoxCollider:
+  m_ObjectHideFlags: 0
+  m_CorrespondingSourceObject: {fileID: 0}
+  m_PrefabInstance: {fileID: 0}
+  m_PrefabAsset: {fileID: 0}
+  m_GameObject: {fileID: 1950204007}
+  m_Material: {fileID: 0}
+  m_IsTrigger: 0
+  m_Enabled: 1
+  serializedVersion: 2
+  m_Size: {x: 1, y: 1, z: 1}
+  m_Center: {x: 0, y: 0, z: 0}
+--- !u!23 &1950204011
+MeshRenderer:
+  m_ObjectHideFlags: 0
+  m_CorrespondingSourceObject: {fileID: 0}
+  m_PrefabInstance: {fileID: 0}
+  m_PrefabAsset: {fileID: 0}
+  m_GameObject: {fileID: 1950204007}
+  m_Enabled: 1
+  m_CastShadows: 0
+  m_ReceiveShadows: 0
+  m_DynamicOccludee: 1
+  m_MotionVectors: 1
+  m_LightProbeUsage: 1
+  m_ReflectionProbeUsage: 1
+  m_RayTracingMode: 2
+  m_RenderingLayerMask: 1
+  m_RendererPriority: 0
+  m_Materials:
+  - {fileID: 501113867}
+  m_StaticBatchInfo:
+    firstSubMesh: 0
+    subMeshCount: 0
+  m_StaticBatchRoot: {fileID: 0}
+  m_ProbeAnchor: {fileID: 0}
+  m_LightProbeVolumeOverride: {fileID: 0}
+  m_ScaleInLightmap: 1
+  m_ReceiveGI: 1
+  m_PreserveUVs: 1
+  m_IgnoreNormalsForChartDetection: 0
+  m_ImportantGI: 0
+  m_StitchLightmapSeams: 1
+  m_SelectedEditorRenderState: 3
+  m_MinimumChartSize: 4
+  m_AutoUVMaxDistance: 0.5
+  m_AutoUVMaxAngle: 89
+  m_LightmapParameters: {fileID: 0}
+  m_SortingLayerID: 0
+  m_SortingLayer: 0
+  m_SortingOrder: 0
+--- !u!65 &1950204012
+BoxCollider:
+  m_ObjectHideFlags: 0
+  m_CorrespondingSourceObject: {fileID: 0}
+  m_PrefabInstance: {fileID: 0}
+  m_PrefabAsset: {fileID: 0}
+  m_GameObject: {fileID: 1950204007}
+  m_Material: {fileID: 0}
+  m_IsTrigger: 0
+  m_Enabled: 1
+  serializedVersion: 2
+  m_Size: {x: 1, y: 1, z: 1}
+  m_Center: {x: 0, y: 0, z: 0}
+--- !u!33 &1950204013
+MeshFilter:
+  m_ObjectHideFlags: 0
+  m_CorrespondingSourceObject: {fileID: 0}
+  m_PrefabInstance: {fileID: 0}
+  m_PrefabAsset: {fileID: 0}
+  m_GameObject: {fileID: 1950204007}
+  m_Mesh: {fileID: 10202, guid: 0000000000000000e000000000000000, type: 0}
+--- !u!1 &1967980490
+GameObject:
+  m_ObjectHideFlags: 0
+  m_CorrespondingSourceObject: {fileID: 0}
+  m_PrefabInstance: {fileID: 0}
+  m_PrefabAsset: {fileID: 0}
+  serializedVersion: 6
+  m_Component:
+  - component: {fileID: 1967980491}
+  - component: {fileID: 1967980496}
+  - component: {fileID: 1967980495}
+  - component: {fileID: 1967980494}
+  - component: {fileID: 1967980493}
+  - component: {fileID: 1967980492}
+  m_Layer: 0
+  m_Name: b2_b.cpp
+  m_TagString: Building
+  m_Icon: {fileID: 0}
+  m_NavMeshLayer: 0
+  m_StaticEditorFlags: 4294967295
+  m_IsActive: 1
+--- !u!4 &1967980491
+Transform:
+  m_ObjectHideFlags: 0
+  m_CorrespondingSourceObject: {fileID: 0}
+  m_PrefabInstance: {fileID: 0}
+  m_PrefabAsset: {fileID: 0}
+  m_GameObject: {fileID: 1967980490}
+  m_LocalRotation: {x: -0, y: 1, z: -0, w: -0.00000004371139}
+  m_LocalPosition: {x: 4.8274436, y: 0.05, z: 11.411959}
+  m_LocalScale: {x: 0.31105074, y: 0.1, z: 0.1}
+  m_Children: []
+  m_Father: {fileID: 465914107}
+  m_RootOrder: 7
+  m_LocalEulerAnglesHint: {x: 0, y: 0, z: 0}
+--- !u!114 &1967980492
+MonoBehaviour:
+  m_ObjectHideFlags: 0
+  m_CorrespondingSourceObject: {fileID: 0}
+  m_PrefabInstance: {fileID: 0}
+  m_PrefabAsset: {fileID: 0}
+  m_GameObject: {fileID: 1967980490}
+  m_Enabled: 1
+  m_EditorHideFlags: 0
+  m_Script: {fileID: 11500000, guid: c2fe8870393196f49b22a6033a191c2f, type: 3}
+  m_Name: 
+  m_EditorClassIdentifier: 
+  serializationData:
+    SerializedFormat: 2
+    SerializedBytes: 
+    ReferencedUnityObjects: []
+    SerializedBytesString: 
+    Prefab: {fileID: 0}
+    PrefabModificationsReferencedUnityObjects: []
+    PrefabModifications: []
+    SerializationNodes: []
+--- !u!65 &1967980493
+BoxCollider:
+  m_ObjectHideFlags: 0
+  m_CorrespondingSourceObject: {fileID: 0}
+  m_PrefabInstance: {fileID: 0}
+  m_PrefabAsset: {fileID: 0}
+  m_GameObject: {fileID: 1967980490}
+  m_Material: {fileID: 0}
+  m_IsTrigger: 0
+  m_Enabled: 1
+  serializedVersion: 2
+  m_Size: {x: 1, y: 1, z: 1}
+  m_Center: {x: 0, y: 0, z: 0}
+--- !u!23 &1967980494
+MeshRenderer:
+  m_ObjectHideFlags: 0
+  m_CorrespondingSourceObject: {fileID: 0}
+  m_PrefabInstance: {fileID: 0}
+  m_PrefabAsset: {fileID: 0}
+  m_GameObject: {fileID: 1967980490}
+  m_Enabled: 1
+  m_CastShadows: 0
+  m_ReceiveShadows: 0
+  m_DynamicOccludee: 1
+  m_MotionVectors: 1
+  m_LightProbeUsage: 1
+  m_ReflectionProbeUsage: 1
+  m_RayTracingMode: 2
+  m_RenderingLayerMask: 1
+  m_RendererPriority: 0
+  m_Materials:
+  - {fileID: 1509680638}
+  m_StaticBatchInfo:
+    firstSubMesh: 0
+    subMeshCount: 0
+  m_StaticBatchRoot: {fileID: 0}
+  m_ProbeAnchor: {fileID: 0}
+  m_LightProbeVolumeOverride: {fileID: 0}
+  m_ScaleInLightmap: 1
+  m_ReceiveGI: 1
+  m_PreserveUVs: 1
+  m_IgnoreNormalsForChartDetection: 0
+  m_ImportantGI: 0
+  m_StitchLightmapSeams: 1
+  m_SelectedEditorRenderState: 3
+  m_MinimumChartSize: 4
+  m_AutoUVMaxDistance: 0.5
+  m_AutoUVMaxAngle: 89
+  m_LightmapParameters: {fileID: 0}
+  m_SortingLayerID: 0
+  m_SortingLayer: 0
+  m_SortingOrder: 0
+--- !u!65 &1967980495
+BoxCollider:
+  m_ObjectHideFlags: 0
+  m_CorrespondingSourceObject: {fileID: 0}
+  m_PrefabInstance: {fileID: 0}
+  m_PrefabAsset: {fileID: 0}
+  m_GameObject: {fileID: 1967980490}
+  m_Material: {fileID: 0}
+  m_IsTrigger: 0
+  m_Enabled: 1
+  serializedVersion: 2
+  m_Size: {x: 1, y: 1, z: 1}
+  m_Center: {x: 0, y: 0, z: 0}
+--- !u!33 &1967980496
+MeshFilter:
+  m_ObjectHideFlags: 0
+  m_CorrespondingSourceObject: {fileID: 0}
+  m_PrefabInstance: {fileID: 0}
+  m_PrefabAsset: {fileID: 0}
+  m_GameObject: {fileID: 1967980490}
+  m_Mesh: {fileID: 10202, guid: 0000000000000000e000000000000000, type: 0}
+--- !u!1 &2034583122
+GameObject:
+  m_ObjectHideFlags: 0
+  m_CorrespondingSourceObject: {fileID: 0}
+  m_PrefabInstance: {fileID: 0}
+  m_PrefabAsset: {fileID: 0}
+  serializedVersion: 6
+  m_Component:
+  - component: {fileID: 2034583123}
+  - component: {fileID: 2034583128}
+  - component: {fileID: 2034583127}
+  - component: {fileID: 2034583126}
+  - component: {fileID: 2034583125}
+  - component: {fileID: 2034583124}
+  m_Layer: 0
+  m_Name: Text dir_A
+  m_TagString: Text
+  m_Icon: {fileID: 0}
+  m_NavMeshLayer: 0
+  m_StaticEditorFlags: 0
+  m_IsActive: 1
+--- !u!224 &2034583123
+RectTransform:
+  m_ObjectHideFlags: 0
+  m_CorrespondingSourceObject: {fileID: 0}
+  m_PrefabInstance: {fileID: 0}
+  m_PrefabAsset: {fileID: 0}
+  m_GameObject: {fileID: 2034583122}
+  m_LocalRotation: {x: -0, y: -0, z: -0, w: 1}
+  m_LocalPosition: {x: 0, y: 0, z: 3.3809795}
+  m_LocalScale: {x: 1, y: 1, z: 1}
+  m_Children: []
+  m_Father: {fileID: 465914107}
+  m_RootOrder: 25
+  m_LocalEulerAnglesHint: {x: 0, y: 0, z: 0}
+  m_AnchorMin: {x: 0.5, y: 0.5}
+  m_AnchorMax: {x: 0.5, y: 0.5}
+  m_AnchoredPosition: {x: 5.6081505, y: 0.3650635}
+  m_SizeDelta: {x: 0.48000047, y: 0.48000047}
+  m_Pivot: {x: 0.5, y: 0.5}
+--- !u!114 &2034583124
+MonoBehaviour:
+  m_ObjectHideFlags: 0
+  m_CorrespondingSourceObject: {fileID: 0}
+  m_PrefabInstance: {fileID: 0}
+  m_PrefabAsset: {fileID: 0}
+  m_GameObject: {fileID: 2034583122}
+  m_Enabled: 1
+  m_EditorHideFlags: 0
+  m_Script: {fileID: 11500000, guid: 7c1ed8bbba65e394c8fe1e2a77ac8770, type: 3}
+  m_Name: 
+  m_EditorClassIdentifier: 
+  minimalDistance: 0.48000047
+  maximalDistance: 4.8000045
+--- !u!114 &2034583125
+MonoBehaviour:
+  m_ObjectHideFlags: 0
+  m_CorrespondingSourceObject: {fileID: 0}
+  m_PrefabInstance: {fileID: 0}
+  m_PrefabAsset: {fileID: 0}
+  m_GameObject: {fileID: 2034583122}
+  m_Enabled: 1
+  m_EditorHideFlags: 0
+  m_Script: {fileID: 11500000, guid: 9541d86e2fd84c1d9990edf0852d74ab, type: 3}
+  m_Name: 
+  m_EditorClassIdentifier: 
+  m_Material: {fileID: 0}
+  m_Color: {r: 1, g: 1, b: 1, a: 1}
+  m_RaycastTarget: 1
+  m_Maskable: 1
+  m_OnCullStateChanged:
+    m_PersistentCalls:
+      m_Calls: []
+  m_text: dir_A
+  m_isRightToLeft: 0
+  m_fontAsset: {fileID: 11400000, guid: 8f586378b4e144a9851e7b34d9b748ee, type: 2}
+  m_sharedMaterial: {fileID: 2180264, guid: 8f586378b4e144a9851e7b34d9b748ee, type: 2}
+  m_fontSharedMaterials: []
+  m_fontMaterial: {fileID: 0}
+  m_fontMaterials: []
+  m_fontColor32:
+    serializedVersion: 2
+    rgba: 4286611584
+  m_fontColor: {r: 0.5, g: 0.5, b: 0.5, a: 1}
+  m_enableVertexGradient: 0
+  m_colorMode: 3
+  m_fontColorGradient:
+    topLeft: {r: 1, g: 1, b: 1, a: 1}
+    topRight: {r: 1, g: 1, b: 1, a: 1}
+    bottomLeft: {r: 1, g: 1, b: 1, a: 1}
+    bottomRight: {r: 1, g: 1, b: 1, a: 1}
+  m_fontColorGradientPreset: {fileID: 0}
+  m_spriteAsset: {fileID: 0}
+  m_tintAllSprites: 0
+  m_overrideHtmlColors: 0
+  m_faceColor:
+    serializedVersion: 2
+    rgba: 4294967295
+  m_outlineColor:
+    serializedVersion: 2
+    rgba: 4278190080
+  m_fontSize: 3
+  m_fontSizeBase: 36
+  m_fontWeight: 400
+  m_enableAutoSizing: 1
+  m_fontSizeMin: 3
+  m_fontSizeMax: 400
+  m_fontStyle: 0
+  m_textAlignment: 514
+  m_characterSpacing: 0
+  m_wordSpacing: 0
+  m_lineSpacing: 0
+  m_lineSpacingMax: 0
+  m_paragraphSpacing: 0
+  m_charWidthMaxAdj: 0
+  m_enableWordWrapping: 1
+  m_wordWrappingRatios: 0.4
+  m_overflowMode: 0
+  m_firstOverflowCharacterIndex: 3
+  m_linkedTextComponent: {fileID: 0}
+  m_isLinkedTextComponent: 0
+  m_isTextTruncated: 0
+  m_enableKerning: 1
+  m_enableExtraPadding: 0
+  checkPaddingRequired: 0
+  m_isRichText: 1
+  m_parseCtrlCharacters: 1
+  m_isOrthographic: 0
+  m_isCullingEnabled: 0
+  m_ignoreRectMaskCulling: 0
+  m_ignoreCulling: 1
+  m_horizontalMapping: 0
+  m_verticalMapping: 0
+  m_uvLineOffset: 0
+  m_geometrySortingOrder: 0
+  m_VertexBufferAutoSizeReduction: 1
+  m_firstVisibleCharacter: 0
+  m_useMaxVisibleDescender: 1
+  m_pageToDisplay: 1
+  m_margin: {x: 0, y: 0, z: 0, w: 0}
+  m_textInfo:
+    textComponent: {fileID: 2034583125}
+    characterCount: 5
+    spriteCount: 0
+    spaceCount: 0
+    wordCount: 2
+    linkCount: 0
+    lineCount: 2
+    pageCount: 1
+    materialCount: 1
+  m_isUsingLegacyAnimationComponent: 0
+  m_isVolumetricText: 0
+  m_spriteAnimator: {fileID: 0}
+  m_hasFontAssetChanged: 0
+  m_renderer: {fileID: 2034583128}
+  m_subTextObjects:
+  - {fileID: 0}
+  - {fileID: 0}
+  - {fileID: 0}
+  - {fileID: 0}
+  - {fileID: 0}
+  - {fileID: 0}
+  - {fileID: 0}
+  - {fileID: 0}
+  m_maskType: 0
+--- !u!222 &2034583126
+CanvasRenderer:
+  m_ObjectHideFlags: 2
+  m_CorrespondingSourceObject: {fileID: 0}
+  m_PrefabInstance: {fileID: 0}
+  m_PrefabAsset: {fileID: 0}
+  m_GameObject: {fileID: 2034583122}
+  m_CullTransparentMesh: 0
+--- !u!33 &2034583127
+MeshFilter:
+  m_ObjectHideFlags: 2
+  m_CorrespondingSourceObject: {fileID: 0}
+  m_PrefabInstance: {fileID: 0}
+  m_PrefabAsset: {fileID: 0}
+  m_GameObject: {fileID: 2034583122}
+  m_Mesh: {fileID: 0}
+--- !u!23 &2034583128
+MeshRenderer:
+  m_ObjectHideFlags: 0
+  m_CorrespondingSourceObject: {fileID: 0}
+  m_PrefabInstance: {fileID: 0}
+  m_PrefabAsset: {fileID: 0}
+  m_GameObject: {fileID: 2034583122}
+  m_Enabled: 1
+  m_CastShadows: 0
+  m_ReceiveShadows: 0
+  m_DynamicOccludee: 1
+  m_MotionVectors: 1
+  m_LightProbeUsage: 1
+  m_ReflectionProbeUsage: 1
+  m_RayTracingMode: 2
+  m_RenderingLayerMask: 1
+  m_RendererPriority: 0
+  m_Materials:
+  - {fileID: 2180264, guid: 8f586378b4e144a9851e7b34d9b748ee, type: 2}
+  m_StaticBatchInfo:
+    firstSubMesh: 0
+    subMeshCount: 0
+  m_StaticBatchRoot: {fileID: 0}
+  m_ProbeAnchor: {fileID: 0}
+  m_LightProbeVolumeOverride: {fileID: 0}
+  m_ScaleInLightmap: 1
+  m_ReceiveGI: 1
+  m_PreserveUVs: 0
+  m_IgnoreNormalsForChartDetection: 0
+  m_ImportantGI: 0
+  m_StitchLightmapSeams: 1
+  m_SelectedEditorRenderState: 3
+  m_MinimumChartSize: 4
+  m_AutoUVMaxDistance: 0.5
+  m_AutoUVMaxAngle: 89
+  m_LightmapParameters: {fileID: 0}
+  m_SortingLayerID: 0
+  m_SortingLayer: 0
+  m_SortingOrder: 0
 --- !u!1 &2092969278
 GameObject:
   m_ObjectHideFlags: 0
@@ -5397,6 +8499,264 @@
   m_Father: {fileID: 0}
   m_RootOrder: 7
   m_LocalEulerAnglesHint: {x: 0, y: 0, z: 0}
+--- !u!1 &2127743130
+GameObject:
+  m_ObjectHideFlags: 0
+  m_CorrespondingSourceObject: {fileID: 0}
+  m_PrefabInstance: {fileID: 0}
+  m_PrefabAsset: {fileID: 0}
+  serializedVersion: 6
+  m_Component:
+  - component: {fileID: 2127743131}
+  - component: {fileID: 2127743136}
+  - component: {fileID: 2127743135}
+  - component: {fileID: 2127743134}
+  - component: {fileID: 2127743133}
+  - component: {fileID: 2127743132}
+  m_Layer: 0
+  m_Name: c_a.cpp
+  m_TagString: Building
+  m_Icon: {fileID: 0}
+  m_NavMeshLayer: 0
+  m_StaticEditorFlags: 4294967295
+  m_IsActive: 1
+--- !u!4 &2127743131
+Transform:
+  m_ObjectHideFlags: 0
+  m_CorrespondingSourceObject: {fileID: 0}
+  m_PrefabInstance: {fileID: 0}
+  m_PrefabAsset: {fileID: 0}
+  m_GameObject: {fileID: 2127743130}
+  m_LocalRotation: {x: -0, y: 0.7071068, z: -0, w: -0.7071068}
+  m_LocalPosition: {x: 20.175177, y: 1.2059457, z: 10.911977}
+  m_LocalScale: {x: 0.3000357, y: 2.4118915, z: 0.85478514}
+  m_Children: []
+  m_Father: {fileID: 465914107}
+  m_RootOrder: 12
+  m_LocalEulerAnglesHint: {x: 0, y: 0, z: 0}
+--- !u!114 &2127743132
+MonoBehaviour:
+  m_ObjectHideFlags: 0
+  m_CorrespondingSourceObject: {fileID: 0}
+  m_PrefabInstance: {fileID: 0}
+  m_PrefabAsset: {fileID: 0}
+  m_GameObject: {fileID: 2127743130}
+  m_Enabled: 1
+  m_EditorHideFlags: 0
+  m_Script: {fileID: 11500000, guid: c2fe8870393196f49b22a6033a191c2f, type: 3}
+  m_Name: 
+  m_EditorClassIdentifier: 
+  serializationData:
+    SerializedFormat: 2
+    SerializedBytes: 
+    ReferencedUnityObjects: []
+    SerializedBytesString: 
+    Prefab: {fileID: 0}
+    PrefabModificationsReferencedUnityObjects: []
+    PrefabModifications: []
+    SerializationNodes: []
+--- !u!65 &2127743133
+BoxCollider:
+  m_ObjectHideFlags: 0
+  m_CorrespondingSourceObject: {fileID: 0}
+  m_PrefabInstance: {fileID: 0}
+  m_PrefabAsset: {fileID: 0}
+  m_GameObject: {fileID: 2127743130}
+  m_Material: {fileID: 0}
+  m_IsTrigger: 0
+  m_Enabled: 1
+  serializedVersion: 2
+  m_Size: {x: 1, y: 1, z: 1}
+  m_Center: {x: 0, y: 0, z: 0}
+--- !u!23 &2127743134
+MeshRenderer:
+  m_ObjectHideFlags: 0
+  m_CorrespondingSourceObject: {fileID: 0}
+  m_PrefabInstance: {fileID: 0}
+  m_PrefabAsset: {fileID: 0}
+  m_GameObject: {fileID: 2127743130}
+  m_Enabled: 1
+  m_CastShadows: 0
+  m_ReceiveShadows: 0
+  m_DynamicOccludee: 1
+  m_MotionVectors: 1
+  m_LightProbeUsage: 1
+  m_ReflectionProbeUsage: 1
+  m_RayTracingMode: 2
+  m_RenderingLayerMask: 1
+  m_RendererPriority: 0
+  m_Materials:
+  - {fileID: 412468615}
+  m_StaticBatchInfo:
+    firstSubMesh: 0
+    subMeshCount: 0
+  m_StaticBatchRoot: {fileID: 0}
+  m_ProbeAnchor: {fileID: 0}
+  m_LightProbeVolumeOverride: {fileID: 0}
+  m_ScaleInLightmap: 1
+  m_ReceiveGI: 1
+  m_PreserveUVs: 1
+  m_IgnoreNormalsForChartDetection: 0
+  m_ImportantGI: 0
+  m_StitchLightmapSeams: 1
+  m_SelectedEditorRenderState: 3
+  m_MinimumChartSize: 4
+  m_AutoUVMaxDistance: 0.5
+  m_AutoUVMaxAngle: 89
+  m_LightmapParameters: {fileID: 0}
+  m_SortingLayerID: 0
+  m_SortingLayer: 0
+  m_SortingOrder: 0
+--- !u!65 &2127743135
+BoxCollider:
+  m_ObjectHideFlags: 0
+  m_CorrespondingSourceObject: {fileID: 0}
+  m_PrefabInstance: {fileID: 0}
+  m_PrefabAsset: {fileID: 0}
+  m_GameObject: {fileID: 2127743130}
+  m_Material: {fileID: 0}
+  m_IsTrigger: 0
+  m_Enabled: 1
+  serializedVersion: 2
+  m_Size: {x: 1, y: 1, z: 1}
+  m_Center: {x: 0, y: 0, z: 0}
+--- !u!33 &2127743136
+MeshFilter:
+  m_ObjectHideFlags: 0
+  m_CorrespondingSourceObject: {fileID: 0}
+  m_PrefabInstance: {fileID: 0}
+  m_PrefabAsset: {fileID: 0}
+  m_GameObject: {fileID: 2127743130}
+  m_Mesh: {fileID: 10202, guid: 0000000000000000e000000000000000, type: 0}
+--- !u!1 &2130006972
+GameObject:
+  m_ObjectHideFlags: 0
+  m_CorrespondingSourceObject: {fileID: 0}
+  m_PrefabInstance: {fileID: 0}
+  m_PrefabAsset: {fileID: 0}
+  serializedVersion: 6
+  m_Component:
+  - component: {fileID: 2130006973}
+  - component: {fileID: 2130006978}
+  - component: {fileID: 2130006977}
+  - component: {fileID: 2130006976}
+  - component: {fileID: 2130006975}
+  - component: {fileID: 2130006974}
+  m_Layer: 0
+  m_Name: a1_b.cpp
+  m_TagString: Building
+  m_Icon: {fileID: 0}
+  m_NavMeshLayer: 0
+  m_StaticEditorFlags: 4294967295
+  m_IsActive: 1
+--- !u!4 &2130006973
+Transform:
+  m_ObjectHideFlags: 0
+  m_CorrespondingSourceObject: {fileID: 0}
+  m_PrefabInstance: {fileID: 0}
+  m_PrefabAsset: {fileID: 0}
+  m_GameObject: {fileID: 2130006972}
+  m_LocalRotation: {x: -0, y: 1, z: -0, w: -0.00000004371139}
+  m_LocalPosition: {x: 3.4873998, y: 0.22366646, z: 4.7548423}
+  m_LocalScale: {x: 0.6415024, y: 0.44733292, z: 0.1}
+  m_Children: []
+  m_Father: {fileID: 465914107}
+  m_RootOrder: 1
+  m_LocalEulerAnglesHint: {x: 0, y: 0, z: 0}
+--- !u!114 &2130006974
+MonoBehaviour:
+  m_ObjectHideFlags: 0
+  m_CorrespondingSourceObject: {fileID: 0}
+  m_PrefabInstance: {fileID: 0}
+  m_PrefabAsset: {fileID: 0}
+  m_GameObject: {fileID: 2130006972}
+  m_Enabled: 1
+  m_EditorHideFlags: 0
+  m_Script: {fileID: 11500000, guid: c2fe8870393196f49b22a6033a191c2f, type: 3}
+  m_Name: 
+  m_EditorClassIdentifier: 
+  serializationData:
+    SerializedFormat: 2
+    SerializedBytes: 
+    ReferencedUnityObjects: []
+    SerializedBytesString: 
+    Prefab: {fileID: 0}
+    PrefabModificationsReferencedUnityObjects: []
+    PrefabModifications: []
+    SerializationNodes: []
+--- !u!65 &2130006975
+BoxCollider:
+  m_ObjectHideFlags: 0
+  m_CorrespondingSourceObject: {fileID: 0}
+  m_PrefabInstance: {fileID: 0}
+  m_PrefabAsset: {fileID: 0}
+  m_GameObject: {fileID: 2130006972}
+  m_Material: {fileID: 0}
+  m_IsTrigger: 0
+  m_Enabled: 1
+  serializedVersion: 2
+  m_Size: {x: 1, y: 1, z: 1}
+  m_Center: {x: 0, y: 0, z: 0}
+--- !u!23 &2130006976
+MeshRenderer:
+  m_ObjectHideFlags: 0
+  m_CorrespondingSourceObject: {fileID: 0}
+  m_PrefabInstance: {fileID: 0}
+  m_PrefabAsset: {fileID: 0}
+  m_GameObject: {fileID: 2130006972}
+  m_Enabled: 1
+  m_CastShadows: 0
+  m_ReceiveShadows: 0
+  m_DynamicOccludee: 1
+  m_MotionVectors: 1
+  m_LightProbeUsage: 1
+  m_ReflectionProbeUsage: 1
+  m_RayTracingMode: 2
+  m_RenderingLayerMask: 1
+  m_RendererPriority: 0
+  m_Materials:
+  - {fileID: 412468615}
+  m_StaticBatchInfo:
+    firstSubMesh: 0
+    subMeshCount: 0
+  m_StaticBatchRoot: {fileID: 0}
+  m_ProbeAnchor: {fileID: 0}
+  m_LightProbeVolumeOverride: {fileID: 0}
+  m_ScaleInLightmap: 1
+  m_ReceiveGI: 1
+  m_PreserveUVs: 1
+  m_IgnoreNormalsForChartDetection: 0
+  m_ImportantGI: 0
+  m_StitchLightmapSeams: 1
+  m_SelectedEditorRenderState: 3
+  m_MinimumChartSize: 4
+  m_AutoUVMaxDistance: 0.5
+  m_AutoUVMaxAngle: 89
+  m_LightmapParameters: {fileID: 0}
+  m_SortingLayerID: 0
+  m_SortingLayer: 0
+  m_SortingOrder: 0
+--- !u!65 &2130006977
+BoxCollider:
+  m_ObjectHideFlags: 0
+  m_CorrespondingSourceObject: {fileID: 0}
+  m_PrefabInstance: {fileID: 0}
+  m_PrefabAsset: {fileID: 0}
+  m_GameObject: {fileID: 2130006972}
+  m_Material: {fileID: 0}
+  m_IsTrigger: 0
+  m_Enabled: 1
+  serializedVersion: 2
+  m_Size: {x: 1, y: 1, z: 1}
+  m_Center: {x: 0, y: 0, z: 0}
+--- !u!33 &2130006978
+MeshFilter:
+  m_ObjectHideFlags: 0
+  m_CorrespondingSourceObject: {fileID: 0}
+  m_PrefabInstance: {fileID: 0}
+  m_PrefabAsset: {fileID: 0}
+  m_GameObject: {fileID: 2130006972}
+  m_Mesh: {fileID: 10202, guid: 0000000000000000e000000000000000, type: 0}
 --- !u!215 &8713196692367323348
 ReflectionProbe:
   m_ObjectHideFlags: 0
