--- conflicted
+++ resolved
@@ -721,263 +721,6 @@
   m_Father: {fileID: 0}
   m_RootOrder: 19
   m_LocalEulerAnglesHint: {x: 0, y: 0, z: 0}
---- !u!1001 &527994678
-PrefabInstance:
-  m_ObjectHideFlags: 0
-  serializedVersion: 2
-  m_Modification:
-    m_TransformParent: {fileID: 0}
-    m_Modifications:
-    - target: {fileID: 1275815092924048, guid: 83c02591e2867124181bcd3bcb65e288, type: 3}
-      propertyPath: m_Name
-      value: MainAppBar
-      objectReference: {fileID: 0}
-    - target: {fileID: 4773597359991020, guid: 83c02591e2867124181bcd3bcb65e288, type: 3}
-      propertyPath: m_RootOrder
-      value: 21
-      objectReference: {fileID: 0}
-    - target: {fileID: 4773597359991020, guid: 83c02591e2867124181bcd3bcb65e288, type: 3}
-      propertyPath: m_LocalPosition.x
-      value: 0
-      objectReference: {fileID: 0}
-    - target: {fileID: 4773597359991020, guid: 83c02591e2867124181bcd3bcb65e288, type: 3}
-      propertyPath: m_LocalPosition.y
-      value: 7.03
-      objectReference: {fileID: 0}
-    - target: {fileID: 4773597359991020, guid: 83c02591e2867124181bcd3bcb65e288, type: 3}
-      propertyPath: m_LocalPosition.z
-      value: 0
-      objectReference: {fileID: 0}
-    - target: {fileID: 4773597359991020, guid: 83c02591e2867124181bcd3bcb65e288, type: 3}
-      propertyPath: m_LocalRotation.w
-      value: 1
-      objectReference: {fileID: 0}
-    - target: {fileID: 4773597359991020, guid: 83c02591e2867124181bcd3bcb65e288, type: 3}
-      propertyPath: m_LocalRotation.x
-      value: 0
-      objectReference: {fileID: 0}
-    - target: {fileID: 4773597359991020, guid: 83c02591e2867124181bcd3bcb65e288, type: 3}
-      propertyPath: m_LocalRotation.y
-      value: 0
-      objectReference: {fileID: 0}
-    - target: {fileID: 4773597359991020, guid: 83c02591e2867124181bcd3bcb65e288, type: 3}
-      propertyPath: m_LocalRotation.z
-      value: 0
-      objectReference: {fileID: 0}
-    - target: {fileID: 4773597359991020, guid: 83c02591e2867124181bcd3bcb65e288, type: 3}
-      propertyPath: m_LocalEulerAnglesHint.x
-      value: 0
-      objectReference: {fileID: 0}
-    - target: {fileID: 4773597359991020, guid: 83c02591e2867124181bcd3bcb65e288, type: 3}
-      propertyPath: m_LocalEulerAnglesHint.y
-      value: 0
-      objectReference: {fileID: 0}
-    - target: {fileID: 4773597359991020, guid: 83c02591e2867124181bcd3bcb65e288, type: 3}
-      propertyPath: m_LocalEulerAnglesHint.z
-      value: 0
-      objectReference: {fileID: 0}
-    - target: {fileID: 889928218802616676, guid: 83c02591e2867124181bcd3bcb65e288,
-        type: 3}
-      propertyPath: m_Mesh
-      value: 
-      objectReference: {fileID: 0}
-    - target: {fileID: 3260291378575425325, guid: 83c02591e2867124181bcd3bcb65e288,
-        type: 3}
-      propertyPath: m_textAlignment
-      value: 65535
-      objectReference: {fileID: 0}
-    - target: {fileID: 3260291378575425325, guid: 83c02591e2867124181bcd3bcb65e288,
-        type: 3}
-      propertyPath: m_VerticalAlignment
-      value: 512
-      objectReference: {fileID: 0}
-    - target: {fileID: 3260291378575425325, guid: 83c02591e2867124181bcd3bcb65e288,
-        type: 3}
-      propertyPath: m_HorizontalAlignment
-      value: 2
-      objectReference: {fileID: 0}
-    - target: {fileID: 3260291378575425363, guid: 83c02591e2867124181bcd3bcb65e288,
-        type: 3}
-      propertyPath: m_Mesh
-      value: 
-      objectReference: {fileID: 0}
-    - target: {fileID: 3379613107513021181, guid: 83c02591e2867124181bcd3bcb65e288,
-        type: 3}
-      propertyPath: m_textAlignment
-      value: 65535
-      objectReference: {fileID: 0}
-    - target: {fileID: 3379613107513021181, guid: 83c02591e2867124181bcd3bcb65e288,
-        type: 3}
-      propertyPath: m_VerticalAlignment
-      value: 512
-      objectReference: {fileID: 0}
-    - target: {fileID: 3379613107513021181, guid: 83c02591e2867124181bcd3bcb65e288,
-        type: 3}
-      propertyPath: m_HorizontalAlignment
-      value: 2
-      objectReference: {fileID: 0}
-    - target: {fileID: 3379613107725524330, guid: 83c02591e2867124181bcd3bcb65e288,
-        type: 3}
-      propertyPath: m_textAlignment
-      value: 65535
-      objectReference: {fileID: 0}
-    - target: {fileID: 3379613107725524330, guid: 83c02591e2867124181bcd3bcb65e288,
-        type: 3}
-      propertyPath: m_VerticalAlignment
-      value: 512
-      objectReference: {fileID: 0}
-    - target: {fileID: 3379613107725524330, guid: 83c02591e2867124181bcd3bcb65e288,
-        type: 3}
-      propertyPath: m_HorizontalAlignment
-      value: 2
-      objectReference: {fileID: 0}
-    - target: {fileID: 3379613108195223346, guid: 83c02591e2867124181bcd3bcb65e288,
-        type: 3}
-      propertyPath: m_textAlignment
-      value: 65535
-      objectReference: {fileID: 0}
-    - target: {fileID: 3379613108195223346, guid: 83c02591e2867124181bcd3bcb65e288,
-        type: 3}
-      propertyPath: m_VerticalAlignment
-      value: 512
-      objectReference: {fileID: 0}
-    - target: {fileID: 3379613108195223346, guid: 83c02591e2867124181bcd3bcb65e288,
-        type: 3}
-      propertyPath: m_HorizontalAlignment
-      value: 2
-      objectReference: {fileID: 0}
-    - target: {fileID: 3379613108518374441, guid: 83c02591e2867124181bcd3bcb65e288,
-        type: 3}
-      propertyPath: m_textAlignment
-      value: 65535
-      objectReference: {fileID: 0}
-    - target: {fileID: 3379613108518374441, guid: 83c02591e2867124181bcd3bcb65e288,
-        type: 3}
-      propertyPath: m_VerticalAlignment
-      value: 512
-      objectReference: {fileID: 0}
-    - target: {fileID: 3379613108518374441, guid: 83c02591e2867124181bcd3bcb65e288,
-        type: 3}
-      propertyPath: m_HorizontalAlignment
-      value: 2
-      objectReference: {fileID: 0}
-    - target: {fileID: 5875670466231783465, guid: 83c02591e2867124181bcd3bcb65e288,
-        type: 3}
-      propertyPath: m_Mesh
-      value: 
-      objectReference: {fileID: 0}
-    - target: {fileID: 5875670466231783511, guid: 83c02591e2867124181bcd3bcb65e288,
-        type: 3}
-      propertyPath: m_textAlignment
-      value: 65535
-      objectReference: {fileID: 0}
-    - target: {fileID: 5875670466231783511, guid: 83c02591e2867124181bcd3bcb65e288,
-        type: 3}
-      propertyPath: m_VerticalAlignment
-      value: 512
-      objectReference: {fileID: 0}
-    - target: {fileID: 5875670466231783511, guid: 83c02591e2867124181bcd3bcb65e288,
-        type: 3}
-      propertyPath: m_HorizontalAlignment
-      value: 2
-      objectReference: {fileID: 0}
-    - target: {fileID: 5875670467076251582, guid: 83c02591e2867124181bcd3bcb65e288,
-        type: 3}
-      propertyPath: m_Mesh
-      value: 
-      objectReference: {fileID: 0}
-    - target: {fileID: 5875670467076251584, guid: 83c02591e2867124181bcd3bcb65e288,
-        type: 3}
-      propertyPath: m_textAlignment
-      value: 65535
-      objectReference: {fileID: 0}
-    - target: {fileID: 5875670467076251584, guid: 83c02591e2867124181bcd3bcb65e288,
-        type: 3}
-      propertyPath: m_VerticalAlignment
-      value: 512
-      objectReference: {fileID: 0}
-    - target: {fileID: 5875670467076251584, guid: 83c02591e2867124181bcd3bcb65e288,
-        type: 3}
-      propertyPath: m_HorizontalAlignment
-      value: 2
-      objectReference: {fileID: 0}
-    - target: {fileID: 5875670467222916739, guid: 83c02591e2867124181bcd3bcb65e288,
-        type: 3}
-      propertyPath: m_textAlignment
-      value: 65535
-      objectReference: {fileID: 0}
-    - target: {fileID: 5875670467222916739, guid: 83c02591e2867124181bcd3bcb65e288,
-        type: 3}
-      propertyPath: m_VerticalAlignment
-      value: 512
-      objectReference: {fileID: 0}
-    - target: {fileID: 5875670467222916739, guid: 83c02591e2867124181bcd3bcb65e288,
-        type: 3}
-      propertyPath: m_HorizontalAlignment
-      value: 2
-      objectReference: {fileID: 0}
-    - target: {fileID: 5875670467222916861, guid: 83c02591e2867124181bcd3bcb65e288,
-        type: 3}
-      propertyPath: m_Mesh
-      value: 
-      objectReference: {fileID: 0}
-    - target: {fileID: 5875670467545949592, guid: 83c02591e2867124181bcd3bcb65e288,
-        type: 3}
-      propertyPath: m_textAlignment
-      value: 65535
-      objectReference: {fileID: 0}
-    - target: {fileID: 5875670467545949592, guid: 83c02591e2867124181bcd3bcb65e288,
-        type: 3}
-      propertyPath: m_VerticalAlignment
-      value: 512
-      objectReference: {fileID: 0}
-    - target: {fileID: 5875670467545949592, guid: 83c02591e2867124181bcd3bcb65e288,
-        type: 3}
-      propertyPath: m_HorizontalAlignment
-      value: 2
-      objectReference: {fileID: 0}
-    - target: {fileID: 5875670467545949670, guid: 83c02591e2867124181bcd3bcb65e288,
-        type: 3}
-      propertyPath: m_Mesh
-      value: 
-      objectReference: {fileID: 0}
-    - target: {fileID: 5932013269696855431, guid: 83c02591e2867124181bcd3bcb65e288,
-        type: 3}
-      propertyPath: m_textAlignment
-      value: 65535
-      objectReference: {fileID: 0}
-    - target: {fileID: 5932013269696855431, guid: 83c02591e2867124181bcd3bcb65e288,
-        type: 3}
-      propertyPath: m_VerticalAlignment
-      value: 512
-      objectReference: {fileID: 0}
-    - target: {fileID: 5932013269696855431, guid: 83c02591e2867124181bcd3bcb65e288,
-        type: 3}
-      propertyPath: m_HorizontalAlignment
-      value: 2
-      objectReference: {fileID: 0}
-    - target: {fileID: 8137400254997111761, guid: 83c02591e2867124181bcd3bcb65e288,
-        type: 3}
-      propertyPath: m_Mesh
-      value: 
-      objectReference: {fileID: 0}
-    - target: {fileID: 8137400255244241098, guid: 83c02591e2867124181bcd3bcb65e288,
-        type: 3}
-      propertyPath: m_Mesh
-      value: 
-      objectReference: {fileID: 0}
-    - target: {fileID: 8137400256400528926, guid: 83c02591e2867124181bcd3bcb65e288,
-        type: 3}
-      propertyPath: m_Mesh
-      value: 
-      objectReference: {fileID: 0}
-    - target: {fileID: 8137400256674896265, guid: 83c02591e2867124181bcd3bcb65e288,
-        type: 3}
-      propertyPath: m_Mesh
-      value: 
-      objectReference: {fileID: 0}
-    m_RemovedComponents: []
-  m_SourcePrefab: {fileID: 100100000, guid: 83c02591e2867124181bcd3bcb65e288, type: 3}
 --- !u!1 &606009709
 GameObject:
   m_ObjectHideFlags: 0
@@ -2049,6 +1792,50 @@
       objectReference: {fileID: 0}
     m_RemovedComponents: []
   m_SourcePrefab: {fileID: 100100000, guid: 7a135b1a2cb9c8f488d4dd00c55ab283, type: 3}
+--- !u!1 &1328781311 stripped
+GameObject:
+  m_CorrespondingSourceObject: {fileID: 125964, guid: dc06161b6d97feb419f45f03b62e14b9,
+    type: 3}
+  m_PrefabInstance: {fileID: 844925775}
+  m_PrefabAsset: {fileID: 0}
+--- !u!114 &1328781312
+MonoBehaviour:
+  m_ObjectHideFlags: 0
+  m_CorrespondingSourceObject: {fileID: 0}
+  m_PrefabInstance: {fileID: 0}
+  m_PrefabAsset: {fileID: 0}
+  m_GameObject: {fileID: 1328781311}
+  m_Enabled: 1
+  m_EditorHideFlags: 0
+  m_Script: {fileID: 11500000, guid: bf98dd1206224111a38765365e98e207, type: 3}
+  m_Name: 
+  m_EditorClassIdentifier: 
+  lockCursorWhenFocusLocked: 1
+  setCursorInvisibleWhenFocusLocked: 0
+  maxGazeCollisionDistance: 10
+  raycastLayerMasks:
+  - serializedVersion: 2
+    m_Bits: 4294967291
+  stabilizer:
+    storedStabilitySamples: 60
+  gazeTransform: {fileID: 0}
+  minHeadVelocityThreshold: 0.5
+  maxHeadVelocityThreshold: 2
+--- !u!114 &1328781313
+MonoBehaviour:
+  m_ObjectHideFlags: 0
+  m_CorrespondingSourceObject: {fileID: 0}
+  m_PrefabInstance: {fileID: 0}
+  m_PrefabAsset: {fileID: 0}
+  m_GameObject: {fileID: 1328781311}
+  m_Enabled: 1
+  m_EditorHideFlags: 0
+  m_Script: {fileID: 11500000, guid: 76c392e42b5098c458856cdf6ecaaaa1, type: 3}
+  m_Name: 
+  m_EditorClassIdentifier: 
+  m_FirstSelected: {fileID: 0}
+  m_sendNavigationEvents: 1
+  m_DragThreshold: 10
 --- !u!1 &1510433993
 GameObject:
   m_ObjectHideFlags: 0
@@ -3350,16 +3137,6 @@
     Root: 1
     relativePath: 
     absolutePath: 
-<<<<<<< HEAD
-  WidthMetric: Metric.Number_Of_Calling_Routines
-  HeightMetric: Metric.Lines.LOC
-  DepthMetric: Metric.Number_Of_Called_Routines
-  LeafStyleMetric: Metric.McCabe_Complexity
-  ShowLabel: 1
-  LeafLabelDistance: 0.2
-  LeafLabelFontSize: 0.4
-  LeafLabelAnimationDuration: 0.5
-=======
   CityPath:
     Root: 1
     relativePath: /Data/GXL/minimal/config.cfg
@@ -3368,7 +3145,6 @@
   HeightMetric: Metric.Clone_Rate
   DepthMetric: Metric.LOC
   LeafStyleMetric: Metric.Complexity
->>>>>>> 9511c943
   ArchitectureIssue: Metric.Architecture_Violations
   CloneIssue: Metric.Clone
   CycleIssue: Metric.Cycle
@@ -3384,17 +3160,8 @@
   StyleIssue_SUM: Metric.Style_SUM
   UniversalIssue_SUM: Metric.Universal_SUM
   InnerDonutMetric: Metric.IssuesTotal
-<<<<<<< HEAD
-  InnerNodeHeightMetric: 0.001
-  InnerNodeStyleMetric: Metric.Number_Of_Descendants
-  InnerNodeShowLabel: 1
-  InnerNodeLabelDistance: 0.2
-  InnerNodeLabelFontSize: 0.4
-  InnerNodeLabelAnimationDuration: 0.5
-=======
   InnerNodeHeightMetric: 0.01
   InnerNodeStyleMetric: Metric.IssuesTotal
->>>>>>> 9511c943
   MinimalBlockLength: 0.1
   MaximalBlockLength: 100
   LeafObjects: 0
@@ -3405,8 +3172,6 @@
   EdgeWidth: 0.01
   ShowErosions: 0
   MaxErosionWidth: 1
-  ShowLabelOnEyeGaze: 1
-  EyeStareDelay: 1.05
   EdgesAboveBlocks: 1
   Tension: 0.85
   RDP: 0.0001
@@ -3613,50 +3378,6 @@
       objectReference: {fileID: 0}
     m_RemovedComponents: []
   m_SourcePrefab: {fileID: 100100000, guid: 51821f11a04e1ab4d9151f06c2366bbc, type: 3}
---- !u!1 &1733466673 stripped
-GameObject:
-  m_CorrespondingSourceObject: {fileID: 125964, guid: dc06161b6d97feb419f45f03b62e14b9,
-    type: 3}
-  m_PrefabInstance: {fileID: 844925775}
-  m_PrefabAsset: {fileID: 0}
---- !u!114 &1733466674
-MonoBehaviour:
-  m_ObjectHideFlags: 0
-  m_CorrespondingSourceObject: {fileID: 0}
-  m_PrefabInstance: {fileID: 0}
-  m_PrefabAsset: {fileID: 0}
-  m_GameObject: {fileID: 1733466673}
-  m_Enabled: 1
-  m_EditorHideFlags: 0
-  m_Script: {fileID: 11500000, guid: bf98dd1206224111a38765365e98e207, type: 3}
-  m_Name: 
-  m_EditorClassIdentifier: 
-  lockCursorWhenFocusLocked: 1
-  setCursorInvisibleWhenFocusLocked: 0
-  maxGazeCollisionDistance: 10
-  raycastLayerMasks:
-  - serializedVersion: 2
-    m_Bits: 4294967291
-  stabilizer:
-    storedStabilitySamples: 60
-  gazeTransform: {fileID: 0}
-  minHeadVelocityThreshold: 0.5
-  maxHeadVelocityThreshold: 2
---- !u!114 &1733466675
-MonoBehaviour:
-  m_ObjectHideFlags: 0
-  m_CorrespondingSourceObject: {fileID: 0}
-  m_PrefabInstance: {fileID: 0}
-  m_PrefabAsset: {fileID: 0}
-  m_GameObject: {fileID: 1733466673}
-  m_Enabled: 1
-  m_EditorHideFlags: 0
-  m_Script: {fileID: 11500000, guid: 76c392e42b5098c458856cdf6ecaaaa1, type: 3}
-  m_Name: 
-  m_EditorClassIdentifier: 
-  m_FirstSelected: {fileID: 0}
-  m_sendNavigationEvents: 1
-  m_DragThreshold: 10
 --- !u!1 &1734803067
 GameObject:
   m_ObjectHideFlags: 0
@@ -3912,89 +3633,6 @@
     PrefabModifications: []
     SerializationNodes:
     - Name: LayoutPath
-<<<<<<< HEAD
-      Entry: 7
-      Data: 0|SEE.Game.DataPath, SEE
-    - Name: Root
-      Entry: 3
-      Data: 2
-    - Name: relativePath
-      Entry: 1
-      Data: 
-    - Name: absolutePath
-      Entry: 1
-      Data: 
-    - Name: 
-      Entry: 8
-      Data: 
-    - Name: HierarchicalEdges
-      Entry: 7
-      Data: 1|System.Collections.Generic.HashSet`1[[System.String, mscorlib]], System.Core
-    - Name: 
-      Entry: 12
-      Data: 4
-    - Name: 
-      Entry: 1
-      Data: Enclosing
-    - Name: 
-      Entry: 1
-      Data: Belongs_To
-    - Name: 
-      Entry: 1
-      Data: Part_Of
-    - Name: 
-      Entry: 1
-      Data: Defined_In
-    - Name: 
-      Entry: 13
-      Data: 
-    - Name: 
-      Entry: 8
-      Data: 
-    - Name: nodeTypes
-      Entry: 7
-      Data: 2|System.Collections.Generic.Dictionary`2[[System.String, mscorlib],[System.Boolean,
-        mscorlib]], mscorlib
-    - Name: comparer
-      Entry: 7
-      Data: 3|System.Collections.Generic.GenericEqualityComparer`1[[System.String,
-        mscorlib]], mscorlib
-    - Name: 
-      Entry: 8
-      Data: 
-    - Name: 
-      Entry: 12
-      Data: 0
-    - Name: 
-      Entry: 13
-      Data: 
-    - Name: 
-      Entry: 8
-      Data: 
-    - Name: LeafNodeColorRange
-      Entry: 7
-      Data: SEE.Game.ColorRange, SEE
-    - Name: lower
-      Entry: 7
-      Data: UnityEngine.Color, UnityEngine.CoreModule
-    - Name: 
-      Entry: 4
-      Data: 1
-    - Name: 
-      Entry: 4
-      Data: 1
-    - Name: 
-      Entry: 4
-      Data: 1
-    - Name: 
-      Entry: 4
-      Data: 1
-    - Name: 
-      Entry: 8
-      Data: 
-    - Name: upper
-=======
->>>>>>> 9511c943
       Entry: 7
       Data: 0|SEE.Game.DataPath, SEE
     - Name: Root
@@ -4046,10 +3684,16 @@
       Data: 
     - Name: 
       Entry: 12
-      Data: 0
-    - Name: 
-      Entry: 13
-      Data: 
+      Data: 1
+    - Name: 
+      Entry: 7
+      Data: 
+    - Name: $k
+      Entry: 1
+      Data: Cluster
+    - Name: $v
+      Entry: 5
+      Data: true
     - Name: 
       Entry: 8
       Data: 
@@ -4241,8 +3885,8 @@
       Data: 
   LODCulling: 0.01
   LayoutPath:
-    Root: 2
-    relativePath: 
+    Root: 1
+    relativePath: /Data/GXL/SEE/Architecture.gvl
     absolutePath: 
   CityPath:
     Root: 2
@@ -4252,13 +3896,6 @@
   HeightMetric: 0.0001
   DepthMetric: Metric.Number_of_Descendants
   LeafStyleMetric: Metric.Number_of_Clusters
-<<<<<<< HEAD
-  ShowLabel: 1
-  LeafLabelDistance: 0.2
-  LeafLabelFontSize: 0.4
-  LeafLabelAnimationDuration: 0.5
-=======
->>>>>>> 9511c943
   ArchitectureIssue: Metric.Architecture_Violations
   CloneIssue: Metric.Clone
   CycleIssue: Metric.Cycle
@@ -4276,13 +3913,6 @@
   InnerDonutMetric: Metric.IssuesTotal
   InnerNodeHeightMetric: 0.0001
   InnerNodeStyleMetric: Metric.Number_of_Descendants
-<<<<<<< HEAD
-  InnerNodeShowLabel: 1
-  InnerNodeLabelDistance: 0.2
-  InnerNodeLabelFontSize: 0.4
-  InnerNodeLabelAnimationDuration: 0.5
-=======
->>>>>>> 9511c943
   MinimalBlockLength: 0.1
   MaximalBlockLength: 100
   LeafObjects: 0
@@ -4293,22 +3923,17 @@
   EdgeWidth: 0.01
   ShowErosions: 0
   MaxErosionWidth: 1
-  ShowLabelOnEyeGaze: 1
-  EyeStareDelay: 2
   EdgesAboveBlocks: 1
   Tension: 0.85
   RDP: 0.0001
-<<<<<<< HEAD
-  calculateMeasurements: 0
-=======
->>>>>>> 9511c943
+  calculateMeasurements: 1
   GXLPath:
-    Root: 2
-    relativePath: 
+    Root: 1
+    relativePath: /Data/GXL/SEE/Architecture.gxl
     absolutePath: 
   CSVPath:
-    Root: 2
-    relativePath: 
+    Root: 1
+    relativePath: /Data/GXL/SEE/Architecture.csv
     absolutePath: 
 --- !u!65 &1930472484
 BoxCollider:
@@ -4411,7 +4036,7 @@
   m_Name: 
   m_EditorClassIdentifier: 
   ScaleFactor: 1
-  HeightOffset: 0.0030950308
+  HeightOffset: 0.0030500889
 --- !u!114 &1930472490
 MonoBehaviour:
   m_ObjectHideFlags: 0
