--- conflicted
+++ resolved
@@ -713,69 +713,8 @@
   m_Children:
   - {fileID: 675734589}
   m_Father: {fileID: 0}
-<<<<<<< HEAD
-  m_RootOrder: 10
-=======
   m_RootOrder: 8
->>>>>>> dde72d9b
   m_LocalEulerAnglesHint: {x: 0, y: 0, z: 0}
---- !u!1001 &250518433
-PrefabInstance:
-  m_ObjectHideFlags: 0
-  serializedVersion: 2
-  m_Modification:
-    m_TransformParent: {fileID: 0}
-    m_Modifications:
-    - target: {fileID: 2280538230575761087, guid: 4791a6d14e45cb04a9e63875472d1e75, type: 3}
-      propertyPath: m_RootOrder
-      value: 1
-      objectReference: {fileID: 0}
-    - target: {fileID: 2280538230575761087, guid: 4791a6d14e45cb04a9e63875472d1e75, type: 3}
-      propertyPath: m_LocalPosition.x
-      value: 1.254
-      objectReference: {fileID: 0}
-    - target: {fileID: 2280538230575761087, guid: 4791a6d14e45cb04a9e63875472d1e75, type: 3}
-      propertyPath: m_LocalPosition.y
-      value: -0
-      objectReference: {fileID: 0}
-    - target: {fileID: 2280538230575761087, guid: 4791a6d14e45cb04a9e63875472d1e75, type: 3}
-      propertyPath: m_LocalPosition.z
-      value: 0
-      objectReference: {fileID: 0}
-    - target: {fileID: 2280538230575761087, guid: 4791a6d14e45cb04a9e63875472d1e75, type: 3}
-      propertyPath: m_LocalRotation.w
-      value: 0.7071068
-      objectReference: {fileID: 0}
-    - target: {fileID: 2280538230575761087, guid: 4791a6d14e45cb04a9e63875472d1e75, type: 3}
-      propertyPath: m_LocalRotation.x
-      value: -0.7071068
-      objectReference: {fileID: 0}
-    - target: {fileID: 2280538230575761087, guid: 4791a6d14e45cb04a9e63875472d1e75, type: 3}
-      propertyPath: m_LocalRotation.y
-      value: 0
-      objectReference: {fileID: 0}
-    - target: {fileID: 2280538230575761087, guid: 4791a6d14e45cb04a9e63875472d1e75, type: 3}
-      propertyPath: m_LocalRotation.z
-      value: -0
-      objectReference: {fileID: 0}
-    - target: {fileID: 2280538230575761087, guid: 4791a6d14e45cb04a9e63875472d1e75, type: 3}
-      propertyPath: m_LocalEulerAnglesHint.x
-      value: -90
-      objectReference: {fileID: 0}
-    - target: {fileID: 2280538230575761087, guid: 4791a6d14e45cb04a9e63875472d1e75, type: 3}
-      propertyPath: m_LocalEulerAnglesHint.y
-      value: 0
-      objectReference: {fileID: 0}
-    - target: {fileID: 2280538230575761087, guid: 4791a6d14e45cb04a9e63875472d1e75, type: 3}
-      propertyPath: m_LocalEulerAnglesHint.z
-      value: 0
-      objectReference: {fileID: 0}
-    - target: {fileID: 2280538230576076327, guid: 4791a6d14e45cb04a9e63875472d1e75, type: 3}
-      propertyPath: m_Name
-      value: GarbageCan
-      objectReference: {fileID: 0}
-    m_RemovedComponents: []
-  m_SourcePrefab: {fileID: 100100000, guid: 4791a6d14e45cb04a9e63875472d1e75, type: 3}
 --- !u!1001 &309964076
 PrefabInstance:
   m_ObjectHideFlags: 0
@@ -1572,29 +1511,8 @@
   - {fileID: 326830033}
   - {fileID: 1305587995}
   m_Father: {fileID: 0}
-<<<<<<< HEAD
-  m_RootOrder: 9
-=======
   m_RootOrder: 7
->>>>>>> dde72d9b
   m_LocalEulerAnglesHint: {x: 0, y: 0, z: 0}
---- !u!1 &572078817 stripped
-GameObject:
-  m_CorrespondingSourceObject: {fileID: 2280538230576076327, guid: 4791a6d14e45cb04a9e63875472d1e75, type: 3}
-  m_PrefabInstance: {fileID: 250518433}
-  m_PrefabAsset: {fileID: 0}
---- !u!114 &572078818
-MonoBehaviour:
-  m_ObjectHideFlags: 0
-  m_CorrespondingSourceObject: {fileID: 0}
-  m_PrefabInstance: {fileID: 0}
-  m_PrefabAsset: {fileID: 0}
-  m_GameObject: {fileID: 572078817}
-  m_Enabled: 1
-  m_EditorHideFlags: 0
-  m_Script: {fileID: 11500000, guid: 3ae105d0431a2f84ea3f589e4075e87e, type: 3}
-  m_Name: 
-  m_EditorClassIdentifier: 
 --- !u!4 &616085401 stripped
 Transform:
   m_CorrespondingSourceObject: {fileID: 400004, guid: ab7e43b46e30f5a409fe73d7d545bfa4, type: 3}
@@ -1754,39 +1672,6 @@
   DistanceAboveCity: 0.01
   DistanceBehindCity: 0.3
   LineWidth: 0.01
-<<<<<<< HEAD
---- !u!1 &701967151
-GameObject:
-  m_ObjectHideFlags: 0
-  m_CorrespondingSourceObject: {fileID: 0}
-  m_PrefabInstance: {fileID: 0}
-  m_PrefabAsset: {fileID: 0}
-  serializedVersion: 6
-  m_Component:
-  - component: {fileID: 701967153}
-  m_Layer: 0
-  m_Name: Reflexion
-  m_TagString: Untagged
-  m_Icon: {fileID: 0}
-  m_NavMeshLayer: 0
-  m_StaticEditorFlags: 0
-  m_IsActive: 0
---- !u!4 &701967153
-Transform:
-  m_ObjectHideFlags: 0
-  m_CorrespondingSourceObject: {fileID: 0}
-  m_PrefabInstance: {fileID: 0}
-  m_PrefabAsset: {fileID: 0}
-  m_GameObject: {fileID: 701967151}
-  m_LocalRotation: {x: 0, y: 0, z: 0, w: 1}
-  m_LocalPosition: {x: -0.4060219, y: 1.3867798, z: 0.013832092}
-  m_LocalScale: {x: 1, y: 1, z: 1}
-  m_Children: []
-  m_Father: {fileID: 0}
-  m_RootOrder: 6
-  m_LocalEulerAnglesHint: {x: 0, y: 0, z: 0}
-=======
->>>>>>> dde72d9b
 --- !u!1 &708170054
 GameObject:
   m_ObjectHideFlags: 0
@@ -1828,7 +1713,7 @@
   m_LocalScale: {x: 1, y: 1, z: 1}
   m_Children: []
   m_Father: {fileID: 0}
-  m_RootOrder: 4
+  m_RootOrder: 3
   m_LocalEulerAnglesHint: {x: 0, y: 0, z: 0}
 --- !u!1001 &778141958
 PrefabInstance:
@@ -3230,11 +3115,7 @@
   m_LocalScale: {x: 1, y: 0.0001, z: 1}
   m_Children: []
   m_Father: {fileID: 0}
-<<<<<<< HEAD
-  m_RootOrder: 11
-=======
   m_RootOrder: 9
->>>>>>> dde72d9b
   m_LocalEulerAnglesHint: {x: 0, y: 0, z: 0}
 --- !u!1001 &1650197298
 PrefabInstance:
@@ -3344,7 +3225,7 @@
   m_LocalScale: {x: 1, y: 1, z: 1}
   m_Children: []
   m_Father: {fileID: 0}
-  m_RootOrder: 3
+  m_RootOrder: 2
   m_LocalEulerAnglesHint: {x: 0, y: 0, z: 0}
 --- !u!1 &1758871328
 GameObject:
@@ -3836,11 +3717,7 @@
   m_LocalScale: {x: 0.9, y: 0.0001, z: 0.9}
   m_Children: []
   m_Father: {fileID: 0}
-<<<<<<< HEAD
-  m_RootOrder: 7
-=======
   m_RootOrder: 5
->>>>>>> dde72d9b
   m_LocalEulerAnglesHint: {x: 0, y: 0, z: 0}
 --- !u!1 &1794918250
 GameObject:
@@ -3973,7 +3850,7 @@
   - {fileID: 1291713494}
   - {fileID: 1295253414}
   m_Father: {fileID: 0}
-  m_RootOrder: 2
+  m_RootOrder: 1
   m_LocalEulerAnglesHint: {x: 0, y: 0, z: 0}
 --- !u!1001 &1928000277
 PrefabInstance:
@@ -4534,11 +4411,7 @@
   m_LocalScale: {x: 1, y: 0.0001, z: 1}
   m_Children: []
   m_Father: {fileID: 0}
-<<<<<<< HEAD
-  m_RootOrder: 8
-=======
   m_RootOrder: 6
->>>>>>> dde72d9b
   m_LocalEulerAnglesHint: {x: 0, y: 0, z: 0}
 --- !u!1001 &2074117647
 PrefabInstance:
