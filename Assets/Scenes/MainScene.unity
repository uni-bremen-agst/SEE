%YAML 1.1
%TAG !u! tag:unity3d.com,2011:
--- !u!29 &1
OcclusionCullingSettings:
  m_ObjectHideFlags: 0
  serializedVersion: 2
  m_OcclusionBakeSettings:
    smallestOccluder: 5
    smallestHole: 0.25
    backfaceThreshold: 100
  m_SceneGUID: 00000000000000000000000000000000
  m_OcclusionCullingData: {fileID: 0}
--- !u!104 &2
RenderSettings:
  m_ObjectHideFlags: 0
  serializedVersion: 9
  m_Fog: 0
  m_FogColor: {r: 0.42479452, g: 0.48273686, b: 0.548951, a: 0}
  m_FogMode: 1
  m_FogDensity: 4.43
  m_LinearFogStart: 67.89
  m_LinearFogEnd: 1026.5
  m_AmbientSkyColor: {r: 0.212, g: 0.227, b: 0.259, a: 1}
  m_AmbientEquatorColor: {r: 0.114, g: 0.125, b: 0.133, a: 1}
  m_AmbientGroundColor: {r: 0.047, g: 0.043, b: 0.035, a: 1}
  m_AmbientIntensity: 1
  m_AmbientMode: 0
  m_SubtractiveShadowColor: {r: 0.42, g: 0.478, b: 0.627, a: 1}
  m_SkyboxMaterial: {fileID: 2100000, guid: fb3b9b55c01d2194c816b2d469854e16, type: 2}
  m_HaloStrength: 0.5
  m_FlareStrength: 1
  m_FlareFadeSpeed: 3
  m_HaloTexture: {fileID: 0}
  m_SpotCookie: {fileID: 10001, guid: 0000000000000000e000000000000000, type: 0}
  m_DefaultReflectionMode: 0
  m_DefaultReflectionResolution: 128
  m_ReflectionBounces: 1
  m_ReflectionIntensity: 1
  m_CustomReflection: {fileID: 0}
  m_Sun: {fileID: 705507994}
  m_IndirectSpecularColor: {r: 0.09701417, g: 0.14021364, b: 0.20771632, a: 1}
  m_UseRadianceAmbientProbe: 0
--- !u!157 &3
LightmapSettings:
  m_ObjectHideFlags: 0
  serializedVersion: 11
  m_GIWorkflowMode: 1
  m_GISettings:
    serializedVersion: 2
    m_BounceScale: 1
    m_IndirectOutputScale: 1
    m_AlbedoBoost: 1
    m_EnvironmentLightingMode: 0
    m_EnableBakedLightmaps: 0
    m_EnableRealtimeLightmaps: 0
  m_LightmapEditorSettings:
    serializedVersion: 12
    m_Resolution: 2
    m_BakeResolution: 40
    m_AtlasSize: 1024
    m_AO: 0
    m_AOMaxDistance: 1
    m_CompAOExponent: 1
    m_CompAOExponentDirect: 0
    m_ExtractAmbientOcclusion: 0
    m_Padding: 2
    m_LightmapParameters: {fileID: 0}
    m_LightmapsBakeMode: 1
    m_TextureCompression: 1
    m_FinalGather: 0
    m_FinalGatherFiltering: 1
    m_FinalGatherRayCount: 256
    m_ReflectionCompression: 2
    m_MixedBakeMode: 2
    m_BakeBackend: 1
    m_PVRSampling: 1
    m_PVRDirectSampleCount: 32
    m_PVRSampleCount: 500
    m_PVRBounces: 2
    m_PVREnvironmentSampleCount: 500
    m_PVREnvironmentReferencePointCount: 2048
    m_PVRFilteringMode: 2
    m_PVRDenoiserTypeDirect: 0
    m_PVRDenoiserTypeIndirect: 0
    m_PVRDenoiserTypeAO: 0
    m_PVRFilterTypeDirect: 0
    m_PVRFilterTypeIndirect: 0
    m_PVRFilterTypeAO: 0
    m_PVREnvironmentMIS: 0
    m_PVRCulling: 1
    m_PVRFilteringGaussRadiusDirect: 1
    m_PVRFilteringGaussRadiusIndirect: 5
    m_PVRFilteringGaussRadiusAO: 2
    m_PVRFilteringAtrousPositionSigmaDirect: 0.5
    m_PVRFilteringAtrousPositionSigmaIndirect: 2
    m_PVRFilteringAtrousPositionSigmaAO: 1
    m_ExportTrainingData: 0
    m_TrainingDataDestination: TrainingData
    m_LightProbeSampleCountMultiplier: 4
  m_LightingDataAsset: {fileID: 0}
  m_UseShadowmask: 1
--- !u!196 &4
NavMeshSettings:
  serializedVersion: 2
  m_ObjectHideFlags: 0
  m_BuildSettings:
    serializedVersion: 2
    agentTypeID: 0
    agentRadius: 0.5
    agentHeight: 2
    agentSlope: 45
    agentClimb: 0.4
    ledgeDropHeight: 0
    maxJumpAcrossDistance: 0
    minRegionArea: 2
    manualCellSize: 0
    cellSize: 0.16666667
    manualTileSize: 0
    tileSize: 256
    accuratePlacement: 0
    debug:
      m_Flags: 0
  m_NavMeshData: {fileID: 0}
--- !u!1 &280857433
GameObject:
  m_ObjectHideFlags: 0
  m_CorrespondingSourceObject: {fileID: 0}
  m_PrefabInstance: {fileID: 0}
  m_PrefabAsset: {fileID: 0}
  serializedVersion: 6
  m_Component:
  - component: {fileID: 280857435}
  - component: {fileID: 280857434}
  m_Layer: 0
  m_Name: Balloon
  m_TagString: Untagged
  m_Icon: {fileID: 0}
  m_NavMeshLayer: 0
  m_StaticEditorFlags: 0
  m_IsActive: 1
--- !u!114 &280857434
MonoBehaviour:
  m_ObjectHideFlags: 0
  m_CorrespondingSourceObject: {fileID: 0}
  m_PrefabInstance: {fileID: 0}
  m_PrefabAsset: {fileID: 0}
  m_GameObject: {fileID: 280857433}
  m_Enabled: 1
  m_EditorHideFlags: 0
  m_Script: {fileID: 11500000, guid: dc88e4f6432d4ba48b75658619eda4cc, type: 3}
  m_Name: 
  m_EditorClassIdentifier: 
  serializationData:
    SerializedFormat: 2
    SerializedBytes: 
    ReferencedUnityObjects: []
    SerializedBytesString: 
    Prefab: {fileID: 0}
    PrefabModificationsReferencedUnityObjects: []
    PrefabModifications: []
    SerializationNodes:
    - Name: HierarchicalEdges
      Entry: 7
      Data: 0|System.Collections.Generic.HashSet`1[[System.String, mscorlib]], System.Core
    - Name: 
      Entry: 12
      Data: 4
    - Name: 
      Entry: 1
      Data: Enclosing
    - Name: 
      Entry: 1
      Data: Belongs_To
    - Name: 
      Entry: 1
      Data: Part_Of
    - Name: 
      Entry: 1
      Data: Defined_In
    - Name: 
      Entry: 13
      Data: 
    - Name: 
      Entry: 8
      Data: 
  PathPrefix: F:\develop\SEE\Assets\
  origin: {x: 0, y: 0, z: 0}
  WidthMetric: Metric.LOC
  HeightMetric: Metric.Number_of_Tokens
  DepthMetric: Metric.LOC
  LeafStyleMetric: Metric.Clone_Rate
  ArchitectureIssue: Metric.Architecture_Violations
  CloneIssue: Metric.Clone
  CycleIssue: Metric.Cycle
  Dead_CodeIssue: Metric.Dead_Code
  MetricIssue: Metric.Metric
  StyleIssue: Metric.Style
  UniversalIssue: Metric.Universal
  ArchitectureIssue_SUM: Metric.Architecture_Violations_SUM
  CloneIssue_SUM: Metric.Clone_SUM
  CycleIssue_SUM: Metric.Cycle_SUM
  Dead_CodeIssue_SUM: Metric.Dead_Code_SUM
  MetricIssue_SUM: Metric.Metric_SUM
  StyleIssue_SUM: Metric.Style_SUM
  UniversalIssue_SUM: Metric.Universal_SUM
  InnerDonutMetric: Metric.IssuesTotal
  InnerNodeStyleMetric: Metric.IssuesTotal
  MinimalBlockLength: 0.1
  MaximalBlockLength: 100
  LeafObjects: 0
  InnerNodeObjects: 2
  NodeLayout: 1
  EdgeLayout: 3
  ZScoreScale: 0
  EdgeWidth: 2
  ShowErosions: 0
  EdgesAboveBlocks: 1
  gxlPath: ..\Data\GXL\linux-clones\net.gxl
  csvPath: ..\Data\GXL\linux-clones\net.csv
--- !u!4 &280857435
Transform:
  m_ObjectHideFlags: 0
  m_CorrespondingSourceObject: {fileID: 0}
  m_PrefabInstance: {fileID: 0}
  m_PrefabAsset: {fileID: 0}
  m_GameObject: {fileID: 280857433}
  m_LocalRotation: {x: 0, y: 0, z: 0, w: 1}
  m_LocalPosition: {x: 0, y: 0, z: 0}
  m_LocalScale: {x: 1, y: 1, z: 1}
  m_Children: []
  m_Father: {fileID: 0}
  m_RootOrder: 12
  m_LocalEulerAnglesHint: {x: 0, y: 0, z: 0}
--- !u!1 &384844554
GameObject:
  m_ObjectHideFlags: 0
  m_CorrespondingSourceObject: {fileID: 0}
  m_PrefabInstance: {fileID: 0}
  m_PrefabAsset: {fileID: 0}
  serializedVersion: 6
  m_Component:
  - component: {fileID: 384844557}
  - component: {fileID: 384844556}
  - component: {fileID: 384844555}
  m_Layer: 0
  m_Name: EventSystem
  m_TagString: Untagged
  m_Icon: {fileID: 0}
  m_NavMeshLayer: 0
  m_StaticEditorFlags: 0
  m_IsActive: 1
--- !u!114 &384844555
MonoBehaviour:
  m_ObjectHideFlags: 0
  m_CorrespondingSourceObject: {fileID: 0}
  m_PrefabInstance: {fileID: 0}
  m_PrefabAsset: {fileID: 0}
  m_GameObject: {fileID: 384844554}
  m_Enabled: 1
  m_EditorHideFlags: 0
  m_Script: {fileID: 11500000, guid: 4f231c4fb786f3946a6b90b886c48677, type: 3}
  m_Name: 
  m_EditorClassIdentifier: 
  m_HorizontalAxis: Horizontal
  m_VerticalAxis: Vertical
  m_SubmitButton: Submit
  m_CancelButton: Cancel
  m_InputActionsPerSecond: 10
  m_RepeatDelay: 0.5
  m_ForceModuleActive: 0
--- !u!114 &384844556
MonoBehaviour:
  m_ObjectHideFlags: 0
  m_CorrespondingSourceObject: {fileID: 0}
  m_PrefabInstance: {fileID: 0}
  m_PrefabAsset: {fileID: 0}
  m_GameObject: {fileID: 384844554}
  m_Enabled: 1
  m_EditorHideFlags: 0
  m_Script: {fileID: 11500000, guid: 76c392e42b5098c458856cdf6ecaaaa1, type: 3}
  m_Name: 
  m_EditorClassIdentifier: 
  m_FirstSelected: {fileID: 0}
  m_sendNavigationEvents: 1
  m_DragThreshold: 10
--- !u!4 &384844557
Transform:
  m_ObjectHideFlags: 0
  m_CorrespondingSourceObject: {fileID: 0}
  m_PrefabInstance: {fileID: 0}
  m_PrefabAsset: {fileID: 0}
  m_GameObject: {fileID: 384844554}
  m_LocalRotation: {x: 0, y: 0, z: 0, w: 1}
  m_LocalPosition: {x: 0, y: 0, z: 0}
  m_LocalScale: {x: 1, y: 1, z: 1}
  m_Children: []
  m_Father: {fileID: 0}
  m_RootOrder: 5
  m_LocalEulerAnglesHint: {x: 0, y: 0, z: 0}
--- !u!1 &485481213
GameObject:
  m_ObjectHideFlags: 0
  m_CorrespondingSourceObject: {fileID: 0}
  m_PrefabInstance: {fileID: 0}
  m_PrefabAsset: {fileID: 0}
  serializedVersion: 6
  m_Component:
  - component: {fileID: 485481215}
  - component: {fileID: 485481214}
  m_Layer: 0
  m_Name: CirclePacking
  m_TagString: Untagged
  m_Icon: {fileID: 0}
  m_NavMeshLayer: 0
  m_StaticEditorFlags: 0
  m_IsActive: 1
--- !u!114 &485481214
MonoBehaviour:
  m_ObjectHideFlags: 0
  m_CorrespondingSourceObject: {fileID: 0}
  m_PrefabInstance: {fileID: 0}
  m_PrefabAsset: {fileID: 0}
  m_GameObject: {fileID: 485481213}
  m_Enabled: 1
  m_EditorHideFlags: 0
  m_Script: {fileID: 11500000, guid: dc88e4f6432d4ba48b75658619eda4cc, type: 3}
  m_Name: 
  m_EditorClassIdentifier: 
  serializationData:
    SerializedFormat: 2
    SerializedBytes: 
    ReferencedUnityObjects: []
    SerializedBytesString: 
    Prefab: {fileID: 0}
    PrefabModificationsReferencedUnityObjects: []
    PrefabModifications: []
    SerializationNodes:
    - Name: HierarchicalEdges
      Entry: 7
      Data: 0|System.Collections.Generic.HashSet`1[[System.String, mscorlib]], System.Core
    - Name: 
      Entry: 12
      Data: 4
    - Name: 
      Entry: 1
      Data: Enclosing
    - Name: 
      Entry: 1
      Data: Belongs_To
    - Name: 
      Entry: 1
      Data: Part_Of
    - Name: 
      Entry: 1
      Data: Defined_In
    - Name: 
      Entry: 13
      Data: 
    - Name: 
      Entry: 8
      Data: 
  PathPrefix: F:\develop\SEE\Assets\
  origin: {x: 0, y: 0, z: 0}
  WidthMetric: Metric.LOC
  HeightMetric: Metric.Number_of_Tokens
  DepthMetric: Metric.LOC
  LeafStyleMetric: Metric.Clone_Rate
  ArchitectureIssue: Metric.Architecture_Violations
  CloneIssue: Metric.Clone
  CycleIssue: Metric.Cycle
  Dead_CodeIssue: Metric.Dead_Code
  MetricIssue: Metric.Metric
  StyleIssue: Metric.Style
  UniversalIssue: Metric.Universal
  ArchitectureIssue_SUM: Metric.Architecture_Violations_SUM
  CloneIssue_SUM: Metric.Clone_SUM
  CycleIssue_SUM: Metric.Cycle_SUM
  Dead_CodeIssue_SUM: Metric.Dead_Code_SUM
  MetricIssue_SUM: Metric.Metric_SUM
  StyleIssue_SUM: Metric.Style_SUM
  UniversalIssue_SUM: Metric.Universal_SUM
  InnerDonutMetric: Metric.IssuesTotal
  InnerNodeStyleMetric: Metric.IssuesTotal
  MinimalBlockLength: 0.1
  MaximalBlockLength: 100
  LeafObjects: 0
  InnerNodeObjects: 3
  NodeLayout: 4
  EdgeLayout: 3
  ZScoreScale: 0
  EdgeWidth: 1
  ShowErosions: 0
<<<<<<< HEAD
  EdgesAboveBlocks: 0
=======
  EdgesAboveBlocks: 1
  Tension: 0.85
>>>>>>> ea82149d
  gxlPath: ..\Data\GXL\linux-clones\net.gxl
  csvPath: ..\Data\GXL\linux-clones\net.csv
--- !u!4 &485481215
Transform:
  m_ObjectHideFlags: 0
  m_CorrespondingSourceObject: {fileID: 0}
  m_PrefabInstance: {fileID: 0}
  m_PrefabAsset: {fileID: 0}
  m_GameObject: {fileID: 485481213}
  m_LocalRotation: {x: 0, y: 0, z: 0, w: 1}
  m_LocalPosition: {x: 0, y: 0, z: 0}
  m_LocalScale: {x: 1, y: 1, z: 1}
  m_Children: []
  m_Father: {fileID: 0}
  m_RootOrder: 9
  m_LocalEulerAnglesHint: {x: 0, y: 0, z: 0}
--- !u!1 &540292749
GameObject:
  m_ObjectHideFlags: 0
  m_CorrespondingSourceObject: {fileID: 0}
  m_PrefabInstance: {fileID: 0}
  m_PrefabAsset: {fileID: 0}
  serializedVersion: 6
  m_Component:
  - component: {fileID: 540292750}
  - component: {fileID: 540292752}
  - component: {fileID: 540292751}
  m_Layer: 5
  m_Name: Objectname
  m_TagString: Untagged
  m_Icon: {fileID: 0}
  m_NavMeshLayer: 0
  m_StaticEditorFlags: 0
  m_IsActive: 1
--- !u!224 &540292750
RectTransform:
  m_ObjectHideFlags: 0
  m_CorrespondingSourceObject: {fileID: 0}
  m_PrefabInstance: {fileID: 0}
  m_PrefabAsset: {fileID: 0}
  m_GameObject: {fileID: 540292749}
  m_LocalRotation: {x: 0, y: 0, z: 0, w: 1}
  m_LocalPosition: {x: 0, y: 0, z: 0}
  m_LocalScale: {x: 1, y: 1, z: 1}
  m_Children: []
  m_Father: {fileID: 1639590100}
  m_RootOrder: 0
  m_LocalEulerAnglesHint: {x: 0, y: 0, z: 0}
  m_AnchorMin: {x: 0, y: 1}
  m_AnchorMax: {x: 0, y: 1}
  m_AnchoredPosition: {x: 159, y: -27}
  m_SizeDelta: {x: 300, y: 30}
  m_Pivot: {x: 0.5, y: 0.5}
--- !u!114 &540292751
MonoBehaviour:
  m_ObjectHideFlags: 0
  m_CorrespondingSourceObject: {fileID: 0}
  m_PrefabInstance: {fileID: 0}
  m_PrefabAsset: {fileID: 0}
  m_GameObject: {fileID: 540292749}
  m_Enabled: 1
  m_EditorHideFlags: 0
  m_Script: {fileID: 11500000, guid: 5f7201a12d95ffc409449d95f23cf332, type: 3}
  m_Name: 
  m_EditorClassIdentifier: 
  m_Material: {fileID: 0}
  m_Color: {r: 1, g: 1, b: 1, a: 1}
  m_RaycastTarget: 1
  m_OnCullStateChanged:
    m_PersistentCalls:
      m_Calls: []
  m_FontData:
    m_Font: {fileID: 10102, guid: 0000000000000000e000000000000000, type: 0}
    m_FontSize: 20
    m_FontStyle: 0
    m_BestFit: 0
    m_MinSize: 2
    m_MaxSize: 40
    m_Alignment: 0
    m_AlignByGeometry: 0
    m_RichText: 1
    m_HorizontalOverflow: 1
    m_VerticalOverflow: 1
    m_LineSpacing: 1
  m_Text: 
--- !u!222 &540292752
CanvasRenderer:
  m_ObjectHideFlags: 0
  m_CorrespondingSourceObject: {fileID: 0}
  m_PrefabInstance: {fileID: 0}
  m_PrefabAsset: {fileID: 0}
  m_GameObject: {fileID: 540292749}
  m_CullTransparentMesh: 0
--- !u!1 &705507993
GameObject:
  m_ObjectHideFlags: 0
  m_CorrespondingSourceObject: {fileID: 0}
  m_PrefabInstance: {fileID: 0}
  m_PrefabAsset: {fileID: 0}
  serializedVersion: 6
  m_Component:
  - component: {fileID: 705507995}
  - component: {fileID: 705507994}
  m_Layer: 0
  m_Name: Directional Light
  m_TagString: Untagged
  m_Icon: {fileID: 0}
  m_NavMeshLayer: 0
  m_StaticEditorFlags: 0
  m_IsActive: 1
--- !u!108 &705507994
Light:
  m_ObjectHideFlags: 0
  m_CorrespondingSourceObject: {fileID: 0}
  m_PrefabInstance: {fileID: 0}
  m_PrefabAsset: {fileID: 0}
  m_GameObject: {fileID: 705507993}
  m_Enabled: 1
  serializedVersion: 10
  m_Type: 1
  m_Shape: 0
  m_Color: {r: 1, g: 0.9719945, b: 0.9216956, a: 1}
  m_Intensity: 1
  m_Range: 10
  m_SpotAngle: 30
  m_InnerSpotAngle: 21.80208
  m_CookieSize: 10
  m_Shadows:
    m_Type: 2
    m_Resolution: -1
    m_CustomResolution: -1
    m_Strength: 1
    m_Bias: 0.05
    m_NormalBias: 0.4
    m_NearPlane: 0.2
    m_CullingMatrixOverride:
      e00: 1
      e01: 0
      e02: 0
      e03: 0
      e10: 0
      e11: 1
      e12: 0
      e13: 0
      e20: 0
      e21: 0
      e22: 1
      e23: 0
      e30: 0
      e31: 0
      e32: 0
      e33: 1
    m_UseCullingMatrixOverride: 0
  m_Cookie: {fileID: 0}
  m_DrawHalo: 0
  m_Flare: {fileID: 0}
  m_RenderMode: 0
  m_CullingMask:
    serializedVersion: 2
    m_Bits: 4294967295
  m_RenderingLayerMask: 1
  m_Lightmapping: 1
  m_LightShadowCasterMode: 0
  m_AreaSize: {x: 1, y: 1}
  m_BounceIntensity: 1
  m_ColorTemperature: 6570
  m_UseColorTemperature: 0
  m_BoundingSphereOverride: {x: 0, y: 0, z: 0, w: 0}
  m_UseBoundingSphereOverride: 0
  m_ShadowRadius: 0
  m_ShadowAngle: 0
--- !u!4 &705507995
Transform:
  m_ObjectHideFlags: 0
  m_CorrespondingSourceObject: {fileID: 0}
  m_PrefabInstance: {fileID: 0}
  m_PrefabAsset: {fileID: 0}
  m_GameObject: {fileID: 705507993}
  m_LocalRotation: {x: 0.40821788, y: -0.23456968, z: 0.10938163, w: 0.8754261}
  m_LocalPosition: {x: 0, y: 3, z: 0}
  m_LocalScale: {x: 1, y: 1, z: 1}
  m_Children: []
  m_Father: {fileID: 0}
  m_RootOrder: 3
  m_LocalEulerAnglesHint: {x: 50, y: -30, z: 0}
--- !u!1001 &774140791
PrefabInstance:
  m_ObjectHideFlags: 0
  serializedVersion: 2
  m_Modification:
    m_TransformParent: {fileID: 0}
    m_Modifications:
    - target: {fileID: 17791433057929299, guid: 7c99200408de3af44a7540758e9664f1,
        type: 3}
      propertyPath: m_textInfo.characterCount
      value: 0
      objectReference: {fileID: 0}
    - target: {fileID: 17791433057929299, guid: 7c99200408de3af44a7540758e9664f1,
        type: 3}
      propertyPath: m_textInfo.spaceCount
      value: 0
      objectReference: {fileID: 0}
    - target: {fileID: 17791433057929299, guid: 7c99200408de3af44a7540758e9664f1,
        type: 3}
      propertyPath: m_textInfo.wordCount
      value: 0
      objectReference: {fileID: 0}
    - target: {fileID: 17791433057929299, guid: 7c99200408de3af44a7540758e9664f1,
        type: 3}
      propertyPath: m_textInfo.lineCount
      value: 0
      objectReference: {fileID: 0}
    - target: {fileID: 17791433057929299, guid: 7c99200408de3af44a7540758e9664f1,
        type: 3}
      propertyPath: m_textInfo.pageCount
      value: 0
      objectReference: {fileID: 0}
    - target: {fileID: 719268458518082393, guid: 7c99200408de3af44a7540758e9664f1,
        type: 3}
      propertyPath: m_Mesh
      value: 
      objectReference: {fileID: 0}
    - target: {fileID: 1860921863313555479, guid: 7c99200408de3af44a7540758e9664f1,
        type: 3}
      propertyPath: m_Mesh
      value: 
      objectReference: {fileID: 0}
    - target: {fileID: 2271365762940740645, guid: 7c99200408de3af44a7540758e9664f1,
        type: 3}
      propertyPath: LeapMotion
      value: 0
      objectReference: {fileID: 0}
    - target: {fileID: 2271365762940740645, guid: 7c99200408de3af44a7540758e9664f1,
        type: 3}
      propertyPath: ViveControler
      value: 0
      objectReference: {fileID: 0}
    - target: {fileID: 2313588831237765229, guid: 7c99200408de3af44a7540758e9664f1,
        type: 3}
      propertyPath: m_UseWorldSpace
      value: 1
      objectReference: {fileID: 0}
    - target: {fileID: 2478672746394554235, guid: 7c99200408de3af44a7540758e9664f1,
        type: 3}
      propertyPath: m_textInfo.characterCount
      value: 0
      objectReference: {fileID: 0}
    - target: {fileID: 2478672746394554235, guid: 7c99200408de3af44a7540758e9664f1,
        type: 3}
      propertyPath: m_textInfo.spaceCount
      value: 0
      objectReference: {fileID: 0}
    - target: {fileID: 2478672746394554235, guid: 7c99200408de3af44a7540758e9664f1,
        type: 3}
      propertyPath: m_textInfo.wordCount
      value: 0
      objectReference: {fileID: 0}
    - target: {fileID: 2478672746394554235, guid: 7c99200408de3af44a7540758e9664f1,
        type: 3}
      propertyPath: m_textInfo.lineCount
      value: 0
      objectReference: {fileID: 0}
    - target: {fileID: 2478672746394554235, guid: 7c99200408de3af44a7540758e9664f1,
        type: 3}
      propertyPath: m_textInfo.pageCount
      value: 0
      objectReference: {fileID: 0}
    - target: {fileID: 2586846392337160827, guid: 7c99200408de3af44a7540758e9664f1,
        type: 3}
      propertyPath: m_Mesh
      value: 
      objectReference: {fileID: 0}
    - target: {fileID: 3047578178877609883, guid: 7c99200408de3af44a7540758e9664f1,
        type: 3}
      propertyPath: m_Mesh
      value: 
      objectReference: {fileID: 0}
    - target: {fileID: 3253423551390243076, guid: 7c99200408de3af44a7540758e9664f1,
        type: 3}
      propertyPath: m_Enabled
      value: 1
      objectReference: {fileID: 0}
    - target: {fileID: 3253423551390243076, guid: 7c99200408de3af44a7540758e9664f1,
        type: 3}
      propertyPath: far clip plane
      value: 10000
      objectReference: {fileID: 0}
    - target: {fileID: 3253423551390243079, guid: 7c99200408de3af44a7540758e9664f1,
        type: 3}
      propertyPath: m_Enabled
      value: 1
      objectReference: {fileID: 0}
    - target: {fileID: 3253423551390243129, guid: 7c99200408de3af44a7540758e9664f1,
        type: 3}
      propertyPath: m_IsActive
      value: 1
      objectReference: {fileID: 0}
    - target: {fileID: 3253423551525537411, guid: 7c99200408de3af44a7540758e9664f1,
        type: 3}
      propertyPath: m_LocalPosition.y
      value: 0.087501526
      objectReference: {fileID: 0}
    - target: {fileID: 3253423551828139443, guid: 7c99200408de3af44a7540758e9664f1,
        type: 3}
      propertyPath: startAtEnd
      value: 1
      objectReference: {fileID: 0}
    - target: {fileID: 3253423551828139443, guid: 7c99200408de3af44a7540758e9664f1,
        type: 3}
      propertyPath: startTransform
      value: 
      objectReference: {fileID: 0}
    - target: {fileID: 3253423551828139443, guid: 7c99200408de3af44a7540758e9664f1,
        type: 3}
      propertyPath: endTransform
      value: 
      objectReference: {fileID: 0}
    - target: {fileID: 3253423551828139443, guid: 7c99200408de3af44a7540758e9664f1,
        type: 3}
      propertyPath: targetTransform
      value: 
      objectReference: {fileID: 0}
    - target: {fileID: 3253423552107798342, guid: 7c99200408de3af44a7540758e9664f1,
        type: 3}
      propertyPath: m_LocalPosition.y
      value: 1.589542
      objectReference: {fileID: 0}
    - target: {fileID: 3253423552527307477, guid: 7c99200408de3af44a7540758e9664f1,
        type: 3}
      propertyPath: m_LocalPosition.x
      value: 0
      objectReference: {fileID: 0}
    - target: {fileID: 3253423552527307477, guid: 7c99200408de3af44a7540758e9664f1,
        type: 3}
      propertyPath: m_LocalPosition.y
      value: 25
      objectReference: {fileID: 0}
    - target: {fileID: 3253423552527307477, guid: 7c99200408de3af44a7540758e9664f1,
        type: 3}
      propertyPath: m_LocalPosition.z
      value: 0
      objectReference: {fileID: 0}
    - target: {fileID: 3253423552527307477, guid: 7c99200408de3af44a7540758e9664f1,
        type: 3}
      propertyPath: m_LocalRotation.x
      value: 0
      objectReference: {fileID: 0}
    - target: {fileID: 3253423552527307477, guid: 7c99200408de3af44a7540758e9664f1,
        type: 3}
      propertyPath: m_LocalRotation.y
      value: 0
      objectReference: {fileID: 0}
    - target: {fileID: 3253423552527307477, guid: 7c99200408de3af44a7540758e9664f1,
        type: 3}
      propertyPath: m_LocalRotation.z
      value: 0
      objectReference: {fileID: 0}
    - target: {fileID: 3253423552527307477, guid: 7c99200408de3af44a7540758e9664f1,
        type: 3}
      propertyPath: m_LocalRotation.w
      value: 1
      objectReference: {fileID: 0}
    - target: {fileID: 3253423552527307477, guid: 7c99200408de3af44a7540758e9664f1,
        type: 3}
      propertyPath: m_RootOrder
      value: 1
      objectReference: {fileID: 0}
    - target: {fileID: 3253423552527307477, guid: 7c99200408de3af44a7540758e9664f1,
        type: 3}
      propertyPath: m_LocalEulerAnglesHint.x
      value: 0
      objectReference: {fileID: 0}
    - target: {fileID: 3253423552527307477, guid: 7c99200408de3af44a7540758e9664f1,
        type: 3}
      propertyPath: m_LocalEulerAnglesHint.y
      value: 0
      objectReference: {fileID: 0}
    - target: {fileID: 3253423552527307477, guid: 7c99200408de3af44a7540758e9664f1,
        type: 3}
      propertyPath: m_LocalEulerAnglesHint.z
      value: 0
      objectReference: {fileID: 0}
    - target: {fileID: 3253423552527307479, guid: 7c99200408de3af44a7540758e9664f1,
        type: 3}
      propertyPath: m_Name
      value: Player Rig
      objectReference: {fileID: 0}
    - target: {fileID: 3253423552527307479, guid: 7c99200408de3af44a7540758e9664f1,
        type: 3}
      propertyPath: m_IsActive
      value: 1
      objectReference: {fileID: 0}
    - target: {fileID: 3253423552718361297, guid: 7c99200408de3af44a7540758e9664f1,
        type: 3}
      propertyPath: m_Mesh
      value: 
      objectReference: {fileID: 0}
    - target: {fileID: 3253423553111714410, guid: 7c99200408de3af44a7540758e9664f1,
        type: 3}
      propertyPath: m_LocalPosition.y
      value: 1.6875015
      objectReference: {fileID: 0}
    - target: {fileID: 3253423553148083712, guid: 7c99200408de3af44a7540758e9664f1,
        type: 3}
      propertyPath: m_LocalPosition.y
      value: -0.010457993
      objectReference: {fileID: 0}
    - target: {fileID: 3253876147604916027, guid: 7c99200408de3af44a7540758e9664f1,
        type: 3}
      propertyPath: m_LocalPosition.x
      value: -0.032739982
      objectReference: {fileID: 0}
    - target: {fileID: 3253876147604916027, guid: 7c99200408de3af44a7540758e9664f1,
        type: 3}
      propertyPath: m_LocalPosition.z
      value: 0.00000003236346
      objectReference: {fileID: 0}
    - target: {fileID: 3253876147604916027, guid: 7c99200408de3af44a7540758e9664f1,
        type: 3}
      propertyPath: m_LocalPosition.y
      value: 0.000000015832484
      objectReference: {fileID: 0}
    - target: {fileID: 3253901899572439047, guid: 7c99200408de3af44a7540758e9664f1,
        type: 3}
      propertyPath: m_LocalPosition.x
      value: -0.041371148
      objectReference: {fileID: 0}
    - target: {fileID: 3253901899572439047, guid: 7c99200408de3af44a7540758e9664f1,
        type: 3}
      propertyPath: m_LocalPosition.y
      value: -0.0000001918508
      objectReference: {fileID: 0}
    - target: {fileID: 3253901899572439047, guid: 7c99200408de3af44a7540758e9664f1,
        type: 3}
      propertyPath: m_LocalPosition.z
      value: -0.00000018835999
      objectReference: {fileID: 0}
    - target: {fileID: 3253996450482907422, guid: 7c99200408de3af44a7540758e9664f1,
        type: 3}
      propertyPath: m_LocalScale.x
      value: 0.99999756
      objectReference: {fileID: 0}
    - target: {fileID: 3253996450482907422, guid: 7c99200408de3af44a7540758e9664f1,
        type: 3}
      propertyPath: m_LocalPosition.x
      value: 0.02238036
      objectReference: {fileID: 0}
    - target: {fileID: 3253996450482907422, guid: 7c99200408de3af44a7540758e9664f1,
        type: 3}
      propertyPath: m_LocalPosition.y
      value: 0.00000010354019
      objectReference: {fileID: 0}
    - target: {fileID: 3253996450482907422, guid: 7c99200408de3af44a7540758e9664f1,
        type: 3}
      propertyPath: m_LocalPosition.z
      value: -0.00000006178743
      objectReference: {fileID: 0}
    - target: {fileID: 3254066062576287403, guid: 7c99200408de3af44a7540758e9664f1,
        type: 3}
      propertyPath: m_LocalPosition.z
      value: 0.000000433065
      objectReference: {fileID: 0}
    - target: {fileID: 3254066062576287403, guid: 7c99200408de3af44a7540758e9664f1,
        type: 3}
      propertyPath: m_LocalScale.x
      value: 0.9999965
      objectReference: {fileID: 0}
    - target: {fileID: 3254066062576287403, guid: 7c99200408de3af44a7540758e9664f1,
        type: 3}
      propertyPath: m_LocalPosition.x
      value: -0.031570442
      objectReference: {fileID: 0}
    - target: {fileID: 3254066062576287403, guid: 7c99200408de3af44a7540758e9664f1,
        type: 3}
      propertyPath: m_LocalPosition.y
      value: 0.00000021420419
      objectReference: {fileID: 0}
    - target: {fileID: 3254069170455096500, guid: 7c99200408de3af44a7540758e9664f1,
        type: 3}
      propertyPath: m_LocalPosition.y
      value: -0.000000042773372
      objectReference: {fileID: 0}
    - target: {fileID: 3254069170455096500, guid: 7c99200408de3af44a7540758e9664f1,
        type: 3}
      propertyPath: m_LocalPosition.z
      value: -0.00000025401823
      objectReference: {fileID: 0}
    - target: {fileID: 3254069170455096500, guid: 7c99200408de3af44a7540758e9664f1,
        type: 3}
      propertyPath: m_LocalPosition.x
      value: 0.018109076
      objectReference: {fileID: 0}
    - target: {fileID: 3254069170455096500, guid: 7c99200408de3af44a7540758e9664f1,
        type: 3}
      propertyPath: m_LocalScale.x
      value: 1.0000086
      objectReference: {fileID: 0}
    - target: {fileID: 3254078615637913010, guid: 7c99200408de3af44a7540758e9664f1,
        type: 3}
      propertyPath: m_LocalPosition.x
      value: 0.01035407
      objectReference: {fileID: 0}
    - target: {fileID: 3254078615637913010, guid: 7c99200408de3af44a7540758e9664f1,
        type: 3}
      propertyPath: m_LocalPosition.y
      value: 0.008603731
      objectReference: {fileID: 0}
    - target: {fileID: 3254078615637913010, guid: 7c99200408de3af44a7540758e9664f1,
        type: 3}
      propertyPath: m_LocalPosition.z
      value: -0.0033526507
      objectReference: {fileID: 0}
    - target: {fileID: 3254083174632615454, guid: 7c99200408de3af44a7540758e9664f1,
        type: 3}
      propertyPath: m_LocalPosition.x
      value: 0.009395344
      objectReference: {fileID: 0}
    - target: {fileID: 3254083174632615454, guid: 7c99200408de3af44a7540758e9664f1,
        type: 3}
      propertyPath: m_LocalPosition.y
      value: 0.009582778
      objectReference: {fileID: 0}
    - target: {fileID: 3254083174632615454, guid: 7c99200408de3af44a7540758e9664f1,
        type: 3}
      propertyPath: m_LocalPosition.z
      value: 0.007939824
      objectReference: {fileID: 0}
    - target: {fileID: 3254097151956602462, guid: 7c99200408de3af44a7540758e9664f1,
        type: 3}
      propertyPath: m_LocalPosition.x
      value: -0.0031688134
      objectReference: {fileID: 0}
    - target: {fileID: 3254097151956602462, guid: 7c99200408de3af44a7540758e9664f1,
        type: 3}
      propertyPath: m_LocalPosition.y
      value: -0.010000046
      objectReference: {fileID: 0}
    - target: {fileID: 3254097151956602462, guid: 7c99200408de3af44a7540758e9664f1,
        type: 3}
      propertyPath: m_LocalPosition.z
      value: 0.026396358
      objectReference: {fileID: 0}
    - target: {fileID: 3254102203208138424, guid: 7c99200408de3af44a7540758e9664f1,
        type: 3}
      propertyPath: m_LocalPosition.x
      value: 0.06812052
      objectReference: {fileID: 0}
    - target: {fileID: 3254102203208138424, guid: 7c99200408de3af44a7540758e9664f1,
        type: 3}
      propertyPath: m_LocalPosition.y
      value: 0.00000013230601
      objectReference: {fileID: 0}
    - target: {fileID: 3254102203208138424, guid: 7c99200408de3af44a7540758e9664f1,
        type: 3}
      propertyPath: m_LocalPosition.z
      value: -0.0000000759901
      objectReference: {fileID: 0}
    - target: {fileID: 3254103766479889421, guid: 7c99200408de3af44a7540758e9664f1,
        type: 3}
      propertyPath: m_LocalPosition.x
      value: -0.018109068
      objectReference: {fileID: 0}
    - target: {fileID: 3254103766479889421, guid: 7c99200408de3af44a7540758e9664f1,
        type: 3}
      propertyPath: m_LocalPosition.y
      value: 0.00000010523945
      objectReference: {fileID: 0}
    - target: {fileID: 3254103766479889421, guid: 7c99200408de3af44a7540758e9664f1,
        type: 3}
      propertyPath: m_LocalPosition.z
      value: 0.00000029453076
      objectReference: {fileID: 0}
    - target: {fileID: 3254103766479889421, guid: 7c99200408de3af44a7540758e9664f1,
        type: 3}
      propertyPath: m_LocalScale.x
      value: 1.0000086
      objectReference: {fileID: 0}
    - target: {fileID: 3254133810802792962, guid: 7c99200408de3af44a7540758e9664f1,
        type: 3}
      propertyPath: m_LocalPosition.x
      value: 0.06459986
      objectReference: {fileID: 0}
    - target: {fileID: 3254133810802792962, guid: 7c99200408de3af44a7540758e9664f1,
        type: 3}
      propertyPath: m_LocalPosition.y
      value: -0.000000038009603
      objectReference: {fileID: 0}
    - target: {fileID: 3254133810802792962, guid: 7c99200408de3af44a7540758e9664f1,
        type: 3}
      propertyPath: m_LocalPosition.z
      value: 0.000000006868504
      objectReference: {fileID: 0}
    - target: {fileID: 3254144535659841307, guid: 7c99200408de3af44a7540758e9664f1,
        type: 3}
      propertyPath: m_LocalPosition.x
      value: -0.039778896
      objectReference: {fileID: 0}
    - target: {fileID: 3254144535659841307, guid: 7c99200408de3af44a7540758e9664f1,
        type: 3}
      propertyPath: m_LocalPosition.y
      value: 0.00000026295507
      objectReference: {fileID: 0}
    - target: {fileID: 3254144535659841307, guid: 7c99200408de3af44a7540758e9664f1,
        type: 3}
      propertyPath: m_LocalPosition.z
      value: -0.00000021305459
      objectReference: {fileID: 0}
    - target: {fileID: 3254176751337144071, guid: 7c99200408de3af44a7540758e9664f1,
        type: 3}
      propertyPath: m_LocalPosition.x
      value: -0.046219774
      objectReference: {fileID: 0}
    - target: {fileID: 3254176751337144071, guid: 7c99200408de3af44a7540758e9664f1,
        type: 3}
      propertyPath: m_LocalPosition.y
      value: -0.000000109896064
      objectReference: {fileID: 0}
    - target: {fileID: 3254176751337144071, guid: 7c99200408de3af44a7540758e9664f1,
        type: 3}
      propertyPath: m_LocalPosition.z
      value: -0.00000016670674
      objectReference: {fileID: 0}
    - target: {fileID: 3254316145942994551, guid: 7c99200408de3af44a7540758e9664f1,
        type: 3}
      propertyPath: m_LocalPosition.x
      value: -0.064599864
      objectReference: {fileID: 0}
    - target: {fileID: 3254316145942994551, guid: 7c99200408de3af44a7540758e9664f1,
        type: 3}
      propertyPath: m_LocalPosition.y
      value: 0.000000046624336
      objectReference: {fileID: 0}
    - target: {fileID: 3254316145942994551, guid: 7c99200408de3af44a7540758e9664f1,
        type: 3}
      propertyPath: m_LocalPosition.z
      value: 0.000000008265488
      objectReference: {fileID: 0}
    - target: {fileID: 3254342389651828755, guid: 7c99200408de3af44a7540758e9664f1,
        type: 3}
      propertyPath: m_LocalPosition.x
      value: -0.009395341
      objectReference: {fileID: 0}
    - target: {fileID: 3254342389651828755, guid: 7c99200408de3af44a7540758e9664f1,
        type: 3}
      propertyPath: m_LocalPosition.y
      value: -0.009582809
      objectReference: {fileID: 0}
    - target: {fileID: 3254342389651828755, guid: 7c99200408de3af44a7540758e9664f1,
        type: 3}
      propertyPath: m_LocalPosition.z
      value: -0.007939841
      objectReference: {fileID: 0}
    - target: {fileID: 3254362440991157502, guid: 7c99200408de3af44a7540758e9664f1,
        type: 3}
      propertyPath: m_LocalPosition.x
      value: 0.031570446
      objectReference: {fileID: 0}
    - target: {fileID: 3254362440991157502, guid: 7c99200408de3af44a7540758e9664f1,
        type: 3}
      propertyPath: m_LocalPosition.z
      value: -0.00000043027103
      objectReference: {fileID: 0}
    - target: {fileID: 3254362440991157502, guid: 7c99200408de3af44a7540758e9664f1,
        type: 3}
      propertyPath: m_LocalScale.x
      value: 0.99999636
      objectReference: {fileID: 0}
    - target: {fileID: 3254362440991157502, guid: 7c99200408de3af44a7540758e9664f1,
        type: 3}
      propertyPath: m_LocalPosition.y
      value: -0.00000022351742
      objectReference: {fileID: 0}
    - target: {fileID: 3254368832143028875, guid: 7c99200408de3af44a7540758e9664f1,
        type: 3}
      propertyPath: m_LocalPosition.x
      value: -0.02632945
      objectReference: {fileID: 0}
    - target: {fileID: 3254368832143028875, guid: 7c99200408de3af44a7540758e9664f1,
        type: 3}
      propertyPath: m_LocalPosition.y
      value: 0.00000011223648
      objectReference: {fileID: 0}
    - target: {fileID: 3254368832143028875, guid: 7c99200408de3af44a7540758e9664f1,
        type: 3}
      propertyPath: m_LocalPosition.z
      value: 0.0000000048894453
      objectReference: {fileID: 0}
    - target: {fileID: 3254368832143028875, guid: 7c99200408de3af44a7540758e9664f1,
        type: 3}
      propertyPath: m_LocalScale.x
      value: 1.0000637
      objectReference: {fileID: 0}
    - target: {fileID: 3254382807668660228, guid: 7c99200408de3af44a7540758e9664f1,
        type: 3}
      propertyPath: m_LocalPosition.y
      value: 0.00000023442193
      objectReference: {fileID: 0}
    - target: {fileID: 3254382807668660228, guid: 7c99200408de3af44a7540758e9664f1,
        type: 3}
      propertyPath: m_LocalPosition.z
      value: 0.00000019348226
      objectReference: {fileID: 0}
    - target: {fileID: 3254382807668660228, guid: 7c99200408de3af44a7540758e9664f1,
        type: 3}
      propertyPath: m_LocalPosition.x
      value: 0.04137114
      objectReference: {fileID: 0}
    - target: {fileID: 3257804170093236278, guid: 7c99200408de3af44a7540758e9664f1,
        type: 3}
      propertyPath: m_LocalPosition.x
      value: -0.06254678
      objectReference: {fileID: 0}
    - target: {fileID: 3257831048050675363, guid: 7c99200408de3af44a7540758e9664f1,
        type: 3}
      propertyPath: m_LocalPosition.x
      value: -0.044629544
      objectReference: {fileID: 0}
    - target: {fileID: 3257831048050675363, guid: 7c99200408de3af44a7540758e9664f1,
        type: 3}
      propertyPath: m_LocalPosition.y
      value: 0.00000011550597
      objectReference: {fileID: 0}
    - target: {fileID: 3257831048050675363, guid: 7c99200408de3af44a7540758e9664f1,
        type: 3}
      propertyPath: m_LocalPosition.z
      value: -0.000000012456438
      objectReference: {fileID: 0}
    - target: {fileID: 3257834014987709810, guid: 7c99200408de3af44a7540758e9664f1,
        type: 3}
      propertyPath: m_LocalPosition.x
      value: 0.046219785
      objectReference: {fileID: 0}
    - target: {fileID: 3257834014987709810, guid: 7c99200408de3af44a7540758e9664f1,
        type: 3}
      propertyPath: m_LocalPosition.y
      value: 0.00000009313226
      objectReference: {fileID: 0}
    - target: {fileID: 3257834014987709810, guid: 7c99200408de3af44a7540758e9664f1,
        type: 3}
      propertyPath: m_LocalPosition.z
      value: 0.00000019185245
      objectReference: {fileID: 0}
    - target: {fileID: 3257835747145747762, guid: 7c99200408de3af44a7540758e9664f1,
        type: 3}
      propertyPath: m_LocalPosition.x
      value: 0.032739982
      objectReference: {fileID: 0}
    - target: {fileID: 3257835747145747762, guid: 7c99200408de3af44a7540758e9664f1,
        type: 3}
      propertyPath: m_LocalPosition.z
      value: -0.000000038882717
      objectReference: {fileID: 0}
    - target: {fileID: 3257835747145747762, guid: 7c99200408de3af44a7540758e9664f1,
        type: 3}
      propertyPath: m_LocalPosition.y
      value: -0.000000025023743
      objectReference: {fileID: 0}
    - target: {fileID: 3257840824354151799, guid: 7c99200408de3af44a7540758e9664f1,
        type: 3}
      propertyPath: m_LocalPosition.x
      value: -0.0067388443
      objectReference: {fileID: 0}
    - target: {fileID: 3257840824354151799, guid: 7c99200408de3af44a7540758e9664f1,
        type: 3}
      propertyPath: m_LocalPosition.y
      value: -0.008104896
      objectReference: {fileID: 0}
    - target: {fileID: 3257840824354151799, guid: 7c99200408de3af44a7540758e9664f1,
        type: 3}
      propertyPath: m_LocalPosition.z
      value: -0.018928444
      objectReference: {fileID: 0}
    - target: {fileID: 3257867273065854037, guid: 7c99200408de3af44a7540758e9664f1,
        type: 3}
      propertyPath: m_LocalPosition.x
      value: -0.008187156
      objectReference: {fileID: 0}
    - target: {fileID: 3257867273065854037, guid: 7c99200408de3af44a7540758e9664f1,
        type: 3}
      propertyPath: m_LocalPosition.y
      value: -0.0016830815
      objectReference: {fileID: 0}
    - target: {fileID: 3257867273065854037, guid: 7c99200408de3af44a7540758e9664f1,
        type: 3}
      propertyPath: m_LocalPosition.z
      value: 0.014355966
      objectReference: {fileID: 0}
    - target: {fileID: 3257870027270441401, guid: 7c99200408de3af44a7540758e9664f1,
        type: 3}
      propertyPath: m_LocalPosition.x
      value: 0.0031688137
      objectReference: {fileID: 0}
    - target: {fileID: 3257870027270441401, guid: 7c99200408de3af44a7540758e9664f1,
        type: 3}
      propertyPath: m_LocalPosition.y
      value: 0.01000005
      objectReference: {fileID: 0}
    - target: {fileID: 3257870027270441401, guid: 7c99200408de3af44a7540758e9664f1,
        type: 3}
      propertyPath: m_LocalPosition.z
      value: -0.02639637
      objectReference: {fileID: 0}
    - target: {fileID: 3257876030090872092, guid: 7c99200408de3af44a7540758e9664f1,
        type: 3}
      propertyPath: m_LocalPosition.x
      value: 0.008187156
      objectReference: {fileID: 0}
    - target: {fileID: 3257876030090872092, guid: 7c99200408de3af44a7540758e9664f1,
        type: 3}
      propertyPath: m_LocalPosition.y
      value: 0.0016830793
      objectReference: {fileID: 0}
    - target: {fileID: 3257876030090872092, guid: 7c99200408de3af44a7540758e9664f1,
        type: 3}
      propertyPath: m_LocalPosition.z
      value: -0.014355966
      objectReference: {fileID: 0}
    - target: {fileID: 3257894786631581610, guid: 7c99200408de3af44a7540758e9664f1,
        type: 3}
      propertyPath: m_LocalPosition.x
      value: 0.039778903
      objectReference: {fileID: 0}
    - target: {fileID: 3257894786631581610, guid: 7c99200408de3af44a7540758e9664f1,
        type: 3}
      propertyPath: m_LocalPosition.y
      value: -0.00000028928616
      objectReference: {fileID: 0}
    - target: {fileID: 3257894786631581610, guid: 7c99200408de3af44a7540758e9664f1,
        type: 3}
      propertyPath: m_LocalPosition.z
      value: 0.00000020826701
      objectReference: {fileID: 0}
    - target: {fileID: 3257899090359857261, guid: 7c99200408de3af44a7540758e9664f1,
        type: 3}
      propertyPath: m_LocalPosition.x
      value: -0.0536905
      objectReference: {fileID: 0}
    - target: {fileID: 3257899090359857261, guid: 7c99200408de3af44a7540758e9664f1,
        type: 3}
      propertyPath: m_LocalPosition.z
      value: -0.00000018044375
      objectReference: {fileID: 0}
    - target: {fileID: 3257899090359857261, guid: 7c99200408de3af44a7540758e9664f1,
        type: 3}
      propertyPath: m_LocalPosition.y
      value: -0.0000000661239
      objectReference: {fileID: 0}
    - target: {fileID: 3257899958172855906, guid: 7c99200408de3af44a7540758e9664f1,
        type: 3}
      propertyPath: m_LocalPosition.x
      value: 0.053690508
      objectReference: {fileID: 0}
    - target: {fileID: 3257899958172855906, guid: 7c99200408de3af44a7540758e9664f1,
        type: 3}
      propertyPath: m_LocalPosition.z
      value: 0.0000001587905
      objectReference: {fileID: 0}
    - target: {fileID: 3257899958172855906, guid: 7c99200408de3af44a7540758e9664f1,
        type: 3}
      propertyPath: m_LocalPosition.y
      value: 0.000000044703484
      objectReference: {fileID: 0}
    - target: {fileID: 3257900796524240395, guid: 7c99200408de3af44a7540758e9664f1,
        type: 3}
      propertyPath: m_LocalPosition.x
      value: 0.06254678
      objectReference: {fileID: 0}
    - target: {fileID: 3257900796524240395, guid: 7c99200408de3af44a7540758e9664f1,
        type: 3}
      propertyPath: m_LocalPosition.y
      value: -0.23042247
      objectReference: {fileID: 0}
    - target: {fileID: 3257915686560880011, guid: 7c99200408de3af44a7540758e9664f1,
        type: 3}
      propertyPath: m_LocalPosition.y
      value: -0.00000012345845
      objectReference: {fileID: 0}
    - target: {fileID: 3257915686560880011, guid: 7c99200408de3af44a7540758e9664f1,
        type: 3}
      propertyPath: m_LocalPosition.x
      value: -0.06812051
      objectReference: {fileID: 0}
    - target: {fileID: 3257915686560880011, guid: 7c99200408de3af44a7540758e9664f1,
        type: 3}
      propertyPath: m_LocalPosition.z
      value: 0.00000008086499
      objectReference: {fileID: 0}
    - target: {fileID: 3257968648840470342, guid: 7c99200408de3af44a7540758e9664f1,
        type: 3}
      propertyPath: m_LocalPosition.y
      value: -0.00000016507693
      objectReference: {fileID: 0}
    - target: {fileID: 3257968648840470342, guid: 7c99200408de3af44a7540758e9664f1,
        type: 3}
      propertyPath: m_LocalPosition.z
      value: -0.00000012479722
      objectReference: {fileID: 0}
    - target: {fileID: 3257968648840470342, guid: 7c99200408de3af44a7540758e9664f1,
        type: 3}
      propertyPath: m_LocalPosition.x
      value: 0.057999227
      objectReference: {fileID: 0}
    - target: {fileID: 3258080001313154029, guid: 7c99200408de3af44a7540758e9664f1,
        type: 3}
      propertyPath: m_LocalPosition.x
      value: -0.05799922
      objectReference: {fileID: 0}
    - target: {fileID: 3258080001313154029, guid: 7c99200408de3af44a7540758e9664f1,
        type: 3}
      propertyPath: m_LocalPosition.y
      value: 0.00000013411045
      objectReference: {fileID: 0}
    - target: {fileID: 3258080001313154029, guid: 7c99200408de3af44a7540758e9664f1,
        type: 3}
      propertyPath: m_LocalPosition.z
      value: 0.00000011478551
      objectReference: {fileID: 0}
    - target: {fileID: 3258107662934304260, guid: 7c99200408de3af44a7540758e9664f1,
        type: 3}
      propertyPath: m_LocalPosition.x
      value: 0.0067388453
      objectReference: {fileID: 0}
    - target: {fileID: 3258107662934304260, guid: 7c99200408de3af44a7540758e9664f1,
        type: 3}
      propertyPath: m_LocalPosition.y
      value: 0.008104898
      objectReference: {fileID: 0}
    - target: {fileID: 3258107662934304260, guid: 7c99200408de3af44a7540758e9664f1,
        type: 3}
      propertyPath: m_LocalPosition.z
      value: 0.01892843
      objectReference: {fileID: 0}
    - target: {fileID: 3258110509798124527, guid: 7c99200408de3af44a7540758e9664f1,
        type: 3}
      propertyPath: m_LocalPosition.x
      value: -0.022380374
      objectReference: {fileID: 0}
    - target: {fileID: 3258110509798124527, guid: 7c99200408de3af44a7540758e9664f1,
        type: 3}
      propertyPath: m_LocalPosition.y
      value: -0.00000007621638
      objectReference: {fileID: 0}
    - target: {fileID: 3258110509798124527, guid: 7c99200408de3af44a7540758e9664f1,
        type: 3}
      propertyPath: m_LocalScale.x
      value: 0.9999971
      objectReference: {fileID: 0}
    - target: {fileID: 3258110509798124527, guid: 7c99200408de3af44a7540758e9664f1,
        type: 3}
      propertyPath: m_LocalPosition.z
      value: 0.00000008058851
      objectReference: {fileID: 0}
    - target: {fileID: 3258134430242445247, guid: 7c99200408de3af44a7540758e9664f1,
        type: 3}
      propertyPath: m_LocalScale.x
      value: 1.0000061
      objectReference: {fileID: 0}
    - target: {fileID: 3258134430242445247, guid: 7c99200408de3af44a7540758e9664f1,
        type: 3}
      propertyPath: m_LocalPosition.x
      value: -0.025648776
      objectReference: {fileID: 0}
    - target: {fileID: 3258134430242445247, guid: 7c99200408de3af44a7540758e9664f1,
        type: 3}
      propertyPath: m_LocalPosition.y
      value: 0.0000002447945
      objectReference: {fileID: 0}
    - target: {fileID: 3258134430242445247, guid: 7c99200408de3af44a7540758e9664f1,
        type: 3}
      propertyPath: m_LocalPosition.z
      value: 0.00000021466985
      objectReference: {fileID: 0}
    - target: {fileID: 3258156682289249806, guid: 7c99200408de3af44a7540758e9664f1,
        type: 3}
      propertyPath: m_LocalScale.x
      value: 1.0000061
      objectReference: {fileID: 0}
    - target: {fileID: 3258156682289249806, guid: 7c99200408de3af44a7540758e9664f1,
        type: 3}
      propertyPath: m_LocalPosition.x
      value: 0.025648784
      objectReference: {fileID: 0}
    - target: {fileID: 3258156682289249806, guid: 7c99200408de3af44a7540758e9664f1,
        type: 3}
      propertyPath: m_LocalPosition.y
      value: -0.00000025939724
      objectReference: {fileID: 0}
    - target: {fileID: 3258156682289249806, guid: 7c99200408de3af44a7540758e9664f1,
        type: 3}
      propertyPath: m_LocalPosition.z
      value: -0.00000020372681
      objectReference: {fileID: 0}
    - target: {fileID: 3258163093350526943, guid: 7c99200408de3af44a7540758e9664f1,
        type: 3}
      propertyPath: m_LocalPosition.x
      value: -0.01035407
      objectReference: {fileID: 0}
    - target: {fileID: 3258163093350526943, guid: 7c99200408de3af44a7540758e9664f1,
        type: 3}
      propertyPath: m_LocalPosition.y
      value: -0.008603732
      objectReference: {fileID: 0}
    - target: {fileID: 3258163093350526943, guid: 7c99200408de3af44a7540758e9664f1,
        type: 3}
      propertyPath: m_LocalPosition.z
      value: 0.0033526344
      objectReference: {fileID: 0}
    - target: {fileID: 3258203160786938470, guid: 7c99200408de3af44a7540758e9664f1,
        type: 3}
      propertyPath: m_LocalPosition.x
      value: 0.044629537
      objectReference: {fileID: 0}
    - target: {fileID: 3258203160786938470, guid: 7c99200408de3af44a7540758e9664f1,
        type: 3}
      propertyPath: m_LocalPosition.y
      value: -0.00000009263745
      objectReference: {fileID: 0}
    - target: {fileID: 3258203160786938470, guid: 7c99200408de3af44a7540758e9664f1,
        type: 3}
      propertyPath: m_LocalPosition.z
      value: 0.000000015948899
      objectReference: {fileID: 0}
    - target: {fileID: 3258325083939215232, guid: 7c99200408de3af44a7540758e9664f1,
        type: 3}
      propertyPath: m_LocalPosition.x
      value: 0.02632945
      objectReference: {fileID: 0}
    - target: {fileID: 3258325083939215232, guid: 7c99200408de3af44a7540758e9664f1,
        type: 3}
      propertyPath: m_LocalScale.x
      value: 1.0000637
      objectReference: {fileID: 0}
    - target: {fileID: 3258325083939215232, guid: 7c99200408de3af44a7540758e9664f1,
        type: 3}
      propertyPath: m_LocalPosition.y
      value: -0.0000001564607
      objectReference: {fileID: 0}
    - target: {fileID: 3258325083939215232, guid: 7c99200408de3af44a7540758e9664f1,
        type: 3}
      propertyPath: m_LocalPosition.z
      value: -0.000000011175871
      objectReference: {fileID: 0}
    - target: {fileID: 3900456246328046968, guid: 7c99200408de3af44a7540758e9664f1,
        type: 3}
      propertyPath: m_Mesh
      value: 
      objectReference: {fileID: 0}
    - target: {fileID: 4689131801279075338, guid: 7c99200408de3af44a7540758e9664f1,
        type: 3}
      propertyPath: m_textInfo.characterCount
      value: 0
      objectReference: {fileID: 0}
    - target: {fileID: 4689131801279075338, guid: 7c99200408de3af44a7540758e9664f1,
        type: 3}
      propertyPath: m_textInfo.wordCount
      value: 0
      objectReference: {fileID: 0}
    - target: {fileID: 4689131801279075338, guid: 7c99200408de3af44a7540758e9664f1,
        type: 3}
      propertyPath: m_textInfo.lineCount
      value: 0
      objectReference: {fileID: 0}
    - target: {fileID: 4689131801279075338, guid: 7c99200408de3af44a7540758e9664f1,
        type: 3}
      propertyPath: m_textInfo.pageCount
      value: 0
      objectReference: {fileID: 0}
    - target: {fileID: 4813514270813620665, guid: 7c99200408de3af44a7540758e9664f1,
        type: 3}
      propertyPath: m_Mesh
      value: 
      objectReference: {fileID: 0}
    - target: {fileID: 5787884923079774403, guid: 7c99200408de3af44a7540758e9664f1,
        type: 3}
      propertyPath: _OnLeftTouchButtonReleased.m_PersistentCalls.m_Calls.Array.size
      value: 0
      objectReference: {fileID: 0}
    - target: {fileID: 5787884923079774403, guid: 7c99200408de3af44a7540758e9664f1,
        type: 3}
      propertyPath: _OnLeftTouchButtonPressed.m_PersistentCalls.m_Calls.Array.size
      value: 0
      objectReference: {fileID: 0}
    - target: {fileID: 6083750226354009521, guid: 7c99200408de3af44a7540758e9664f1,
        type: 3}
      propertyPath: LeftController
      value: 
      objectReference: {fileID: 1570428230}
    - target: {fileID: 6083750226354009521, guid: 7c99200408de3af44a7540758e9664f1,
        type: 3}
      propertyPath: RightController
      value: 
      objectReference: {fileID: 1561192670}
    m_RemovedComponents: []
  m_SourcePrefab: {fileID: 100100000, guid: 7c99200408de3af44a7540758e9664f1, type: 3}
--- !u!1 &904751430
GameObject:
  m_ObjectHideFlags: 0
  m_CorrespondingSourceObject: {fileID: 0}
  m_PrefabInstance: {fileID: 0}
  m_PrefabAsset: {fileID: 0}
  serializedVersion: 6
  m_Component:
  - component: {fileID: 904751432}
  - component: {fileID: 904751431}
  m_Layer: 0
  m_Name: RectanglePacking
  m_TagString: Untagged
  m_Icon: {fileID: 0}
  m_NavMeshLayer: 0
  m_StaticEditorFlags: 0
  m_IsActive: 1
--- !u!114 &904751431
MonoBehaviour:
  m_ObjectHideFlags: 0
  m_CorrespondingSourceObject: {fileID: 0}
  m_PrefabInstance: {fileID: 0}
  m_PrefabAsset: {fileID: 0}
  m_GameObject: {fileID: 904751430}
  m_Enabled: 1
  m_EditorHideFlags: 0
  m_Script: {fileID: 11500000, guid: dc88e4f6432d4ba48b75658619eda4cc, type: 3}
  m_Name: 
  m_EditorClassIdentifier: 
  serializationData:
    SerializedFormat: 2
    SerializedBytes: 
    ReferencedUnityObjects: []
    SerializedBytesString: 
    Prefab: {fileID: 0}
    PrefabModificationsReferencedUnityObjects: []
    PrefabModifications: []
    SerializationNodes:
    - Name: HierarchicalEdges
      Entry: 7
      Data: 0|System.Collections.Generic.HashSet`1[[System.String, mscorlib]], System.Core
    - Name: 
      Entry: 12
      Data: 4
    - Name: 
      Entry: 1
      Data: Enclosing
    - Name: 
      Entry: 1
      Data: Belongs_To
    - Name: 
      Entry: 1
      Data: Part_Of
    - Name: 
      Entry: 1
      Data: Defined_In
    - Name: 
      Entry: 13
      Data: 
    - Name: 
      Entry: 8
      Data: 
  PathPrefix: F:\develop\SEE\Assets\
  origin: {x: 0, y: 0, z: 0}
  WidthMetric: Metric.LOC
  HeightMetric: Metric.Number_of_Tokens
  DepthMetric: Metric.LOC
  LeafStyleMetric: Metric.Clone_Rate
  ArchitectureIssue: Metric.Architecture_Violations
  CloneIssue: Metric.Clone
  CycleIssue: Metric.Cycle
  Dead_CodeIssue: Metric.Dead_Code
  MetricIssue: Metric.Metric
  StyleIssue: Metric.Style
  UniversalIssue: Metric.Universal
  ArchitectureIssue_SUM: Metric.Architecture_Violations_SUM
  CloneIssue_SUM: Metric.Clone_SUM
  CycleIssue_SUM: Metric.Cycle_SUM
  Dead_CodeIssue_SUM: Metric.Dead_Code_SUM
  MetricIssue_SUM: Metric.Metric_SUM
  StyleIssue_SUM: Metric.Style_SUM
  UniversalIssue_SUM: Metric.Universal_SUM
  InnerDonutMetric: Metric.IssuesTotal
  InnerNodeStyleMetric: Metric.IssuesTotal
  MinimalBlockLength: 0.1
  MaximalBlockLength: 100
  LeafObjects: 0
  InnerNodeObjects: 4
  NodeLayout: 2
  EdgeLayout: 1
  ZScoreScale: 0
  EdgeWidth: 1
  ShowErosions: 1
  EdgesAboveBlocks: 1
  gxlPath: ..\Data\GXL\linux-clones\net.gxl
  csvPath: ..\Data\GXL\linux-clones\net.csv
--- !u!4 &904751432
Transform:
  m_ObjectHideFlags: 0
  m_CorrespondingSourceObject: {fileID: 0}
  m_PrefabInstance: {fileID: 0}
  m_PrefabAsset: {fileID: 0}
  m_GameObject: {fileID: 904751430}
  m_LocalRotation: {x: 0, y: 0, z: 0, w: 1}
  m_LocalPosition: {x: 0, y: 0, z: 0}
  m_LocalScale: {x: 1, y: 1, z: 1}
  m_Children: []
  m_Father: {fileID: 0}
  m_RootOrder: 7
  m_LocalEulerAnglesHint: {x: 0, y: 0, z: 0}
--- !u!1 &963194225
GameObject:
  m_ObjectHideFlags: 0
  m_CorrespondingSourceObject: {fileID: 0}
  m_PrefabInstance: {fileID: 0}
  m_PrefabAsset: {fileID: 0}
  serializedVersion: 6
  m_Component:
  - component: {fileID: 963194228}
  - component: {fileID: 963194227}
  - component: {fileID: 963194226}
  - component: {fileID: 963194229}
  - component: {fileID: 963194230}
  - component: {fileID: 963194231}
  - component: {fileID: 963194232}
  m_Layer: 0
  m_Name: Main Camera
  m_TagString: MainCamera
  m_Icon: {fileID: 0}
  m_NavMeshLayer: 0
  m_StaticEditorFlags: 0
  m_IsActive: 0
--- !u!81 &963194226
AudioListener:
  m_ObjectHideFlags: 0
  m_CorrespondingSourceObject: {fileID: 0}
  m_PrefabInstance: {fileID: 0}
  m_PrefabAsset: {fileID: 0}
  m_GameObject: {fileID: 963194225}
  m_Enabled: 1
--- !u!20 &963194227
Camera:
  m_ObjectHideFlags: 0
  m_CorrespondingSourceObject: {fileID: 0}
  m_PrefabInstance: {fileID: 0}
  m_PrefabAsset: {fileID: 0}
  m_GameObject: {fileID: 963194225}
  m_Enabled: 1
  serializedVersion: 2
  m_ClearFlags: 1
  m_BackGroundColor: {r: 0.19215687, g: 0.3019608, b: 0.4745098, a: 0}
  m_projectionMatrixMode: 1
  m_GateFitMode: 2
  m_FOVAxisMode: 0
  m_SensorSize: {x: 36, y: 24}
  m_LensShift: {x: 0, y: 0}
  m_FocalLength: 50
  m_NormalizedViewPortRect:
    serializedVersion: 2
    x: 0
    y: 0
    width: 1
    height: 1
  near clip plane: 0.3
  far clip plane: 10000
  field of view: 60
  orthographic: 0
  orthographic size: 5
  m_Depth: -1
  m_CullingMask:
    serializedVersion: 2
    m_Bits: 4294967295
  m_RenderingPath: -1
  m_TargetTexture: {fileID: 0}
  m_TargetDisplay: 0
  m_TargetEye: 3
  m_HDR: 1
  m_AllowMSAA: 1
  m_AllowDynamicResolution: 0
  m_ForceIntoRT: 0
  m_OcclusionCulling: 1
  m_StereoConvergence: 10
  m_StereoSeparation: 0.022
--- !u!4 &963194228
Transform:
  m_ObjectHideFlags: 0
  m_CorrespondingSourceObject: {fileID: 0}
  m_PrefabInstance: {fileID: 0}
  m_PrefabAsset: {fileID: 0}
  m_GameObject: {fileID: 963194225}
  m_LocalRotation: {x: 0, y: 0, z: 0, w: 1}
  m_LocalPosition: {x: 0, y: 5, z: -10}
  m_LocalScale: {x: 1, y: 1, z: 1}
  m_Children: []
  m_Father: {fileID: 0}
  m_RootOrder: 0
  m_LocalEulerAnglesHint: {x: 0, y: 0, z: 0}
--- !u!114 &963194229
MonoBehaviour:
  m_ObjectHideFlags: 0
  m_CorrespondingSourceObject: {fileID: 0}
  m_PrefabInstance: {fileID: 0}
  m_PrefabAsset: {fileID: 0}
  m_GameObject: {fileID: 963194225}
  m_Enabled: 1
  m_EditorHideFlags: 0
  m_Script: {fileID: 11500000, guid: 777166b103fd6964f95e4c82cbdd85f4, type: 3}
  m_Name: 
  m_EditorClassIdentifier: 
  relativeBaseSpeed: 10
  relativeMaximalSpeed: 100
  absoluteMinimumSpeed: 0.5
  absoluteMaximumSpeed: 300
  acceleration: 10
  rotationFactor: 50
  groundDistanceFactor: 0.1
  camSens: 0.15
--- !u!114 &963194230
MonoBehaviour:
  m_ObjectHideFlags: 0
  m_CorrespondingSourceObject: {fileID: 0}
  m_PrefabInstance: {fileID: 0}
  m_PrefabAsset: {fileID: 0}
  m_GameObject: {fileID: 963194225}
  m_Enabled: 0
  m_EditorHideFlags: 0
  m_Script: {fileID: 11500000, guid: 9279356c283348d40ba13d5110be723d, type: 3}
  m_Name: 
  m_EditorClassIdentifier: 
  Directory: 
  Basename: path
  Take: 1
  Period: 0.5
  Interactive: 0
--- !u!114 &963194231
MonoBehaviour:
  m_ObjectHideFlags: 0
  m_CorrespondingSourceObject: {fileID: 0}
  m_PrefabInstance: {fileID: 0}
  m_PrefabAsset: {fileID: 0}
  m_GameObject: {fileID: 963194225}
  m_Enabled: 0
  m_EditorHideFlags: 0
  m_Script: {fileID: 11500000, guid: a388c80db8c323c41b6badd2530f9c6b, type: 3}
  m_Name: 
  m_EditorClassIdentifier: 
  Filename: path.csv
  ShowPath: 0
--- !u!114 &963194232
MonoBehaviour:
  m_ObjectHideFlags: 0
  m_CorrespondingSourceObject: {fileID: 0}
  m_PrefabInstance: {fileID: 0}
  m_PrefabAsset: {fileID: 0}
  m_GameObject: {fileID: 963194225}
  m_Enabled: 0
  m_EditorHideFlags: 0
  m_Script: {fileID: 11500000, guid: 66de6effb1553a84d8228d8bbec6e17b, type: 3}
  m_Name: 
  m_EditorClassIdentifier: 
  Rig: {fileID: 963194225}
  ZoomFactor: 50
  SpeedFactor: 25
  movementEnv: 50
  OnTargetChanged:
    m_PersistentCalls:
      m_Calls: []
--- !u!1 &1036569343
GameObject:
  m_ObjectHideFlags: 0
  m_CorrespondingSourceObject: {fileID: 0}
  m_PrefabInstance: {fileID: 0}
  m_PrefabAsset: {fileID: 0}
  serializedVersion: 6
  m_Component:
  - component: {fileID: 1036569345}
  - component: {fileID: 1036569344}
  m_Layer: 0
  m_Name: RandomCity
  m_TagString: Untagged
  m_Icon: {fileID: 0}
  m_NavMeshLayer: 0
  m_StaticEditorFlags: 0
  m_IsActive: 1
--- !u!114 &1036569344
MonoBehaviour:
  m_ObjectHideFlags: 0
  m_CorrespondingSourceObject: {fileID: 0}
  m_PrefabInstance: {fileID: 0}
  m_PrefabAsset: {fileID: 0}
  m_GameObject: {fileID: 1036569343}
  m_Enabled: 1
  m_EditorHideFlags: 0
  m_Script: {fileID: 11500000, guid: 8f60d2c87bfa2964d933dee0c2b9342e, type: 3}
  m_Name: 
  m_EditorClassIdentifier: 
  serializationData:
    SerializedFormat: 2
    SerializedBytes: 
    ReferencedUnityObjects: []
    SerializedBytesString: 
    Prefab: {fileID: 0}
    PrefabModificationsReferencedUnityObjects: []
    PrefabModifications: []
    SerializationNodes:
    - Name: HierarchicalEdges
      Entry: 7
      Data: 0|System.Collections.Generic.HashSet`1[[System.String, mscorlib]], System.Core
    - Name: 
      Entry: 12
      Data: 4
    - Name: 
      Entry: 1
      Data: Enclosing
    - Name: 
      Entry: 1
      Data: Belongs_To
    - Name: 
      Entry: 1
      Data: Part_Of
    - Name: 
      Entry: 1
      Data: Defined_In
    - Name: 
      Entry: 13
      Data: 
    - Name: 
      Entry: 8
      Data: 
  PathPrefix: F:\develop\SEE\Data\GXL\random\
  origin: {x: 0, y: 0, z: 0}
  WidthMetric: Metric.Number_of_Tokens
  HeightMetric: Metric.Clone_Rate
  DepthMetric: Metric.LOC
  LeafStyleMetric: Metric.Complexity
  ArchitectureIssue: Metric.Architecture_Violations
  CloneIssue: Metric.Clone
  CycleIssue: Metric.Cycle
  Dead_CodeIssue: Metric.Dead_Code
  MetricIssue: Metric.Metric
  StyleIssue: Metric.Style
  UniversalIssue: Metric.Universal
  ArchitectureIssue_SUM: Metric.Architecture_Violations_SUM
  CloneIssue_SUM: Metric.Clone_SUM
  CycleIssue_SUM: Metric.Cycle_SUM
  Dead_CodeIssue_SUM: Metric.Dead_Code_SUM
  MetricIssue_SUM: Metric.Metric_SUM
  StyleIssue_SUM: Metric.Style_SUM
  UniversalIssue_SUM: Metric.Universal_SUM
  InnerDonutMetric: Metric.IssuesTotal
  InnerNodeStyleMetric: Metric.IssuesTotal
  MinimalBlockLength: 0.1
  MaximalBlockLength: 100
  LeafObjects: 0
  InnerNodeObjects: 1
  NodeLayout: 3
  EdgeLayout: 3
  ZScoreScale: 1
  EdgeWidth: 0.4
  ShowErosions: 0
  EdgesAboveBlocks: 1
<<<<<<< HEAD
  gxlPath: random.gxl
  csvPath: random.csv
  LeafConstraint:
    NodeType: Class
    EdgeType: calls
    NodeNumber: 1000
    EdgeDensity: 0.001
  InnerNodeConstraint:
    NodeType: Package
    EdgeType: uses
    NodeNumber: 100
    EdgeDensity: 0.001
  LeafAttributes:
  - Name: Metric.Number_of_Tokens
    Mean: 10
    StandardDeviation: 3
  - Name: Metric.Clone_Rate
    Mean: 10
    StandardDeviation: 3
  - Name: Metric.LOC
    Mean: 10
    StandardDeviation: 3
  - Name: Metric.Complexity
    Mean: 10
    StandardDeviation: 3
  - Name: Metric.Architecture_Violations
    Mean: 10
    StandardDeviation: 3
  - Name: Metric.Clone
    Mean: 10
    StandardDeviation: 3
  - Name: Metric.Cycle
    Mean: 10
    StandardDeviation: 3
  - Name: Metric.Dead_Code
    Mean: 10
    StandardDeviation: 3
  - Name: Metric.Metric
    Mean: 10
    StandardDeviation: 3
  - Name: Metric.Style
    Mean: 10
    StandardDeviation: 3
  - Name: Metric.Universal
    Mean: 10
    StandardDeviation: 3
  - Name: Metric.IssuesTotal
    Mean: 10
    StandardDeviation: 3
--- !u!4 &1036569345
=======
  Tension: 0.85
  gxlPath: ..\Data\GXL\linux-clones\net.gxl
  csvPath: ..\Data\GXL\linux-clones\net.csv
--- !u!4 &1003004809
>>>>>>> ea82149d
Transform:
  m_ObjectHideFlags: 0
  m_CorrespondingSourceObject: {fileID: 0}
  m_PrefabInstance: {fileID: 0}
  m_PrefabAsset: {fileID: 0}
  m_GameObject: {fileID: 1036569343}
  m_LocalRotation: {x: 0, y: 0, z: 0, w: 1}
  m_LocalPosition: {x: 0, y: 0, z: 0}
  m_LocalScale: {x: 1, y: 1, z: 1}
  m_Children: []
  m_Father: {fileID: 0}
  m_RootOrder: 8
  m_LocalEulerAnglesHint: {x: 0, y: 0, z: 0}
--- !u!1 &1097936199
GameObject:
  m_ObjectHideFlags: 0
  m_CorrespondingSourceObject: {fileID: 0}
  m_PrefabInstance: {fileID: 0}
  m_PrefabAsset: {fileID: 0}
  serializedVersion: 6
  m_Component:
  - component: {fileID: 1097936201}
  - component: {fileID: 1097936200}
  m_Layer: 0
  m_Name: Manhattan
  m_TagString: Untagged
  m_Icon: {fileID: 0}
  m_NavMeshLayer: 0
  m_StaticEditorFlags: 0
  m_IsActive: 1
--- !u!114 &1097936200
MonoBehaviour:
  m_ObjectHideFlags: 0
  m_CorrespondingSourceObject: {fileID: 0}
  m_PrefabInstance: {fileID: 0}
  m_PrefabAsset: {fileID: 0}
  m_GameObject: {fileID: 1097936199}
  m_Enabled: 1
  m_EditorHideFlags: 0
  m_Script: {fileID: 11500000, guid: dc88e4f6432d4ba48b75658619eda4cc, type: 3}
  m_Name: 
  m_EditorClassIdentifier: 
  serializationData:
    SerializedFormat: 2
    SerializedBytes: 
    ReferencedUnityObjects: []
    SerializedBytesString: 
    Prefab: {fileID: 0}
    PrefabModificationsReferencedUnityObjects: []
    PrefabModifications: []
    SerializationNodes:
    - Name: HierarchicalEdges
      Entry: 7
      Data: 0|System.Collections.Generic.HashSet`1[[System.String, mscorlib]], System.Core
    - Name: 
      Entry: 12
      Data: 4
    - Name: 
      Entry: 1
      Data: Enclosing
    - Name: 
      Entry: 1
      Data: Belongs_To
    - Name: 
      Entry: 1
      Data: Part_Of
    - Name: 
      Entry: 1
      Data: Defined_In
    - Name: 
      Entry: 13
      Data: 
    - Name: 
      Entry: 8
      Data: 
  PathPrefix: F:\develop\SEE\Assets\
  origin: {x: 0, y: 0, z: 0}
  WidthMetric: Metric.LOC
  HeightMetric: Metric.Number_of_Tokens
  DepthMetric: Metric.LOC
  LeafStyleMetric: Metric.Clone_Rate
  ArchitectureIssue: Metric.Architecture_Violations
  CloneIssue: Metric.Clone
  CycleIssue: Metric.Cycle
  Dead_CodeIssue: Metric.Dead_Code
  MetricIssue: Metric.Metric
  StyleIssue: Metric.Style
  UniversalIssue: Metric.Universal
  ArchitectureIssue_SUM: Metric.Architecture_Violations_SUM
  CloneIssue_SUM: Metric.Clone_SUM
  CycleIssue_SUM: Metric.Cycle_SUM
  Dead_CodeIssue_SUM: Metric.Dead_Code_SUM
  MetricIssue_SUM: Metric.Metric_SUM
  StyleIssue_SUM: Metric.Style_SUM
  UniversalIssue_SUM: Metric.Universal_SUM
  InnerDonutMetric: Metric.IssuesTotal
  InnerNodeStyleMetric: Metric.IssuesTotal
  MinimalBlockLength: 0.1
  MaximalBlockLength: 100
  LeafObjects: 0
  InnerNodeObjects: 4
  NodeLayout: 5
  EdgeLayout: 2
  ZScoreScale: 0
  EdgeWidth: 1
  ShowErosions: 0
  EdgesAboveBlocks: 0
  Tension: 0.85
  gxlPath: ..\Data\GXL\linux-clones\net.gxl
  csvPath: ..\Data\GXL\linux-clones\net.csv
--- !u!4 &1097936201
Transform:
  m_ObjectHideFlags: 0
  m_CorrespondingSourceObject: {fileID: 0}
  m_PrefabInstance: {fileID: 0}
  m_PrefabAsset: {fileID: 0}
  m_GameObject: {fileID: 1097936199}
  m_LocalRotation: {x: 0, y: 0, z: 0, w: 1}
  m_LocalPosition: {x: 0, y: 0, z: 0}
  m_LocalScale: {x: 1, y: 1, z: 1}
  m_Children: []
  m_Father: {fileID: 0}
  m_RootOrder: 10
  m_LocalEulerAnglesHint: {x: 0, y: 0, z: 0}
--- !u!1 &1271808054
GameObject:
  m_ObjectHideFlags: 0
  m_CorrespondingSourceObject: {fileID: 0}
  m_PrefabInstance: {fileID: 0}
  m_PrefabAsset: {fileID: 0}
  serializedVersion: 6
  m_Component:
  - component: {fileID: 1271808056}
  - component: {fileID: 1271808055}
  m_Layer: 0
  m_Name: TreeMap
  m_TagString: Untagged
  m_Icon: {fileID: 0}
  m_NavMeshLayer: 0
  m_StaticEditorFlags: 0
  m_IsActive: 1
--- !u!114 &1271808055
MonoBehaviour:
  m_ObjectHideFlags: 0
  m_CorrespondingSourceObject: {fileID: 0}
  m_PrefabInstance: {fileID: 0}
  m_PrefabAsset: {fileID: 0}
  m_GameObject: {fileID: 1271808054}
  m_Enabled: 1
  m_EditorHideFlags: 0
  m_Script: {fileID: 11500000, guid: dc88e4f6432d4ba48b75658619eda4cc, type: 3}
  m_Name: 
  m_EditorClassIdentifier: 
  serializationData:
    SerializedFormat: 2
    SerializedBytes: 
    ReferencedUnityObjects: []
    SerializedBytesString: 
    Prefab: {fileID: 0}
    PrefabModificationsReferencedUnityObjects: []
    PrefabModifications: []
    SerializationNodes:
    - Name: HierarchicalEdges
      Entry: 7
      Data: 0|System.Collections.Generic.HashSet`1[[System.String, mscorlib]], System.Core
    - Name: 
      Entry: 12
      Data: 4
    - Name: 
      Entry: 1
      Data: Enclosing
    - Name: 
      Entry: 1
      Data: Belongs_To
    - Name: 
      Entry: 1
      Data: Part_Of
    - Name: 
      Entry: 1
      Data: Defined_In
    - Name: 
      Entry: 13
      Data: 
    - Name: 
      Entry: 8
      Data: 
  PathPrefix: F:\develop\SEE\Assets\
  origin: {x: 0, y: 0, z: 0}
  WidthMetric: Metric.LOC
  HeightMetric: Metric.Number_of_Tokens
  DepthMetric: Metric.LOC
  LeafStyleMetric: Metric.Clone_Rate
  ArchitectureIssue: Metric.Architecture_Violations
  CloneIssue: Metric.Clone
  CycleIssue: Metric.Cycle
  Dead_CodeIssue: Metric.Dead_Code
  MetricIssue: Metric.Metric
  StyleIssue: Metric.Style
  UniversalIssue: Metric.Universal
  ArchitectureIssue_SUM: Metric.Architecture_Violations_SUM
  CloneIssue_SUM: Metric.Clone_SUM
  CycleIssue_SUM: Metric.Cycle_SUM
  Dead_CodeIssue_SUM: Metric.Dead_Code_SUM
  MetricIssue_SUM: Metric.Metric_SUM
  StyleIssue_SUM: Metric.Style_SUM
  UniversalIssue_SUM: Metric.Universal_SUM
  InnerDonutMetric: Metric.IssuesTotal
  InnerNodeStyleMetric: Metric.IssuesTotal
  MinimalBlockLength: 0.1
  MaximalBlockLength: 100
  LeafObjects: 0
<<<<<<< HEAD
  InnerNodeObjects: 1
  NodeLayout: 3
  EdgeLayout: 3
=======
  InnerNodeObjects: 3
  NodeLayout: 4
  EdgeLayout: 3
  ZScoreScale: 0
  EdgeWidth: 1
  ShowErosions: 0
  EdgesAboveBlocks: 0
  Tension: 0.85
  gxlPath: ..\Data\GXL\linux-clones\net.gxl
  csvPath: ..\Data\GXL\linux-clones\net.csv
--- !u!4 &1206385286
Transform:
  m_ObjectHideFlags: 0
  m_CorrespondingSourceObject: {fileID: 0}
  m_PrefabInstance: {fileID: 0}
  m_PrefabAsset: {fileID: 0}
  m_GameObject: {fileID: 1206385284}
  m_LocalRotation: {x: 0, y: 0, z: 0, w: 1}
  m_LocalPosition: {x: 0, y: 0, z: 0}
  m_LocalScale: {x: 1, y: 1, z: 1}
  m_Children: []
  m_Father: {fileID: 0}
  m_RootOrder: 10
  m_LocalEulerAnglesHint: {x: 0, y: 0, z: 0}
--- !u!1 &1352653018
GameObject:
  m_ObjectHideFlags: 0
  m_CorrespondingSourceObject: {fileID: 0}
  m_PrefabInstance: {fileID: 0}
  m_PrefabAsset: {fileID: 0}
  serializedVersion: 6
  m_Component:
  - component: {fileID: 1352653020}
  - component: {fileID: 1352653019}
  m_Layer: 0
  m_Name: RandomCity
  m_TagString: Untagged
  m_Icon: {fileID: 0}
  m_NavMeshLayer: 0
  m_StaticEditorFlags: 0
  m_IsActive: 1
--- !u!114 &1352653019
MonoBehaviour:
  m_ObjectHideFlags: 0
  m_CorrespondingSourceObject: {fileID: 0}
  m_PrefabInstance: {fileID: 0}
  m_PrefabAsset: {fileID: 0}
  m_GameObject: {fileID: 1352653018}
  m_Enabled: 1
  m_EditorHideFlags: 0
  m_Script: {fileID: 11500000, guid: 8f60d2c87bfa2964d933dee0c2b9342e, type: 3}
  m_Name: 
  m_EditorClassIdentifier: 
  serializationData:
    SerializedFormat: 2
    SerializedBytes: 
    ReferencedUnityObjects: []
    SerializedBytesString: 
    Prefab: {fileID: 0}
    PrefabModificationsReferencedUnityObjects: []
    PrefabModifications: []
    SerializationNodes:
    - Name: HierarchicalEdges
      Entry: 7
      Data: 0|System.Collections.Generic.HashSet`1[[System.String, mscorlib]], System.Core
    - Name: 
      Entry: 12
      Data: 4
    - Name: 
      Entry: 1
      Data: Enclosing
    - Name: 
      Entry: 1
      Data: Belongs_To
    - Name: 
      Entry: 1
      Data: Part_Of
    - Name: 
      Entry: 1
      Data: Defined_In
    - Name: 
      Entry: 13
      Data: 
    - Name: 
      Entry: 8
      Data: 
  PathPrefix: F:\develop\SEE\Data\GXL\random\
  origin: {x: 0, y: 0, z: 0}
  WidthMetric: Metric.Number_of_Tokens
  HeightMetric: Metric.Clone_Rate
  DepthMetric: Metric.LOC
  LeafStyleMetric: Metric.Complexity
  ArchitectureIssue: Metric.Architecture_Violations
  CloneIssue: Metric.Clone
  CycleIssue: Metric.Cycle
  Dead_CodeIssue: Metric.Dead_Code
  MetricIssue: Metric.Metric
  StyleIssue: Metric.Style
  UniversalIssue: Metric.Universal
  ArchitectureIssue_SUM: Metric.Architecture_Violations_SUM
  CloneIssue_SUM: Metric.Clone_SUM
  CycleIssue_SUM: Metric.Cycle_SUM
  Dead_CodeIssue_SUM: Metric.Dead_Code_SUM
  MetricIssue_SUM: Metric.Metric_SUM
  StyleIssue_SUM: Metric.Style_SUM
  UniversalIssue_SUM: Metric.Universal_SUM
  InnerDonutMetric: Metric.IssuesTotal
  InnerNodeStyleMetric: Metric.IssuesTotal
  MinimalBlockLength: 0.1
  MaximalBlockLength: 100
  LeafObjects: 0
  InnerNodeObjects: 1
  NodeLayout: 3
  EdgeLayout: 3
  ZScoreScale: 1
  EdgeWidth: 0.4
  ShowErosions: 0
  EdgesAboveBlocks: 1
  Tension: 0.85
  gxlPath: random.gxl
  csvPath: random.csv
  LeafConstraint:
    NodeType: Class
    EdgeType: calls
    NodeNumber: 1000
    EdgeDensity: 0.001
  InnerNodeConstraint:
    NodeType: Package
    EdgeType: uses
    NodeNumber: 100
    EdgeDensity: 0.001
  LeafAttributes:
  - Name: Metric.Number_of_Tokens
    Mean: 10
    StandardDeviation: 3
  - Name: Metric.Clone_Rate
    Mean: 10
    StandardDeviation: 3
  - Name: Metric.LOC
    Mean: 10
    StandardDeviation: 3
  - Name: Metric.Complexity
    Mean: 10
    StandardDeviation: 3
  - Name: Metric.Architecture_Violations
    Mean: 10
    StandardDeviation: 3
  - Name: Metric.Clone
    Mean: 10
    StandardDeviation: 3
  - Name: Metric.Cycle
    Mean: 10
    StandardDeviation: 3
  - Name: Metric.Dead_Code
    Mean: 10
    StandardDeviation: 3
  - Name: Metric.Metric
    Mean: 10
    StandardDeviation: 3
  - Name: Metric.Style
    Mean: 10
    StandardDeviation: 3
  - Name: Metric.Universal
    Mean: 10
    StandardDeviation: 3
  - Name: Metric.IssuesTotal
    Mean: 10
    StandardDeviation: 3
--- !u!4 &1352653020
Transform:
  m_ObjectHideFlags: 0
  m_CorrespondingSourceObject: {fileID: 0}
  m_PrefabInstance: {fileID: 0}
  m_PrefabAsset: {fileID: 0}
  m_GameObject: {fileID: 1352653018}
  m_LocalRotation: {x: 0, y: 0, z: 0, w: 1}
  m_LocalPosition: {x: 0, y: 0, z: 0}
  m_LocalScale: {x: 1, y: 1, z: 1}
  m_Children: []
  m_Father: {fileID: 0}
  m_RootOrder: 12
  m_LocalEulerAnglesHint: {x: 0, y: 0, z: 0}
--- !u!1 &1357088963
GameObject:
  m_ObjectHideFlags: 0
  m_CorrespondingSourceObject: {fileID: 0}
  m_PrefabInstance: {fileID: 0}
  m_PrefabAsset: {fileID: 0}
  serializedVersion: 6
  m_Component:
  - component: {fileID: 1357088965}
  - component: {fileID: 1357088964}
  m_Layer: 0
  m_Name: RectanglePacking
  m_TagString: Untagged
  m_Icon: {fileID: 0}
  m_NavMeshLayer: 0
  m_StaticEditorFlags: 0
  m_IsActive: 1
--- !u!114 &1357088964
MonoBehaviour:
  m_ObjectHideFlags: 0
  m_CorrespondingSourceObject: {fileID: 0}
  m_PrefabInstance: {fileID: 0}
  m_PrefabAsset: {fileID: 0}
  m_GameObject: {fileID: 1357088963}
  m_Enabled: 1
  m_EditorHideFlags: 0
  m_Script: {fileID: 11500000, guid: dc88e4f6432d4ba48b75658619eda4cc, type: 3}
  m_Name: 
  m_EditorClassIdentifier: 
  serializationData:
    SerializedFormat: 2
    SerializedBytes: 
    ReferencedUnityObjects: []
    SerializedBytesString: 
    Prefab: {fileID: 0}
    PrefabModificationsReferencedUnityObjects: []
    PrefabModifications: []
    SerializationNodes:
    - Name: HierarchicalEdges
      Entry: 7
      Data: 0|System.Collections.Generic.HashSet`1[[System.String, mscorlib]], System.Core
    - Name: 
      Entry: 12
      Data: 4
    - Name: 
      Entry: 1
      Data: Enclosing
    - Name: 
      Entry: 1
      Data: Belongs_To
    - Name: 
      Entry: 1
      Data: Part_Of
    - Name: 
      Entry: 1
      Data: Defined_In
    - Name: 
      Entry: 13
      Data: 
    - Name: 
      Entry: 8
      Data: 
  PathPrefix: F:\develop\SEE\Assets\
  origin: {x: 0, y: 0, z: 0}
  WidthMetric: Metric.LOC
  HeightMetric: Metric.Number_of_Tokens
  DepthMetric: Metric.LOC
  LeafStyleMetric: Metric.Clone_Rate
  ArchitectureIssue: Metric.Architecture_Violations
  CloneIssue: Metric.Clone
  CycleIssue: Metric.Cycle
  Dead_CodeIssue: Metric.Dead_Code
  MetricIssue: Metric.Metric
  StyleIssue: Metric.Style
  UniversalIssue: Metric.Universal
  ArchitectureIssue_SUM: Metric.Architecture_Violations_SUM
  CloneIssue_SUM: Metric.Clone_SUM
  CycleIssue_SUM: Metric.Cycle_SUM
  Dead_CodeIssue_SUM: Metric.Dead_Code_SUM
  MetricIssue_SUM: Metric.Metric_SUM
  StyleIssue_SUM: Metric.Style_SUM
  UniversalIssue_SUM: Metric.Universal_SUM
  InnerDonutMetric: Metric.IssuesTotal
  InnerNodeStyleMetric: Metric.IssuesTotal
  MinimalBlockLength: 0.1
  MaximalBlockLength: 100
  LeafObjects: 0
  InnerNodeObjects: 4
  NodeLayout: 2
  EdgeLayout: 1
>>>>>>> ea82149d
  ZScoreScale: 0
  EdgeWidth: 1
  ShowErosions: 0
  EdgesAboveBlocks: 1
  Tension: 0.85
  gxlPath: ..\Data\GXL\linux-clones\net.gxl
  csvPath: ..\Data\GXL\linux-clones\net.csv
--- !u!4 &1271808056
Transform:
  m_ObjectHideFlags: 0
  m_CorrespondingSourceObject: {fileID: 0}
  m_PrefabInstance: {fileID: 0}
  m_PrefabAsset: {fileID: 0}
  m_GameObject: {fileID: 1271808054}
  m_LocalRotation: {x: 0, y: 0, z: 0, w: 1}
  m_LocalPosition: {x: 0, y: 0, z: 0}
  m_LocalScale: {x: 1, y: 1, z: 1}
  m_Children: []
  m_Father: {fileID: 0}
  m_RootOrder: 11
  m_LocalEulerAnglesHint: {x: 0, y: 0, z: 0}
--- !u!1 &1561192670 stripped
GameObject:
  m_CorrespondingSourceObject: {fileID: 3252175812938450158, guid: 7c99200408de3af44a7540758e9664f1,
    type: 3}
  m_PrefabInstance: {fileID: 774140791}
  m_PrefabAsset: {fileID: 0}
--- !u!1 &1570428230 stripped
GameObject:
  m_CorrespondingSourceObject: {fileID: 3252311441997738186, guid: 7c99200408de3af44a7540758e9664f1,
    type: 3}
  m_PrefabInstance: {fileID: 774140791}
  m_PrefabAsset: {fileID: 0}
--- !u!1 &1639590096
GameObject:
  m_ObjectHideFlags: 0
  m_CorrespondingSourceObject: {fileID: 0}
  m_PrefabInstance: {fileID: 0}
  m_PrefabAsset: {fileID: 0}
  serializedVersion: 6
  m_Component:
  - component: {fileID: 1639590100}
  - component: {fileID: 1639590099}
  - component: {fileID: 1639590098}
  - component: {fileID: 1639590097}
  m_Layer: 5
  m_Name: Canvas
  m_TagString: Untagged
  m_Icon: {fileID: 0}
  m_NavMeshLayer: 0
  m_StaticEditorFlags: 0
  m_IsActive: 1
--- !u!114 &1639590097
MonoBehaviour:
  m_ObjectHideFlags: 0
  m_CorrespondingSourceObject: {fileID: 0}
  m_PrefabInstance: {fileID: 0}
  m_PrefabAsset: {fileID: 0}
  m_GameObject: {fileID: 1639590096}
  m_Enabled: 1
  m_EditorHideFlags: 0
  m_Script: {fileID: 11500000, guid: dc42784cf147c0c48a680349fa168899, type: 3}
  m_Name: 
  m_EditorClassIdentifier: 
  m_IgnoreReversedGraphics: 1
  m_BlockingObjects: 0
  m_BlockingMask:
    serializedVersion: 2
    m_Bits: 4294967295
--- !u!114 &1639590098
MonoBehaviour:
  m_ObjectHideFlags: 0
  m_CorrespondingSourceObject: {fileID: 0}
  m_PrefabInstance: {fileID: 0}
  m_PrefabAsset: {fileID: 0}
  m_GameObject: {fileID: 1639590096}
  m_Enabled: 1
  m_EditorHideFlags: 0
  m_Script: {fileID: 11500000, guid: 0cd44c1031e13a943bb63640046fad76, type: 3}
  m_Name: 
  m_EditorClassIdentifier: 
  m_UiScaleMode: 0
  m_ReferencePixelsPerUnit: 100
  m_ScaleFactor: 1
  m_ReferenceResolution: {x: 800, y: 600}
  m_ScreenMatchMode: 0
  m_MatchWidthOrHeight: 0
  m_PhysicalUnit: 3
  m_FallbackScreenDPI: 96
  m_DefaultSpriteDPI: 96
  m_DynamicPixelsPerUnit: 1
--- !u!223 &1639590099
Canvas:
  m_ObjectHideFlags: 0
  m_CorrespondingSourceObject: {fileID: 0}
  m_PrefabInstance: {fileID: 0}
  m_PrefabAsset: {fileID: 0}
  m_GameObject: {fileID: 1639590096}
  m_Enabled: 1
  serializedVersion: 3
  m_RenderMode: 0
  m_Camera: {fileID: 0}
  m_PlaneDistance: 100
  m_PixelPerfect: 0
  m_ReceivesEvents: 1
  m_OverrideSorting: 0
  m_OverridePixelPerfect: 0
  m_SortingBucketNormalizedSize: 0
  m_AdditionalShaderChannelsFlag: 0
  m_SortingLayerID: 0
  m_SortingOrder: 0
  m_TargetDisplay: 0
--- !u!224 &1639590100
RectTransform:
  m_ObjectHideFlags: 0
  m_CorrespondingSourceObject: {fileID: 0}
  m_PrefabInstance: {fileID: 0}
  m_PrefabAsset: {fileID: 0}
  m_GameObject: {fileID: 1639590096}
  m_LocalRotation: {x: 0, y: 0, z: 0, w: 1}
  m_LocalPosition: {x: 0, y: 0, z: 0}
  m_LocalScale: {x: 0, y: 0, z: 0}
  m_Children:
  - {fileID: 540292750}
  m_Father: {fileID: 0}
  m_RootOrder: 4
  m_LocalEulerAnglesHint: {x: 0, y: 0, z: 0}
  m_AnchorMin: {x: 0, y: 0}
  m_AnchorMax: {x: 0, y: 0}
  m_AnchoredPosition: {x: 0, y: 0}
  m_SizeDelta: {x: 0, y: 0}
  m_Pivot: {x: 0, y: 0}
--- !u!1 &1701388355
GameObject:
  m_ObjectHideFlags: 0
  m_CorrespondingSourceObject: {fileID: 0}
  m_PrefabInstance: {fileID: 0}
  m_PrefabAsset: {fileID: 0}
  serializedVersion: 6
  m_Component:
  - component: {fileID: 1701388357}
  - component: {fileID: 1701388356}
  m_Layer: 0
  m_Name: EvoStreet
  m_TagString: Untagged
  m_Icon: {fileID: 0}
  m_NavMeshLayer: 0
  m_StaticEditorFlags: 0
  m_IsActive: 1
--- !u!114 &1701388356
MonoBehaviour:
  m_ObjectHideFlags: 0
  m_CorrespondingSourceObject: {fileID: 0}
  m_PrefabInstance: {fileID: 0}
  m_PrefabAsset: {fileID: 0}
  m_GameObject: {fileID: 1701388355}
  m_Enabled: 1
  m_EditorHideFlags: 0
  m_Script: {fileID: 11500000, guid: dc88e4f6432d4ba48b75658619eda4cc, type: 3}
  m_Name: 
  m_EditorClassIdentifier: 
  serializationData:
    SerializedFormat: 2
    SerializedBytes: 
    ReferencedUnityObjects: []
    SerializedBytesString: 
    Prefab: {fileID: 0}
    PrefabModificationsReferencedUnityObjects: []
    PrefabModifications: []
    SerializationNodes:
    - Name: HierarchicalEdges
      Entry: 7
      Data: 0|System.Collections.Generic.HashSet`1[[System.String, mscorlib]], System.Core
    - Name: 
      Entry: 12
      Data: 4
    - Name: 
      Entry: 1
      Data: Enclosing
    - Name: 
      Entry: 1
      Data: Belongs_To
    - Name: 
      Entry: 1
      Data: Part_Of
    - Name: 
      Entry: 1
      Data: Defined_In
    - Name: 
      Entry: 13
      Data: 
    - Name: 
      Entry: 8
      Data: 
  PathPrefix: F:\develop\SEE\Assets\
  origin: {x: 0, y: 0, z: 0}
  WidthMetric: Metric.LOC
  HeightMetric: Metric.Number_of_Tokens
  DepthMetric: Metric.LOC
  LeafStyleMetric: Metric.Clone_Rate
  ArchitectureIssue: Metric.Architecture_Violations
  CloneIssue: Metric.Clone
  CycleIssue: Metric.Cycle
  Dead_CodeIssue: Metric.Dead_Code
  MetricIssue: Metric.Metric
  StyleIssue: Metric.Style
  UniversalIssue: Metric.Universal
  ArchitectureIssue_SUM: Metric.Architecture_Violations_SUM
  CloneIssue_SUM: Metric.Clone_SUM
  CycleIssue_SUM: Metric.Cycle_SUM
  Dead_CodeIssue_SUM: Metric.Dead_Code_SUM
  MetricIssue_SUM: Metric.Metric_SUM
  StyleIssue_SUM: Metric.Style_SUM
  UniversalIssue_SUM: Metric.Universal_SUM
  InnerDonutMetric: Metric.IssuesTotal
  InnerNodeStyleMetric: Metric.IssuesTotal
  MinimalBlockLength: 0.1
  MaximalBlockLength: 100
  LeafObjects: 0
  InnerNodeObjects: 0
  NodeLayout: 0
  EdgeLayout: 3
  ZScoreScale: 0
  EdgeWidth: 1
  ShowErosions: 0
  EdgesAboveBlocks: 1
  Tension: 0.85
  gxlPath: ..\Data\GXL\linux-clones\net.gxl
  csvPath: ..\Data\GXL\linux-clones\net.csv
--- !u!4 &1701388357
Transform:
  m_ObjectHideFlags: 0
  m_CorrespondingSourceObject: {fileID: 0}
  m_PrefabInstance: {fileID: 0}
  m_PrefabAsset: {fileID: 0}
  m_GameObject: {fileID: 1701388355}
  m_LocalRotation: {x: 0, y: 0, z: 0, w: 1}
  m_LocalPosition: {x: 0, y: 0, z: 0}
  m_LocalScale: {x: 1, y: 1, z: 1}
  m_Children: []
  m_Father: {fileID: 0}
  m_RootOrder: 6
  m_LocalEulerAnglesHint: {x: 0, y: 0, z: 0}
--- !u!215 &8713196692367323348
ReflectionProbe:
  m_ObjectHideFlags: 0
  m_CorrespondingSourceObject: {fileID: 0}
  m_PrefabInstance: {fileID: 0}
  m_PrefabAsset: {fileID: 0}
  m_GameObject: {fileID: 8797340159107242946}
  m_Enabled: 1
  serializedVersion: 2
  m_Type: 0
  m_Mode: 1
  m_RefreshMode: 2
  m_TimeSlicingMode: 2
  m_Resolution: 64
  m_UpdateFrequency: 0
  m_BoxSize: {x: 1729.9805, y: 341.72528, z: 1764.9453}
  m_BoxOffset: {x: 518.4075, y: 47.767105, z: 370.12012}
  m_NearClip: 0.3
  m_FarClip: 1000
  m_ShadowDistance: 100
  m_ClearFlags: 1
  m_BackGroundColor: {r: 0.19215687, g: 0.3019608, b: 0.4745098, a: 0}
  m_CullingMask:
    serializedVersion: 2
    m_Bits: 4294967295
  m_IntensityMultiplier: 1
  m_BlendDistance: 1
  m_HDR: 1
  m_BoxProjection: 1
  m_RenderDynamicObjects: 0
  m_UseOcclusionCulling: 1
  m_Importance: 1
  m_CustomBakedTexture: {fileID: 0}
--- !u!220 &8726524905749696170
LightProbeGroup:
  m_ObjectHideFlags: 0
  m_CorrespondingSourceObject: {fileID: 0}
  m_PrefabInstance: {fileID: 0}
  m_PrefabAsset: {fileID: 0}
  m_GameObject: {fileID: 8796305473192555356}
  m_Enabled: 0
  m_SourcePositions:
  - {x: 1, y: 1, z: 1}
  - {x: 1, y: 1, z: -1}
  - {x: 1, y: -1, z: 1}
  - {x: 1, y: -1, z: -1}
  - {x: -1, y: 1, z: 1}
  - {x: -1, y: 1, z: -1}
  - {x: -1, y: -1, z: 1}
  - {x: -1, y: -1, z: -1}
  m_Dering: 1
--- !u!4 &8792238991229157360
Transform:
  m_ObjectHideFlags: 0
  m_CorrespondingSourceObject: {fileID: 0}
  m_PrefabInstance: {fileID: 0}
  m_PrefabAsset: {fileID: 0}
  m_GameObject: {fileID: 8795665864417575148}
  m_LocalRotation: {x: 0, y: 0, z: 0, w: 1}
  m_LocalPosition: {x: 0, y: 0, z: 0}
  m_LocalScale: {x: 1, y: 1, z: 1}
  m_Children: []
  m_Father: {fileID: 8798755542959962288}
  m_RootOrder: 1
  m_LocalEulerAnglesHint: {x: 0, y: 0, z: 0}
--- !u!4 &8792301338891872580
Transform:
  m_ObjectHideFlags: 0
  m_CorrespondingSourceObject: {fileID: 0}
  m_PrefabInstance: {fileID: 0}
  m_PrefabAsset: {fileID: 0}
  m_GameObject: {fileID: 8796532633215440282}
  m_LocalRotation: {x: 0.7071068, y: 0, z: 0, w: 0.7071068}
  m_LocalPosition: {x: 866, y: 130, z: 740}
  m_LocalScale: {x: 1, y: 1, z: 1}
  m_Children: []
  m_Father: {fileID: 8798755542959962288}
  m_RootOrder: 12
  m_LocalEulerAnglesHint: {x: 90, y: 0, z: 0}
--- !u!4 &8792436225463827242
Transform:
  m_ObjectHideFlags: 0
  m_CorrespondingSourceObject: {fileID: 0}
  m_PrefabInstance: {fileID: 0}
  m_PrefabAsset: {fileID: 0}
  m_GameObject: {fileID: 8796566611110700054}
  m_LocalRotation: {x: -0, y: 1, z: -0, w: -0.00000004371139}
  m_LocalPosition: {x: 20.9, y: 0, z: -231}
  m_LocalScale: {x: 1, y: 1, z: 1}
  m_Children: []
  m_Father: {fileID: 8798755542959962288}
  m_RootOrder: 9
  m_LocalEulerAnglesHint: {x: 0, y: 0, z: 0}
--- !u!4 &8792455082396986462
Transform:
  m_ObjectHideFlags: 0
  m_CorrespondingSourceObject: {fileID: 0}
  m_PrefabInstance: {fileID: 0}
  m_PrefabAsset: {fileID: 0}
  m_GameObject: {fileID: 8795541403050415236}
  m_LocalRotation: {x: 0, y: 0, z: 0, w: 1}
  m_LocalPosition: {x: 529, y: 105.4, z: 628.1}
  m_LocalScale: {x: 1, y: 1, z: 1}
  m_Children: []
  m_Father: {fileID: 8798755542959962288}
  m_RootOrder: 2
  m_LocalEulerAnglesHint: {x: 0, y: 0, z: 0}
--- !u!4 &8792495275787555680
Transform:
  m_ObjectHideFlags: 0
  m_CorrespondingSourceObject: {fileID: 0}
  m_PrefabInstance: {fileID: 0}
  m_PrefabAsset: {fileID: 0}
  m_GameObject: {fileID: 8797340159107242946}
  m_LocalRotation: {x: 0, y: 0, z: 0, w: 1}
  m_LocalPosition: {x: 335.2, y: 109.635086, z: 507.7}
  m_LocalScale: {x: 1, y: 1, z: 1}
  m_Children: []
  m_Father: {fileID: 8798755542959962288}
  m_RootOrder: 11
  m_LocalEulerAnglesHint: {x: 0, y: 0, z: 0}
--- !u!4 &8792559491939647550
Transform:
  m_ObjectHideFlags: 0
  m_CorrespondingSourceObject: {fileID: 0}
  m_PrefabInstance: {fileID: 0}
  m_PrefabAsset: {fileID: 0}
  m_GameObject: {fileID: 8795899958314098366}
  m_LocalRotation: {x: 0, y: 0, z: 0, w: 1}
  m_LocalPosition: {x: 0, y: 0, z: 0}
  m_LocalScale: {x: 1, y: 1, z: 1}
  m_Children: []
  m_Father: {fileID: 8798755542959962288}
  m_RootOrder: 4
  m_LocalEulerAnglesHint: {x: 0, y: 0, z: 0}
--- !u!4 &8792653344102917760
Transform:
  m_ObjectHideFlags: 0
  m_CorrespondingSourceObject: {fileID: 0}
  m_PrefabInstance: {fileID: 0}
  m_PrefabAsset: {fileID: 0}
  m_GameObject: {fileID: 8795534004177279780}
  m_LocalRotation: {x: 0, y: 0, z: 0, w: 1}
  m_LocalPosition: {x: 0, y: 0, z: 0}
  m_LocalScale: {x: 1, y: 1, z: 1}
  m_Children: []
  m_Father: {fileID: 8798755542959962288}
  m_RootOrder: 5
  m_LocalEulerAnglesHint: {x: 0, y: 0, z: 0}
--- !u!4 &8792664531369610592
Transform:
  m_ObjectHideFlags: 0
  m_CorrespondingSourceObject: {fileID: 0}
  m_PrefabInstance: {fileID: 0}
  m_PrefabAsset: {fileID: 0}
  m_GameObject: {fileID: 8795832696206513306}
  m_LocalRotation: {x: 0, y: 0, z: 0, w: 1}
  m_LocalPosition: {x: 0, y: 0, z: 0}
  m_LocalScale: {x: 1, y: 1, z: 1}
  m_Children: []
  m_Father: {fileID: 8798755542959962288}
  m_RootOrder: 3
  m_LocalEulerAnglesHint: {x: 0, y: 0, z: 0}
--- !u!4 &8792666929966918970
Transform:
  m_ObjectHideFlags: 0
  m_CorrespondingSourceObject: {fileID: 0}
  m_PrefabInstance: {fileID: 0}
  m_PrefabAsset: {fileID: 0}
  m_GameObject: {fileID: 8796007045771805772}
  m_LocalRotation: {x: 0, y: 0, z: 0, w: 1}
  m_LocalPosition: {x: 0, y: 0, z: 0}
  m_LocalScale: {x: 1, y: 1, z: 1}
  m_Children: []
  m_Father: {fileID: 8798755542959962288}
  m_RootOrder: 0
  m_LocalEulerAnglesHint: {x: 0, y: 0, z: 0}
--- !u!4 &8792698870892749296
Transform:
  m_ObjectHideFlags: 0
  m_CorrespondingSourceObject: {fileID: 0}
  m_PrefabInstance: {fileID: 0}
  m_PrefabAsset: {fileID: 0}
  m_GameObject: {fileID: 8796074202078933954}
  m_LocalRotation: {x: 0, y: 0, z: 0, w: 1}
  m_LocalPosition: {x: 0, y: 0, z: 0}
  m_LocalScale: {x: 1, y: 1, z: 1}
  m_Children: []
  m_Father: {fileID: 8798755542959962288}
  m_RootOrder: 10
  m_LocalEulerAnglesHint: {x: 0, y: 0, z: 0}
--- !u!1 &8795534004177279780
GameObject:
  m_ObjectHideFlags: 0
  m_CorrespondingSourceObject: {fileID: 0}
  m_PrefabInstance: {fileID: 0}
  m_PrefabAsset: {fileID: 0}
  serializedVersion: 6
  m_Component:
  - component: {fileID: 8792653344102917760}
  m_Layer: 0
  m_Name: Folliage
  m_TagString: Untagged
  m_Icon: {fileID: 0}
  m_NavMeshLayer: 0
  m_StaticEditorFlags: 4294967295
  m_IsActive: 1
--- !u!1 &8795541403050415236
GameObject:
  m_ObjectHideFlags: 0
  m_CorrespondingSourceObject: {fileID: 0}
  m_PrefabInstance: {fileID: 0}
  m_PrefabAsset: {fileID: 0}
  serializedVersion: 6
  m_Component:
  - component: {fileID: 8792455082396986462}
  m_Layer: 0
  m_Name: CityCenter
  m_TagString: Untagged
  m_Icon: {fileID: 0}
  m_NavMeshLayer: 0
  m_StaticEditorFlags: 4
  m_IsActive: 1
--- !u!1 &8795665864417575148
GameObject:
  m_ObjectHideFlags: 0
  m_CorrespondingSourceObject: {fileID: 0}
  m_PrefabInstance: {fileID: 0}
  m_PrefabAsset: {fileID: 0}
  serializedVersion: 6
  m_Component:
  - component: {fileID: 8792238991229157360}
  - component: {fileID: 8899714402340015506}
  m_Layer: 0
  m_Name: RooftopDetails
  m_TagString: Untagged
  m_Icon: {fileID: 0}
  m_NavMeshLayer: 0
  m_StaticEditorFlags: 0
  m_IsActive: 1
--- !u!1 &8795705126099664456
GameObject:
  m_ObjectHideFlags: 0
  m_CorrespondingSourceObject: {fileID: 0}
  m_PrefabInstance: {fileID: 0}
  m_PrefabAsset: {fileID: 0}
  serializedVersion: 6
  m_Component:
  - component: {fileID: 8798415827656099674}
  m_Layer: 0
  m_Name: Lights
  m_TagString: Untagged
  m_Icon: {fileID: 0}
  m_NavMeshLayer: 0
  m_StaticEditorFlags: 0
  m_IsActive: 1
--- !u!1 &8795757325255754210
GameObject:
  m_ObjectHideFlags: 0
  m_CorrespondingSourceObject: {fileID: 0}
  m_PrefabInstance: {fileID: 0}
  m_PrefabAsset: {fileID: 0}
  serializedVersion: 6
  m_Component:
  - component: {fileID: 8798485570115430070}
  - component: {fileID: 8899887667872983384}
  m_Layer: 0
  m_Name: AdvPanels
  m_TagString: Untagged
  m_Icon: {fileID: 0}
  m_NavMeshLayer: 0
  m_StaticEditorFlags: 0
  m_IsActive: 1
--- !u!1 &8795832696206513306
GameObject:
  m_ObjectHideFlags: 0
  m_CorrespondingSourceObject: {fileID: 0}
  m_PrefabInstance: {fileID: 0}
  m_PrefabAsset: {fileID: 0}
  serializedVersion: 6
  m_Component:
  - component: {fileID: 8792664531369610592}
  - component: {fileID: 8899301946330225586}
  m_Layer: 0
  m_Name: Streets
  m_TagString: Untagged
  m_Icon: {fileID: 0}
  m_NavMeshLayer: 0
  m_StaticEditorFlags: 4294967295
  m_IsActive: 1
--- !u!1 &8795899958314098366
GameObject:
  m_ObjectHideFlags: 0
  m_CorrespondingSourceObject: {fileID: 0}
  m_PrefabInstance: {fileID: 0}
  m_PrefabAsset: {fileID: 0}
  serializedVersion: 6
  m_Component:
  - component: {fileID: 8792559491939647550}
  m_Layer: 0
  m_Name: StreetDetails
  m_TagString: Untagged
  m_Icon: {fileID: 0}
  m_NavMeshLayer: 0
  m_StaticEditorFlags: 0
  m_IsActive: 1
--- !u!1 &8796007045771805772
GameObject:
  m_ObjectHideFlags: 0
  m_CorrespondingSourceObject: {fileID: 0}
  m_PrefabInstance: {fileID: 0}
  m_PrefabAsset: {fileID: 0}
  serializedVersion: 6
  m_Component:
  - component: {fileID: 8792666929966918970}
  - component: {fileID: 8899745492195017998}
  m_Layer: 19
  m_Name: Buildings
  m_TagString: Untagged
  m_Icon: {fileID: 0}
  m_NavMeshLayer: 0
  m_StaticEditorFlags: 4294967295
  m_IsActive: 1
--- !u!1 &8796040056019336020
GameObject:
  m_ObjectHideFlags: 0
  m_CorrespondingSourceObject: {fileID: 0}
  m_PrefabInstance: {fileID: 0}
  m_PrefabAsset: {fileID: 0}
  serializedVersion: 6
  m_Component:
  - component: {fileID: 8798755542959962288}
  - component: {fileID: 8899733666893501060}
  - component: {fileID: 8899876157056241012}
  - component: {fileID: 8899878960725280444}
  - component: {fileID: 8899701830682346424}
  - component: {fileID: 8899811280636220302}
  - component: {fileID: 8899989324880036312}
  - component: {fileID: 8900124951857900536}
  - component: {fileID: 8900131286683536532}
  - component: {fileID: 8899338370765825102}
  m_Layer: 0
  m_Name: CScape City
  m_TagString: Untagged
  m_Icon: {fileID: 0}
  m_NavMeshLayer: 0
  m_StaticEditorFlags: 4294967295
  m_IsActive: 1
--- !u!1 &8796074202078933954
GameObject:
  m_ObjectHideFlags: 0
  m_CorrespondingSourceObject: {fileID: 0}
  m_PrefabInstance: {fileID: 0}
  m_PrefabAsset: {fileID: 0}
  serializedVersion: 6
  m_Component:
  - component: {fileID: 8792698870892749296}
  m_Layer: 0
  m_Name: BusStops
  m_TagString: Untagged
  m_Icon: {fileID: 0}
  m_NavMeshLayer: 0
  m_StaticEditorFlags: 0
  m_IsActive: 1
--- !u!1 &8796305473192555356
GameObject:
  m_ObjectHideFlags: 0
  m_CorrespondingSourceObject: {fileID: 0}
  m_PrefabInstance: {fileID: 0}
  m_PrefabAsset: {fileID: 0}
  serializedVersion: 6
  m_Component:
  - component: {fileID: 8798706394989154932}
  - component: {fileID: 8726524905749696170}
  m_Layer: 0
  m_Name: Light Probe Group
  m_TagString: Untagged
  m_Icon: {fileID: 0}
  m_NavMeshLayer: 0
  m_StaticEditorFlags: 0
  m_IsActive: 0
--- !u!1 &8796532633215440282
GameObject:
  m_ObjectHideFlags: 0
  m_CorrespondingSourceObject: {fileID: 0}
  m_PrefabInstance: {fileID: 0}
  m_PrefabAsset: {fileID: 0}
  serializedVersion: 6
  m_Component:
  - component: {fileID: 8792301338891872580}
  - component: {fileID: 8817290224651936258}
  - component: {fileID: 8900041318955217724}
  - component: {fileID: 8899758749782822024}
  - component: {fileID: 8900122697845946328}
  m_Layer: 0
  m_Name: ReLightingCam
  m_TagString: Untagged
  m_Icon: {fileID: 0}
  m_NavMeshLayer: 0
  m_StaticEditorFlags: 0
  m_IsActive: 1
--- !u!1 &8796566611110700054
GameObject:
  m_ObjectHideFlags: 0
  m_CorrespondingSourceObject: {fileID: 0}
  m_PrefabInstance: {fileID: 0}
  m_PrefabAsset: {fileID: 0}
  serializedVersion: 6
  m_Component:
  - component: {fileID: 8792436225463827242}
  - component: {fileID: 8899929270050329086}
  m_Layer: 0
  m_Name: CSBuildingDetails
  m_TagString: Untagged
  m_Icon: {fileID: 0}
  m_NavMeshLayer: 0
  m_StaticEditorFlags: 0
  m_IsActive: 1
--- !u!1 &8797340159107242946
GameObject:
  m_ObjectHideFlags: 0
  m_CorrespondingSourceObject: {fileID: 0}
  m_PrefabInstance: {fileID: 0}
  m_PrefabAsset: {fileID: 0}
  serializedVersion: 6
  m_Component:
  - component: {fileID: 8792495275787555680}
  - component: {fileID: 8713196692367323348}
  m_Layer: 0
  m_Name: Reflection Probe
  m_TagString: Untagged
  m_Icon: {fileID: 0}
  m_NavMeshLayer: 0
  m_StaticEditorFlags: 0
  m_IsActive: 1
--- !u!4 &8798415827656099674
Transform:
  m_ObjectHideFlags: 0
  m_CorrespondingSourceObject: {fileID: 0}
  m_PrefabInstance: {fileID: 0}
  m_PrefabAsset: {fileID: 0}
  m_GameObject: {fileID: 8795705126099664456}
  m_LocalRotation: {x: 0, y: 0, z: 0, w: 1}
  m_LocalPosition: {x: 75, y: 26.8, z: 0}
  m_LocalScale: {x: 1, y: 1, z: 1}
  m_Children: []
  m_Father: {fileID: 8798755542959962288}
  m_RootOrder: 7
  m_LocalEulerAnglesHint: {x: 0, y: 0, z: 0}
--- !u!4 &8798485570115430070
Transform:
  m_ObjectHideFlags: 0
  m_CorrespondingSourceObject: {fileID: 0}
  m_PrefabInstance: {fileID: 0}
  m_PrefabAsset: {fileID: 0}
  m_GameObject: {fileID: 8795757325255754210}
  m_LocalRotation: {x: 0, y: 0, z: 0, w: 1}
  m_LocalPosition: {x: 0, y: 0, z: 0}
  m_LocalScale: {x: 1, y: 1, z: 1}
  m_Children: []
  m_Father: {fileID: 8798755542959962288}
  m_RootOrder: 8
  m_LocalEulerAnglesHint: {x: 0, y: 0, z: 0}
--- !u!4 &8798706394989154932
Transform:
  m_ObjectHideFlags: 0
  m_CorrespondingSourceObject: {fileID: 0}
  m_PrefabInstance: {fileID: 0}
  m_PrefabAsset: {fileID: 0}
  m_GameObject: {fileID: 8796305473192555356}
  m_LocalRotation: {x: 0, y: 0, z: 0, w: 1}
  m_LocalPosition: {x: 496, y: 180, z: 792.4}
  m_LocalScale: {x: 1, y: 1, z: 1}
  m_Children: []
  m_Father: {fileID: 8798755542959962288}
  m_RootOrder: 6
  m_LocalEulerAnglesHint: {x: 0, y: 0, z: 0}
--- !u!4 &8798755542959962288
Transform:
  m_ObjectHideFlags: 0
  m_CorrespondingSourceObject: {fileID: 0}
  m_PrefabInstance: {fileID: 0}
  m_PrefabAsset: {fileID: 0}
  m_GameObject: {fileID: 8796040056019336020}
  m_LocalRotation: {x: -0, y: -0, z: -0, w: 1}
  m_LocalPosition: {x: 400, y: 0, z: 200}
  m_LocalScale: {x: 1, y: 1, z: 1}
  m_Children:
  - {fileID: 8792666929966918970}
  - {fileID: 8792238991229157360}
  - {fileID: 8792455082396986462}
  - {fileID: 8792664531369610592}
  - {fileID: 8792559491939647550}
  - {fileID: 8792653344102917760}
  - {fileID: 8798706394989154932}
  - {fileID: 8798415827656099674}
  - {fileID: 8798485570115430070}
  - {fileID: 8792436225463827242}
  - {fileID: 8792698870892749296}
  - {fileID: 8792495275787555680}
  - {fileID: 8792301338891872580}
  m_Father: {fileID: 0}
  m_RootOrder: 2
  m_LocalEulerAnglesHint: {x: 0, y: 0, z: 0}
--- !u!20 &8817290224651936258
Camera:
  m_ObjectHideFlags: 0
  m_CorrespondingSourceObject: {fileID: 0}
  m_PrefabInstance: {fileID: 0}
  m_PrefabAsset: {fileID: 0}
  m_GameObject: {fileID: 8796532633215440282}
  m_Enabled: 1
  serializedVersion: 2
  m_ClearFlags: 2
  m_BackGroundColor: {r: 0, g: 1, b: 0, a: 0}
  m_projectionMatrixMode: 1
  m_GateFitMode: 2
  m_FOVAxisMode: 0
  m_SensorSize: {x: 36, y: 24}
  m_LensShift: {x: 0, y: 0}
  m_FocalLength: 50
  m_NormalizedViewPortRect:
    serializedVersion: 2
    x: 0
    y: 0
    width: 1
    height: 1
  near clip plane: 0.3
  far clip plane: 1000
  field of view: 60
  orthographic: 1
  orthographic size: 995.5
  m_Depth: 0
  m_CullingMask:
    serializedVersion: 2
    m_Bits: 524288
  m_RenderingPath: 1
  m_TargetTexture: {fileID: 8400000, guid: 92dbb2a403ac83f45a6f7973909742fa, type: 2}
  m_TargetDisplay: 0
  m_TargetEye: 0
  m_HDR: 1
  m_AllowMSAA: 0
  m_AllowDynamicResolution: 0
  m_ForceIntoRT: 0
  m_OcclusionCulling: 1
  m_StereoConvergence: 10
  m_StereoSeparation: 0.022
--- !u!114 &8899301946330225586
MonoBehaviour:
  m_ObjectHideFlags: 0
  m_CorrespondingSourceObject: {fileID: 0}
  m_PrefabInstance: {fileID: 0}
  m_PrefabAsset: {fileID: 0}
  m_GameObject: {fileID: 8795832696206513306}
  m_Enabled: 1
  m_EditorHideFlags: 0
  m_Script: {fileID: 11500000, guid: 8c09fd33a82014f4db466b186d7b0753, type: 3}
  m_Name: 
  m_EditorClassIdentifier: 
  organize: 0
  unify: 0
  makeEditable: 0
  cleanScene: 0
  objectsHolder:
  - {fileID: 0}
  - {fileID: 0}
  - {fileID: 0}
  - {fileID: 0}
  - {fileID: 0}
  - {fileID: 0}
  - {fileID: 0}
  - {fileID: 0}
  - {fileID: 0}
  - {fileID: 0}
  - {fileID: 0}
  - {fileID: 0}
  - {fileID: 0}
  - {fileID: 0}
  - {fileID: 0}
  - {fileID: 0}
  - {fileID: 0}
  - {fileID: 0}
  - {fileID: 0}
  - {fileID: 0}
  - {fileID: 0}
  - {fileID: 0}
  - {fileID: 0}
  - {fileID: 0}
  - {fileID: 0}
  - {fileID: 0}
  - {fileID: 0}
  - {fileID: 0}
  - {fileID: 0}
  - {fileID: 0}
  - {fileID: 0}
  - {fileID: 0}
  - {fileID: 0}
  - {fileID: 0}
  - {fileID: 0}
  - {fileID: 0}
  - {fileID: 0}
  - {fileID: 0}
  - {fileID: 0}
  - {fileID: 0}
  - {fileID: 0}
  - {fileID: 0}
  - {fileID: 0}
  - {fileID: 0}
  - {fileID: 0}
  - {fileID: 0}
  - {fileID: 0}
  - {fileID: 0}
  - {fileID: 0}
  - {fileID: 0}
  - {fileID: 0}
  - {fileID: 0}
  - {fileID: 0}
  - {fileID: 0}
  - {fileID: 0}
  - {fileID: 0}
  - {fileID: 0}
  - {fileID: 0}
  - {fileID: 0}
  - {fileID: 0}
  - {fileID: 0}
  - {fileID: 0}
  - {fileID: 0}
  - {fileID: 0}
  - {fileID: 0}
  - {fileID: 0}
  - {fileID: 0}
  - {fileID: 0}
  - {fileID: 0}
  - {fileID: 0}
  - {fileID: 0}
  - {fileID: 0}
  - {fileID: 0}
  - {fileID: 0}
  - {fileID: 0}
  - {fileID: 0}
  - {fileID: 0}
  - {fileID: 0}
  - {fileID: 0}
  - {fileID: 0}
  - {fileID: 0}
  - {fileID: 0}
  - {fileID: 0}
  - {fileID: 0}
  - {fileID: 0}
  - {fileID: 0}
  - {fileID: 0}
  - {fileID: 0}
  - {fileID: 0}
  material: {fileID: 0}
  maximizeEfficiency: 1
  mats:
  - {fileID: 2100000, guid: 35e03f7905f29b44492b02afd75b2e64, type: 2}
  - {fileID: 2100000, guid: 24b9f82353c6d194e9e127dbe510dc8e, type: 2}
  uniqueMat: []
  holder: {fileID: 8795832696206513306}
--- !u!114 &8899338370765825102
MonoBehaviour:
  m_ObjectHideFlags: 0
  m_CorrespondingSourceObject: {fileID: 0}
  m_PrefabInstance: {fileID: 0}
  m_PrefabAsset: {fileID: 0}
  m_GameObject: {fileID: 8796040056019336020}
  m_Enabled: 0
  m_EditorHideFlags: 0
  m_Script: {fileID: 11500000, guid: cfff3a446da3db546a5302813d1209c8, type: 3}
  m_Name: 
  m_EditorClassIdentifier: 
  rootHolder: {fileID: 0}
  execute: 0
  guessRotation: 0
  districtStyle: {fileID: 0}
--- !u!114 &8899701830682346424
MonoBehaviour:
  m_ObjectHideFlags: 0
  m_CorrespondingSourceObject: {fileID: 0}
  m_PrefabInstance: {fileID: 0}
  m_PrefabAsset: {fileID: 0}
  m_GameObject: {fileID: 8796040056019336020}
  m_Enabled: 1
  m_EditorHideFlags: 0
  m_Script: {fileID: 11500000, guid: b495362db4a7579409ea283c4032c118, type: 3}
  m_Name: 
  m_EditorClassIdentifier: 
  TextureFolder: CScapeToolset
  slices: 40
  slicesSurface: 21
  slicesBlinds: 9
  slicesStreets: 6
  slicesEnt: 10
  slicesDirt_Illumination: 5
  slicesShops: 6
  slicesDecalls: 5
  normalArray: {fileID: 0}
  maskArray: {fileID: 0}
  surfaceArray: {fileID: 0}
  surfaceNormalArray: {fileID: 0}
  blindsArray: {fileID: 0}
  streetsArray: {fileID: 0}
  entArray: {fileID: 0}
  Dirt_IlluminationArray: {fileID: 0}
  shopSignsArray: {fileID: 0}
  cityMaterial: {fileID: 2100000, guid: 3da26787e2ddb6345887cb30075db27c, type: 2}
  streetsMaterial: {fileID: 2100000, guid: 35e03f7905f29b44492b02afd75b2e64, type: 2}
  compressionFormat: 12
  normalCompressionFormat: 12
  size: 512
  surfaceSize: 512
  blindsSize: 256
  streetsSize: 512
  decallsSize: 256
  shopsSize: 512
  entSize: 512
  Dirt_IlluminationSize: 256
  generate: 1
  volumeArraySource: {fileID: 0}
  CScapeToolsetSource: 0
--- !u!114 &8899714402340015506
MonoBehaviour:
  m_ObjectHideFlags: 0
  m_CorrespondingSourceObject: {fileID: 0}
  m_PrefabInstance: {fileID: 0}
  m_PrefabAsset: {fileID: 0}
  m_GameObject: {fileID: 8795665864417575148}
  m_Enabled: 1
  m_EditorHideFlags: 0
  m_Script: {fileID: 11500000, guid: 8c09fd33a82014f4db466b186d7b0753, type: 3}
  m_Name: 
  m_EditorClassIdentifier: 
  organize: 0
  unify: 0
  makeEditable: 0
  cleanScene: 0
  objectsHolder:
  - {fileID: 0}
  - {fileID: 0}
  - {fileID: 0}
  - {fileID: 0}
  - {fileID: 0}
  - {fileID: 0}
  - {fileID: 0}
  - {fileID: 0}
  - {fileID: 0}
  - {fileID: 0}
  - {fileID: 0}
  - {fileID: 0}
  - {fileID: 0}
  - {fileID: 0}
  - {fileID: 0}
  - {fileID: 0}
  - {fileID: 0}
  - {fileID: 0}
  - {fileID: 0}
  - {fileID: 0}
  - {fileID: 0}
  - {fileID: 0}
  - {fileID: 0}
  - {fileID: 0}
  - {fileID: 0}
  - {fileID: 0}
  - {fileID: 0}
  - {fileID: 0}
  - {fileID: 0}
  - {fileID: 0}
  - {fileID: 0}
  - {fileID: 0}
  - {fileID: 0}
  - {fileID: 0}
  - {fileID: 0}
  - {fileID: 0}
  - {fileID: 0}
  - {fileID: 0}
  - {fileID: 0}
  - {fileID: 0}
  - {fileID: 0}
  - {fileID: 0}
  - {fileID: 0}
  - {fileID: 0}
  - {fileID: 0}
  - {fileID: 0}
  - {fileID: 0}
  - {fileID: 0}
  - {fileID: 0}
  - {fileID: 0}
  - {fileID: 0}
  - {fileID: 0}
  - {fileID: 0}
  - {fileID: 0}
  - {fileID: 0}
  - {fileID: 0}
  - {fileID: 0}
  - {fileID: 0}
  - {fileID: 0}
  - {fileID: 0}
  - {fileID: 0}
  - {fileID: 0}
  - {fileID: 0}
  - {fileID: 0}
  - {fileID: 0}
  - {fileID: 0}
  - {fileID: 0}
  - {fileID: 0}
  - {fileID: 0}
  - {fileID: 0}
  - {fileID: 0}
  - {fileID: 0}
  - {fileID: 0}
  - {fileID: 0}
  - {fileID: 0}
  - {fileID: 0}
  - {fileID: 0}
  - {fileID: 0}
  - {fileID: 0}
  - {fileID: 0}
  - {fileID: 0}
  - {fileID: 0}
  - {fileID: 0}
  - {fileID: 0}
  - {fileID: 0}
  - {fileID: 0}
  - {fileID: 0}
  - {fileID: 0}
  - {fileID: 0}
  - {fileID: 0}
  - {fileID: 0}
  - {fileID: 0}
  - {fileID: 0}
  - {fileID: 0}
  - {fileID: 0}
  - {fileID: 0}
  - {fileID: 0}
  - {fileID: 0}
  - {fileID: 0}
  - {fileID: 0}
  - {fileID: 0}
  - {fileID: 0}
  - {fileID: 0}
  - {fileID: 0}
  - {fileID: 0}
  - {fileID: 0}
  - {fileID: 0}
  - {fileID: 0}
  - {fileID: 0}
  - {fileID: 0}
  - {fileID: 0}
  - {fileID: 0}
  - {fileID: 0}
  - {fileID: 0}
  - {fileID: 0}
  - {fileID: 0}
  - {fileID: 0}
  - {fileID: 0}
  - {fileID: 0}
  - {fileID: 0}
  - {fileID: 0}
  - {fileID: 0}
  - {fileID: 0}
  - {fileID: 0}
  - {fileID: 0}
  - {fileID: 0}
  - {fileID: 0}
  - {fileID: 0}
  - {fileID: 0}
  - {fileID: 0}
  - {fileID: 0}
  - {fileID: 0}
  - {fileID: 0}
  - {fileID: 0}
  - {fileID: 0}
  - {fileID: 0}
  - {fileID: 0}
  - {fileID: 0}
  - {fileID: 0}
  - {fileID: 0}
  - {fileID: 0}
  - {fileID: 0}
  - {fileID: 0}
  - {fileID: 0}
  - {fileID: 0}
  - {fileID: 0}
  - {fileID: 0}
  - {fileID: 0}
  - {fileID: 0}
  - {fileID: 0}
  - {fileID: 0}
  - {fileID: 0}
  - {fileID: 0}
  - {fileID: 0}
  - {fileID: 0}
  - {fileID: 0}
  - {fileID: 0}
  - {fileID: 0}
  - {fileID: 0}
  - {fileID: 0}
  - {fileID: 0}
  - {fileID: 0}
  - {fileID: 0}
  - {fileID: 0}
  - {fileID: 0}
  - {fileID: 0}
  - {fileID: 0}
  - {fileID: 0}
  - {fileID: 0}
  - {fileID: 0}
  - {fileID: 0}
  - {fileID: 0}
  - {fileID: 0}
  - {fileID: 0}
  - {fileID: 0}
  - {fileID: 0}
  - {fileID: 0}
  - {fileID: 0}
  - {fileID: 0}
  - {fileID: 0}
  - {fileID: 0}
  - {fileID: 0}
  - {fileID: 0}
  - {fileID: 0}
  - {fileID: 0}
  - {fileID: 0}
  - {fileID: 0}
  - {fileID: 0}
  - {fileID: 0}
  - {fileID: 0}
  - {fileID: 0}
  - {fileID: 0}
  - {fileID: 0}
  - {fileID: 0}
  - {fileID: 0}
  - {fileID: 0}
  - {fileID: 0}
  - {fileID: 0}
  - {fileID: 0}
  - {fileID: 0}
  - {fileID: 0}
  - {fileID: 0}
  - {fileID: 0}
  - {fileID: 0}
  - {fileID: 0}
  - {fileID: 0}
  - {fileID: 0}
  - {fileID: 0}
  - {fileID: 0}
  - {fileID: 0}
  - {fileID: 0}
  - {fileID: 0}
  - {fileID: 0}
  - {fileID: 0}
  - {fileID: 0}
  - {fileID: 0}
  - {fileID: 0}
  - {fileID: 0}
  - {fileID: 0}
  - {fileID: 0}
  - {fileID: 0}
  - {fileID: 0}
  - {fileID: 0}
  - {fileID: 0}
  - {fileID: 0}
  - {fileID: 0}
  - {fileID: 0}
  - {fileID: 0}
  - {fileID: 0}
  - {fileID: 0}
  - {fileID: 0}
  - {fileID: 0}
  - {fileID: 0}
  - {fileID: 0}
  - {fileID: 0}
  - {fileID: 0}
  - {fileID: 0}
  - {fileID: 0}
  - {fileID: 0}
  - {fileID: 0}
  - {fileID: 0}
  - {fileID: 0}
  - {fileID: 0}
  - {fileID: 0}
  - {fileID: 0}
  - {fileID: 0}
  - {fileID: 0}
  - {fileID: 0}
  - {fileID: 0}
  - {fileID: 0}
  - {fileID: 0}
  - {fileID: 0}
  - {fileID: 0}
  - {fileID: 0}
  - {fileID: 0}
  - {fileID: 0}
  - {fileID: 0}
  - {fileID: 0}
  - {fileID: 0}
  - {fileID: 0}
  - {fileID: 0}
  - {fileID: 0}
  - {fileID: 0}
  - {fileID: 0}
  - {fileID: 0}
  - {fileID: 0}
  - {fileID: 0}
  - {fileID: 0}
  - {fileID: 0}
  - {fileID: 0}
  - {fileID: 0}
  - {fileID: 0}
  - {fileID: 0}
  - {fileID: 0}
  - {fileID: 0}
  - {fileID: 0}
  - {fileID: 0}
  - {fileID: 0}
  - {fileID: 0}
  - {fileID: 0}
  - {fileID: 0}
  - {fileID: 0}
  - {fileID: 0}
  - {fileID: 0}
  - {fileID: 0}
  - {fileID: 0}
  - {fileID: 0}
  - {fileID: 0}
  - {fileID: 0}
  - {fileID: 0}
  - {fileID: 0}
  - {fileID: 0}
  - {fileID: 0}
  - {fileID: 0}
  - {fileID: 0}
  - {fileID: 0}
  - {fileID: 0}
  - {fileID: 0}
  - {fileID: 0}
  - {fileID: 0}
  - {fileID: 0}
  - {fileID: 0}
  - {fileID: 0}
  - {fileID: 0}
  - {fileID: 0}
  - {fileID: 0}
  - {fileID: 0}
  - {fileID: 0}
  - {fileID: 0}
  - {fileID: 0}
  - {fileID: 0}
  - {fileID: 0}
  - {fileID: 0}
  - {fileID: 0}
  - {fileID: 0}
  - {fileID: 0}
  - {fileID: 0}
  - {fileID: 0}
  - {fileID: 0}
  - {fileID: 0}
  - {fileID: 0}
  - {fileID: 0}
  - {fileID: 0}
  - {fileID: 0}
  - {fileID: 0}
  - {fileID: 0}
  - {fileID: 0}
  - {fileID: 0}
  - {fileID: 0}
  - {fileID: 0}
  - {fileID: 0}
  - {fileID: 0}
  - {fileID: 0}
  - {fileID: 0}
  - {fileID: 0}
  - {fileID: 0}
  - {fileID: 0}
  - {fileID: 0}
  - {fileID: 0}
  - {fileID: 0}
  - {fileID: 0}
  - {fileID: 0}
  - {fileID: 0}
  - {fileID: 0}
  - {fileID: 0}
  - {fileID: 0}
  - {fileID: 0}
  - {fileID: 0}
  - {fileID: 0}
  - {fileID: 0}
  - {fileID: 0}
  - {fileID: 0}
  - {fileID: 0}
  - {fileID: 0}
  - {fileID: 0}
  - {fileID: 0}
  - {fileID: 0}
  - {fileID: 0}
  - {fileID: 0}
  - {fileID: 0}
  - {fileID: 0}
  - {fileID: 0}
  - {fileID: 0}
  - {fileID: 0}
  - {fileID: 0}
  - {fileID: 0}
  - {fileID: 0}
  - {fileID: 0}
  - {fileID: 0}
  - {fileID: 0}
  - {fileID: 0}
  - {fileID: 0}
  - {fileID: 0}
  - {fileID: 0}
  - {fileID: 0}
  - {fileID: 0}
  - {fileID: 0}
  - {fileID: 0}
  - {fileID: 0}
  - {fileID: 0}
  - {fileID: 0}
  - {fileID: 0}
  - {fileID: 0}
  - {fileID: 0}
  - {fileID: 0}
  - {fileID: 0}
  - {fileID: 0}
  - {fileID: 0}
  - {fileID: 0}
  - {fileID: 0}
  - {fileID: 0}
  - {fileID: 0}
  - {fileID: 0}
  - {fileID: 0}
  - {fileID: 0}
  - {fileID: 0}
  - {fileID: 0}
  - {fileID: 0}
  - {fileID: 0}
  - {fileID: 0}
  - {fileID: 0}
  - {fileID: 0}
  - {fileID: 0}
  - {fileID: 0}
  - {fileID: 0}
  - {fileID: 0}
  - {fileID: 0}
  - {fileID: 0}
  - {fileID: 0}
  - {fileID: 0}
  - {fileID: 0}
  - {fileID: 0}
  - {fileID: 0}
  - {fileID: 0}
  - {fileID: 0}
  - {fileID: 0}
  - {fileID: 0}
  - {fileID: 0}
  - {fileID: 0}
  - {fileID: 0}
  - {fileID: 0}
  - {fileID: 0}
  - {fileID: 0}
  - {fileID: 0}
  - {fileID: 0}
  - {fileID: 0}
  - {fileID: 0}
  - {fileID: 0}
  - {fileID: 0}
  - {fileID: 0}
  - {fileID: 0}
  - {fileID: 0}
  - {fileID: 0}
  - {fileID: 0}
  - {fileID: 0}
  - {fileID: 0}
  - {fileID: 0}
  - {fileID: 0}
  - {fileID: 0}
  - {fileID: 0}
  - {fileID: 0}
  - {fileID: 0}
  - {fileID: 0}
  - {fileID: 0}
  - {fileID: 0}
  - {fileID: 0}
  - {fileID: 0}
  - {fileID: 0}
  - {fileID: 0}
  - {fileID: 0}
  - {fileID: 0}
  - {fileID: 0}
  - {fileID: 0}
  - {fileID: 0}
  - {fileID: 0}
  - {fileID: 0}
  - {fileID: 0}
  - {fileID: 0}
  - {fileID: 0}
  - {fileID: 0}
  - {fileID: 0}
  - {fileID: 0}
  - {fileID: 0}
  - {fileID: 0}
  - {fileID: 0}
  - {fileID: 0}
  - {fileID: 0}
  - {fileID: 0}
  - {fileID: 0}
  - {fileID: 0}
  - {fileID: 0}
  - {fileID: 0}
  - {fileID: 0}
  - {fileID: 0}
  - {fileID: 0}
  - {fileID: 0}
  - {fileID: 0}
  - {fileID: 0}
  - {fileID: 0}
  - {fileID: 0}
  - {fileID: 0}
  - {fileID: 0}
  - {fileID: 0}
  - {fileID: 0}
  - {fileID: 0}
  - {fileID: 0}
  - {fileID: 0}
  - {fileID: 0}
  - {fileID: 0}
  - {fileID: 0}
  - {fileID: 0}
  - {fileID: 0}
  - {fileID: 0}
  - {fileID: 0}
  - {fileID: 0}
  - {fileID: 0}
  - {fileID: 0}
  - {fileID: 0}
  - {fileID: 0}
  - {fileID: 0}
  - {fileID: 0}
  - {fileID: 0}
  - {fileID: 0}
  - {fileID: 0}
  - {fileID: 0}
  - {fileID: 0}
  - {fileID: 0}
  - {fileID: 0}
  - {fileID: 0}
  - {fileID: 0}
  - {fileID: 0}
  - {fileID: 0}
  - {fileID: 0}
  - {fileID: 0}
  - {fileID: 0}
  - {fileID: 0}
  - {fileID: 0}
  - {fileID: 0}
  - {fileID: 0}
  - {fileID: 0}
  - {fileID: 0}
  - {fileID: 0}
  - {fileID: 0}
  - {fileID: 0}
  - {fileID: 0}
  - {fileID: 0}
  - {fileID: 0}
  - {fileID: 0}
  - {fileID: 0}
  - {fileID: 0}
  - {fileID: 0}
  - {fileID: 0}
  - {fileID: 0}
  - {fileID: 0}
  - {fileID: 0}
  - {fileID: 0}
  - {fileID: 0}
  - {fileID: 0}
  - {fileID: 0}
  - {fileID: 0}
  - {fileID: 0}
  - {fileID: 0}
  - {fileID: 0}
  - {fileID: 0}
  - {fileID: 0}
  - {fileID: 0}
  - {fileID: 0}
  - {fileID: 0}
  - {fileID: 0}
  - {fileID: 0}
  - {fileID: 0}
  - {fileID: 0}
  - {fileID: 0}
  - {fileID: 0}
  - {fileID: 0}
  - {fileID: 0}
  - {fileID: 0}
  - {fileID: 0}
  - {fileID: 0}
  - {fileID: 0}
  - {fileID: 0}
  - {fileID: 0}
  - {fileID: 0}
  - {fileID: 0}
  - {fileID: 0}
  - {fileID: 0}
  - {fileID: 0}
  - {fileID: 0}
  - {fileID: 0}
  - {fileID: 0}
  - {fileID: 0}
  - {fileID: 0}
  - {fileID: 0}
  - {fileID: 0}
  - {fileID: 0}
  - {fileID: 0}
  - {fileID: 0}
  - {fileID: 0}
  - {fileID: 0}
  - {fileID: 0}
  - {fileID: 0}
  - {fileID: 0}
  - {fileID: 0}
  - {fileID: 0}
  - {fileID: 0}
  - {fileID: 0}
  - {fileID: 0}
  - {fileID: 0}
  - {fileID: 0}
  - {fileID: 0}
  - {fileID: 0}
  - {fileID: 0}
  - {fileID: 0}
  - {fileID: 0}
  - {fileID: 0}
  - {fileID: 0}
  - {fileID: 0}
  - {fileID: 0}
  - {fileID: 0}
  - {fileID: 0}
  - {fileID: 0}
  - {fileID: 0}
  - {fileID: 0}
  - {fileID: 0}
  - {fileID: 0}
  - {fileID: 0}
  - {fileID: 0}
  - {fileID: 0}
  - {fileID: 0}
  - {fileID: 0}
  - {fileID: 0}
  - {fileID: 0}
  - {fileID: 0}
  - {fileID: 0}
  - {fileID: 0}
  - {fileID: 0}
  - {fileID: 0}
  - {fileID: 0}
  - {fileID: 0}
  - {fileID: 0}
  - {fileID: 0}
  - {fileID: 0}
  material: {fileID: 0}
  maximizeEfficiency: 0
  mats:
  - {fileID: 2100000, guid: a79ff04ad5ab47a44aa8f300d54d70d4, type: 2}
  - {fileID: 2100000, guid: 4eab813af66a6074b9082f2eef7d1d6b, type: 2}
  - {fileID: 2100000, guid: 71a819dfc509b50428b3c319688e5166, type: 2}
  uniqueMat: []
  holder: {fileID: 8795665864417575148}
--- !u!114 &8899733666893501060
MonoBehaviour:
  m_ObjectHideFlags: 0
  m_CorrespondingSourceObject: {fileID: 0}
  m_PrefabInstance: {fileID: 0}
  m_PrefabAsset: {fileID: 0}
  m_GameObject: {fileID: 8796040056019336020}
  m_Enabled: 1
  m_EditorHideFlags: 0
  m_Script: {fileID: 11500000, guid: 45e5c8b1397847349b3910f93a9998ef, type: 3}
  m_Name: 
  m_EditorClassIdentifier: 
  randomize: 1
  updateColliders: 0
  createRooftopDetails: 1
  createStreets: 0
  createStreetDetails: 0
  deactivateModifiers: 0
  activateModifiers: 0
  minFloors: 0
  maxFloors: 30
  minAdittionalScale: 1
  maxAdittionalScale: 1.2
  minDepth: 3
  maxDepth: 16
  minWidth: 3
  maxWidth: 16
  minMatIndex: 20
  maxMatIndex: 29
  minMatIndex1: 0
  maxMatIndex1: 18
  minMatIndex2: 0
  maxMatIndex2: 20
  minMatIndex4: 30
  maxMatIndex4: 39
  minWindowOpen: 3
  maxWindowOpen: 9
  patern: 0.68
  buildingStyles:
  - {fileID: 11400000, guid: 5dc39402e02b3c247bbe228e8199aaf8, type: 2}
  rooftopPrefabs:
  - {fileID: 1591290462570308, guid: bbfe66c996f23b54dbc5c3f153d9b5b4, type: 3}
  streetPrefabs:
  - {fileID: 1606162082404310, guid: 1a3cc77adde33de47bc3fd007262a1c6, type: 3}
  - {fileID: 1462347168028704, guid: db662c21ca52bb84c9e72bd8539e35dd, type: 3}
  nightColors:
  - {r: 0, g: 0, b: 0, a: 0.122}
  - {r: 0.39573005, g: 0.37208045, b: 0.6838235, a: 0.209}
  - {r: 1, g: 0.97809404, b: 0.8014706, a: 0.153}
  - {r: 1, g: 1, b: 1, a: 0.178}
  - {r: 1, g: 0.36764705, b: 0.36764705, a: 0.178}
  - {r: 0, g: 0, b: 0, a: 0.834}
  - {r: 0, g: 0, b: 0, a: 0.722}
  - {r: 0, g: 0, b: 0, a: 0.847}
  - {r: 0, g: 0, b: 0, a: 0.659}
  - {r: 0.6794013, g: 0.97794116, b: 0.66873914, a: 0.191}
  - {r: 0, g: 0, b: 0, a: 0.847}
  - {r: 0, g: 0, b: 0, a: 0.847}
  - {r: 0.7794118, g: 0.58455884, b: 0.7794118, a: 0.209}
  - {r: 0, g: 0, b: 0, a: 0.847}
  - {r: 0, g: 0, b: 0, a: 0.847}
  streetDetailPrefabs:
  - {fileID: 1956741984677552, guid: 4d8c37b4e20be2b4c83cb97d45e1fdc8, type: 3}
  streetLightsPrefabs:
  - {fileID: 1851309348445264, guid: 75403a3a8f3db564a8fa447e82ad198c, type: 3}
  streetFoliagePrefabs:
  - {fileID: 1355478546529590, guid: 3177e9b1ee1be81408638e3271f83597, type: 3}
  busStopPrefab: {fileID: 1142870056409394, guid: 7a0f3c3deac51f549a521edff51a9638,
    type: 3}
  fbStreet: {fileID: 0}
  lrStreet: {fileID: 0}
  crossroad: {fileID: 1462347168028704, guid: 900dd20c8ee73944bb4dbca47120aef9, type: 3}
  width: 1
  height: 1
  depth: 1
  openWindow: 1
  rndPatternHorizontal: 1
  faccadeStyles: 1
  rndColor: 1
  useMeshCollider: 1
  useConvexCollider: 0
  generate: 0
  delete: 0
  blockDistances: 45
  maxBlockDistances: 68
  randomSeed: 899
  cityCenterRadius: 159.7
  numberOfBuildingsX: 10
  numberOfBuildingsZ: 10
  streetSizeX: 2
  streetSizeZ: 2
  sidewalkSizeX: 1
  sidewalkSizeZ: 1
  streetSizeXmax: 6
  streetSizeZmax: 6
  sidewalkSizeXmax: 4
  sidewalkSizeZmax: 4
  buildings: {fileID: 8796007045771805772}
  rooftopDetails: {fileID: 8795665864417575148}
  streets: {fileID: 8795832696206513306}
  foliage: {fileID: 8795534004177279780}
  streetDetails: {fileID: 8795899958314098366}
  streetLights: {fileID: 8795705126099664456}
  adverts: {fileID: 8795757325255754210}
  balcony: {fileID: 8796566611110700054}
  busStopsHolder: {fileID: 8796074202078933954}
  cityCurve:
    serializedVersion: 2
    m_Curve:
    - serializedVersion: 3
      time: 0.0038227378
      value: 0.43757674
      inSlope: 0
      outSlope: 0
      tangentMode: 0
      weightedMode: 0
      inWeight: 0.33333334
      outWeight: 0.33333334
    - serializedVersion: 3
      time: 0.42153051
      value: 0.34773308
      inSlope: -0.57003975
      outSlope: -0.57003975
      tangentMode: 0
      weightedMode: 0
      inWeight: 0.33333334
      outWeight: 0.33333334
    - serializedVersion: 3
      time: 0.69567084
      value: 0.169622
      inSlope: -0.17802891
      outSlope: -0.17802891
      tangentMode: 0
      weightedMode: 0
      inWeight: 0.33333334
      outWeight: 0.33333334
    - serializedVersion: 3
      time: 0.9987852
      value: 0.113246165
      inSlope: 0
      outSlope: 0
      tangentMode: 0
      weightedMode: 0
      inWeight: 0.33333334
      outWeight: 0.33333334
    m_PreInfinity: 2
    m_PostInfinity: 2
    m_RotationOrder: 4
  cityCenterObject: {fileID: 8795541403050415236}
  cityRuleArrayX:
  - {x: 49, y: 0, z: 2, w: 3}
  - {x: 45, y: 49, z: 1, w: 5}
  - {x: 55, y: 94, z: 3, w: 4}
  - {x: 55, y: 149, z: 1, w: 5}
  - {x: 66, y: 204, z: 1, w: 5}
  - {x: 54, y: 270, z: 1, w: 5}
  - {x: 55, y: 324, z: 1, w: 2}
  - {x: 60, y: 379, z: 1, w: 4}
  - {x: 65, y: 439, z: 3, w: 2}
  - {x: 46, y: 504, z: 2, w: 2}
  cityRuleArrayZ:
  - {x: 59, y: 0, z: 2, w: 4}
  - {x: 46, y: 59, z: 3, w: 4}
  - {x: 63, y: 105, z: 2, w: 4}
  - {x: 65, y: 168, z: 2, w: 5}
  - {x: 62, y: 233, z: 2, w: 4}
  - {x: 47, y: 295, z: 1, w: 5}
  - {x: 59, y: 342, z: 3, w: 3}
  - {x: 55, y: 401, z: 2, w: 5}
  - {x: 59, y: 456, z: 2, w: 4}
  - {x: 60, y: 515, z: 2, w: 2}
  folliageThreshold: 3
  subdivide: 1
  sectionDivisionMax: 5
  sectionDivisionMin: 3
  useRivers: 1
  riverPosition: 5
  river: {fileID: 1317678255297258, guid: ba1ed13cec53b8f47bb7edaac9f5aae6, type: 3}
  savedWithoutMesh: 0
  savedCollapsed: 0
  quadtree: 0
  quadtreeSkew: 0
  optimizeMobile: 0
  useGrafitti: 1
  usePOM: 1
  streetColliderTemplate: {fileID: 1462347168028704, guid: 900dd20c8ee73944bb4dbca47120aef9,
    type: 3}
  keepStreets: 0
--- !u!114 &8899745492195017998
MonoBehaviour:
  m_ObjectHideFlags: 0
  m_CorrespondingSourceObject: {fileID: 0}
  m_PrefabInstance: {fileID: 0}
  m_PrefabAsset: {fileID: 0}
  m_GameObject: {fileID: 8796007045771805772}
  m_Enabled: 1
  m_EditorHideFlags: 0
  m_Script: {fileID: 11500000, guid: 2d58f2d976b0b724a9c66efc9cc721e7, type: 3}
  m_Name: 
  m_EditorClassIdentifier: 
  cr: {fileID: 8899733666893501060}
  organize: 0
  unify: 0
  makeEditable: 0
  cleanScene: 0
  sm:
  - {fileID: 0}
  - {fileID: 0}
  - {fileID: 0}
  - {fileID: 0}
  - {fileID: 0}
  - {fileID: 0}
  - {fileID: 0}
  - {fileID: 0}
  - {fileID: 0}
  - {fileID: 0}
  - {fileID: 0}
  - {fileID: 0}
  - {fileID: 0}
  - {fileID: 0}
  - {fileID: 0}
  - {fileID: 0}
  - {fileID: 0}
  - {fileID: 0}
  - {fileID: 0}
  - {fileID: 0}
  - {fileID: 0}
  - {fileID: 0}
  - {fileID: 0}
  - {fileID: 0}
  - {fileID: 0}
  - {fileID: 0}
  - {fileID: 0}
  - {fileID: 0}
  - {fileID: 0}
  - {fileID: 0}
  - {fileID: 0}
  - {fileID: 0}
  - {fileID: 0}
  - {fileID: 0}
  - {fileID: 0}
  - {fileID: 0}
  - {fileID: 0}
  - {fileID: 0}
  - {fileID: 0}
  - {fileID: 0}
  - {fileID: 0}
  - {fileID: 0}
  - {fileID: 0}
  - {fileID: 0}
  - {fileID: 0}
  - {fileID: 0}
  - {fileID: 0}
  - {fileID: 0}
  - {fileID: 0}
  - {fileID: 0}
  - {fileID: 0}
  - {fileID: 0}
  - {fileID: 0}
  - {fileID: 0}
  - {fileID: 0}
  - {fileID: 0}
  - {fileID: 0}
  - {fileID: 0}
  - {fileID: 0}
  - {fileID: 0}
  - {fileID: 0}
  - {fileID: 0}
  - {fileID: 0}
  - {fileID: 0}
  - {fileID: 0}
  - {fileID: 0}
  - {fileID: 0}
  - {fileID: 0}
  - {fileID: 0}
  - {fileID: 0}
  - {fileID: 0}
  - {fileID: 0}
  - {fileID: 0}
  - {fileID: 0}
  - {fileID: 0}
  - {fileID: 0}
  - {fileID: 0}
  - {fileID: 0}
  - {fileID: 0}
  - {fileID: 0}
  - {fileID: 0}
  - {fileID: 0}
  - {fileID: 0}
  - {fileID: 0}
  - {fileID: 0}
  - {fileID: 0}
  - {fileID: 0}
  - {fileID: 0}
  material: {fileID: 2100000, guid: 3da26787e2ddb6345887cb30075db27c, type: 2}
  maximizeEfficiency: 1
  mats:
  - {fileID: 2100000, guid: 3da26787e2ddb6345887cb30075db27c, type: 2}
  uniqueMat: []
  stats: 
  isMerged: 0
--- !u!114 &8899758749782822024
MonoBehaviour:
  m_ObjectHideFlags: 0
  m_CorrespondingSourceObject: {fileID: 0}
  m_PrefabInstance: {fileID: 0}
  m_PrefabAsset: {fileID: 0}
  m_GameObject: {fileID: 8796532633215440282}
  m_Enabled: 1
  m_EditorHideFlags: 0
  m_Script: {fileID: 11500000, guid: f988880fd56404cfea4b8116503213dc, type: 3}
  m_Name: 
  m_EditorClassIdentifier: 
  _shader: {fileID: 4800000, guid: d15acd61a013b49a78ee24b8be44c1b0, type: 3}
  _downSampleMode: 1
  _iteration: 1
--- !u!114 &8899811280636220302
MonoBehaviour:
  m_ObjectHideFlags: 0
  m_CorrespondingSourceObject: {fileID: 0}
  m_PrefabInstance: {fileID: 0}
  m_PrefabAsset: {fileID: 0}
  m_GameObject: {fileID: 8796040056019336020}
  m_Enabled: 1
  m_EditorHideFlags: 0
  m_Script: {fileID: 11500000, guid: 9c3707dc531e4b44c8aa95003c473452, type: 3}
  m_Name: 
  m_EditorClassIdentifier: 
  colorBorderArray:
  - {x: 0.9338235, y: 0.9338235, z: 0.9338235, w: 0}
  - {x: 0.24264705, y: 0, z: 0, w: 0}
  - {x: 0.24599913, y: 0.4924681, z: 0.5147059, w: 0}
  - {x: 0.43037525, y: 0.50735295, z: 0.34320936, w: 0}
  - {x: 0.46323532, y: 0.46323532, z: 0.46323532, w: 0}
  - {x: 0.7205882, y: 0.7205882, z: 0.7205882, w: 0}
  - {x: 0.4044118, y: 0.22599483, z: 0.22599483, w: 0}
  - {x: 1, y: 1, z: 1, w: 0}
  - {x: 0.15570933, y: 0.22539078, z: 0.29411763, w: 0}
  - {x: 0.22794116, y: 0.22794116, z: 0.22794116, w: 0}
  - {x: 0.13235295, y: 0.13235295, z: 0.13235295, w: 0}
  buildingLightsColors:
  - {x: 0, y: 0, z: 0, w: 0.503}
  - {x: 0.64716697, y: 0.66313696, z: 0.97794116, w: 0}
  - {x: 1, y: 0.84787023, z: 0.44852942, w: 0}
  - {x: 0.36511162, y: 0.24816178, z: 0.66176474, w: 0}
  - {x: 0.88235295, y: 0, z: 0, w: 0}
  - {x: 1, y: 0.5051724, z: 0.125, w: 0}
  - {x: 0.20588237, y: 0.20387784, z: 0.18771628, w: 0}
  - {x: 0.625, y: 0.625, z: 0.625, w: 0}
  - {x: 0.38759732, y: 0.48830014, z: 0.49264705, w: 0}
  - {x: 0.08088237, y: 0.08088237, z: 0.08088237, w: 0}
  - {x: 0, y: 0, z: 0, w: 0}
  textureScales:
  - 1.61
  - 1.53
  - 0.31
  - 0.46
  - 1.02
  - 3.14
  - 3.68
  - 0.48
  - 3.36
  - 8.36
  - 0.44
  - 0.94
  - 0.65
  - 0.94
  - 0.87
  - 0.7
  - 1.5
  - 0.98
  - 0.45
  - 0.76
  - 0.15
  - 2.25
  concreteColors:
  - {x: 0.88235295, y: 0.88235295, z: 0.88235295, w: 0.247}
  - {x: 0.53676474, y: 0.53676474, z: 0.53676474, w: 0}
  - {x: 0.38235295, y: 0.44645032, z: 0.5, w: 0}
  - {x: 0.3455882, y: 0.25919116, z: 0.25919116, w: 0}
  - {x: 0.30147058, y: 0.1862024, z: 0.1862024, w: 0}
  - {x: 0, y: 0, z: 0, w: 0}
  - {x: 0.13024437, y: 0.16822875, z: 0.24264705, w: 0}
  - {x: 0.09558821, y: 0.09558821, z: 0.09558821, w: 0}
  - {x: 0.05768816, y: 0.08088237, z: 0.059767637, w: 0}
  - {x: 0.53676474, y: 0.5039927, z: 0.36705235, w: 0}
  - {x: 1, y: 1, z: 1, w: 0}
  glassColors:
  - {x: 0.49956748, y: 0.77205884, z: 0.6544861, w: 0.259}
  - {x: 0.5043253, y: 0.64705884, z: 0.51712227, w: 0.14}
  - {x: 0.21323532, y: 0.21323532, z: 0.21323532, w: 0.178}
  - {x: 0.11353805, y: 0.16424598, z: 0.2205882, w: 0.147}
  - {x: 0.125, y: 0.11580882, z: 0.11580882, w: 0.203}
  - {x: 0.33088237, y: 0.32358348, z: 0.32358348, w: 0.129}
  - {x: 0.3338019, y: 0.33727327, z: 0.3602941, w: 0.209}
  - {x: 0.45588237, y: 0.43969995, z: 0.37208048, w: 0.116}
  - {x: 0.5147059, y: 0.42387545, z: 0.42387545, w: 0.29}
  - {x: 0.27681658, y: 0.37480238, z: 0.4705882, w: 0.348}
  - {x: 0.33654317, y: 0.43382353, z: 0.32855752, w: 0.109}
  advertisingPairs:
  - {x: 0, y: 0, z: 0, w: 0}
  - {x: 1, y: 1, z: 1, w: 0}
  - {x: 1, y: 0, z: 0, w: 0}
  - {x: 1, y: 1, z: 1, w: 0}
  - {x: 0, y: 0.23073028, z: 0.36764705, w: 0}
  - {x: 0.3122211, y: 0.9632353, z: 0, w: 0}
  - {x: 1, y: 1, z: 1, w: 0}
  - {x: 0, y: 0, z: 0, w: 0}
  - {x: 0.014959311, y: 0, z: 0.43382353, w: 0}
  - {x: 1, y: 0.93103445, z: 0, w: 0}
  - {x: 0, y: 0, z: 0, w: 0}
  - {x: 0.07586217, y: 1, z: 0, w: 0}
  - {x: 0, y: 0, z: 0, w: 0}
  - {x: 1, y: 0, z: 0, w: 0}
  - {x: 1, y: 0.3127789, z: 0.1102941, w: 0}
  - {x: 0, y: 0, z: 0, w: 0}
  - {x: 0, y: 0, z: 0, w: 0}
  - {x: 1, y: 1, z: 1, w: 0}
  - {x: 0.875, y: 0, z: 0, w: 0}
  - {x: 0, y: 0, z: 0, w: 0}
  - {x: 0, y: 0, z: 0, w: 0}
  - {x: 0, y: 0.08965492, z: 1, w: 0}
  buildingColorPairs:
  - {x: 0.2205882, y: 0.2205882, z: 0.2205882, w: 0.553}
  - {x: 0.41176468, y: 0.41176468, z: 0.41176468, w: 0}
  - {x: 0.4044118, y: 0.4044118, z: 0.4044118, w: 0}
  - {x: 0.625, y: 0.625, z: 0.625, w: 0}
  - {x: 0.9632353, y: 0.9632353, z: 0.9632353, w: 0}
  - {x: 0.61764705, y: 0.61764705, z: 0.61764705, w: 0}
  - {x: 0.66176474, y: 0.66176474, z: 0.66176474, w: 0}
  - {x: 0.36764705, y: 0.36764705, z: 0.36764705, w: 0}
  - {x: 0.051470578, y: 0.051470578, z: 0.051470578, w: 0.334}
  - {x: 0.11764705, y: 0.11764705, z: 0.11764705, w: 0.241}
  - {x: 0.625, y: 0.625, z: 0.625, w: 0}
  - {x: 0.625, y: 0.625, z: 0.625, w: 0.135}
  - {x: 0.3897059, y: 0.3897059, z: 0.3897059, w: 0}
  - {x: 0.49264705, y: 0.49264705, z: 0.49264705, w: 0.497}
  - {x: 0.6544118, y: 0.6544118, z: 0.6544118, w: 0}
  - {x: 0.41176468, y: 0.41176468, z: 0.41176468, w: 0}
  - {x: 0.49803925, y: 0.49803925, z: 0.49803925, w: 0}
  - {x: 0.74264705, y: 0.74264705, z: 0.74264705, w: 0}
  - {x: 1, y: 1, z: 1, w: 0}
  - {x: 0.9411765, y: 0.9411765, z: 0.9411765, w: 0}
  - {x: 1, y: 1, z: 1, w: 0}
  - {x: 1, y: 1, z: 1, w: 0}
  - {x: 0.89705884, y: 0.89705884, z: 0.89705884, w: 0}
  - {x: 1, y: 1, z: 1, w: 0}
  - {x: 0.88235295, y: 0.88235295, z: 0.88235295, w: 0}
  - {x: 0.7647059, y: 0.7647059, z: 0.7647059, w: 0}
  - {x: 0.36764705, y: 0.36764705, z: 0.36764705, w: 0}
  - {x: 1, y: 1, z: 1, w: 0}
  - {x: 0.875, y: 0.875, z: 0.875, w: 0}
  - {x: 0.3897059, y: 0.3897059, z: 0.3897059, w: 0}
  - {x: 1, y: 1, z: 1, w: 0}
  - {x: 0.9117647, y: 0.9117647, z: 0.9117647, w: 0}
  - {x: 1, y: 1, z: 1, w: 0}
  - {x: 0.7794118, y: 0.7794118, z: 0.7794118, w: 0}
  - {x: 0.5808823, y: 0.5808823, z: 0.5808823, w: 0}
  - {x: 1, y: 1, z: 1, w: 0}
  - {x: 0.5514706, y: 0.5514706, z: 0.5514706, w: 0}
  - {x: 0.9044118, y: 0.9044118, z: 0.9044118, w: 0}
  - {x: 0.7794118, y: 0.7794118, z: 0.7794118, w: 0}
  - {x: 0.86764705, y: 0.86764705, z: 0.86764705, w: 0}
  - {x: 0, y: 0, z: 0, w: 0}
  cc: {fileID: 11400000, guid: 94d44884efad1474084bec00e42bc60f, type: 2}
  controlFromTemplate: 1
--- !u!114 &8899876157056241012
MonoBehaviour:
  m_ObjectHideFlags: 0
  m_CorrespondingSourceObject: {fileID: 0}
  m_PrefabInstance: {fileID: 0}
  m_PrefabAsset: {fileID: 0}
  m_GameObject: {fileID: 8796040056019336020}
  m_Enabled: 1
  m_EditorHideFlags: 0
  m_Script: {fileID: 11500000, guid: ec62e9354d130934fbf81b5fa8906c15, type: 3}
  m_Name: 
  m_EditorClassIdentifier: 
  csDetailsObject: {fileID: 8796007045771805772}
  polesDistance: 25
  lightsDistance: 16
  treeDistance: 47
  rooftopsCullingSize: 0.039
  rooftopDensity: 310
  advertsCullingSize: 0.037
  advertsDensity: 53
  useRooftops: 1
--- !u!114 &8899878960725280444
MonoBehaviour:
  m_ObjectHideFlags: 0
  m_CorrespondingSourceObject: {fileID: 0}
  m_PrefabInstance: {fileID: 0}
  m_PrefabAsset: {fileID: 0}
  m_GameObject: {fileID: 8796040056019336020}
  m_Enabled: 1
  m_EditorHideFlags: 0
  m_Script: {fileID: 11500000, guid: a10249e8bb009ae49b24b2de85eb33e8, type: 3}
  m_Name: 
  m_EditorClassIdentifier: 
  sun: {fileID: 705507993}
  curveX:
    serializedVersion: 2
    m_Curve:
    - serializedVersion: 3
      time: -0.0010359841
      value: 0.09386739
      inSlope: 6.827935
      outSlope: 6.827935
      tangentMode: 34
      weightedMode: 0
      inWeight: 0.33333334
      outWeight: 0.33333334
    - serializedVersion: 3
      time: 0.032329176
      value: 0.32168254
      inSlope: 6.827935
      outSlope: 0.0004679472
      tangentMode: 69
      weightedMode: 0
      inWeight: 0.33333334
      outWeight: 0.33333334
    - serializedVersion: 3
      time: 0.41999415
      value: 0.32186395
      inSlope: 0.0004679472
      outSlope: -6.589963
      tangentMode: 69
      weightedMode: 0
      inWeight: 0.33333334
      outWeight: 0.33333334
    - serializedVersion: 3
      time: 0.46244866
      value: 0.042090297
      inSlope: -6.589963
      outSlope: 0.014409138
      tangentMode: 69
      weightedMode: 0
      inWeight: 0.33333334
      outWeight: 0.33333334
    - serializedVersion: 3
      time: 0.7596164
      value: 0.046372227
      inSlope: 0.014409138
      outSlope: -0.004050662
      tangentMode: 69
      weightedMode: 0
      inWeight: 0.33333334
      outWeight: 0.33333334
    - serializedVersion: 3
      time: 0.9482085
      value: 0.045608304
      inSlope: -0.004050662
      outSlope: 0.9790418
      tangentMode: 69
      weightedMode: 0
      inWeight: 0.33333334
      outWeight: 0.33333334
    - serializedVersion: 3
      time: 0.99877834
      value: 0.095118284
      inSlope: 0.9790418
      outSlope: 412.39487
      tangentMode: 69
      weightedMode: 0
      inWeight: 0.33333334
      outWeight: 0.33333334
    m_PreInfinity: 1
    m_PostInfinity: 1
    m_RotationOrder: 0
  manualControl: 0
  manualValue: 0.76
  controlSun: 1
  dayColor: {r: 1, g: 0.9719945, b: 0.9216956, a: 1}
  fogAmortizationColor: {r: 0.42479452, g: 0.49664566, b: 0.5955882, a: 0}
  dayColors:
    serializedVersion: 2
    key0: {r: 0, g: 0, b: 0, a: 1}
    key1: {r: 1, g: 0.5529412, b: 0.5019608, a: 1}
    key2: {r: 1, g: 0.9764706, b: 0.93333334, a: 0}
    key3: {r: 1, g: 0.95686275, b: 0.88235295, a: 0}
    key4: {r: 0.5137255, g: 0.3019608, b: 0.105882354, a: 0}
    key5: {r: 0.5529412, g: 0, b: 0.3764706, a: 0}
    key6: {r: 0, g: 0, b: 0, a: 0}
    key7: {r: 0, g: 0, b: 0, a: 0}
    ctime0: 0
    ctime1: 1735
    ctime2: 3470
    ctime3: 28142
    ctime4: 29684
    ctime5: 30840
    ctime6: 32768
    ctime7: 65535
    atime0: 0
    atime1: 65535
    atime2: 0
    atime3: 0
    atime4: 0
    atime5: 0
    atime6: 0
    atime7: 0
    m_Mode: 0
    m_NumColorKeys: 8
    m_NumAlphaKeys: 2
  sunLight: {fileID: 705507994}
  lightMultiplier: 1
  controlFog: 1
  fogDensity: 4.43
  fogStart: 67.89
  fogEnd: 1026.5
  rProbe:
  - {fileID: 8713196692367323348}
  streetLights: {fileID: 8795705126099664456}
  reLighting: 1
  reLightColor: {r: 0.9338235, g: 0.7337997, b: 0.48064446, a: 0.703}
  reLightingDistance: 156.34
  lightsDistance: 0.06
  lightsContour: -0.88
  cullLights: []
  reLightingCam: {fileID: 8817290224651936258}
  size: {x: 0, y: 0}
  ReLightingControlTex: {fileID: 8400000, guid: 92dbb2a403ac83f45a6f7973909742fa,
    type: 2}
--- !u!114 &8899887667872983384
MonoBehaviour:
  m_ObjectHideFlags: 0
  m_CorrespondingSourceObject: {fileID: 0}
  m_PrefabInstance: {fileID: 0}
  m_PrefabAsset: {fileID: 0}
  m_GameObject: {fileID: 8795757325255754210}
  m_Enabled: 1
  m_EditorHideFlags: 0
  m_Script: {fileID: 11500000, guid: 8c09fd33a82014f4db466b186d7b0753, type: 3}
  m_Name: 
  m_EditorClassIdentifier: 
  organize: 0
  unify: 0
  makeEditable: 0
  cleanScene: 0
  objectsHolder:
  - {fileID: 0}
  - {fileID: 0}
  - {fileID: 0}
  - {fileID: 0}
  - {fileID: 0}
  - {fileID: 0}
  - {fileID: 0}
  - {fileID: 0}
  - {fileID: 0}
  - {fileID: 0}
  - {fileID: 0}
  - {fileID: 0}
  - {fileID: 0}
  - {fileID: 0}
  - {fileID: 0}
  - {fileID: 0}
  - {fileID: 0}
  - {fileID: 0}
  - {fileID: 0}
  - {fileID: 0}
  - {fileID: 0}
  - {fileID: 0}
  - {fileID: 0}
  - {fileID: 0}
  - {fileID: 0}
  - {fileID: 0}
  - {fileID: 0}
  - {fileID: 0}
  - {fileID: 0}
  - {fileID: 0}
  - {fileID: 0}
  - {fileID: 0}
  - {fileID: 0}
  - {fileID: 0}
  - {fileID: 0}
  - {fileID: 0}
  - {fileID: 0}
  - {fileID: 0}
  - {fileID: 0}
  - {fileID: 0}
  - {fileID: 0}
  - {fileID: 0}
  - {fileID: 0}
  - {fileID: 0}
  - {fileID: 0}
  - {fileID: 0}
  - {fileID: 0}
  - {fileID: 0}
  - {fileID: 0}
  - {fileID: 0}
  - {fileID: 0}
  - {fileID: 0}
  - {fileID: 0}
  - {fileID: 0}
  - {fileID: 0}
  - {fileID: 0}
  - {fileID: 0}
  - {fileID: 0}
  - {fileID: 0}
  - {fileID: 0}
  - {fileID: 0}
  - {fileID: 0}
  - {fileID: 0}
  - {fileID: 0}
  - {fileID: 0}
  - {fileID: 0}
  - {fileID: 0}
  - {fileID: 0}
  - {fileID: 0}
  - {fileID: 0}
  - {fileID: 0}
  - {fileID: 0}
  - {fileID: 0}
  - {fileID: 0}
  - {fileID: 0}
  - {fileID: 0}
  - {fileID: 0}
  - {fileID: 0}
  - {fileID: 0}
  - {fileID: 0}
  - {fileID: 0}
  - {fileID: 0}
  - {fileID: 0}
  - {fileID: 0}
  - {fileID: 0}
  - {fileID: 0}
  - {fileID: 0}
  - {fileID: 0}
  - {fileID: 0}
  - {fileID: 0}
  - {fileID: 0}
  - {fileID: 0}
  - {fileID: 0}
  - {fileID: 0}
  - {fileID: 0}
  - {fileID: 0}
  - {fileID: 0}
  - {fileID: 0}
  - {fileID: 0}
  - {fileID: 0}
  - {fileID: 0}
  - {fileID: 0}
  - {fileID: 0}
  - {fileID: 0}
  - {fileID: 0}
  - {fileID: 0}
  - {fileID: 0}
  - {fileID: 0}
  - {fileID: 0}
  - {fileID: 0}
  - {fileID: 0}
  - {fileID: 0}
  - {fileID: 0}
  - {fileID: 0}
  - {fileID: 0}
  - {fileID: 0}
  - {fileID: 0}
  - {fileID: 0}
  - {fileID: 0}
  - {fileID: 0}
  - {fileID: 0}
  - {fileID: 0}
  - {fileID: 0}
  - {fileID: 0}
  - {fileID: 0}
  - {fileID: 0}
  - {fileID: 0}
  - {fileID: 0}
  - {fileID: 0}
  - {fileID: 0}
  - {fileID: 0}
  - {fileID: 0}
  - {fileID: 0}
  - {fileID: 0}
  - {fileID: 0}
  - {fileID: 0}
  - {fileID: 0}
  - {fileID: 0}
  - {fileID: 0}
  - {fileID: 0}
  - {fileID: 0}
  - {fileID: 0}
  - {fileID: 0}
  - {fileID: 0}
  - {fileID: 0}
  - {fileID: 0}
  - {fileID: 0}
  - {fileID: 0}
  - {fileID: 0}
  - {fileID: 0}
  - {fileID: 0}
  - {fileID: 0}
  - {fileID: 0}
  - {fileID: 0}
  - {fileID: 0}
  - {fileID: 0}
  - {fileID: 0}
  - {fileID: 0}
  - {fileID: 0}
  - {fileID: 0}
  - {fileID: 0}
  - {fileID: 0}
  - {fileID: 0}
  - {fileID: 0}
  - {fileID: 0}
  - {fileID: 0}
  material: {fileID: 0}
  maximizeEfficiency: 0
  mats:
  - {fileID: 2100000, guid: d782b24c680151240a4fd4c6bf03cf4e, type: 2}
  uniqueMat: []
  holder: {fileID: 8795757325255754210}
--- !u!114 &8899929270050329086
MonoBehaviour:
  m_ObjectHideFlags: 0
  m_CorrespondingSourceObject: {fileID: 0}
  m_PrefabInstance: {fileID: 0}
  m_PrefabAsset: {fileID: 0}
  m_GameObject: {fileID: 8796566611110700054}
  m_Enabled: 1
  m_EditorHideFlags: 0
  m_Script: {fileID: 11500000, guid: 8c09fd33a82014f4db466b186d7b0753, type: 3}
  m_Name: 
  m_EditorClassIdentifier: 
  organize: 0
  unify: 0
  makeEditable: 0
  cleanScene: 0
  objectsHolder:
  - {fileID: 0}
  - {fileID: 0}
  - {fileID: 0}
  - {fileID: 0}
  - {fileID: 0}
  - {fileID: 0}
  - {fileID: 0}
  - {fileID: 0}
  - {fileID: 0}
  - {fileID: 0}
  - {fileID: 0}
  - {fileID: 0}
  - {fileID: 0}
  - {fileID: 0}
  - {fileID: 0}
  - {fileID: 0}
  - {fileID: 0}
  - {fileID: 0}
  - {fileID: 0}
  - {fileID: 0}
  - {fileID: 0}
  - {fileID: 0}
  - {fileID: 0}
  - {fileID: 0}
  - {fileID: 0}
  - {fileID: 0}
  - {fileID: 0}
  - {fileID: 0}
  - {fileID: 0}
  - {fileID: 0}
  - {fileID: 0}
  - {fileID: 0}
  - {fileID: 0}
  - {fileID: 0}
  - {fileID: 0}
  - {fileID: 0}
  - {fileID: 0}
  - {fileID: 0}
  - {fileID: 0}
  - {fileID: 0}
  - {fileID: 0}
  - {fileID: 0}
  - {fileID: 0}
  - {fileID: 0}
  - {fileID: 0}
  - {fileID: 0}
  - {fileID: 0}
  - {fileID: 0}
  - {fileID: 0}
  - {fileID: 0}
  - {fileID: 0}
  - {fileID: 0}
  - {fileID: 0}
  - {fileID: 0}
  - {fileID: 0}
  - {fileID: 0}
  - {fileID: 0}
  - {fileID: 0}
  - {fileID: 0}
  - {fileID: 0}
  - {fileID: 0}
  - {fileID: 0}
  - {fileID: 0}
  - {fileID: 0}
  - {fileID: 0}
  - {fileID: 0}
  - {fileID: 0}
  - {fileID: 0}
  - {fileID: 0}
  - {fileID: 0}
  - {fileID: 0}
  - {fileID: 0}
  - {fileID: 0}
  - {fileID: 0}
  - {fileID: 0}
  - {fileID: 0}
  - {fileID: 0}
  - {fileID: 0}
  - {fileID: 0}
  - {fileID: 0}
  - {fileID: 0}
  - {fileID: 0}
  - {fileID: 0}
  - {fileID: 0}
  - {fileID: 0}
  - {fileID: 0}
  - {fileID: 0}
  - {fileID: 0}
  - {fileID: 0}
  - {fileID: 0}
  - {fileID: 0}
  - {fileID: 0}
  - {fileID: 0}
  - {fileID: 0}
  - {fileID: 0}
  - {fileID: 0}
  - {fileID: 0}
  - {fileID: 0}
  - {fileID: 0}
  - {fileID: 0}
  - {fileID: 0}
  - {fileID: 0}
  - {fileID: 0}
  - {fileID: 0}
  - {fileID: 0}
  - {fileID: 0}
  - {fileID: 0}
  - {fileID: 0}
  - {fileID: 0}
  - {fileID: 0}
  - {fileID: 0}
  - {fileID: 0}
  - {fileID: 0}
  - {fileID: 0}
  - {fileID: 0}
  - {fileID: 0}
  - {fileID: 0}
  - {fileID: 0}
  - {fileID: 0}
  - {fileID: 0}
  - {fileID: 0}
  - {fileID: 0}
  - {fileID: 0}
  - {fileID: 0}
  - {fileID: 0}
  - {fileID: 0}
  - {fileID: 0}
  - {fileID: 0}
  material: {fileID: 0}
  maximizeEfficiency: 0
  mats:
  - {fileID: 2100000, guid: afc2d859820c58c4fba292cabcd7a9fb, type: 2}
  uniqueMat: []
  holder: {fileID: 8796566611110700054}
--- !u!114 &8899989324880036312
MonoBehaviour:
  m_ObjectHideFlags: 0
  m_CorrespondingSourceObject: {fileID: 0}
  m_PrefabInstance: {fileID: 0}
  m_PrefabAsset: {fileID: 0}
  m_GameObject: {fileID: 8796040056019336020}
  m_Enabled: 0
  m_EditorHideFlags: 0
  m_Script: {fileID: 11500000, guid: c7a889f8f83bb1f43995d445d95b078e, type: 3}
  m_Name: 
  m_EditorClassIdentifier: 
  slices: 5
  createArray: 0
  resolution: 512
  prefix: E:/CScape2017.2/Assets/CScapeCDK/Editor/Resources/CScapeToolset/Stree
  infile: E:/CScape2017.2/Assets/CScapeCDK/Editor/Resources/CScapeToolset/StreetDecalls
  arrayType: 0
--- !u!114 &8900041318955217724
MonoBehaviour:
  m_ObjectHideFlags: 0
  m_CorrespondingSourceObject: {fileID: 0}
  m_PrefabInstance: {fileID: 0}
  m_PrefabAsset: {fileID: 0}
  m_GameObject: {fileID: 8796532633215440282}
  m_Enabled: 1
  m_EditorHideFlags: 0
  m_Script: {fileID: 11500000, guid: 207dcce9735766d418b44543d068595e, type: 3}
  m_Name: 
  m_EditorClassIdentifier: 
  shader: {fileID: 4800000, guid: 294ec590e332674458d98a77f892f31a, type: 3}
  tag: 
  cam: {fileID: 8817290224651936258}
--- !u!114 &8900122697845946328
MonoBehaviour:
  m_ObjectHideFlags: 0
  m_CorrespondingSourceObject: {fileID: 0}
  m_PrefabInstance: {fileID: 0}
  m_PrefabAsset: {fileID: 0}
  m_GameObject: {fileID: 8796532633215440282}
  m_Enabled: 1
  m_EditorHideFlags: 0
  m_Script: {fileID: 11500000, guid: ce3f8bf6b8c4a5a4ca8ac1f21cace55e, type: 3}
  m_Name: 
  m_EditorClassIdentifier: 
--- !u!114 &8900124951857900536
MonoBehaviour:
  m_ObjectHideFlags: 0
  m_CorrespondingSourceObject: {fileID: 0}
  m_PrefabInstance: {fileID: 0}
  m_PrefabAsset: {fileID: 0}
  m_GameObject: {fileID: 8796040056019336020}
  m_Enabled: 0
  m_EditorHideFlags: 0
  m_Script: {fileID: 11500000, guid: 33f5ee9d4973c5549bf0d226b59d3397, type: 3}
  m_Name: 
  m_EditorClassIdentifier: 
  regenerateOnLoad: 0
--- !u!114 &8900131286683536532
MonoBehaviour:
  m_ObjectHideFlags: 0
  m_CorrespondingSourceObject: {fileID: 0}
  m_PrefabInstance: {fileID: 0}
  m_PrefabAsset: {fileID: 0}
  m_GameObject: {fileID: 8796040056019336020}
  m_Enabled: 0
  m_EditorHideFlags: 0
  m_Script: {fileID: 11500000, guid: 618e1953a6e93214c9dc7fbaedc8c450, type: 3}
  m_Name: 
  m_EditorClassIdentifier: 
  TextureFolder: Rooftops
  slices: 6
  surfaceArray: {fileID: 0}
  material: {fileID: 2100000, guid: a79ff04ad5ab47a44aa8f300d54d70d4, type: 2}
  size: 512
  generate: 0<|MERGE_RESOLUTION|>--- conflicted
+++ resolved
@@ -121,7 +121,7 @@
     debug:
       m_Flags: 0
   m_NavMeshData: {fileID: 0}
---- !u!1 &280857433
+--- !u!1 &48243334
 GameObject:
   m_ObjectHideFlags: 0
   m_CorrespondingSourceObject: {fileID: 0}
@@ -129,8 +129,209 @@
   m_PrefabAsset: {fileID: 0}
   serializedVersion: 6
   m_Component:
-  - component: {fileID: 280857435}
-  - component: {fileID: 280857434}
+  - component: {fileID: 48243336}
+  - component: {fileID: 48243335}
+  m_Layer: 0
+  m_Name: Wrist
+  m_TagString: Untagged
+  m_Icon: {fileID: 0}
+  m_NavMeshLayer: 0
+  m_StaticEditorFlags: 0
+  m_IsActive: 1
+--- !u!114 &48243335
+MonoBehaviour:
+  m_ObjectHideFlags: 0
+  m_CorrespondingSourceObject: {fileID: 0}
+  m_PrefabInstance: {fileID: 0}
+  m_PrefabAsset: {fileID: 0}
+  m_GameObject: {fileID: 48243334}
+  m_Enabled: 1
+  m_EditorHideFlags: 0
+  m_Script: {fileID: 11500000, guid: d12011a4b27c58f4f8969e87c61ab8d3, type: 3}
+  m_Name: 
+  m_EditorClassIdentifier: 
+  attachmentHand: {fileID: 774140794}
+  attachmentPoint: 2
+--- !u!4 &48243336
+Transform:
+  m_ObjectHideFlags: 0
+  m_CorrespondingSourceObject: {fileID: 0}
+  m_PrefabInstance: {fileID: 0}
+  m_PrefabAsset: {fileID: 0}
+  m_GameObject: {fileID: 48243334}
+  m_LocalRotation: {x: -0, y: -0, z: -0, w: 1}
+  m_LocalPosition: {x: 0, y: -23.4, z: 0}
+  m_LocalScale: {x: 1, y: 1, z: 1}
+  m_Children: []
+  m_Father: {fileID: 774140793}
+  m_RootOrder: 0
+  m_LocalEulerAnglesHint: {x: 0, y: 0, z: 0}
+--- !u!1 &69527823
+GameObject:
+  m_ObjectHideFlags: 0
+  m_CorrespondingSourceObject: {fileID: 0}
+  m_PrefabInstance: {fileID: 0}
+  m_PrefabAsset: {fileID: 0}
+  serializedVersion: 6
+  m_Component:
+  - component: {fileID: 69527825}
+  - component: {fileID: 69527824}
+  m_Layer: 0
+  m_Name: Palm
+  m_TagString: Untagged
+  m_Icon: {fileID: 0}
+  m_NavMeshLayer: 0
+  m_StaticEditorFlags: 0
+  m_IsActive: 1
+--- !u!114 &69527824
+MonoBehaviour:
+  m_ObjectHideFlags: 0
+  m_CorrespondingSourceObject: {fileID: 0}
+  m_PrefabInstance: {fileID: 0}
+  m_PrefabAsset: {fileID: 0}
+  m_GameObject: {fileID: 69527823}
+  m_Enabled: 1
+  m_EditorHideFlags: 0
+  m_Script: {fileID: 11500000, guid: d12011a4b27c58f4f8969e87c61ab8d3, type: 3}
+  m_Name: 
+  m_EditorClassIdentifier: 
+  attachmentHand: {fileID: 684904725}
+  attachmentPoint: 4
+--- !u!4 &69527825
+Transform:
+  m_ObjectHideFlags: 0
+  m_CorrespondingSourceObject: {fileID: 0}
+  m_PrefabInstance: {fileID: 0}
+  m_PrefabAsset: {fileID: 0}
+  m_GameObject: {fileID: 69527823}
+  m_LocalRotation: {x: -0, y: -0, z: -0, w: 1}
+  m_LocalPosition: {x: 0, y: 0, z: 0}
+  m_LocalScale: {x: 1, y: 1, z: 1}
+  m_Children: []
+  m_Father: {fileID: 684904724}
+  m_RootOrder: 1
+  m_LocalEulerAnglesHint: {x: 0, y: 0, z: 0}
+--- !u!1 &209128883
+GameObject:
+  m_ObjectHideFlags: 0
+  m_CorrespondingSourceObject: {fileID: 0}
+  m_PrefabInstance: {fileID: 0}
+  m_PrefabAsset: {fileID: 0}
+  serializedVersion: 6
+  m_Component:
+  - component: {fileID: 209128885}
+  - component: {fileID: 209128884}
+  m_Layer: 0
+  m_Name: Wrist
+  m_TagString: Untagged
+  m_Icon: {fileID: 0}
+  m_NavMeshLayer: 0
+  m_StaticEditorFlags: 0
+  m_IsActive: 1
+--- !u!114 &209128884
+MonoBehaviour:
+  m_ObjectHideFlags: 0
+  m_CorrespondingSourceObject: {fileID: 0}
+  m_PrefabInstance: {fileID: 0}
+  m_PrefabAsset: {fileID: 0}
+  m_GameObject: {fileID: 209128883}
+  m_Enabled: 1
+  m_EditorHideFlags: 0
+  m_Script: {fileID: 11500000, guid: d12011a4b27c58f4f8969e87c61ab8d3, type: 3}
+  m_Name: 
+  m_EditorClassIdentifier: 
+  attachmentHand: {fileID: 684904725}
+  attachmentPoint: 2
+--- !u!4 &209128885
+Transform:
+  m_ObjectHideFlags: 0
+  m_CorrespondingSourceObject: {fileID: 0}
+  m_PrefabInstance: {fileID: 0}
+  m_PrefabAsset: {fileID: 0}
+  m_GameObject: {fileID: 209128883}
+  m_LocalRotation: {x: -0, y: -0, z: -0, w: 1}
+  m_LocalPosition: {x: 0, y: 0, z: 0}
+  m_LocalScale: {x: 1, y: 1, z: 1}
+  m_Children: []
+  m_Father: {fileID: 684904724}
+  m_RootOrder: 0
+  m_LocalEulerAnglesHint: {x: 0, y: 0, z: 0}
+--- !u!1 &384844554
+GameObject:
+  m_ObjectHideFlags: 0
+  m_CorrespondingSourceObject: {fileID: 0}
+  m_PrefabInstance: {fileID: 0}
+  m_PrefabAsset: {fileID: 0}
+  serializedVersion: 6
+  m_Component:
+  - component: {fileID: 384844557}
+  - component: {fileID: 384844556}
+  - component: {fileID: 384844555}
+  m_Layer: 0
+  m_Name: EventSystem
+  m_TagString: Untagged
+  m_Icon: {fileID: 0}
+  m_NavMeshLayer: 0
+  m_StaticEditorFlags: 0
+  m_IsActive: 1
+--- !u!114 &384844555
+MonoBehaviour:
+  m_ObjectHideFlags: 0
+  m_CorrespondingSourceObject: {fileID: 0}
+  m_PrefabInstance: {fileID: 0}
+  m_PrefabAsset: {fileID: 0}
+  m_GameObject: {fileID: 384844554}
+  m_Enabled: 1
+  m_EditorHideFlags: 0
+  m_Script: {fileID: 11500000, guid: 4f231c4fb786f3946a6b90b886c48677, type: 3}
+  m_Name: 
+  m_EditorClassIdentifier: 
+  m_HorizontalAxis: Horizontal
+  m_VerticalAxis: Vertical
+  m_SubmitButton: Submit
+  m_CancelButton: Cancel
+  m_InputActionsPerSecond: 10
+  m_RepeatDelay: 0.5
+  m_ForceModuleActive: 0
+--- !u!114 &384844556
+MonoBehaviour:
+  m_ObjectHideFlags: 0
+  m_CorrespondingSourceObject: {fileID: 0}
+  m_PrefabInstance: {fileID: 0}
+  m_PrefabAsset: {fileID: 0}
+  m_GameObject: {fileID: 384844554}
+  m_Enabled: 1
+  m_EditorHideFlags: 0
+  m_Script: {fileID: 11500000, guid: 76c392e42b5098c458856cdf6ecaaaa1, type: 3}
+  m_Name: 
+  m_EditorClassIdentifier: 
+  m_FirstSelected: {fileID: 0}
+  m_sendNavigationEvents: 1
+  m_DragThreshold: 10
+--- !u!4 &384844557
+Transform:
+  m_ObjectHideFlags: 0
+  m_CorrespondingSourceObject: {fileID: 0}
+  m_PrefabInstance: {fileID: 0}
+  m_PrefabAsset: {fileID: 0}
+  m_GameObject: {fileID: 384844554}
+  m_LocalRotation: {x: 0, y: 0, z: 0, w: 1}
+  m_LocalPosition: {x: 0, y: 0, z: 0}
+  m_LocalScale: {x: 1, y: 1, z: 1}
+  m_Children: []
+  m_Father: {fileID: 0}
+  m_RootOrder: 5
+  m_LocalEulerAnglesHint: {x: 0, y: 0, z: 0}
+--- !u!1 &465914105
+GameObject:
+  m_ObjectHideFlags: 0
+  m_CorrespondingSourceObject: {fileID: 0}
+  m_PrefabInstance: {fileID: 0}
+  m_PrefabAsset: {fileID: 0}
+  serializedVersion: 6
+  m_Component:
+  - component: {fileID: 465914107}
+  - component: {fileID: 465914106}
   m_Layer: 0
   m_Name: Balloon
   m_TagString: Untagged
@@ -138,13 +339,13 @@
   m_NavMeshLayer: 0
   m_StaticEditorFlags: 0
   m_IsActive: 1
---- !u!114 &280857434
+--- !u!114 &465914106
 MonoBehaviour:
   m_ObjectHideFlags: 0
   m_CorrespondingSourceObject: {fileID: 0}
   m_PrefabInstance: {fileID: 0}
   m_PrefabAsset: {fileID: 0}
-  m_GameObject: {fileID: 280857433}
+  m_GameObject: {fileID: 465914105}
   m_Enabled: 1
   m_EditorHideFlags: 0
   m_Script: {fileID: 11500000, guid: dc88e4f6432d4ba48b75658619eda4cc, type: 3}
@@ -215,23 +416,24 @@
   EdgeWidth: 2
   ShowErosions: 0
   EdgesAboveBlocks: 1
+  Tension: 0.85
   gxlPath: ..\Data\GXL\linux-clones\net.gxl
   csvPath: ..\Data\GXL\linux-clones\net.csv
---- !u!4 &280857435
+--- !u!4 &465914107
 Transform:
   m_ObjectHideFlags: 0
   m_CorrespondingSourceObject: {fileID: 0}
   m_PrefabInstance: {fileID: 0}
   m_PrefabAsset: {fileID: 0}
-  m_GameObject: {fileID: 280857433}
+  m_GameObject: {fileID: 465914105}
   m_LocalRotation: {x: 0, y: 0, z: 0, w: 1}
   m_LocalPosition: {x: 0, y: 0, z: 0}
   m_LocalScale: {x: 1, y: 1, z: 1}
   m_Children: []
   m_Father: {fileID: 0}
-  m_RootOrder: 12
+  m_RootOrder: 11
   m_LocalEulerAnglesHint: {x: 0, y: 0, z: 0}
---- !u!1 &384844554
+--- !u!1 &540292749
 GameObject:
   m_ObjectHideFlags: 0
   m_CorrespondingSourceObject: {fileID: 0}
@@ -239,65 +441,94 @@
   m_PrefabAsset: {fileID: 0}
   serializedVersion: 6
   m_Component:
-  - component: {fileID: 384844557}
-  - component: {fileID: 384844556}
-  - component: {fileID: 384844555}
-  m_Layer: 0
-  m_Name: EventSystem
+  - component: {fileID: 540292750}
+  - component: {fileID: 540292752}
+  - component: {fileID: 540292751}
+  m_Layer: 5
+  m_Name: Objectname
   m_TagString: Untagged
   m_Icon: {fileID: 0}
   m_NavMeshLayer: 0
   m_StaticEditorFlags: 0
   m_IsActive: 1
---- !u!114 &384844555
-MonoBehaviour:
-  m_ObjectHideFlags: 0
-  m_CorrespondingSourceObject: {fileID: 0}
-  m_PrefabInstance: {fileID: 0}
-  m_PrefabAsset: {fileID: 0}
-  m_GameObject: {fileID: 384844554}
-  m_Enabled: 1
-  m_EditorHideFlags: 0
-  m_Script: {fileID: 11500000, guid: 4f231c4fb786f3946a6b90b886c48677, type: 3}
-  m_Name: 
-  m_EditorClassIdentifier: 
-  m_HorizontalAxis: Horizontal
-  m_VerticalAxis: Vertical
-  m_SubmitButton: Submit
-  m_CancelButton: Cancel
-  m_InputActionsPerSecond: 10
-  m_RepeatDelay: 0.5
-  m_ForceModuleActive: 0
---- !u!114 &384844556
-MonoBehaviour:
-  m_ObjectHideFlags: 0
-  m_CorrespondingSourceObject: {fileID: 0}
-  m_PrefabInstance: {fileID: 0}
-  m_PrefabAsset: {fileID: 0}
-  m_GameObject: {fileID: 384844554}
-  m_Enabled: 1
-  m_EditorHideFlags: 0
-  m_Script: {fileID: 11500000, guid: 76c392e42b5098c458856cdf6ecaaaa1, type: 3}
-  m_Name: 
-  m_EditorClassIdentifier: 
-  m_FirstSelected: {fileID: 0}
-  m_sendNavigationEvents: 1
-  m_DragThreshold: 10
---- !u!4 &384844557
-Transform:
-  m_ObjectHideFlags: 0
-  m_CorrespondingSourceObject: {fileID: 0}
-  m_PrefabInstance: {fileID: 0}
-  m_PrefabAsset: {fileID: 0}
-  m_GameObject: {fileID: 384844554}
+--- !u!224 &540292750
+RectTransform:
+  m_ObjectHideFlags: 0
+  m_CorrespondingSourceObject: {fileID: 0}
+  m_PrefabInstance: {fileID: 0}
+  m_PrefabAsset: {fileID: 0}
+  m_GameObject: {fileID: 540292749}
   m_LocalRotation: {x: 0, y: 0, z: 0, w: 1}
   m_LocalPosition: {x: 0, y: 0, z: 0}
   m_LocalScale: {x: 1, y: 1, z: 1}
   m_Children: []
-  m_Father: {fileID: 0}
-  m_RootOrder: 5
+  m_Father: {fileID: 1639590100}
+  m_RootOrder: 0
   m_LocalEulerAnglesHint: {x: 0, y: 0, z: 0}
---- !u!1 &485481213
+  m_AnchorMin: {x: 0, y: 1}
+  m_AnchorMax: {x: 0, y: 1}
+  m_AnchoredPosition: {x: 159, y: -27}
+  m_SizeDelta: {x: 300, y: 30}
+  m_Pivot: {x: 0.5, y: 0.5}
+--- !u!114 &540292751
+MonoBehaviour:
+  m_ObjectHideFlags: 0
+  m_CorrespondingSourceObject: {fileID: 0}
+  m_PrefabInstance: {fileID: 0}
+  m_PrefabAsset: {fileID: 0}
+  m_GameObject: {fileID: 540292749}
+  m_Enabled: 1
+  m_EditorHideFlags: 0
+  m_Script: {fileID: 11500000, guid: 5f7201a12d95ffc409449d95f23cf332, type: 3}
+  m_Name: 
+  m_EditorClassIdentifier: 
+  m_Material: {fileID: 0}
+  m_Color: {r: 1, g: 1, b: 1, a: 1}
+  m_RaycastTarget: 1
+  m_OnCullStateChanged:
+    m_PersistentCalls:
+      m_Calls: []
+  m_FontData:
+    m_Font: {fileID: 10102, guid: 0000000000000000e000000000000000, type: 0}
+    m_FontSize: 20
+    m_FontStyle: 0
+    m_BestFit: 0
+    m_MinSize: 2
+    m_MaxSize: 40
+    m_Alignment: 0
+    m_AlignByGeometry: 0
+    m_RichText: 1
+    m_HorizontalOverflow: 1
+    m_VerticalOverflow: 1
+    m_LineSpacing: 1
+  m_Text: 
+--- !u!222 &540292752
+CanvasRenderer:
+  m_ObjectHideFlags: 0
+  m_CorrespondingSourceObject: {fileID: 0}
+  m_PrefabInstance: {fileID: 0}
+  m_PrefabAsset: {fileID: 0}
+  m_GameObject: {fileID: 540292749}
+  m_CullTransparentMesh: 0
+--- !u!4 &570804339 stripped
+Transform:
+  m_CorrespondingSourceObject: {fileID: 3253423552077917421, guid: 7c99200408de3af44a7540758e9664f1,
+    type: 3}
+  m_PrefabInstance: {fileID: 774140791}
+  m_PrefabAsset: {fileID: 0}
+--- !u!114 &570804340 stripped
+MonoBehaviour:
+  m_CorrespondingSourceObject: {fileID: 3253423552077917418, guid: 7c99200408de3af44a7540758e9664f1,
+    type: 3}
+  m_PrefabInstance: {fileID: 774140791}
+  m_PrefabAsset: {fileID: 0}
+  m_GameObject: {fileID: 0}
+  m_Enabled: 1
+  m_EditorHideFlags: 0
+  m_Script: {fileID: 11500000, guid: 7f743acdc0955f349b54c7a240435271, type: 3}
+  m_Name: 
+  m_EditorClassIdentifier: 
+--- !u!1 &684904723
 GameObject:
   m_ObjectHideFlags: 0
   m_CorrespondingSourceObject: {fileID: 0}
@@ -305,22 +536,1322 @@
   m_PrefabAsset: {fileID: 0}
   serializedVersion: 6
   m_Component:
-  - component: {fileID: 485481215}
-  - component: {fileID: 485481214}
+  - component: {fileID: 684904724}
+  - component: {fileID: 684904725}
   m_Layer: 0
-  m_Name: CirclePacking
+  m_Name: Attachment Hand (Right)
   m_TagString: Untagged
   m_Icon: {fileID: 0}
   m_NavMeshLayer: 0
   m_StaticEditorFlags: 0
   m_IsActive: 1
---- !u!114 &485481214
+--- !u!4 &684904724
+Transform:
+  m_ObjectHideFlags: 0
+  m_CorrespondingSourceObject: {fileID: 0}
+  m_PrefabInstance: {fileID: 0}
+  m_PrefabAsset: {fileID: 0}
+  m_GameObject: {fileID: 684904723}
+  m_LocalRotation: {x: -0, y: -0, z: -0, w: 1}
+  m_LocalPosition: {x: 0, y: -25, z: 0}
+  m_LocalScale: {x: 1, y: 1, z: 1}
+  m_Children:
+  - {fileID: 209128885}
+  - {fileID: 69527825}
+  m_Father: {fileID: 774140792}
+  m_RootOrder: 1
+  m_LocalEulerAnglesHint: {x: 0, y: 0, z: 0}
+--- !u!114 &684904725
 MonoBehaviour:
   m_ObjectHideFlags: 0
   m_CorrespondingSourceObject: {fileID: 0}
   m_PrefabInstance: {fileID: 0}
   m_PrefabAsset: {fileID: 0}
-  m_GameObject: {fileID: 485481213}
+  m_GameObject: {fileID: 684904723}
+  m_Enabled: 1
+  m_EditorHideFlags: 0
+  m_Script: {fileID: 11500000, guid: 7f743acdc0955f349b54c7a240435271, type: 3}
+  m_Name: 
+  m_EditorClassIdentifier: 
+  wrist: {fileID: 209128884}
+  palm: {fileID: 69527824}
+  thumbProximalJoint: {fileID: 0}
+  thumbDistalJoint: {fileID: 0}
+  thumbTip: {fileID: 0}
+  indexKnuckle: {fileID: 0}
+  indexMiddleJoint: {fileID: 0}
+  indexDistalJoint: {fileID: 0}
+  indexTip: {fileID: 0}
+  middleKnuckle: {fileID: 0}
+  middleMiddleJoint: {fileID: 0}
+  middleDistalJoint: {fileID: 0}
+  middleTip: {fileID: 0}
+  ringKnuckle: {fileID: 0}
+  ringMiddleJoint: {fileID: 0}
+  ringDistalJoint: {fileID: 0}
+  ringTip: {fileID: 0}
+  pinkyKnuckle: {fileID: 0}
+  pinkyMiddleJoint: {fileID: 0}
+  pinkyDistalJoint: {fileID: 0}
+  pinkyTip: {fileID: 0}
+  _chirality: 1
+  _isTracked: 0
+--- !u!1 &705507993
+GameObject:
+  m_ObjectHideFlags: 0
+  m_CorrespondingSourceObject: {fileID: 0}
+  m_PrefabInstance: {fileID: 0}
+  m_PrefabAsset: {fileID: 0}
+  serializedVersion: 6
+  m_Component:
+  - component: {fileID: 705507995}
+  - component: {fileID: 705507994}
+  m_Layer: 0
+  m_Name: Directional Light
+  m_TagString: Untagged
+  m_Icon: {fileID: 0}
+  m_NavMeshLayer: 0
+  m_StaticEditorFlags: 0
+  m_IsActive: 1
+--- !u!108 &705507994
+Light:
+  m_ObjectHideFlags: 0
+  m_CorrespondingSourceObject: {fileID: 0}
+  m_PrefabInstance: {fileID: 0}
+  m_PrefabAsset: {fileID: 0}
+  m_GameObject: {fileID: 705507993}
+  m_Enabled: 1
+  serializedVersion: 10
+  m_Type: 1
+  m_Shape: 0
+  m_Color: {r: 1, g: 0.9719945, b: 0.9216956, a: 1}
+  m_Intensity: 1
+  m_Range: 10
+  m_SpotAngle: 30
+  m_InnerSpotAngle: 21.80208
+  m_CookieSize: 10
+  m_Shadows:
+    m_Type: 2
+    m_Resolution: -1
+    m_CustomResolution: -1
+    m_Strength: 1
+    m_Bias: 0.05
+    m_NormalBias: 0.4
+    m_NearPlane: 0.2
+    m_CullingMatrixOverride:
+      e00: 1
+      e01: 0
+      e02: 0
+      e03: 0
+      e10: 0
+      e11: 1
+      e12: 0
+      e13: 0
+      e20: 0
+      e21: 0
+      e22: 1
+      e23: 0
+      e30: 0
+      e31: 0
+      e32: 0
+      e33: 1
+    m_UseCullingMatrixOverride: 0
+  m_Cookie: {fileID: 0}
+  m_DrawHalo: 0
+  m_Flare: {fileID: 0}
+  m_RenderMode: 0
+  m_CullingMask:
+    serializedVersion: 2
+    m_Bits: 4294967295
+  m_RenderingLayerMask: 1
+  m_Lightmapping: 1
+  m_LightShadowCasterMode: 0
+  m_AreaSize: {x: 1, y: 1}
+  m_BounceIntensity: 1
+  m_ColorTemperature: 6570
+  m_UseColorTemperature: 0
+  m_BoundingSphereOverride: {x: 0, y: 0, z: 0, w: 0}
+  m_UseBoundingSphereOverride: 0
+  m_ShadowRadius: 0
+  m_ShadowAngle: 0
+--- !u!4 &705507995
+Transform:
+  m_ObjectHideFlags: 0
+  m_CorrespondingSourceObject: {fileID: 0}
+  m_PrefabInstance: {fileID: 0}
+  m_PrefabAsset: {fileID: 0}
+  m_GameObject: {fileID: 705507993}
+  m_LocalRotation: {x: 0.40821788, y: -0.23456968, z: 0.10938163, w: 0.8754261}
+  m_LocalPosition: {x: 0, y: 3, z: 0}
+  m_LocalScale: {x: 1, y: 1, z: 1}
+  m_Children: []
+  m_Father: {fileID: 0}
+  m_RootOrder: 3
+  m_LocalEulerAnglesHint: {x: 50, y: -30, z: 0}
+--- !u!1001 &774140791
+PrefabInstance:
+  m_ObjectHideFlags: 0
+  serializedVersion: 2
+  m_Modification:
+    m_TransformParent: {fileID: 0}
+    m_Modifications:
+    - target: {fileID: 17791433057929299, guid: 7c99200408de3af44a7540758e9664f1,
+        type: 3}
+      propertyPath: m_textInfo.characterCount
+      value: 0
+      objectReference: {fileID: 0}
+    - target: {fileID: 17791433057929299, guid: 7c99200408de3af44a7540758e9664f1,
+        type: 3}
+      propertyPath: m_textInfo.spaceCount
+      value: 0
+      objectReference: {fileID: 0}
+    - target: {fileID: 17791433057929299, guid: 7c99200408de3af44a7540758e9664f1,
+        type: 3}
+      propertyPath: m_textInfo.wordCount
+      value: 0
+      objectReference: {fileID: 0}
+    - target: {fileID: 17791433057929299, guid: 7c99200408de3af44a7540758e9664f1,
+        type: 3}
+      propertyPath: m_textInfo.lineCount
+      value: 0
+      objectReference: {fileID: 0}
+    - target: {fileID: 17791433057929299, guid: 7c99200408de3af44a7540758e9664f1,
+        type: 3}
+      propertyPath: m_textInfo.pageCount
+      value: 0
+      objectReference: {fileID: 0}
+    - target: {fileID: 719268458518082393, guid: 7c99200408de3af44a7540758e9664f1,
+        type: 3}
+      propertyPath: m_Mesh
+      value: 
+      objectReference: {fileID: 0}
+    - target: {fileID: 1860921863313555479, guid: 7c99200408de3af44a7540758e9664f1,
+        type: 3}
+      propertyPath: m_Mesh
+      value: 
+      objectReference: {fileID: 0}
+    - target: {fileID: 2271365762940740645, guid: 7c99200408de3af44a7540758e9664f1,
+        type: 3}
+      propertyPath: LeapMotion
+      value: 0
+      objectReference: {fileID: 0}
+    - target: {fileID: 2271365762940740645, guid: 7c99200408de3af44a7540758e9664f1,
+        type: 3}
+      propertyPath: ViveControler
+      value: 0
+      objectReference: {fileID: 0}
+    - target: {fileID: 2271365762940740645, guid: 7c99200408de3af44a7540758e9664f1,
+        type: 3}
+      propertyPath: ViveController
+      value: 0
+      objectReference: {fileID: 0}
+    - target: {fileID: 2313588831237765229, guid: 7c99200408de3af44a7540758e9664f1,
+        type: 3}
+      propertyPath: m_UseWorldSpace
+      value: 1
+      objectReference: {fileID: 0}
+    - target: {fileID: 2478672746394554235, guid: 7c99200408de3af44a7540758e9664f1,
+        type: 3}
+      propertyPath: m_textInfo.characterCount
+      value: 0
+      objectReference: {fileID: 0}
+    - target: {fileID: 2478672746394554235, guid: 7c99200408de3af44a7540758e9664f1,
+        type: 3}
+      propertyPath: m_textInfo.spaceCount
+      value: 0
+      objectReference: {fileID: 0}
+    - target: {fileID: 2478672746394554235, guid: 7c99200408de3af44a7540758e9664f1,
+        type: 3}
+      propertyPath: m_textInfo.wordCount
+      value: 0
+      objectReference: {fileID: 0}
+    - target: {fileID: 2478672746394554235, guid: 7c99200408de3af44a7540758e9664f1,
+        type: 3}
+      propertyPath: m_textInfo.lineCount
+      value: 0
+      objectReference: {fileID: 0}
+    - target: {fileID: 2478672746394554235, guid: 7c99200408de3af44a7540758e9664f1,
+        type: 3}
+      propertyPath: m_textInfo.pageCount
+      value: 0
+      objectReference: {fileID: 0}
+    - target: {fileID: 2586846392337160827, guid: 7c99200408de3af44a7540758e9664f1,
+        type: 3}
+      propertyPath: m_Mesh
+      value: 
+      objectReference: {fileID: 0}
+    - target: {fileID: 3047578178877609883, guid: 7c99200408de3af44a7540758e9664f1,
+        type: 3}
+      propertyPath: m_Mesh
+      value: 
+      objectReference: {fileID: 0}
+    - target: {fileID: 3253423551390243076, guid: 7c99200408de3af44a7540758e9664f1,
+        type: 3}
+      propertyPath: m_Enabled
+      value: 1
+      objectReference: {fileID: 0}
+    - target: {fileID: 3253423551390243076, guid: 7c99200408de3af44a7540758e9664f1,
+        type: 3}
+      propertyPath: far clip plane
+      value: 10000
+      objectReference: {fileID: 0}
+    - target: {fileID: 3253423551390243079, guid: 7c99200408de3af44a7540758e9664f1,
+        type: 3}
+      propertyPath: m_Enabled
+      value: 1
+      objectReference: {fileID: 0}
+    - target: {fileID: 3253423551390243129, guid: 7c99200408de3af44a7540758e9664f1,
+        type: 3}
+      propertyPath: m_IsActive
+      value: 1
+      objectReference: {fileID: 0}
+    - target: {fileID: 3253423551525537411, guid: 7c99200408de3af44a7540758e9664f1,
+        type: 3}
+      propertyPath: m_LocalPosition.y
+      value: 0.087501526
+      objectReference: {fileID: 0}
+    - target: {fileID: 3253423551525537411, guid: 7c99200408de3af44a7540758e9664f1,
+        type: 3}
+      propertyPath: m_RootOrder
+      value: 2
+      objectReference: {fileID: 0}
+    - target: {fileID: 3253423551828139443, guid: 7c99200408de3af44a7540758e9664f1,
+        type: 3}
+      propertyPath: startAtEnd
+      value: 1
+      objectReference: {fileID: 0}
+    - target: {fileID: 3253423551828139443, guid: 7c99200408de3af44a7540758e9664f1,
+        type: 3}
+      propertyPath: startTransform
+      value: 
+      objectReference: {fileID: 0}
+    - target: {fileID: 3253423551828139443, guid: 7c99200408de3af44a7540758e9664f1,
+        type: 3}
+      propertyPath: endTransform
+      value: 
+      objectReference: {fileID: 0}
+    - target: {fileID: 3253423551828139443, guid: 7c99200408de3af44a7540758e9664f1,
+        type: 3}
+      propertyPath: targetTransform
+      value: 
+      objectReference: {fileID: 0}
+    - target: {fileID: 3253423552077917418, guid: 7c99200408de3af44a7540758e9664f1,
+        type: 3}
+      propertyPath: wrist
+      value: 
+      objectReference: {fileID: 2093601548}
+    - target: {fileID: 3253423552077917418, guid: 7c99200408de3af44a7540758e9664f1,
+        type: 3}
+      propertyPath: indexTip
+      value: 
+      objectReference: {fileID: 0}
+    - target: {fileID: 3253423552077917421, guid: 7c99200408de3af44a7540758e9664f1,
+        type: 3}
+      propertyPath: m_RootOrder
+      value: 0
+      objectReference: {fileID: 0}
+    - target: {fileID: 3253423552107798342, guid: 7c99200408de3af44a7540758e9664f1,
+        type: 3}
+      propertyPath: m_LocalPosition.y
+      value: 1.589542
+      objectReference: {fileID: 0}
+    - target: {fileID: 3253423552107798342, guid: 7c99200408de3af44a7540758e9664f1,
+        type: 3}
+      propertyPath: m_RootOrder
+      value: 2
+      objectReference: {fileID: 0}
+    - target: {fileID: 3253423552304991664, guid: 7c99200408de3af44a7540758e9664f1,
+        type: 3}
+      propertyPath: _attachmentPoints
+      value: 6
+      objectReference: {fileID: 0}
+    - target: {fileID: 3253423552497913560, guid: 7c99200408de3af44a7540758e9664f1,
+        type: 3}
+      propertyPath: wrist
+      value: 
+      objectReference: {fileID: 48243335}
+    - target: {fileID: 3253423552497913560, guid: 7c99200408de3af44a7540758e9664f1,
+        type: 3}
+      propertyPath: palm
+      value: 
+      objectReference: {fileID: 1590312092}
+    - target: {fileID: 3253423552497913560, guid: 7c99200408de3af44a7540758e9664f1,
+        type: 3}
+      propertyPath: indexTip
+      value: 
+      objectReference: {fileID: 0}
+    - target: {fileID: 3253423552497913560, guid: 7c99200408de3af44a7540758e9664f1,
+        type: 3}
+      propertyPath: _chirality
+      value: 0
+      objectReference: {fileID: 0}
+    - target: {fileID: 3253423552497913560, guid: 7c99200408de3af44a7540758e9664f1,
+        type: 3}
+      propertyPath: _isTracked
+      value: 0
+      objectReference: {fileID: 0}
+    - target: {fileID: 3253423552497913562, guid: 7c99200408de3af44a7540758e9664f1,
+        type: 3}
+      propertyPath: m_Name
+      value: Attachment Hand (Left)
+      objectReference: {fileID: 0}
+    - target: {fileID: 3253423552497913563, guid: 7c99200408de3af44a7540758e9664f1,
+        type: 3}
+      propertyPath: m_RootOrder
+      value: 0
+      objectReference: {fileID: 0}
+    - target: {fileID: 3253423552527307477, guid: 7c99200408de3af44a7540758e9664f1,
+        type: 3}
+      propertyPath: m_LocalPosition.x
+      value: 0
+      objectReference: {fileID: 0}
+    - target: {fileID: 3253423552527307477, guid: 7c99200408de3af44a7540758e9664f1,
+        type: 3}
+      propertyPath: m_LocalPosition.y
+      value: 25
+      objectReference: {fileID: 0}
+    - target: {fileID: 3253423552527307477, guid: 7c99200408de3af44a7540758e9664f1,
+        type: 3}
+      propertyPath: m_LocalPosition.z
+      value: 0
+      objectReference: {fileID: 0}
+    - target: {fileID: 3253423552527307477, guid: 7c99200408de3af44a7540758e9664f1,
+        type: 3}
+      propertyPath: m_LocalRotation.x
+      value: 0
+      objectReference: {fileID: 0}
+    - target: {fileID: 3253423552527307477, guid: 7c99200408de3af44a7540758e9664f1,
+        type: 3}
+      propertyPath: m_LocalRotation.y
+      value: 0
+      objectReference: {fileID: 0}
+    - target: {fileID: 3253423552527307477, guid: 7c99200408de3af44a7540758e9664f1,
+        type: 3}
+      propertyPath: m_LocalRotation.z
+      value: 0
+      objectReference: {fileID: 0}
+    - target: {fileID: 3253423552527307477, guid: 7c99200408de3af44a7540758e9664f1,
+        type: 3}
+      propertyPath: m_LocalRotation.w
+      value: 1
+      objectReference: {fileID: 0}
+    - target: {fileID: 3253423552527307477, guid: 7c99200408de3af44a7540758e9664f1,
+        type: 3}
+      propertyPath: m_RootOrder
+      value: 1
+      objectReference: {fileID: 0}
+    - target: {fileID: 3253423552527307477, guid: 7c99200408de3af44a7540758e9664f1,
+        type: 3}
+      propertyPath: m_LocalEulerAnglesHint.x
+      value: 0
+      objectReference: {fileID: 0}
+    - target: {fileID: 3253423552527307477, guid: 7c99200408de3af44a7540758e9664f1,
+        type: 3}
+      propertyPath: m_LocalEulerAnglesHint.y
+      value: 0
+      objectReference: {fileID: 0}
+    - target: {fileID: 3253423552527307477, guid: 7c99200408de3af44a7540758e9664f1,
+        type: 3}
+      propertyPath: m_LocalEulerAnglesHint.z
+      value: 0
+      objectReference: {fileID: 0}
+    - target: {fileID: 3253423552527307479, guid: 7c99200408de3af44a7540758e9664f1,
+        type: 3}
+      propertyPath: m_Name
+      value: Player Rig
+      objectReference: {fileID: 0}
+    - target: {fileID: 3253423552527307479, guid: 7c99200408de3af44a7540758e9664f1,
+        type: 3}
+      propertyPath: m_IsActive
+      value: 0
+      objectReference: {fileID: 0}
+    - target: {fileID: 3253423552718361297, guid: 7c99200408de3af44a7540758e9664f1,
+        type: 3}
+      propertyPath: m_Mesh
+      value: 
+      objectReference: {fileID: 0}
+    - target: {fileID: 3253423553111714410, guid: 7c99200408de3af44a7540758e9664f1,
+        type: 3}
+      propertyPath: m_LocalPosition.y
+      value: 1.6875015
+      objectReference: {fileID: 0}
+    - target: {fileID: 3253423553111714410, guid: 7c99200408de3af44a7540758e9664f1,
+        type: 3}
+      propertyPath: m_RootOrder
+      value: 3
+      objectReference: {fileID: 0}
+    - target: {fileID: 3253423553148083712, guid: 7c99200408de3af44a7540758e9664f1,
+        type: 3}
+      propertyPath: m_LocalPosition.y
+      value: -0.010457993
+      objectReference: {fileID: 0}
+    - target: {fileID: 3253423553148083712, guid: 7c99200408de3af44a7540758e9664f1,
+        type: 3}
+      propertyPath: m_RootOrder
+      value: 1
+      objectReference: {fileID: 0}
+    - target: {fileID: 3253876147604916027, guid: 7c99200408de3af44a7540758e9664f1,
+        type: 3}
+      propertyPath: m_LocalPosition.x
+      value: -0.032739982
+      objectReference: {fileID: 0}
+    - target: {fileID: 3253876147604916027, guid: 7c99200408de3af44a7540758e9664f1,
+        type: 3}
+      propertyPath: m_LocalPosition.z
+      value: 0.00000003236346
+      objectReference: {fileID: 0}
+    - target: {fileID: 3253876147604916027, guid: 7c99200408de3af44a7540758e9664f1,
+        type: 3}
+      propertyPath: m_LocalPosition.y
+      value: 0.000000015832484
+      objectReference: {fileID: 0}
+    - target: {fileID: 3253901899572439047, guid: 7c99200408de3af44a7540758e9664f1,
+        type: 3}
+      propertyPath: m_LocalPosition.x
+      value: -0.041371148
+      objectReference: {fileID: 0}
+    - target: {fileID: 3253901899572439047, guid: 7c99200408de3af44a7540758e9664f1,
+        type: 3}
+      propertyPath: m_LocalPosition.y
+      value: -0.0000001918508
+      objectReference: {fileID: 0}
+    - target: {fileID: 3253901899572439047, guid: 7c99200408de3af44a7540758e9664f1,
+        type: 3}
+      propertyPath: m_LocalPosition.z
+      value: -0.00000018835999
+      objectReference: {fileID: 0}
+    - target: {fileID: 3253996450482907422, guid: 7c99200408de3af44a7540758e9664f1,
+        type: 3}
+      propertyPath: m_LocalScale.x
+      value: 0.99999756
+      objectReference: {fileID: 0}
+    - target: {fileID: 3253996450482907422, guid: 7c99200408de3af44a7540758e9664f1,
+        type: 3}
+      propertyPath: m_LocalPosition.x
+      value: 0.02238036
+      objectReference: {fileID: 0}
+    - target: {fileID: 3253996450482907422, guid: 7c99200408de3af44a7540758e9664f1,
+        type: 3}
+      propertyPath: m_LocalPosition.y
+      value: 0.00000010354019
+      objectReference: {fileID: 0}
+    - target: {fileID: 3253996450482907422, guid: 7c99200408de3af44a7540758e9664f1,
+        type: 3}
+      propertyPath: m_LocalPosition.z
+      value: -0.00000006178743
+      objectReference: {fileID: 0}
+    - target: {fileID: 3254066062576287403, guid: 7c99200408de3af44a7540758e9664f1,
+        type: 3}
+      propertyPath: m_LocalPosition.z
+      value: 0.000000433065
+      objectReference: {fileID: 0}
+    - target: {fileID: 3254066062576287403, guid: 7c99200408de3af44a7540758e9664f1,
+        type: 3}
+      propertyPath: m_LocalScale.x
+      value: 0.9999965
+      objectReference: {fileID: 0}
+    - target: {fileID: 3254066062576287403, guid: 7c99200408de3af44a7540758e9664f1,
+        type: 3}
+      propertyPath: m_LocalPosition.x
+      value: -0.031570442
+      objectReference: {fileID: 0}
+    - target: {fileID: 3254066062576287403, guid: 7c99200408de3af44a7540758e9664f1,
+        type: 3}
+      propertyPath: m_LocalPosition.y
+      value: 0.00000021420419
+      objectReference: {fileID: 0}
+    - target: {fileID: 3254069170455096500, guid: 7c99200408de3af44a7540758e9664f1,
+        type: 3}
+      propertyPath: m_LocalPosition.y
+      value: -0.000000042773372
+      objectReference: {fileID: 0}
+    - target: {fileID: 3254069170455096500, guid: 7c99200408de3af44a7540758e9664f1,
+        type: 3}
+      propertyPath: m_LocalPosition.z
+      value: -0.00000025401823
+      objectReference: {fileID: 0}
+    - target: {fileID: 3254069170455096500, guid: 7c99200408de3af44a7540758e9664f1,
+        type: 3}
+      propertyPath: m_LocalPosition.x
+      value: 0.018109076
+      objectReference: {fileID: 0}
+    - target: {fileID: 3254069170455096500, guid: 7c99200408de3af44a7540758e9664f1,
+        type: 3}
+      propertyPath: m_LocalScale.x
+      value: 1.0000086
+      objectReference: {fileID: 0}
+    - target: {fileID: 3254078615637913010, guid: 7c99200408de3af44a7540758e9664f1,
+        type: 3}
+      propertyPath: m_LocalPosition.x
+      value: 0.01035407
+      objectReference: {fileID: 0}
+    - target: {fileID: 3254078615637913010, guid: 7c99200408de3af44a7540758e9664f1,
+        type: 3}
+      propertyPath: m_LocalPosition.y
+      value: 0.008603731
+      objectReference: {fileID: 0}
+    - target: {fileID: 3254078615637913010, guid: 7c99200408de3af44a7540758e9664f1,
+        type: 3}
+      propertyPath: m_LocalPosition.z
+      value: -0.0033526507
+      objectReference: {fileID: 0}
+    - target: {fileID: 3254083174632615454, guid: 7c99200408de3af44a7540758e9664f1,
+        type: 3}
+      propertyPath: m_LocalPosition.x
+      value: 0.009395344
+      objectReference: {fileID: 0}
+    - target: {fileID: 3254083174632615454, guid: 7c99200408de3af44a7540758e9664f1,
+        type: 3}
+      propertyPath: m_LocalPosition.y
+      value: 0.009582778
+      objectReference: {fileID: 0}
+    - target: {fileID: 3254083174632615454, guid: 7c99200408de3af44a7540758e9664f1,
+        type: 3}
+      propertyPath: m_LocalPosition.z
+      value: 0.007939824
+      objectReference: {fileID: 0}
+    - target: {fileID: 3254097151956602462, guid: 7c99200408de3af44a7540758e9664f1,
+        type: 3}
+      propertyPath: m_LocalPosition.x
+      value: -0.0031688134
+      objectReference: {fileID: 0}
+    - target: {fileID: 3254097151956602462, guid: 7c99200408de3af44a7540758e9664f1,
+        type: 3}
+      propertyPath: m_LocalPosition.y
+      value: -0.010000046
+      objectReference: {fileID: 0}
+    - target: {fileID: 3254097151956602462, guid: 7c99200408de3af44a7540758e9664f1,
+        type: 3}
+      propertyPath: m_LocalPosition.z
+      value: 0.026396358
+      objectReference: {fileID: 0}
+    - target: {fileID: 3254102203208138424, guid: 7c99200408de3af44a7540758e9664f1,
+        type: 3}
+      propertyPath: m_LocalPosition.x
+      value: 0.06812052
+      objectReference: {fileID: 0}
+    - target: {fileID: 3254102203208138424, guid: 7c99200408de3af44a7540758e9664f1,
+        type: 3}
+      propertyPath: m_LocalPosition.y
+      value: 0.00000013230601
+      objectReference: {fileID: 0}
+    - target: {fileID: 3254102203208138424, guid: 7c99200408de3af44a7540758e9664f1,
+        type: 3}
+      propertyPath: m_LocalPosition.z
+      value: -0.0000000759901
+      objectReference: {fileID: 0}
+    - target: {fileID: 3254103766479889421, guid: 7c99200408de3af44a7540758e9664f1,
+        type: 3}
+      propertyPath: m_LocalPosition.x
+      value: -0.018109068
+      objectReference: {fileID: 0}
+    - target: {fileID: 3254103766479889421, guid: 7c99200408de3af44a7540758e9664f1,
+        type: 3}
+      propertyPath: m_LocalPosition.y
+      value: 0.00000010523945
+      objectReference: {fileID: 0}
+    - target: {fileID: 3254103766479889421, guid: 7c99200408de3af44a7540758e9664f1,
+        type: 3}
+      propertyPath: m_LocalPosition.z
+      value: 0.00000029453076
+      objectReference: {fileID: 0}
+    - target: {fileID: 3254103766479889421, guid: 7c99200408de3af44a7540758e9664f1,
+        type: 3}
+      propertyPath: m_LocalScale.x
+      value: 1.0000086
+      objectReference: {fileID: 0}
+    - target: {fileID: 3254133810802792962, guid: 7c99200408de3af44a7540758e9664f1,
+        type: 3}
+      propertyPath: m_LocalPosition.x
+      value: 0.06459986
+      objectReference: {fileID: 0}
+    - target: {fileID: 3254133810802792962, guid: 7c99200408de3af44a7540758e9664f1,
+        type: 3}
+      propertyPath: m_LocalPosition.y
+      value: -0.000000038009603
+      objectReference: {fileID: 0}
+    - target: {fileID: 3254133810802792962, guid: 7c99200408de3af44a7540758e9664f1,
+        type: 3}
+      propertyPath: m_LocalPosition.z
+      value: 0.000000006868504
+      objectReference: {fileID: 0}
+    - target: {fileID: 3254144535659841307, guid: 7c99200408de3af44a7540758e9664f1,
+        type: 3}
+      propertyPath: m_LocalPosition.x
+      value: -0.039778896
+      objectReference: {fileID: 0}
+    - target: {fileID: 3254144535659841307, guid: 7c99200408de3af44a7540758e9664f1,
+        type: 3}
+      propertyPath: m_LocalPosition.y
+      value: 0.00000026295507
+      objectReference: {fileID: 0}
+    - target: {fileID: 3254144535659841307, guid: 7c99200408de3af44a7540758e9664f1,
+        type: 3}
+      propertyPath: m_LocalPosition.z
+      value: -0.00000021305459
+      objectReference: {fileID: 0}
+    - target: {fileID: 3254176751337144071, guid: 7c99200408de3af44a7540758e9664f1,
+        type: 3}
+      propertyPath: m_LocalPosition.x
+      value: -0.046219774
+      objectReference: {fileID: 0}
+    - target: {fileID: 3254176751337144071, guid: 7c99200408de3af44a7540758e9664f1,
+        type: 3}
+      propertyPath: m_LocalPosition.y
+      value: -0.000000109896064
+      objectReference: {fileID: 0}
+    - target: {fileID: 3254176751337144071, guid: 7c99200408de3af44a7540758e9664f1,
+        type: 3}
+      propertyPath: m_LocalPosition.z
+      value: -0.00000016670674
+      objectReference: {fileID: 0}
+    - target: {fileID: 3254316145942994551, guid: 7c99200408de3af44a7540758e9664f1,
+        type: 3}
+      propertyPath: m_LocalPosition.x
+      value: -0.064599864
+      objectReference: {fileID: 0}
+    - target: {fileID: 3254316145942994551, guid: 7c99200408de3af44a7540758e9664f1,
+        type: 3}
+      propertyPath: m_LocalPosition.y
+      value: 0.000000046624336
+      objectReference: {fileID: 0}
+    - target: {fileID: 3254316145942994551, guid: 7c99200408de3af44a7540758e9664f1,
+        type: 3}
+      propertyPath: m_LocalPosition.z
+      value: 0.000000008265488
+      objectReference: {fileID: 0}
+    - target: {fileID: 3254342389651828755, guid: 7c99200408de3af44a7540758e9664f1,
+        type: 3}
+      propertyPath: m_LocalPosition.x
+      value: -0.009395341
+      objectReference: {fileID: 0}
+    - target: {fileID: 3254342389651828755, guid: 7c99200408de3af44a7540758e9664f1,
+        type: 3}
+      propertyPath: m_LocalPosition.y
+      value: -0.009582809
+      objectReference: {fileID: 0}
+    - target: {fileID: 3254342389651828755, guid: 7c99200408de3af44a7540758e9664f1,
+        type: 3}
+      propertyPath: m_LocalPosition.z
+      value: -0.007939841
+      objectReference: {fileID: 0}
+    - target: {fileID: 3254362440991157502, guid: 7c99200408de3af44a7540758e9664f1,
+        type: 3}
+      propertyPath: m_LocalPosition.x
+      value: 0.031570446
+      objectReference: {fileID: 0}
+    - target: {fileID: 3254362440991157502, guid: 7c99200408de3af44a7540758e9664f1,
+        type: 3}
+      propertyPath: m_LocalPosition.z
+      value: -0.00000043027103
+      objectReference: {fileID: 0}
+    - target: {fileID: 3254362440991157502, guid: 7c99200408de3af44a7540758e9664f1,
+        type: 3}
+      propertyPath: m_LocalScale.x
+      value: 0.99999636
+      objectReference: {fileID: 0}
+    - target: {fileID: 3254362440991157502, guid: 7c99200408de3af44a7540758e9664f1,
+        type: 3}
+      propertyPath: m_LocalPosition.y
+      value: -0.00000022351742
+      objectReference: {fileID: 0}
+    - target: {fileID: 3254368832143028875, guid: 7c99200408de3af44a7540758e9664f1,
+        type: 3}
+      propertyPath: m_LocalPosition.x
+      value: -0.02632945
+      objectReference: {fileID: 0}
+    - target: {fileID: 3254368832143028875, guid: 7c99200408de3af44a7540758e9664f1,
+        type: 3}
+      propertyPath: m_LocalPosition.y
+      value: 0.00000011223648
+      objectReference: {fileID: 0}
+    - target: {fileID: 3254368832143028875, guid: 7c99200408de3af44a7540758e9664f1,
+        type: 3}
+      propertyPath: m_LocalPosition.z
+      value: 0.0000000048894453
+      objectReference: {fileID: 0}
+    - target: {fileID: 3254368832143028875, guid: 7c99200408de3af44a7540758e9664f1,
+        type: 3}
+      propertyPath: m_LocalScale.x
+      value: 1.0000637
+      objectReference: {fileID: 0}
+    - target: {fileID: 3254382807668660228, guid: 7c99200408de3af44a7540758e9664f1,
+        type: 3}
+      propertyPath: m_LocalPosition.y
+      value: 0.00000023442193
+      objectReference: {fileID: 0}
+    - target: {fileID: 3254382807668660228, guid: 7c99200408de3af44a7540758e9664f1,
+        type: 3}
+      propertyPath: m_LocalPosition.z
+      value: 0.00000019348226
+      objectReference: {fileID: 0}
+    - target: {fileID: 3254382807668660228, guid: 7c99200408de3af44a7540758e9664f1,
+        type: 3}
+      propertyPath: m_LocalPosition.x
+      value: 0.04137114
+      objectReference: {fileID: 0}
+    - target: {fileID: 3257804170093236278, guid: 7c99200408de3af44a7540758e9664f1,
+        type: 3}
+      propertyPath: m_LocalPosition.x
+      value: -0.06254678
+      objectReference: {fileID: 0}
+    - target: {fileID: 3257831048050675363, guid: 7c99200408de3af44a7540758e9664f1,
+        type: 3}
+      propertyPath: m_LocalPosition.x
+      value: -0.044629544
+      objectReference: {fileID: 0}
+    - target: {fileID: 3257831048050675363, guid: 7c99200408de3af44a7540758e9664f1,
+        type: 3}
+      propertyPath: m_LocalPosition.y
+      value: 0.00000011550597
+      objectReference: {fileID: 0}
+    - target: {fileID: 3257831048050675363, guid: 7c99200408de3af44a7540758e9664f1,
+        type: 3}
+      propertyPath: m_LocalPosition.z
+      value: -0.000000012456438
+      objectReference: {fileID: 0}
+    - target: {fileID: 3257834014987709810, guid: 7c99200408de3af44a7540758e9664f1,
+        type: 3}
+      propertyPath: m_LocalPosition.x
+      value: 0.046219785
+      objectReference: {fileID: 0}
+    - target: {fileID: 3257834014987709810, guid: 7c99200408de3af44a7540758e9664f1,
+        type: 3}
+      propertyPath: m_LocalPosition.y
+      value: 0.00000009313226
+      objectReference: {fileID: 0}
+    - target: {fileID: 3257834014987709810, guid: 7c99200408de3af44a7540758e9664f1,
+        type: 3}
+      propertyPath: m_LocalPosition.z
+      value: 0.00000019185245
+      objectReference: {fileID: 0}
+    - target: {fileID: 3257835747145747762, guid: 7c99200408de3af44a7540758e9664f1,
+        type: 3}
+      propertyPath: m_LocalPosition.x
+      value: 0.032739982
+      objectReference: {fileID: 0}
+    - target: {fileID: 3257835747145747762, guid: 7c99200408de3af44a7540758e9664f1,
+        type: 3}
+      propertyPath: m_LocalPosition.z
+      value: -0.000000038882717
+      objectReference: {fileID: 0}
+    - target: {fileID: 3257835747145747762, guid: 7c99200408de3af44a7540758e9664f1,
+        type: 3}
+      propertyPath: m_LocalPosition.y
+      value: -0.000000025023743
+      objectReference: {fileID: 0}
+    - target: {fileID: 3257840824354151799, guid: 7c99200408de3af44a7540758e9664f1,
+        type: 3}
+      propertyPath: m_LocalPosition.x
+      value: -0.0067388443
+      objectReference: {fileID: 0}
+    - target: {fileID: 3257840824354151799, guid: 7c99200408de3af44a7540758e9664f1,
+        type: 3}
+      propertyPath: m_LocalPosition.y
+      value: -0.008104896
+      objectReference: {fileID: 0}
+    - target: {fileID: 3257840824354151799, guid: 7c99200408de3af44a7540758e9664f1,
+        type: 3}
+      propertyPath: m_LocalPosition.z
+      value: -0.018928444
+      objectReference: {fileID: 0}
+    - target: {fileID: 3257867273065854037, guid: 7c99200408de3af44a7540758e9664f1,
+        type: 3}
+      propertyPath: m_LocalPosition.x
+      value: -0.008187156
+      objectReference: {fileID: 0}
+    - target: {fileID: 3257867273065854037, guid: 7c99200408de3af44a7540758e9664f1,
+        type: 3}
+      propertyPath: m_LocalPosition.y
+      value: -0.0016830815
+      objectReference: {fileID: 0}
+    - target: {fileID: 3257867273065854037, guid: 7c99200408de3af44a7540758e9664f1,
+        type: 3}
+      propertyPath: m_LocalPosition.z
+      value: 0.014355966
+      objectReference: {fileID: 0}
+    - target: {fileID: 3257870027270441401, guid: 7c99200408de3af44a7540758e9664f1,
+        type: 3}
+      propertyPath: m_LocalPosition.x
+      value: 0.0031688137
+      objectReference: {fileID: 0}
+    - target: {fileID: 3257870027270441401, guid: 7c99200408de3af44a7540758e9664f1,
+        type: 3}
+      propertyPath: m_LocalPosition.y
+      value: 0.01000005
+      objectReference: {fileID: 0}
+    - target: {fileID: 3257870027270441401, guid: 7c99200408de3af44a7540758e9664f1,
+        type: 3}
+      propertyPath: m_LocalPosition.z
+      value: -0.02639637
+      objectReference: {fileID: 0}
+    - target: {fileID: 3257876030090872092, guid: 7c99200408de3af44a7540758e9664f1,
+        type: 3}
+      propertyPath: m_LocalPosition.x
+      value: 0.008187156
+      objectReference: {fileID: 0}
+    - target: {fileID: 3257876030090872092, guid: 7c99200408de3af44a7540758e9664f1,
+        type: 3}
+      propertyPath: m_LocalPosition.y
+      value: 0.0016830793
+      objectReference: {fileID: 0}
+    - target: {fileID: 3257876030090872092, guid: 7c99200408de3af44a7540758e9664f1,
+        type: 3}
+      propertyPath: m_LocalPosition.z
+      value: -0.014355966
+      objectReference: {fileID: 0}
+    - target: {fileID: 3257894786631581610, guid: 7c99200408de3af44a7540758e9664f1,
+        type: 3}
+      propertyPath: m_LocalPosition.x
+      value: 0.039778903
+      objectReference: {fileID: 0}
+    - target: {fileID: 3257894786631581610, guid: 7c99200408de3af44a7540758e9664f1,
+        type: 3}
+      propertyPath: m_LocalPosition.y
+      value: -0.00000028928616
+      objectReference: {fileID: 0}
+    - target: {fileID: 3257894786631581610, guid: 7c99200408de3af44a7540758e9664f1,
+        type: 3}
+      propertyPath: m_LocalPosition.z
+      value: 0.00000020826701
+      objectReference: {fileID: 0}
+    - target: {fileID: 3257899090359857261, guid: 7c99200408de3af44a7540758e9664f1,
+        type: 3}
+      propertyPath: m_LocalPosition.x
+      value: -0.0536905
+      objectReference: {fileID: 0}
+    - target: {fileID: 3257899090359857261, guid: 7c99200408de3af44a7540758e9664f1,
+        type: 3}
+      propertyPath: m_LocalPosition.z
+      value: -0.00000018044375
+      objectReference: {fileID: 0}
+    - target: {fileID: 3257899090359857261, guid: 7c99200408de3af44a7540758e9664f1,
+        type: 3}
+      propertyPath: m_LocalPosition.y
+      value: -0.0000000661239
+      objectReference: {fileID: 0}
+    - target: {fileID: 3257899958172855906, guid: 7c99200408de3af44a7540758e9664f1,
+        type: 3}
+      propertyPath: m_LocalPosition.x
+      value: 0.053690508
+      objectReference: {fileID: 0}
+    - target: {fileID: 3257899958172855906, guid: 7c99200408de3af44a7540758e9664f1,
+        type: 3}
+      propertyPath: m_LocalPosition.z
+      value: 0.0000001587905
+      objectReference: {fileID: 0}
+    - target: {fileID: 3257899958172855906, guid: 7c99200408de3af44a7540758e9664f1,
+        type: 3}
+      propertyPath: m_LocalPosition.y
+      value: 0.000000044703484
+      objectReference: {fileID: 0}
+    - target: {fileID: 3257900796524240395, guid: 7c99200408de3af44a7540758e9664f1,
+        type: 3}
+      propertyPath: m_LocalPosition.x
+      value: 0.06254678
+      objectReference: {fileID: 0}
+    - target: {fileID: 3257900796524240395, guid: 7c99200408de3af44a7540758e9664f1,
+        type: 3}
+      propertyPath: m_LocalPosition.y
+      value: -0.23042247
+      objectReference: {fileID: 0}
+    - target: {fileID: 3257915686560880011, guid: 7c99200408de3af44a7540758e9664f1,
+        type: 3}
+      propertyPath: m_LocalPosition.y
+      value: -0.00000012345845
+      objectReference: {fileID: 0}
+    - target: {fileID: 3257915686560880011, guid: 7c99200408de3af44a7540758e9664f1,
+        type: 3}
+      propertyPath: m_LocalPosition.x
+      value: -0.06812051
+      objectReference: {fileID: 0}
+    - target: {fileID: 3257915686560880011, guid: 7c99200408de3af44a7540758e9664f1,
+        type: 3}
+      propertyPath: m_LocalPosition.z
+      value: 0.00000008086499
+      objectReference: {fileID: 0}
+    - target: {fileID: 3257968648840470342, guid: 7c99200408de3af44a7540758e9664f1,
+        type: 3}
+      propertyPath: m_LocalPosition.y
+      value: -0.00000016507693
+      objectReference: {fileID: 0}
+    - target: {fileID: 3257968648840470342, guid: 7c99200408de3af44a7540758e9664f1,
+        type: 3}
+      propertyPath: m_LocalPosition.z
+      value: -0.00000012479722
+      objectReference: {fileID: 0}
+    - target: {fileID: 3257968648840470342, guid: 7c99200408de3af44a7540758e9664f1,
+        type: 3}
+      propertyPath: m_LocalPosition.x
+      value: 0.057999227
+      objectReference: {fileID: 0}
+    - target: {fileID: 3258080001313154029, guid: 7c99200408de3af44a7540758e9664f1,
+        type: 3}
+      propertyPath: m_LocalPosition.x
+      value: -0.05799922
+      objectReference: {fileID: 0}
+    - target: {fileID: 3258080001313154029, guid: 7c99200408de3af44a7540758e9664f1,
+        type: 3}
+      propertyPath: m_LocalPosition.y
+      value: 0.00000013411045
+      objectReference: {fileID: 0}
+    - target: {fileID: 3258080001313154029, guid: 7c99200408de3af44a7540758e9664f1,
+        type: 3}
+      propertyPath: m_LocalPosition.z
+      value: 0.00000011478551
+      objectReference: {fileID: 0}
+    - target: {fileID: 3258107662934304260, guid: 7c99200408de3af44a7540758e9664f1,
+        type: 3}
+      propertyPath: m_LocalPosition.x
+      value: 0.0067388453
+      objectReference: {fileID: 0}
+    - target: {fileID: 3258107662934304260, guid: 7c99200408de3af44a7540758e9664f1,
+        type: 3}
+      propertyPath: m_LocalPosition.y
+      value: 0.008104898
+      objectReference: {fileID: 0}
+    - target: {fileID: 3258107662934304260, guid: 7c99200408de3af44a7540758e9664f1,
+        type: 3}
+      propertyPath: m_LocalPosition.z
+      value: 0.01892843
+      objectReference: {fileID: 0}
+    - target: {fileID: 3258110509798124527, guid: 7c99200408de3af44a7540758e9664f1,
+        type: 3}
+      propertyPath: m_LocalPosition.x
+      value: -0.022380374
+      objectReference: {fileID: 0}
+    - target: {fileID: 3258110509798124527, guid: 7c99200408de3af44a7540758e9664f1,
+        type: 3}
+      propertyPath: m_LocalPosition.y
+      value: -0.00000007621638
+      objectReference: {fileID: 0}
+    - target: {fileID: 3258110509798124527, guid: 7c99200408de3af44a7540758e9664f1,
+        type: 3}
+      propertyPath: m_LocalScale.x
+      value: 0.9999971
+      objectReference: {fileID: 0}
+    - target: {fileID: 3258110509798124527, guid: 7c99200408de3af44a7540758e9664f1,
+        type: 3}
+      propertyPath: m_LocalPosition.z
+      value: 0.00000008058851
+      objectReference: {fileID: 0}
+    - target: {fileID: 3258134430242445247, guid: 7c99200408de3af44a7540758e9664f1,
+        type: 3}
+      propertyPath: m_LocalScale.x
+      value: 1.0000061
+      objectReference: {fileID: 0}
+    - target: {fileID: 3258134430242445247, guid: 7c99200408de3af44a7540758e9664f1,
+        type: 3}
+      propertyPath: m_LocalPosition.x
+      value: -0.025648776
+      objectReference: {fileID: 0}
+    - target: {fileID: 3258134430242445247, guid: 7c99200408de3af44a7540758e9664f1,
+        type: 3}
+      propertyPath: m_LocalPosition.y
+      value: 0.0000002447945
+      objectReference: {fileID: 0}
+    - target: {fileID: 3258134430242445247, guid: 7c99200408de3af44a7540758e9664f1,
+        type: 3}
+      propertyPath: m_LocalPosition.z
+      value: 0.00000021466985
+      objectReference: {fileID: 0}
+    - target: {fileID: 3258156682289249806, guid: 7c99200408de3af44a7540758e9664f1,
+        type: 3}
+      propertyPath: m_LocalScale.x
+      value: 1.0000061
+      objectReference: {fileID: 0}
+    - target: {fileID: 3258156682289249806, guid: 7c99200408de3af44a7540758e9664f1,
+        type: 3}
+      propertyPath: m_LocalPosition.x
+      value: 0.025648784
+      objectReference: {fileID: 0}
+    - target: {fileID: 3258156682289249806, guid: 7c99200408de3af44a7540758e9664f1,
+        type: 3}
+      propertyPath: m_LocalPosition.y
+      value: -0.00000025939724
+      objectReference: {fileID: 0}
+    - target: {fileID: 3258156682289249806, guid: 7c99200408de3af44a7540758e9664f1,
+        type: 3}
+      propertyPath: m_LocalPosition.z
+      value: -0.00000020372681
+      objectReference: {fileID: 0}
+    - target: {fileID: 3258163093350526943, guid: 7c99200408de3af44a7540758e9664f1,
+        type: 3}
+      propertyPath: m_LocalPosition.x
+      value: -0.01035407
+      objectReference: {fileID: 0}
+    - target: {fileID: 3258163093350526943, guid: 7c99200408de3af44a7540758e9664f1,
+        type: 3}
+      propertyPath: m_LocalPosition.y
+      value: -0.008603732
+      objectReference: {fileID: 0}
+    - target: {fileID: 3258163093350526943, guid: 7c99200408de3af44a7540758e9664f1,
+        type: 3}
+      propertyPath: m_LocalPosition.z
+      value: 0.0033526344
+      objectReference: {fileID: 0}
+    - target: {fileID: 3258203160786938470, guid: 7c99200408de3af44a7540758e9664f1,
+        type: 3}
+      propertyPath: m_LocalPosition.x
+      value: 0.044629537
+      objectReference: {fileID: 0}
+    - target: {fileID: 3258203160786938470, guid: 7c99200408de3af44a7540758e9664f1,
+        type: 3}
+      propertyPath: m_LocalPosition.y
+      value: -0.00000009263745
+      objectReference: {fileID: 0}
+    - target: {fileID: 3258203160786938470, guid: 7c99200408de3af44a7540758e9664f1,
+        type: 3}
+      propertyPath: m_LocalPosition.z
+      value: 0.000000015948899
+      objectReference: {fileID: 0}
+    - target: {fileID: 3258325083939215232, guid: 7c99200408de3af44a7540758e9664f1,
+        type: 3}
+      propertyPath: m_LocalPosition.x
+      value: 0.02632945
+      objectReference: {fileID: 0}
+    - target: {fileID: 3258325083939215232, guid: 7c99200408de3af44a7540758e9664f1,
+        type: 3}
+      propertyPath: m_LocalScale.x
+      value: 1.0000637
+      objectReference: {fileID: 0}
+    - target: {fileID: 3258325083939215232, guid: 7c99200408de3af44a7540758e9664f1,
+        type: 3}
+      propertyPath: m_LocalPosition.y
+      value: -0.0000001564607
+      objectReference: {fileID: 0}
+    - target: {fileID: 3258325083939215232, guid: 7c99200408de3af44a7540758e9664f1,
+        type: 3}
+      propertyPath: m_LocalPosition.z
+      value: -0.000000011175871
+      objectReference: {fileID: 0}
+    - target: {fileID: 3900456246328046968, guid: 7c99200408de3af44a7540758e9664f1,
+        type: 3}
+      propertyPath: m_Mesh
+      value: 
+      objectReference: {fileID: 0}
+    - target: {fileID: 4689131801279075338, guid: 7c99200408de3af44a7540758e9664f1,
+        type: 3}
+      propertyPath: m_textInfo.characterCount
+      value: 0
+      objectReference: {fileID: 0}
+    - target: {fileID: 4689131801279075338, guid: 7c99200408de3af44a7540758e9664f1,
+        type: 3}
+      propertyPath: m_textInfo.wordCount
+      value: 0
+      objectReference: {fileID: 0}
+    - target: {fileID: 4689131801279075338, guid: 7c99200408de3af44a7540758e9664f1,
+        type: 3}
+      propertyPath: m_textInfo.lineCount
+      value: 0
+      objectReference: {fileID: 0}
+    - target: {fileID: 4689131801279075338, guid: 7c99200408de3af44a7540758e9664f1,
+        type: 3}
+      propertyPath: m_textInfo.pageCount
+      value: 0
+      objectReference: {fileID: 0}
+    - target: {fileID: 4813514270813620665, guid: 7c99200408de3af44a7540758e9664f1,
+        type: 3}
+      propertyPath: m_Mesh
+      value: 
+      objectReference: {fileID: 0}
+    - target: {fileID: 5787884923079774403, guid: 7c99200408de3af44a7540758e9664f1,
+        type: 3}
+      propertyPath: _OnLeftTouchButtonReleased.m_PersistentCalls.m_Calls.Array.size
+      value: 0
+      objectReference: {fileID: 0}
+    - target: {fileID: 5787884923079774403, guid: 7c99200408de3af44a7540758e9664f1,
+        type: 3}
+      propertyPath: _OnLeftTouchButtonPressed.m_PersistentCalls.m_Calls.Array.size
+      value: 0
+      objectReference: {fileID: 0}
+    m_RemovedComponents: []
+  m_SourcePrefab: {fileID: 100100000, guid: 7c99200408de3af44a7540758e9664f1, type: 3}
+--- !u!4 &774140792 stripped
+Transform:
+  m_CorrespondingSourceObject: {fileID: 3253423552304991667, guid: 7c99200408de3af44a7540758e9664f1,
+    type: 3}
+  m_PrefabInstance: {fileID: 774140791}
+  m_PrefabAsset: {fileID: 0}
+--- !u!4 &774140793 stripped
+Transform:
+  m_CorrespondingSourceObject: {fileID: 3253423552497913563, guid: 7c99200408de3af44a7540758e9664f1,
+    type: 3}
+  m_PrefabInstance: {fileID: 774140791}
+  m_PrefabAsset: {fileID: 0}
+--- !u!114 &774140794 stripped
+MonoBehaviour:
+  m_CorrespondingSourceObject: {fileID: 3253423552497913560, guid: 7c99200408de3af44a7540758e9664f1,
+    type: 3}
+  m_PrefabInstance: {fileID: 774140791}
+  m_PrefabAsset: {fileID: 0}
+  m_GameObject: {fileID: 0}
+  m_Enabled: 1
+  m_EditorHideFlags: 0
+  m_Script: {fileID: 11500000, guid: 7f743acdc0955f349b54c7a240435271, type: 3}
+  m_Name: 
+  m_EditorClassIdentifier: 
+--- !u!1 &963194225
+GameObject:
+  m_ObjectHideFlags: 0
+  m_CorrespondingSourceObject: {fileID: 0}
+  m_PrefabInstance: {fileID: 0}
+  m_PrefabAsset: {fileID: 0}
+  serializedVersion: 6
+  m_Component:
+  - component: {fileID: 963194228}
+  - component: {fileID: 963194227}
+  - component: {fileID: 963194226}
+  - component: {fileID: 963194229}
+  - component: {fileID: 963194230}
+  - component: {fileID: 963194231}
+  m_Layer: 0
+  m_Name: Main Camera
+  m_TagString: MainCamera
+  m_Icon: {fileID: 0}
+  m_NavMeshLayer: 0
+  m_StaticEditorFlags: 0
+  m_IsActive: 1
+--- !u!81 &963194226
+AudioListener:
+  m_ObjectHideFlags: 0
+  m_CorrespondingSourceObject: {fileID: 0}
+  m_PrefabInstance: {fileID: 0}
+  m_PrefabAsset: {fileID: 0}
+  m_GameObject: {fileID: 963194225}
+  m_Enabled: 1
+--- !u!20 &963194227
+Camera:
+  m_ObjectHideFlags: 0
+  m_CorrespondingSourceObject: {fileID: 0}
+  m_PrefabInstance: {fileID: 0}
+  m_PrefabAsset: {fileID: 0}
+  m_GameObject: {fileID: 963194225}
+  m_Enabled: 1
+  serializedVersion: 2
+  m_ClearFlags: 1
+  m_BackGroundColor: {r: 0.19215687, g: 0.3019608, b: 0.4745098, a: 0}
+  m_projectionMatrixMode: 1
+  m_GateFitMode: 2
+  m_FOVAxisMode: 0
+  m_SensorSize: {x: 36, y: 24}
+  m_LensShift: {x: 0, y: 0}
+  m_FocalLength: 50
+  m_NormalizedViewPortRect:
+    serializedVersion: 2
+    x: 0
+    y: 0
+    width: 1
+    height: 1
+  near clip plane: 0.3
+  far clip plane: 10000
+  field of view: 60
+  orthographic: 0
+  orthographic size: 5
+  m_Depth: -1
+  m_CullingMask:
+    serializedVersion: 2
+    m_Bits: 4294967295
+  m_RenderingPath: -1
+  m_TargetTexture: {fileID: 0}
+  m_TargetDisplay: 0
+  m_TargetEye: 3
+  m_HDR: 1
+  m_AllowMSAA: 1
+  m_AllowDynamicResolution: 0
+  m_ForceIntoRT: 0
+  m_OcclusionCulling: 1
+  m_StereoConvergence: 10
+  m_StereoSeparation: 0.022
+--- !u!4 &963194228
+Transform:
+  m_ObjectHideFlags: 0
+  m_CorrespondingSourceObject: {fileID: 0}
+  m_PrefabInstance: {fileID: 0}
+  m_PrefabAsset: {fileID: 0}
+  m_GameObject: {fileID: 963194225}
+  m_LocalRotation: {x: 0, y: 0, z: 0, w: 1}
+  m_LocalPosition: {x: 0, y: 5, z: -10}
+  m_LocalScale: {x: 1, y: 1, z: 1}
+  m_Children: []
+  m_Father: {fileID: 0}
+  m_RootOrder: 0
+  m_LocalEulerAnglesHint: {x: 0, y: 0, z: 0}
+--- !u!114 &963194229
+MonoBehaviour:
+  m_ObjectHideFlags: 0
+  m_CorrespondingSourceObject: {fileID: 0}
+  m_PrefabInstance: {fileID: 0}
+  m_PrefabAsset: {fileID: 0}
+  m_GameObject: {fileID: 963194225}
+  m_Enabled: 1
+  m_EditorHideFlags: 0
+  m_Script: {fileID: 11500000, guid: 777166b103fd6964f95e4c82cbdd85f4, type: 3}
+  m_Name: 
+  m_EditorClassIdentifier: 
+  relativeBaseSpeed: 10
+  relativeMaximalSpeed: 100
+  absoluteMinimumSpeed: 0.5
+  absoluteMaximumSpeed: 300
+  acceleration: 10
+  rotationFactor: 50
+  groundDistanceFactor: 0.1
+  camSens: 0.15
+--- !u!114 &963194230
+MonoBehaviour:
+  m_ObjectHideFlags: 0
+  m_CorrespondingSourceObject: {fileID: 0}
+  m_PrefabInstance: {fileID: 0}
+  m_PrefabAsset: {fileID: 0}
+  m_GameObject: {fileID: 963194225}
+  m_Enabled: 0
+  m_EditorHideFlags: 0
+  m_Script: {fileID: 11500000, guid: 9279356c283348d40ba13d5110be723d, type: 3}
+  m_Name: 
+  m_EditorClassIdentifier: 
+  Directory: 
+  Basename: path
+  Take: 1
+  Period: 0.5
+  Interactive: 0
+--- !u!114 &963194231
+MonoBehaviour:
+  m_ObjectHideFlags: 0
+  m_CorrespondingSourceObject: {fileID: 0}
+  m_PrefabInstance: {fileID: 0}
+  m_PrefabAsset: {fileID: 0}
+  m_GameObject: {fileID: 963194225}
+  m_Enabled: 0
+  m_EditorHideFlags: 0
+  m_Script: {fileID: 11500000, guid: a388c80db8c323c41b6badd2530f9c6b, type: 3}
+  m_Name: 
+  m_EditorClassIdentifier: 
+  Filename: path.csv
+  ShowPath: 0
+--- !u!1 &1003004807
+GameObject:
+  m_ObjectHideFlags: 0
+  m_CorrespondingSourceObject: {fileID: 0}
+  m_PrefabInstance: {fileID: 0}
+  m_PrefabAsset: {fileID: 0}
+  serializedVersion: 6
+  m_Component:
+  - component: {fileID: 1003004809}
+  - component: {fileID: 1003004808}
+  m_Layer: 0
+  m_Name: TreeMap
+  m_TagString: Untagged
+  m_Icon: {fileID: 0}
+  m_NavMeshLayer: 0
+  m_StaticEditorFlags: 0
+  m_IsActive: 1
+--- !u!114 &1003004808
+MonoBehaviour:
+  m_ObjectHideFlags: 0
+  m_CorrespondingSourceObject: {fileID: 0}
+  m_PrefabInstance: {fileID: 0}
+  m_PrefabAsset: {fileID: 0}
+  m_GameObject: {fileID: 1003004807}
   m_Enabled: 1
   m_EditorHideFlags: 0
   m_Script: {fileID: 11500000, guid: dc88e4f6432d4ba48b75658619eda4cc, type: 3}
@@ -384,1536 +1915,23 @@
   MinimalBlockLength: 0.1
   MaximalBlockLength: 100
   LeafObjects: 0
-  InnerNodeObjects: 3
-  NodeLayout: 4
+  InnerNodeObjects: 1
+  NodeLayout: 3
   EdgeLayout: 3
   ZScoreScale: 0
   EdgeWidth: 1
   ShowErosions: 0
-<<<<<<< HEAD
-  EdgesAboveBlocks: 0
-=======
   EdgesAboveBlocks: 1
-  Tension: 0.85
->>>>>>> ea82149d
-  gxlPath: ..\Data\GXL\linux-clones\net.gxl
-  csvPath: ..\Data\GXL\linux-clones\net.csv
---- !u!4 &485481215
-Transform:
-  m_ObjectHideFlags: 0
-  m_CorrespondingSourceObject: {fileID: 0}
-  m_PrefabInstance: {fileID: 0}
-  m_PrefabAsset: {fileID: 0}
-  m_GameObject: {fileID: 485481213}
-  m_LocalRotation: {x: 0, y: 0, z: 0, w: 1}
-  m_LocalPosition: {x: 0, y: 0, z: 0}
-  m_LocalScale: {x: 1, y: 1, z: 1}
-  m_Children: []
-  m_Father: {fileID: 0}
-  m_RootOrder: 9
-  m_LocalEulerAnglesHint: {x: 0, y: 0, z: 0}
---- !u!1 &540292749
-GameObject:
-  m_ObjectHideFlags: 0
-  m_CorrespondingSourceObject: {fileID: 0}
-  m_PrefabInstance: {fileID: 0}
-  m_PrefabAsset: {fileID: 0}
-  serializedVersion: 6
-  m_Component:
-  - component: {fileID: 540292750}
-  - component: {fileID: 540292752}
-  - component: {fileID: 540292751}
-  m_Layer: 5
-  m_Name: Objectname
-  m_TagString: Untagged
-  m_Icon: {fileID: 0}
-  m_NavMeshLayer: 0
-  m_StaticEditorFlags: 0
-  m_IsActive: 1
---- !u!224 &540292750
-RectTransform:
-  m_ObjectHideFlags: 0
-  m_CorrespondingSourceObject: {fileID: 0}
-  m_PrefabInstance: {fileID: 0}
-  m_PrefabAsset: {fileID: 0}
-  m_GameObject: {fileID: 540292749}
-  m_LocalRotation: {x: 0, y: 0, z: 0, w: 1}
-  m_LocalPosition: {x: 0, y: 0, z: 0}
-  m_LocalScale: {x: 1, y: 1, z: 1}
-  m_Children: []
-  m_Father: {fileID: 1639590100}
-  m_RootOrder: 0
-  m_LocalEulerAnglesHint: {x: 0, y: 0, z: 0}
-  m_AnchorMin: {x: 0, y: 1}
-  m_AnchorMax: {x: 0, y: 1}
-  m_AnchoredPosition: {x: 159, y: -27}
-  m_SizeDelta: {x: 300, y: 30}
-  m_Pivot: {x: 0.5, y: 0.5}
---- !u!114 &540292751
-MonoBehaviour:
-  m_ObjectHideFlags: 0
-  m_CorrespondingSourceObject: {fileID: 0}
-  m_PrefabInstance: {fileID: 0}
-  m_PrefabAsset: {fileID: 0}
-  m_GameObject: {fileID: 540292749}
-  m_Enabled: 1
-  m_EditorHideFlags: 0
-  m_Script: {fileID: 11500000, guid: 5f7201a12d95ffc409449d95f23cf332, type: 3}
-  m_Name: 
-  m_EditorClassIdentifier: 
-  m_Material: {fileID: 0}
-  m_Color: {r: 1, g: 1, b: 1, a: 1}
-  m_RaycastTarget: 1
-  m_OnCullStateChanged:
-    m_PersistentCalls:
-      m_Calls: []
-  m_FontData:
-    m_Font: {fileID: 10102, guid: 0000000000000000e000000000000000, type: 0}
-    m_FontSize: 20
-    m_FontStyle: 0
-    m_BestFit: 0
-    m_MinSize: 2
-    m_MaxSize: 40
-    m_Alignment: 0
-    m_AlignByGeometry: 0
-    m_RichText: 1
-    m_HorizontalOverflow: 1
-    m_VerticalOverflow: 1
-    m_LineSpacing: 1
-  m_Text: 
---- !u!222 &540292752
-CanvasRenderer:
-  m_ObjectHideFlags: 0
-  m_CorrespondingSourceObject: {fileID: 0}
-  m_PrefabInstance: {fileID: 0}
-  m_PrefabAsset: {fileID: 0}
-  m_GameObject: {fileID: 540292749}
-  m_CullTransparentMesh: 0
---- !u!1 &705507993
-GameObject:
-  m_ObjectHideFlags: 0
-  m_CorrespondingSourceObject: {fileID: 0}
-  m_PrefabInstance: {fileID: 0}
-  m_PrefabAsset: {fileID: 0}
-  serializedVersion: 6
-  m_Component:
-  - component: {fileID: 705507995}
-  - component: {fileID: 705507994}
-  m_Layer: 0
-  m_Name: Directional Light
-  m_TagString: Untagged
-  m_Icon: {fileID: 0}
-  m_NavMeshLayer: 0
-  m_StaticEditorFlags: 0
-  m_IsActive: 1
---- !u!108 &705507994
-Light:
-  m_ObjectHideFlags: 0
-  m_CorrespondingSourceObject: {fileID: 0}
-  m_PrefabInstance: {fileID: 0}
-  m_PrefabAsset: {fileID: 0}
-  m_GameObject: {fileID: 705507993}
-  m_Enabled: 1
-  serializedVersion: 10
-  m_Type: 1
-  m_Shape: 0
-  m_Color: {r: 1, g: 0.9719945, b: 0.9216956, a: 1}
-  m_Intensity: 1
-  m_Range: 10
-  m_SpotAngle: 30
-  m_InnerSpotAngle: 21.80208
-  m_CookieSize: 10
-  m_Shadows:
-    m_Type: 2
-    m_Resolution: -1
-    m_CustomResolution: -1
-    m_Strength: 1
-    m_Bias: 0.05
-    m_NormalBias: 0.4
-    m_NearPlane: 0.2
-    m_CullingMatrixOverride:
-      e00: 1
-      e01: 0
-      e02: 0
-      e03: 0
-      e10: 0
-      e11: 1
-      e12: 0
-      e13: 0
-      e20: 0
-      e21: 0
-      e22: 1
-      e23: 0
-      e30: 0
-      e31: 0
-      e32: 0
-      e33: 1
-    m_UseCullingMatrixOverride: 0
-  m_Cookie: {fileID: 0}
-  m_DrawHalo: 0
-  m_Flare: {fileID: 0}
-  m_RenderMode: 0
-  m_CullingMask:
-    serializedVersion: 2
-    m_Bits: 4294967295
-  m_RenderingLayerMask: 1
-  m_Lightmapping: 1
-  m_LightShadowCasterMode: 0
-  m_AreaSize: {x: 1, y: 1}
-  m_BounceIntensity: 1
-  m_ColorTemperature: 6570
-  m_UseColorTemperature: 0
-  m_BoundingSphereOverride: {x: 0, y: 0, z: 0, w: 0}
-  m_UseBoundingSphereOverride: 0
-  m_ShadowRadius: 0
-  m_ShadowAngle: 0
---- !u!4 &705507995
-Transform:
-  m_ObjectHideFlags: 0
-  m_CorrespondingSourceObject: {fileID: 0}
-  m_PrefabInstance: {fileID: 0}
-  m_PrefabAsset: {fileID: 0}
-  m_GameObject: {fileID: 705507993}
-  m_LocalRotation: {x: 0.40821788, y: -0.23456968, z: 0.10938163, w: 0.8754261}
-  m_LocalPosition: {x: 0, y: 3, z: 0}
-  m_LocalScale: {x: 1, y: 1, z: 1}
-  m_Children: []
-  m_Father: {fileID: 0}
-  m_RootOrder: 3
-  m_LocalEulerAnglesHint: {x: 50, y: -30, z: 0}
---- !u!1001 &774140791
-PrefabInstance:
-  m_ObjectHideFlags: 0
-  serializedVersion: 2
-  m_Modification:
-    m_TransformParent: {fileID: 0}
-    m_Modifications:
-    - target: {fileID: 17791433057929299, guid: 7c99200408de3af44a7540758e9664f1,
-        type: 3}
-      propertyPath: m_textInfo.characterCount
-      value: 0
-      objectReference: {fileID: 0}
-    - target: {fileID: 17791433057929299, guid: 7c99200408de3af44a7540758e9664f1,
-        type: 3}
-      propertyPath: m_textInfo.spaceCount
-      value: 0
-      objectReference: {fileID: 0}
-    - target: {fileID: 17791433057929299, guid: 7c99200408de3af44a7540758e9664f1,
-        type: 3}
-      propertyPath: m_textInfo.wordCount
-      value: 0
-      objectReference: {fileID: 0}
-    - target: {fileID: 17791433057929299, guid: 7c99200408de3af44a7540758e9664f1,
-        type: 3}
-      propertyPath: m_textInfo.lineCount
-      value: 0
-      objectReference: {fileID: 0}
-    - target: {fileID: 17791433057929299, guid: 7c99200408de3af44a7540758e9664f1,
-        type: 3}
-      propertyPath: m_textInfo.pageCount
-      value: 0
-      objectReference: {fileID: 0}
-    - target: {fileID: 719268458518082393, guid: 7c99200408de3af44a7540758e9664f1,
-        type: 3}
-      propertyPath: m_Mesh
-      value: 
-      objectReference: {fileID: 0}
-    - target: {fileID: 1860921863313555479, guid: 7c99200408de3af44a7540758e9664f1,
-        type: 3}
-      propertyPath: m_Mesh
-      value: 
-      objectReference: {fileID: 0}
-    - target: {fileID: 2271365762940740645, guid: 7c99200408de3af44a7540758e9664f1,
-        type: 3}
-      propertyPath: LeapMotion
-      value: 0
-      objectReference: {fileID: 0}
-    - target: {fileID: 2271365762940740645, guid: 7c99200408de3af44a7540758e9664f1,
-        type: 3}
-      propertyPath: ViveControler
-      value: 0
-      objectReference: {fileID: 0}
-    - target: {fileID: 2313588831237765229, guid: 7c99200408de3af44a7540758e9664f1,
-        type: 3}
-      propertyPath: m_UseWorldSpace
-      value: 1
-      objectReference: {fileID: 0}
-    - target: {fileID: 2478672746394554235, guid: 7c99200408de3af44a7540758e9664f1,
-        type: 3}
-      propertyPath: m_textInfo.characterCount
-      value: 0
-      objectReference: {fileID: 0}
-    - target: {fileID: 2478672746394554235, guid: 7c99200408de3af44a7540758e9664f1,
-        type: 3}
-      propertyPath: m_textInfo.spaceCount
-      value: 0
-      objectReference: {fileID: 0}
-    - target: {fileID: 2478672746394554235, guid: 7c99200408de3af44a7540758e9664f1,
-        type: 3}
-      propertyPath: m_textInfo.wordCount
-      value: 0
-      objectReference: {fileID: 0}
-    - target: {fileID: 2478672746394554235, guid: 7c99200408de3af44a7540758e9664f1,
-        type: 3}
-      propertyPath: m_textInfo.lineCount
-      value: 0
-      objectReference: {fileID: 0}
-    - target: {fileID: 2478672746394554235, guid: 7c99200408de3af44a7540758e9664f1,
-        type: 3}
-      propertyPath: m_textInfo.pageCount
-      value: 0
-      objectReference: {fileID: 0}
-    - target: {fileID: 2586846392337160827, guid: 7c99200408de3af44a7540758e9664f1,
-        type: 3}
-      propertyPath: m_Mesh
-      value: 
-      objectReference: {fileID: 0}
-    - target: {fileID: 3047578178877609883, guid: 7c99200408de3af44a7540758e9664f1,
-        type: 3}
-      propertyPath: m_Mesh
-      value: 
-      objectReference: {fileID: 0}
-    - target: {fileID: 3253423551390243076, guid: 7c99200408de3af44a7540758e9664f1,
-        type: 3}
-      propertyPath: m_Enabled
-      value: 1
-      objectReference: {fileID: 0}
-    - target: {fileID: 3253423551390243076, guid: 7c99200408de3af44a7540758e9664f1,
-        type: 3}
-      propertyPath: far clip plane
-      value: 10000
-      objectReference: {fileID: 0}
-    - target: {fileID: 3253423551390243079, guid: 7c99200408de3af44a7540758e9664f1,
-        type: 3}
-      propertyPath: m_Enabled
-      value: 1
-      objectReference: {fileID: 0}
-    - target: {fileID: 3253423551390243129, guid: 7c99200408de3af44a7540758e9664f1,
-        type: 3}
-      propertyPath: m_IsActive
-      value: 1
-      objectReference: {fileID: 0}
-    - target: {fileID: 3253423551525537411, guid: 7c99200408de3af44a7540758e9664f1,
-        type: 3}
-      propertyPath: m_LocalPosition.y
-      value: 0.087501526
-      objectReference: {fileID: 0}
-    - target: {fileID: 3253423551828139443, guid: 7c99200408de3af44a7540758e9664f1,
-        type: 3}
-      propertyPath: startAtEnd
-      value: 1
-      objectReference: {fileID: 0}
-    - target: {fileID: 3253423551828139443, guid: 7c99200408de3af44a7540758e9664f1,
-        type: 3}
-      propertyPath: startTransform
-      value: 
-      objectReference: {fileID: 0}
-    - target: {fileID: 3253423551828139443, guid: 7c99200408de3af44a7540758e9664f1,
-        type: 3}
-      propertyPath: endTransform
-      value: 
-      objectReference: {fileID: 0}
-    - target: {fileID: 3253423551828139443, guid: 7c99200408de3af44a7540758e9664f1,
-        type: 3}
-      propertyPath: targetTransform
-      value: 
-      objectReference: {fileID: 0}
-    - target: {fileID: 3253423552107798342, guid: 7c99200408de3af44a7540758e9664f1,
-        type: 3}
-      propertyPath: m_LocalPosition.y
-      value: 1.589542
-      objectReference: {fileID: 0}
-    - target: {fileID: 3253423552527307477, guid: 7c99200408de3af44a7540758e9664f1,
-        type: 3}
-      propertyPath: m_LocalPosition.x
-      value: 0
-      objectReference: {fileID: 0}
-    - target: {fileID: 3253423552527307477, guid: 7c99200408de3af44a7540758e9664f1,
-        type: 3}
-      propertyPath: m_LocalPosition.y
-      value: 25
-      objectReference: {fileID: 0}
-    - target: {fileID: 3253423552527307477, guid: 7c99200408de3af44a7540758e9664f1,
-        type: 3}
-      propertyPath: m_LocalPosition.z
-      value: 0
-      objectReference: {fileID: 0}
-    - target: {fileID: 3253423552527307477, guid: 7c99200408de3af44a7540758e9664f1,
-        type: 3}
-      propertyPath: m_LocalRotation.x
-      value: 0
-      objectReference: {fileID: 0}
-    - target: {fileID: 3253423552527307477, guid: 7c99200408de3af44a7540758e9664f1,
-        type: 3}
-      propertyPath: m_LocalRotation.y
-      value: 0
-      objectReference: {fileID: 0}
-    - target: {fileID: 3253423552527307477, guid: 7c99200408de3af44a7540758e9664f1,
-        type: 3}
-      propertyPath: m_LocalRotation.z
-      value: 0
-      objectReference: {fileID: 0}
-    - target: {fileID: 3253423552527307477, guid: 7c99200408de3af44a7540758e9664f1,
-        type: 3}
-      propertyPath: m_LocalRotation.w
-      value: 1
-      objectReference: {fileID: 0}
-    - target: {fileID: 3253423552527307477, guid: 7c99200408de3af44a7540758e9664f1,
-        type: 3}
-      propertyPath: m_RootOrder
-      value: 1
-      objectReference: {fileID: 0}
-    - target: {fileID: 3253423552527307477, guid: 7c99200408de3af44a7540758e9664f1,
-        type: 3}
-      propertyPath: m_LocalEulerAnglesHint.x
-      value: 0
-      objectReference: {fileID: 0}
-    - target: {fileID: 3253423552527307477, guid: 7c99200408de3af44a7540758e9664f1,
-        type: 3}
-      propertyPath: m_LocalEulerAnglesHint.y
-      value: 0
-      objectReference: {fileID: 0}
-    - target: {fileID: 3253423552527307477, guid: 7c99200408de3af44a7540758e9664f1,
-        type: 3}
-      propertyPath: m_LocalEulerAnglesHint.z
-      value: 0
-      objectReference: {fileID: 0}
-    - target: {fileID: 3253423552527307479, guid: 7c99200408de3af44a7540758e9664f1,
-        type: 3}
-      propertyPath: m_Name
-      value: Player Rig
-      objectReference: {fileID: 0}
-    - target: {fileID: 3253423552527307479, guid: 7c99200408de3af44a7540758e9664f1,
-        type: 3}
-      propertyPath: m_IsActive
-      value: 1
-      objectReference: {fileID: 0}
-    - target: {fileID: 3253423552718361297, guid: 7c99200408de3af44a7540758e9664f1,
-        type: 3}
-      propertyPath: m_Mesh
-      value: 
-      objectReference: {fileID: 0}
-    - target: {fileID: 3253423553111714410, guid: 7c99200408de3af44a7540758e9664f1,
-        type: 3}
-      propertyPath: m_LocalPosition.y
-      value: 1.6875015
-      objectReference: {fileID: 0}
-    - target: {fileID: 3253423553148083712, guid: 7c99200408de3af44a7540758e9664f1,
-        type: 3}
-      propertyPath: m_LocalPosition.y
-      value: -0.010457993
-      objectReference: {fileID: 0}
-    - target: {fileID: 3253876147604916027, guid: 7c99200408de3af44a7540758e9664f1,
-        type: 3}
-      propertyPath: m_LocalPosition.x
-      value: -0.032739982
-      objectReference: {fileID: 0}
-    - target: {fileID: 3253876147604916027, guid: 7c99200408de3af44a7540758e9664f1,
-        type: 3}
-      propertyPath: m_LocalPosition.z
-      value: 0.00000003236346
-      objectReference: {fileID: 0}
-    - target: {fileID: 3253876147604916027, guid: 7c99200408de3af44a7540758e9664f1,
-        type: 3}
-      propertyPath: m_LocalPosition.y
-      value: 0.000000015832484
-      objectReference: {fileID: 0}
-    - target: {fileID: 3253901899572439047, guid: 7c99200408de3af44a7540758e9664f1,
-        type: 3}
-      propertyPath: m_LocalPosition.x
-      value: -0.041371148
-      objectReference: {fileID: 0}
-    - target: {fileID: 3253901899572439047, guid: 7c99200408de3af44a7540758e9664f1,
-        type: 3}
-      propertyPath: m_LocalPosition.y
-      value: -0.0000001918508
-      objectReference: {fileID: 0}
-    - target: {fileID: 3253901899572439047, guid: 7c99200408de3af44a7540758e9664f1,
-        type: 3}
-      propertyPath: m_LocalPosition.z
-      value: -0.00000018835999
-      objectReference: {fileID: 0}
-    - target: {fileID: 3253996450482907422, guid: 7c99200408de3af44a7540758e9664f1,
-        type: 3}
-      propertyPath: m_LocalScale.x
-      value: 0.99999756
-      objectReference: {fileID: 0}
-    - target: {fileID: 3253996450482907422, guid: 7c99200408de3af44a7540758e9664f1,
-        type: 3}
-      propertyPath: m_LocalPosition.x
-      value: 0.02238036
-      objectReference: {fileID: 0}
-    - target: {fileID: 3253996450482907422, guid: 7c99200408de3af44a7540758e9664f1,
-        type: 3}
-      propertyPath: m_LocalPosition.y
-      value: 0.00000010354019
-      objectReference: {fileID: 0}
-    - target: {fileID: 3253996450482907422, guid: 7c99200408de3af44a7540758e9664f1,
-        type: 3}
-      propertyPath: m_LocalPosition.z
-      value: -0.00000006178743
-      objectReference: {fileID: 0}
-    - target: {fileID: 3254066062576287403, guid: 7c99200408de3af44a7540758e9664f1,
-        type: 3}
-      propertyPath: m_LocalPosition.z
-      value: 0.000000433065
-      objectReference: {fileID: 0}
-    - target: {fileID: 3254066062576287403, guid: 7c99200408de3af44a7540758e9664f1,
-        type: 3}
-      propertyPath: m_LocalScale.x
-      value: 0.9999965
-      objectReference: {fileID: 0}
-    - target: {fileID: 3254066062576287403, guid: 7c99200408de3af44a7540758e9664f1,
-        type: 3}
-      propertyPath: m_LocalPosition.x
-      value: -0.031570442
-      objectReference: {fileID: 0}
-    - target: {fileID: 3254066062576287403, guid: 7c99200408de3af44a7540758e9664f1,
-        type: 3}
-      propertyPath: m_LocalPosition.y
-      value: 0.00000021420419
-      objectReference: {fileID: 0}
-    - target: {fileID: 3254069170455096500, guid: 7c99200408de3af44a7540758e9664f1,
-        type: 3}
-      propertyPath: m_LocalPosition.y
-      value: -0.000000042773372
-      objectReference: {fileID: 0}
-    - target: {fileID: 3254069170455096500, guid: 7c99200408de3af44a7540758e9664f1,
-        type: 3}
-      propertyPath: m_LocalPosition.z
-      value: -0.00000025401823
-      objectReference: {fileID: 0}
-    - target: {fileID: 3254069170455096500, guid: 7c99200408de3af44a7540758e9664f1,
-        type: 3}
-      propertyPath: m_LocalPosition.x
-      value: 0.018109076
-      objectReference: {fileID: 0}
-    - target: {fileID: 3254069170455096500, guid: 7c99200408de3af44a7540758e9664f1,
-        type: 3}
-      propertyPath: m_LocalScale.x
-      value: 1.0000086
-      objectReference: {fileID: 0}
-    - target: {fileID: 3254078615637913010, guid: 7c99200408de3af44a7540758e9664f1,
-        type: 3}
-      propertyPath: m_LocalPosition.x
-      value: 0.01035407
-      objectReference: {fileID: 0}
-    - target: {fileID: 3254078615637913010, guid: 7c99200408de3af44a7540758e9664f1,
-        type: 3}
-      propertyPath: m_LocalPosition.y
-      value: 0.008603731
-      objectReference: {fileID: 0}
-    - target: {fileID: 3254078615637913010, guid: 7c99200408de3af44a7540758e9664f1,
-        type: 3}
-      propertyPath: m_LocalPosition.z
-      value: -0.0033526507
-      objectReference: {fileID: 0}
-    - target: {fileID: 3254083174632615454, guid: 7c99200408de3af44a7540758e9664f1,
-        type: 3}
-      propertyPath: m_LocalPosition.x
-      value: 0.009395344
-      objectReference: {fileID: 0}
-    - target: {fileID: 3254083174632615454, guid: 7c99200408de3af44a7540758e9664f1,
-        type: 3}
-      propertyPath: m_LocalPosition.y
-      value: 0.009582778
-      objectReference: {fileID: 0}
-    - target: {fileID: 3254083174632615454, guid: 7c99200408de3af44a7540758e9664f1,
-        type: 3}
-      propertyPath: m_LocalPosition.z
-      value: 0.007939824
-      objectReference: {fileID: 0}
-    - target: {fileID: 3254097151956602462, guid: 7c99200408de3af44a7540758e9664f1,
-        type: 3}
-      propertyPath: m_LocalPosition.x
-      value: -0.0031688134
-      objectReference: {fileID: 0}
-    - target: {fileID: 3254097151956602462, guid: 7c99200408de3af44a7540758e9664f1,
-        type: 3}
-      propertyPath: m_LocalPosition.y
-      value: -0.010000046
-      objectReference: {fileID: 0}
-    - target: {fileID: 3254097151956602462, guid: 7c99200408de3af44a7540758e9664f1,
-        type: 3}
-      propertyPath: m_LocalPosition.z
-      value: 0.026396358
-      objectReference: {fileID: 0}
-    - target: {fileID: 3254102203208138424, guid: 7c99200408de3af44a7540758e9664f1,
-        type: 3}
-      propertyPath: m_LocalPosition.x
-      value: 0.06812052
-      objectReference: {fileID: 0}
-    - target: {fileID: 3254102203208138424, guid: 7c99200408de3af44a7540758e9664f1,
-        type: 3}
-      propertyPath: m_LocalPosition.y
-      value: 0.00000013230601
-      objectReference: {fileID: 0}
-    - target: {fileID: 3254102203208138424, guid: 7c99200408de3af44a7540758e9664f1,
-        type: 3}
-      propertyPath: m_LocalPosition.z
-      value: -0.0000000759901
-      objectReference: {fileID: 0}
-    - target: {fileID: 3254103766479889421, guid: 7c99200408de3af44a7540758e9664f1,
-        type: 3}
-      propertyPath: m_LocalPosition.x
-      value: -0.018109068
-      objectReference: {fileID: 0}
-    - target: {fileID: 3254103766479889421, guid: 7c99200408de3af44a7540758e9664f1,
-        type: 3}
-      propertyPath: m_LocalPosition.y
-      value: 0.00000010523945
-      objectReference: {fileID: 0}
-    - target: {fileID: 3254103766479889421, guid: 7c99200408de3af44a7540758e9664f1,
-        type: 3}
-      propertyPath: m_LocalPosition.z
-      value: 0.00000029453076
-      objectReference: {fileID: 0}
-    - target: {fileID: 3254103766479889421, guid: 7c99200408de3af44a7540758e9664f1,
-        type: 3}
-      propertyPath: m_LocalScale.x
-      value: 1.0000086
-      objectReference: {fileID: 0}
-    - target: {fileID: 3254133810802792962, guid: 7c99200408de3af44a7540758e9664f1,
-        type: 3}
-      propertyPath: m_LocalPosition.x
-      value: 0.06459986
-      objectReference: {fileID: 0}
-    - target: {fileID: 3254133810802792962, guid: 7c99200408de3af44a7540758e9664f1,
-        type: 3}
-      propertyPath: m_LocalPosition.y
-      value: -0.000000038009603
-      objectReference: {fileID: 0}
-    - target: {fileID: 3254133810802792962, guid: 7c99200408de3af44a7540758e9664f1,
-        type: 3}
-      propertyPath: m_LocalPosition.z
-      value: 0.000000006868504
-      objectReference: {fileID: 0}
-    - target: {fileID: 3254144535659841307, guid: 7c99200408de3af44a7540758e9664f1,
-        type: 3}
-      propertyPath: m_LocalPosition.x
-      value: -0.039778896
-      objectReference: {fileID: 0}
-    - target: {fileID: 3254144535659841307, guid: 7c99200408de3af44a7540758e9664f1,
-        type: 3}
-      propertyPath: m_LocalPosition.y
-      value: 0.00000026295507
-      objectReference: {fileID: 0}
-    - target: {fileID: 3254144535659841307, guid: 7c99200408de3af44a7540758e9664f1,
-        type: 3}
-      propertyPath: m_LocalPosition.z
-      value: -0.00000021305459
-      objectReference: {fileID: 0}
-    - target: {fileID: 3254176751337144071, guid: 7c99200408de3af44a7540758e9664f1,
-        type: 3}
-      propertyPath: m_LocalPosition.x
-      value: -0.046219774
-      objectReference: {fileID: 0}
-    - target: {fileID: 3254176751337144071, guid: 7c99200408de3af44a7540758e9664f1,
-        type: 3}
-      propertyPath: m_LocalPosition.y
-      value: -0.000000109896064
-      objectReference: {fileID: 0}
-    - target: {fileID: 3254176751337144071, guid: 7c99200408de3af44a7540758e9664f1,
-        type: 3}
-      propertyPath: m_LocalPosition.z
-      value: -0.00000016670674
-      objectReference: {fileID: 0}
-    - target: {fileID: 3254316145942994551, guid: 7c99200408de3af44a7540758e9664f1,
-        type: 3}
-      propertyPath: m_LocalPosition.x
-      value: -0.064599864
-      objectReference: {fileID: 0}
-    - target: {fileID: 3254316145942994551, guid: 7c99200408de3af44a7540758e9664f1,
-        type: 3}
-      propertyPath: m_LocalPosition.y
-      value: 0.000000046624336
-      objectReference: {fileID: 0}
-    - target: {fileID: 3254316145942994551, guid: 7c99200408de3af44a7540758e9664f1,
-        type: 3}
-      propertyPath: m_LocalPosition.z
-      value: 0.000000008265488
-      objectReference: {fileID: 0}
-    - target: {fileID: 3254342389651828755, guid: 7c99200408de3af44a7540758e9664f1,
-        type: 3}
-      propertyPath: m_LocalPosition.x
-      value: -0.009395341
-      objectReference: {fileID: 0}
-    - target: {fileID: 3254342389651828755, guid: 7c99200408de3af44a7540758e9664f1,
-        type: 3}
-      propertyPath: m_LocalPosition.y
-      value: -0.009582809
-      objectReference: {fileID: 0}
-    - target: {fileID: 3254342389651828755, guid: 7c99200408de3af44a7540758e9664f1,
-        type: 3}
-      propertyPath: m_LocalPosition.z
-      value: -0.007939841
-      objectReference: {fileID: 0}
-    - target: {fileID: 3254362440991157502, guid: 7c99200408de3af44a7540758e9664f1,
-        type: 3}
-      propertyPath: m_LocalPosition.x
-      value: 0.031570446
-      objectReference: {fileID: 0}
-    - target: {fileID: 3254362440991157502, guid: 7c99200408de3af44a7540758e9664f1,
-        type: 3}
-      propertyPath: m_LocalPosition.z
-      value: -0.00000043027103
-      objectReference: {fileID: 0}
-    - target: {fileID: 3254362440991157502, guid: 7c99200408de3af44a7540758e9664f1,
-        type: 3}
-      propertyPath: m_LocalScale.x
-      value: 0.99999636
-      objectReference: {fileID: 0}
-    - target: {fileID: 3254362440991157502, guid: 7c99200408de3af44a7540758e9664f1,
-        type: 3}
-      propertyPath: m_LocalPosition.y
-      value: -0.00000022351742
-      objectReference: {fileID: 0}
-    - target: {fileID: 3254368832143028875, guid: 7c99200408de3af44a7540758e9664f1,
-        type: 3}
-      propertyPath: m_LocalPosition.x
-      value: -0.02632945
-      objectReference: {fileID: 0}
-    - target: {fileID: 3254368832143028875, guid: 7c99200408de3af44a7540758e9664f1,
-        type: 3}
-      propertyPath: m_LocalPosition.y
-      value: 0.00000011223648
-      objectReference: {fileID: 0}
-    - target: {fileID: 3254368832143028875, guid: 7c99200408de3af44a7540758e9664f1,
-        type: 3}
-      propertyPath: m_LocalPosition.z
-      value: 0.0000000048894453
-      objectReference: {fileID: 0}
-    - target: {fileID: 3254368832143028875, guid: 7c99200408de3af44a7540758e9664f1,
-        type: 3}
-      propertyPath: m_LocalScale.x
-      value: 1.0000637
-      objectReference: {fileID: 0}
-    - target: {fileID: 3254382807668660228, guid: 7c99200408de3af44a7540758e9664f1,
-        type: 3}
-      propertyPath: m_LocalPosition.y
-      value: 0.00000023442193
-      objectReference: {fileID: 0}
-    - target: {fileID: 3254382807668660228, guid: 7c99200408de3af44a7540758e9664f1,
-        type: 3}
-      propertyPath: m_LocalPosition.z
-      value: 0.00000019348226
-      objectReference: {fileID: 0}
-    - target: {fileID: 3254382807668660228, guid: 7c99200408de3af44a7540758e9664f1,
-        type: 3}
-      propertyPath: m_LocalPosition.x
-      value: 0.04137114
-      objectReference: {fileID: 0}
-    - target: {fileID: 3257804170093236278, guid: 7c99200408de3af44a7540758e9664f1,
-        type: 3}
-      propertyPath: m_LocalPosition.x
-      value: -0.06254678
-      objectReference: {fileID: 0}
-    - target: {fileID: 3257831048050675363, guid: 7c99200408de3af44a7540758e9664f1,
-        type: 3}
-      propertyPath: m_LocalPosition.x
-      value: -0.044629544
-      objectReference: {fileID: 0}
-    - target: {fileID: 3257831048050675363, guid: 7c99200408de3af44a7540758e9664f1,
-        type: 3}
-      propertyPath: m_LocalPosition.y
-      value: 0.00000011550597
-      objectReference: {fileID: 0}
-    - target: {fileID: 3257831048050675363, guid: 7c99200408de3af44a7540758e9664f1,
-        type: 3}
-      propertyPath: m_LocalPosition.z
-      value: -0.000000012456438
-      objectReference: {fileID: 0}
-    - target: {fileID: 3257834014987709810, guid: 7c99200408de3af44a7540758e9664f1,
-        type: 3}
-      propertyPath: m_LocalPosition.x
-      value: 0.046219785
-      objectReference: {fileID: 0}
-    - target: {fileID: 3257834014987709810, guid: 7c99200408de3af44a7540758e9664f1,
-        type: 3}
-      propertyPath: m_LocalPosition.y
-      value: 0.00000009313226
-      objectReference: {fileID: 0}
-    - target: {fileID: 3257834014987709810, guid: 7c99200408de3af44a7540758e9664f1,
-        type: 3}
-      propertyPath: m_LocalPosition.z
-      value: 0.00000019185245
-      objectReference: {fileID: 0}
-    - target: {fileID: 3257835747145747762, guid: 7c99200408de3af44a7540758e9664f1,
-        type: 3}
-      propertyPath: m_LocalPosition.x
-      value: 0.032739982
-      objectReference: {fileID: 0}
-    - target: {fileID: 3257835747145747762, guid: 7c99200408de3af44a7540758e9664f1,
-        type: 3}
-      propertyPath: m_LocalPosition.z
-      value: -0.000000038882717
-      objectReference: {fileID: 0}
-    - target: {fileID: 3257835747145747762, guid: 7c99200408de3af44a7540758e9664f1,
-        type: 3}
-      propertyPath: m_LocalPosition.y
-      value: -0.000000025023743
-      objectReference: {fileID: 0}
-    - target: {fileID: 3257840824354151799, guid: 7c99200408de3af44a7540758e9664f1,
-        type: 3}
-      propertyPath: m_LocalPosition.x
-      value: -0.0067388443
-      objectReference: {fileID: 0}
-    - target: {fileID: 3257840824354151799, guid: 7c99200408de3af44a7540758e9664f1,
-        type: 3}
-      propertyPath: m_LocalPosition.y
-      value: -0.008104896
-      objectReference: {fileID: 0}
-    - target: {fileID: 3257840824354151799, guid: 7c99200408de3af44a7540758e9664f1,
-        type: 3}
-      propertyPath: m_LocalPosition.z
-      value: -0.018928444
-      objectReference: {fileID: 0}
-    - target: {fileID: 3257867273065854037, guid: 7c99200408de3af44a7540758e9664f1,
-        type: 3}
-      propertyPath: m_LocalPosition.x
-      value: -0.008187156
-      objectReference: {fileID: 0}
-    - target: {fileID: 3257867273065854037, guid: 7c99200408de3af44a7540758e9664f1,
-        type: 3}
-      propertyPath: m_LocalPosition.y
-      value: -0.0016830815
-      objectReference: {fileID: 0}
-    - target: {fileID: 3257867273065854037, guid: 7c99200408de3af44a7540758e9664f1,
-        type: 3}
-      propertyPath: m_LocalPosition.z
-      value: 0.014355966
-      objectReference: {fileID: 0}
-    - target: {fileID: 3257870027270441401, guid: 7c99200408de3af44a7540758e9664f1,
-        type: 3}
-      propertyPath: m_LocalPosition.x
-      value: 0.0031688137
-      objectReference: {fileID: 0}
-    - target: {fileID: 3257870027270441401, guid: 7c99200408de3af44a7540758e9664f1,
-        type: 3}
-      propertyPath: m_LocalPosition.y
-      value: 0.01000005
-      objectReference: {fileID: 0}
-    - target: {fileID: 3257870027270441401, guid: 7c99200408de3af44a7540758e9664f1,
-        type: 3}
-      propertyPath: m_LocalPosition.z
-      value: -0.02639637
-      objectReference: {fileID: 0}
-    - target: {fileID: 3257876030090872092, guid: 7c99200408de3af44a7540758e9664f1,
-        type: 3}
-      propertyPath: m_LocalPosition.x
-      value: 0.008187156
-      objectReference: {fileID: 0}
-    - target: {fileID: 3257876030090872092, guid: 7c99200408de3af44a7540758e9664f1,
-        type: 3}
-      propertyPath: m_LocalPosition.y
-      value: 0.0016830793
-      objectReference: {fileID: 0}
-    - target: {fileID: 3257876030090872092, guid: 7c99200408de3af44a7540758e9664f1,
-        type: 3}
-      propertyPath: m_LocalPosition.z
-      value: -0.014355966
-      objectReference: {fileID: 0}
-    - target: {fileID: 3257894786631581610, guid: 7c99200408de3af44a7540758e9664f1,
-        type: 3}
-      propertyPath: m_LocalPosition.x
-      value: 0.039778903
-      objectReference: {fileID: 0}
-    - target: {fileID: 3257894786631581610, guid: 7c99200408de3af44a7540758e9664f1,
-        type: 3}
-      propertyPath: m_LocalPosition.y
-      value: -0.00000028928616
-      objectReference: {fileID: 0}
-    - target: {fileID: 3257894786631581610, guid: 7c99200408de3af44a7540758e9664f1,
-        type: 3}
-      propertyPath: m_LocalPosition.z
-      value: 0.00000020826701
-      objectReference: {fileID: 0}
-    - target: {fileID: 3257899090359857261, guid: 7c99200408de3af44a7540758e9664f1,
-        type: 3}
-      propertyPath: m_LocalPosition.x
-      value: -0.0536905
-      objectReference: {fileID: 0}
-    - target: {fileID: 3257899090359857261, guid: 7c99200408de3af44a7540758e9664f1,
-        type: 3}
-      propertyPath: m_LocalPosition.z
-      value: -0.00000018044375
-      objectReference: {fileID: 0}
-    - target: {fileID: 3257899090359857261, guid: 7c99200408de3af44a7540758e9664f1,
-        type: 3}
-      propertyPath: m_LocalPosition.y
-      value: -0.0000000661239
-      objectReference: {fileID: 0}
-    - target: {fileID: 3257899958172855906, guid: 7c99200408de3af44a7540758e9664f1,
-        type: 3}
-      propertyPath: m_LocalPosition.x
-      value: 0.053690508
-      objectReference: {fileID: 0}
-    - target: {fileID: 3257899958172855906, guid: 7c99200408de3af44a7540758e9664f1,
-        type: 3}
-      propertyPath: m_LocalPosition.z
-      value: 0.0000001587905
-      objectReference: {fileID: 0}
-    - target: {fileID: 3257899958172855906, guid: 7c99200408de3af44a7540758e9664f1,
-        type: 3}
-      propertyPath: m_LocalPosition.y
-      value: 0.000000044703484
-      objectReference: {fileID: 0}
-    - target: {fileID: 3257900796524240395, guid: 7c99200408de3af44a7540758e9664f1,
-        type: 3}
-      propertyPath: m_LocalPosition.x
-      value: 0.06254678
-      objectReference: {fileID: 0}
-    - target: {fileID: 3257900796524240395, guid: 7c99200408de3af44a7540758e9664f1,
-        type: 3}
-      propertyPath: m_LocalPosition.y
-      value: -0.23042247
-      objectReference: {fileID: 0}
-    - target: {fileID: 3257915686560880011, guid: 7c99200408de3af44a7540758e9664f1,
-        type: 3}
-      propertyPath: m_LocalPosition.y
-      value: -0.00000012345845
-      objectReference: {fileID: 0}
-    - target: {fileID: 3257915686560880011, guid: 7c99200408de3af44a7540758e9664f1,
-        type: 3}
-      propertyPath: m_LocalPosition.x
-      value: -0.06812051
-      objectReference: {fileID: 0}
-    - target: {fileID: 3257915686560880011, guid: 7c99200408de3af44a7540758e9664f1,
-        type: 3}
-      propertyPath: m_LocalPosition.z
-      value: 0.00000008086499
-      objectReference: {fileID: 0}
-    - target: {fileID: 3257968648840470342, guid: 7c99200408de3af44a7540758e9664f1,
-        type: 3}
-      propertyPath: m_LocalPosition.y
-      value: -0.00000016507693
-      objectReference: {fileID: 0}
-    - target: {fileID: 3257968648840470342, guid: 7c99200408de3af44a7540758e9664f1,
-        type: 3}
-      propertyPath: m_LocalPosition.z
-      value: -0.00000012479722
-      objectReference: {fileID: 0}
-    - target: {fileID: 3257968648840470342, guid: 7c99200408de3af44a7540758e9664f1,
-        type: 3}
-      propertyPath: m_LocalPosition.x
-      value: 0.057999227
-      objectReference: {fileID: 0}
-    - target: {fileID: 3258080001313154029, guid: 7c99200408de3af44a7540758e9664f1,
-        type: 3}
-      propertyPath: m_LocalPosition.x
-      value: -0.05799922
-      objectReference: {fileID: 0}
-    - target: {fileID: 3258080001313154029, guid: 7c99200408de3af44a7540758e9664f1,
-        type: 3}
-      propertyPath: m_LocalPosition.y
-      value: 0.00000013411045
-      objectReference: {fileID: 0}
-    - target: {fileID: 3258080001313154029, guid: 7c99200408de3af44a7540758e9664f1,
-        type: 3}
-      propertyPath: m_LocalPosition.z
-      value: 0.00000011478551
-      objectReference: {fileID: 0}
-    - target: {fileID: 3258107662934304260, guid: 7c99200408de3af44a7540758e9664f1,
-        type: 3}
-      propertyPath: m_LocalPosition.x
-      value: 0.0067388453
-      objectReference: {fileID: 0}
-    - target: {fileID: 3258107662934304260, guid: 7c99200408de3af44a7540758e9664f1,
-        type: 3}
-      propertyPath: m_LocalPosition.y
-      value: 0.008104898
-      objectReference: {fileID: 0}
-    - target: {fileID: 3258107662934304260, guid: 7c99200408de3af44a7540758e9664f1,
-        type: 3}
-      propertyPath: m_LocalPosition.z
-      value: 0.01892843
-      objectReference: {fileID: 0}
-    - target: {fileID: 3258110509798124527, guid: 7c99200408de3af44a7540758e9664f1,
-        type: 3}
-      propertyPath: m_LocalPosition.x
-      value: -0.022380374
-      objectReference: {fileID: 0}
-    - target: {fileID: 3258110509798124527, guid: 7c99200408de3af44a7540758e9664f1,
-        type: 3}
-      propertyPath: m_LocalPosition.y
-      value: -0.00000007621638
-      objectReference: {fileID: 0}
-    - target: {fileID: 3258110509798124527, guid: 7c99200408de3af44a7540758e9664f1,
-        type: 3}
-      propertyPath: m_LocalScale.x
-      value: 0.9999971
-      objectReference: {fileID: 0}
-    - target: {fileID: 3258110509798124527, guid: 7c99200408de3af44a7540758e9664f1,
-        type: 3}
-      propertyPath: m_LocalPosition.z
-      value: 0.00000008058851
-      objectReference: {fileID: 0}
-    - target: {fileID: 3258134430242445247, guid: 7c99200408de3af44a7540758e9664f1,
-        type: 3}
-      propertyPath: m_LocalScale.x
-      value: 1.0000061
-      objectReference: {fileID: 0}
-    - target: {fileID: 3258134430242445247, guid: 7c99200408de3af44a7540758e9664f1,
-        type: 3}
-      propertyPath: m_LocalPosition.x
-      value: -0.025648776
-      objectReference: {fileID: 0}
-    - target: {fileID: 3258134430242445247, guid: 7c99200408de3af44a7540758e9664f1,
-        type: 3}
-      propertyPath: m_LocalPosition.y
-      value: 0.0000002447945
-      objectReference: {fileID: 0}
-    - target: {fileID: 3258134430242445247, guid: 7c99200408de3af44a7540758e9664f1,
-        type: 3}
-      propertyPath: m_LocalPosition.z
-      value: 0.00000021466985
-      objectReference: {fileID: 0}
-    - target: {fileID: 3258156682289249806, guid: 7c99200408de3af44a7540758e9664f1,
-        type: 3}
-      propertyPath: m_LocalScale.x
-      value: 1.0000061
-      objectReference: {fileID: 0}
-    - target: {fileID: 3258156682289249806, guid: 7c99200408de3af44a7540758e9664f1,
-        type: 3}
-      propertyPath: m_LocalPosition.x
-      value: 0.025648784
-      objectReference: {fileID: 0}
-    - target: {fileID: 3258156682289249806, guid: 7c99200408de3af44a7540758e9664f1,
-        type: 3}
-      propertyPath: m_LocalPosition.y
-      value: -0.00000025939724
-      objectReference: {fileID: 0}
-    - target: {fileID: 3258156682289249806, guid: 7c99200408de3af44a7540758e9664f1,
-        type: 3}
-      propertyPath: m_LocalPosition.z
-      value: -0.00000020372681
-      objectReference: {fileID: 0}
-    - target: {fileID: 3258163093350526943, guid: 7c99200408de3af44a7540758e9664f1,
-        type: 3}
-      propertyPath: m_LocalPosition.x
-      value: -0.01035407
-      objectReference: {fileID: 0}
-    - target: {fileID: 3258163093350526943, guid: 7c99200408de3af44a7540758e9664f1,
-        type: 3}
-      propertyPath: m_LocalPosition.y
-      value: -0.008603732
-      objectReference: {fileID: 0}
-    - target: {fileID: 3258163093350526943, guid: 7c99200408de3af44a7540758e9664f1,
-        type: 3}
-      propertyPath: m_LocalPosition.z
-      value: 0.0033526344
-      objectReference: {fileID: 0}
-    - target: {fileID: 3258203160786938470, guid: 7c99200408de3af44a7540758e9664f1,
-        type: 3}
-      propertyPath: m_LocalPosition.x
-      value: 0.044629537
-      objectReference: {fileID: 0}
-    - target: {fileID: 3258203160786938470, guid: 7c99200408de3af44a7540758e9664f1,
-        type: 3}
-      propertyPath: m_LocalPosition.y
-      value: -0.00000009263745
-      objectReference: {fileID: 0}
-    - target: {fileID: 3258203160786938470, guid: 7c99200408de3af44a7540758e9664f1,
-        type: 3}
-      propertyPath: m_LocalPosition.z
-      value: 0.000000015948899
-      objectReference: {fileID: 0}
-    - target: {fileID: 3258325083939215232, guid: 7c99200408de3af44a7540758e9664f1,
-        type: 3}
-      propertyPath: m_LocalPosition.x
-      value: 0.02632945
-      objectReference: {fileID: 0}
-    - target: {fileID: 3258325083939215232, guid: 7c99200408de3af44a7540758e9664f1,
-        type: 3}
-      propertyPath: m_LocalScale.x
-      value: 1.0000637
-      objectReference: {fileID: 0}
-    - target: {fileID: 3258325083939215232, guid: 7c99200408de3af44a7540758e9664f1,
-        type: 3}
-      propertyPath: m_LocalPosition.y
-      value: -0.0000001564607
-      objectReference: {fileID: 0}
-    - target: {fileID: 3258325083939215232, guid: 7c99200408de3af44a7540758e9664f1,
-        type: 3}
-      propertyPath: m_LocalPosition.z
-      value: -0.000000011175871
-      objectReference: {fileID: 0}
-    - target: {fileID: 3900456246328046968, guid: 7c99200408de3af44a7540758e9664f1,
-        type: 3}
-      propertyPath: m_Mesh
-      value: 
-      objectReference: {fileID: 0}
-    - target: {fileID: 4689131801279075338, guid: 7c99200408de3af44a7540758e9664f1,
-        type: 3}
-      propertyPath: m_textInfo.characterCount
-      value: 0
-      objectReference: {fileID: 0}
-    - target: {fileID: 4689131801279075338, guid: 7c99200408de3af44a7540758e9664f1,
-        type: 3}
-      propertyPath: m_textInfo.wordCount
-      value: 0
-      objectReference: {fileID: 0}
-    - target: {fileID: 4689131801279075338, guid: 7c99200408de3af44a7540758e9664f1,
-        type: 3}
-      propertyPath: m_textInfo.lineCount
-      value: 0
-      objectReference: {fileID: 0}
-    - target: {fileID: 4689131801279075338, guid: 7c99200408de3af44a7540758e9664f1,
-        type: 3}
-      propertyPath: m_textInfo.pageCount
-      value: 0
-      objectReference: {fileID: 0}
-    - target: {fileID: 4813514270813620665, guid: 7c99200408de3af44a7540758e9664f1,
-        type: 3}
-      propertyPath: m_Mesh
-      value: 
-      objectReference: {fileID: 0}
-    - target: {fileID: 5787884923079774403, guid: 7c99200408de3af44a7540758e9664f1,
-        type: 3}
-      propertyPath: _OnLeftTouchButtonReleased.m_PersistentCalls.m_Calls.Array.size
-      value: 0
-      objectReference: {fileID: 0}
-    - target: {fileID: 5787884923079774403, guid: 7c99200408de3af44a7540758e9664f1,
-        type: 3}
-      propertyPath: _OnLeftTouchButtonPressed.m_PersistentCalls.m_Calls.Array.size
-      value: 0
-      objectReference: {fileID: 0}
-    - target: {fileID: 6083750226354009521, guid: 7c99200408de3af44a7540758e9664f1,
-        type: 3}
-      propertyPath: LeftController
-      value: 
-      objectReference: {fileID: 1570428230}
-    - target: {fileID: 6083750226354009521, guid: 7c99200408de3af44a7540758e9664f1,
-        type: 3}
-      propertyPath: RightController
-      value: 
-      objectReference: {fileID: 1561192670}
-    m_RemovedComponents: []
-  m_SourcePrefab: {fileID: 100100000, guid: 7c99200408de3af44a7540758e9664f1, type: 3}
---- !u!1 &904751430
-GameObject:
-  m_ObjectHideFlags: 0
-  m_CorrespondingSourceObject: {fileID: 0}
-  m_PrefabInstance: {fileID: 0}
-  m_PrefabAsset: {fileID: 0}
-  serializedVersion: 6
-  m_Component:
-  - component: {fileID: 904751432}
-  - component: {fileID: 904751431}
-  m_Layer: 0
-  m_Name: RectanglePacking
-  m_TagString: Untagged
-  m_Icon: {fileID: 0}
-  m_NavMeshLayer: 0
-  m_StaticEditorFlags: 0
-  m_IsActive: 1
---- !u!114 &904751431
-MonoBehaviour:
-  m_ObjectHideFlags: 0
-  m_CorrespondingSourceObject: {fileID: 0}
-  m_PrefabInstance: {fileID: 0}
-  m_PrefabAsset: {fileID: 0}
-  m_GameObject: {fileID: 904751430}
-  m_Enabled: 1
-  m_EditorHideFlags: 0
-  m_Script: {fileID: 11500000, guid: dc88e4f6432d4ba48b75658619eda4cc, type: 3}
-  m_Name: 
-  m_EditorClassIdentifier: 
-  serializationData:
-    SerializedFormat: 2
-    SerializedBytes: 
-    ReferencedUnityObjects: []
-    SerializedBytesString: 
-    Prefab: {fileID: 0}
-    PrefabModificationsReferencedUnityObjects: []
-    PrefabModifications: []
-    SerializationNodes:
-    - Name: HierarchicalEdges
-      Entry: 7
-      Data: 0|System.Collections.Generic.HashSet`1[[System.String, mscorlib]], System.Core
-    - Name: 
-      Entry: 12
-      Data: 4
-    - Name: 
-      Entry: 1
-      Data: Enclosing
-    - Name: 
-      Entry: 1
-      Data: Belongs_To
-    - Name: 
-      Entry: 1
-      Data: Part_Of
-    - Name: 
-      Entry: 1
-      Data: Defined_In
-    - Name: 
-      Entry: 13
-      Data: 
-    - Name: 
-      Entry: 8
-      Data: 
-  PathPrefix: F:\develop\SEE\Assets\
-  origin: {x: 0, y: 0, z: 0}
-  WidthMetric: Metric.LOC
-  HeightMetric: Metric.Number_of_Tokens
-  DepthMetric: Metric.LOC
-  LeafStyleMetric: Metric.Clone_Rate
-  ArchitectureIssue: Metric.Architecture_Violations
-  CloneIssue: Metric.Clone
-  CycleIssue: Metric.Cycle
-  Dead_CodeIssue: Metric.Dead_Code
-  MetricIssue: Metric.Metric
-  StyleIssue: Metric.Style
-  UniversalIssue: Metric.Universal
-  ArchitectureIssue_SUM: Metric.Architecture_Violations_SUM
-  CloneIssue_SUM: Metric.Clone_SUM
-  CycleIssue_SUM: Metric.Cycle_SUM
-  Dead_CodeIssue_SUM: Metric.Dead_Code_SUM
-  MetricIssue_SUM: Metric.Metric_SUM
-  StyleIssue_SUM: Metric.Style_SUM
-  UniversalIssue_SUM: Metric.Universal_SUM
-  InnerDonutMetric: Metric.IssuesTotal
-  InnerNodeStyleMetric: Metric.IssuesTotal
-  MinimalBlockLength: 0.1
-  MaximalBlockLength: 100
-  LeafObjects: 0
-  InnerNodeObjects: 4
-  NodeLayout: 2
-  EdgeLayout: 1
-  ZScoreScale: 0
-  EdgeWidth: 1
-  ShowErosions: 1
-  EdgesAboveBlocks: 1
-  gxlPath: ..\Data\GXL\linux-clones\net.gxl
-  csvPath: ..\Data\GXL\linux-clones\net.csv
---- !u!4 &904751432
-Transform:
-  m_ObjectHideFlags: 0
-  m_CorrespondingSourceObject: {fileID: 0}
-  m_PrefabInstance: {fileID: 0}
-  m_PrefabAsset: {fileID: 0}
-  m_GameObject: {fileID: 904751430}
-  m_LocalRotation: {x: 0, y: 0, z: 0, w: 1}
-  m_LocalPosition: {x: 0, y: 0, z: 0}
-  m_LocalScale: {x: 1, y: 1, z: 1}
-  m_Children: []
-  m_Father: {fileID: 0}
-  m_RootOrder: 7
-  m_LocalEulerAnglesHint: {x: 0, y: 0, z: 0}
---- !u!1 &963194225
-GameObject:
-  m_ObjectHideFlags: 0
-  m_CorrespondingSourceObject: {fileID: 0}
-  m_PrefabInstance: {fileID: 0}
-  m_PrefabAsset: {fileID: 0}
-  serializedVersion: 6
-  m_Component:
-  - component: {fileID: 963194228}
-  - component: {fileID: 963194227}
-  - component: {fileID: 963194226}
-  - component: {fileID: 963194229}
-  - component: {fileID: 963194230}
-  - component: {fileID: 963194231}
-  - component: {fileID: 963194232}
-  m_Layer: 0
-  m_Name: Main Camera
-  m_TagString: MainCamera
-  m_Icon: {fileID: 0}
-  m_NavMeshLayer: 0
-  m_StaticEditorFlags: 0
-  m_IsActive: 0
---- !u!81 &963194226
-AudioListener:
-  m_ObjectHideFlags: 0
-  m_CorrespondingSourceObject: {fileID: 0}
-  m_PrefabInstance: {fileID: 0}
-  m_PrefabAsset: {fileID: 0}
-  m_GameObject: {fileID: 963194225}
-  m_Enabled: 1
---- !u!20 &963194227
-Camera:
-  m_ObjectHideFlags: 0
-  m_CorrespondingSourceObject: {fileID: 0}
-  m_PrefabInstance: {fileID: 0}
-  m_PrefabAsset: {fileID: 0}
-  m_GameObject: {fileID: 963194225}
-  m_Enabled: 1
-  serializedVersion: 2
-  m_ClearFlags: 1
-  m_BackGroundColor: {r: 0.19215687, g: 0.3019608, b: 0.4745098, a: 0}
-  m_projectionMatrixMode: 1
-  m_GateFitMode: 2
-  m_FOVAxisMode: 0
-  m_SensorSize: {x: 36, y: 24}
-  m_LensShift: {x: 0, y: 0}
-  m_FocalLength: 50
-  m_NormalizedViewPortRect:
-    serializedVersion: 2
-    x: 0
-    y: 0
-    width: 1
-    height: 1
-  near clip plane: 0.3
-  far clip plane: 10000
-  field of view: 60
-  orthographic: 0
-  orthographic size: 5
-  m_Depth: -1
-  m_CullingMask:
-    serializedVersion: 2
-    m_Bits: 4294967295
-  m_RenderingPath: -1
-  m_TargetTexture: {fileID: 0}
-  m_TargetDisplay: 0
-  m_TargetEye: 3
-  m_HDR: 1
-  m_AllowMSAA: 1
-  m_AllowDynamicResolution: 0
-  m_ForceIntoRT: 0
-  m_OcclusionCulling: 1
-  m_StereoConvergence: 10
-  m_StereoSeparation: 0.022
---- !u!4 &963194228
-Transform:
-  m_ObjectHideFlags: 0
-  m_CorrespondingSourceObject: {fileID: 0}
-  m_PrefabInstance: {fileID: 0}
-  m_PrefabAsset: {fileID: 0}
-  m_GameObject: {fileID: 963194225}
-  m_LocalRotation: {x: 0, y: 0, z: 0, w: 1}
-  m_LocalPosition: {x: 0, y: 5, z: -10}
-  m_LocalScale: {x: 1, y: 1, z: 1}
-  m_Children: []
-  m_Father: {fileID: 0}
-  m_RootOrder: 0
-  m_LocalEulerAnglesHint: {x: 0, y: 0, z: 0}
---- !u!114 &963194229
-MonoBehaviour:
-  m_ObjectHideFlags: 0
-  m_CorrespondingSourceObject: {fileID: 0}
-  m_PrefabInstance: {fileID: 0}
-  m_PrefabAsset: {fileID: 0}
-  m_GameObject: {fileID: 963194225}
-  m_Enabled: 1
-  m_EditorHideFlags: 0
-  m_Script: {fileID: 11500000, guid: 777166b103fd6964f95e4c82cbdd85f4, type: 3}
-  m_Name: 
-  m_EditorClassIdentifier: 
-  relativeBaseSpeed: 10
-  relativeMaximalSpeed: 100
-  absoluteMinimumSpeed: 0.5
-  absoluteMaximumSpeed: 300
-  acceleration: 10
-  rotationFactor: 50
-  groundDistanceFactor: 0.1
-  camSens: 0.15
---- !u!114 &963194230
-MonoBehaviour:
-  m_ObjectHideFlags: 0
-  m_CorrespondingSourceObject: {fileID: 0}
-  m_PrefabInstance: {fileID: 0}
-  m_PrefabAsset: {fileID: 0}
-  m_GameObject: {fileID: 963194225}
-  m_Enabled: 0
-  m_EditorHideFlags: 0
-  m_Script: {fileID: 11500000, guid: 9279356c283348d40ba13d5110be723d, type: 3}
-  m_Name: 
-  m_EditorClassIdentifier: 
-  Directory: 
-  Basename: path
-  Take: 1
-  Period: 0.5
-  Interactive: 0
---- !u!114 &963194231
-MonoBehaviour:
-  m_ObjectHideFlags: 0
-  m_CorrespondingSourceObject: {fileID: 0}
-  m_PrefabInstance: {fileID: 0}
-  m_PrefabAsset: {fileID: 0}
-  m_GameObject: {fileID: 963194225}
-  m_Enabled: 0
-  m_EditorHideFlags: 0
-  m_Script: {fileID: 11500000, guid: a388c80db8c323c41b6badd2530f9c6b, type: 3}
-  m_Name: 
-  m_EditorClassIdentifier: 
-  Filename: path.csv
-  ShowPath: 0
---- !u!114 &963194232
-MonoBehaviour:
-  m_ObjectHideFlags: 0
-  m_CorrespondingSourceObject: {fileID: 0}
-  m_PrefabInstance: {fileID: 0}
-  m_PrefabAsset: {fileID: 0}
-  m_GameObject: {fileID: 963194225}
-  m_Enabled: 0
-  m_EditorHideFlags: 0
-  m_Script: {fileID: 11500000, guid: 66de6effb1553a84d8228d8bbec6e17b, type: 3}
-  m_Name: 
-  m_EditorClassIdentifier: 
-  Rig: {fileID: 963194225}
-  ZoomFactor: 50
-  SpeedFactor: 25
-  movementEnv: 50
-  OnTargetChanged:
-    m_PersistentCalls:
-      m_Calls: []
---- !u!1 &1036569343
-GameObject:
-  m_ObjectHideFlags: 0
-  m_CorrespondingSourceObject: {fileID: 0}
-  m_PrefabInstance: {fileID: 0}
-  m_PrefabAsset: {fileID: 0}
-  serializedVersion: 6
-  m_Component:
-  - component: {fileID: 1036569345}
-  - component: {fileID: 1036569344}
-  m_Layer: 0
-  m_Name: RandomCity
-  m_TagString: Untagged
-  m_Icon: {fileID: 0}
-  m_NavMeshLayer: 0
-  m_StaticEditorFlags: 0
-  m_IsActive: 1
---- !u!114 &1036569344
-MonoBehaviour:
-  m_ObjectHideFlags: 0
-  m_CorrespondingSourceObject: {fileID: 0}
-  m_PrefabInstance: {fileID: 0}
-  m_PrefabAsset: {fileID: 0}
-  m_GameObject: {fileID: 1036569343}
-  m_Enabled: 1
-  m_EditorHideFlags: 0
-  m_Script: {fileID: 11500000, guid: 8f60d2c87bfa2964d933dee0c2b9342e, type: 3}
-  m_Name: 
-  m_EditorClassIdentifier: 
-  serializationData:
-    SerializedFormat: 2
-    SerializedBytes: 
-    ReferencedUnityObjects: []
-    SerializedBytesString: 
-    Prefab: {fileID: 0}
-    PrefabModificationsReferencedUnityObjects: []
-    PrefabModifications: []
-    SerializationNodes:
-    - Name: HierarchicalEdges
-      Entry: 7
-      Data: 0|System.Collections.Generic.HashSet`1[[System.String, mscorlib]], System.Core
-    - Name: 
-      Entry: 12
-      Data: 4
-    - Name: 
-      Entry: 1
-      Data: Enclosing
-    - Name: 
-      Entry: 1
-      Data: Belongs_To
-    - Name: 
-      Entry: 1
-      Data: Part_Of
-    - Name: 
-      Entry: 1
-      Data: Defined_In
-    - Name: 
-      Entry: 13
-      Data: 
-    - Name: 
-      Entry: 8
-      Data: 
-  PathPrefix: F:\develop\SEE\Data\GXL\random\
-  origin: {x: 0, y: 0, z: 0}
-  WidthMetric: Metric.Number_of_Tokens
-  HeightMetric: Metric.Clone_Rate
-  DepthMetric: Metric.LOC
-  LeafStyleMetric: Metric.Complexity
-  ArchitectureIssue: Metric.Architecture_Violations
-  CloneIssue: Metric.Clone
-  CycleIssue: Metric.Cycle
-  Dead_CodeIssue: Metric.Dead_Code
-  MetricIssue: Metric.Metric
-  StyleIssue: Metric.Style
-  UniversalIssue: Metric.Universal
-  ArchitectureIssue_SUM: Metric.Architecture_Violations_SUM
-  CloneIssue_SUM: Metric.Clone_SUM
-  CycleIssue_SUM: Metric.Cycle_SUM
-  Dead_CodeIssue_SUM: Metric.Dead_Code_SUM
-  MetricIssue_SUM: Metric.Metric_SUM
-  StyleIssue_SUM: Metric.Style_SUM
-  UniversalIssue_SUM: Metric.Universal_SUM
-  InnerDonutMetric: Metric.IssuesTotal
-  InnerNodeStyleMetric: Metric.IssuesTotal
-  MinimalBlockLength: 0.1
-  MaximalBlockLength: 100
-  LeafObjects: 0
-  InnerNodeObjects: 1
-  NodeLayout: 3
-  EdgeLayout: 3
-  ZScoreScale: 1
-  EdgeWidth: 0.4
-  ShowErosions: 0
-  EdgesAboveBlocks: 1
-<<<<<<< HEAD
-  gxlPath: random.gxl
-  csvPath: random.csv
-  LeafConstraint:
-    NodeType: Class
-    EdgeType: calls
-    NodeNumber: 1000
-    EdgeDensity: 0.001
-  InnerNodeConstraint:
-    NodeType: Package
-    EdgeType: uses
-    NodeNumber: 100
-    EdgeDensity: 0.001
-  LeafAttributes:
-  - Name: Metric.Number_of_Tokens
-    Mean: 10
-    StandardDeviation: 3
-  - Name: Metric.Clone_Rate
-    Mean: 10
-    StandardDeviation: 3
-  - Name: Metric.LOC
-    Mean: 10
-    StandardDeviation: 3
-  - Name: Metric.Complexity
-    Mean: 10
-    StandardDeviation: 3
-  - Name: Metric.Architecture_Violations
-    Mean: 10
-    StandardDeviation: 3
-  - Name: Metric.Clone
-    Mean: 10
-    StandardDeviation: 3
-  - Name: Metric.Cycle
-    Mean: 10
-    StandardDeviation: 3
-  - Name: Metric.Dead_Code
-    Mean: 10
-    StandardDeviation: 3
-  - Name: Metric.Metric
-    Mean: 10
-    StandardDeviation: 3
-  - Name: Metric.Style
-    Mean: 10
-    StandardDeviation: 3
-  - Name: Metric.Universal
-    Mean: 10
-    StandardDeviation: 3
-  - Name: Metric.IssuesTotal
-    Mean: 10
-    StandardDeviation: 3
---- !u!4 &1036569345
-=======
   Tension: 0.85
   gxlPath: ..\Data\GXL\linux-clones\net.gxl
   csvPath: ..\Data\GXL\linux-clones\net.csv
 --- !u!4 &1003004809
->>>>>>> ea82149d
 Transform:
   m_ObjectHideFlags: 0
   m_CorrespondingSourceObject: {fileID: 0}
   m_PrefabInstance: {fileID: 0}
   m_PrefabAsset: {fileID: 0}
-  m_GameObject: {fileID: 1036569343}
+  m_GameObject: {fileID: 1003004807}
   m_LocalRotation: {x: 0, y: 0, z: 0, w: 1}
   m_LocalPosition: {x: 0, y: 0, z: 0}
   m_LocalScale: {x: 1, y: 1, z: 1}
@@ -1921,7 +1939,7 @@
   m_Father: {fileID: 0}
   m_RootOrder: 8
   m_LocalEulerAnglesHint: {x: 0, y: 0, z: 0}
---- !u!1 &1097936199
+--- !u!1 &1036186226
 GameObject:
   m_ObjectHideFlags: 0
   m_CorrespondingSourceObject: {fileID: 0}
@@ -1929,8 +1947,8 @@
   m_PrefabAsset: {fileID: 0}
   serializedVersion: 6
   m_Component:
-  - component: {fileID: 1097936201}
-  - component: {fileID: 1097936200}
+  - component: {fileID: 1036186228}
+  - component: {fileID: 1036186227}
   m_Layer: 0
   m_Name: Manhattan
   m_TagString: Untagged
@@ -1938,13 +1956,13 @@
   m_NavMeshLayer: 0
   m_StaticEditorFlags: 0
   m_IsActive: 1
---- !u!114 &1097936200
+--- !u!114 &1036186227
 MonoBehaviour:
   m_ObjectHideFlags: 0
   m_CorrespondingSourceObject: {fileID: 0}
   m_PrefabInstance: {fileID: 0}
   m_PrefabAsset: {fileID: 0}
-  m_GameObject: {fileID: 1097936199}
+  m_GameObject: {fileID: 1036186226}
   m_Enabled: 1
   m_EditorHideFlags: 0
   m_Script: {fileID: 11500000, guid: dc88e4f6432d4ba48b75658619eda4cc, type: 3}
@@ -2018,21 +2036,21 @@
   Tension: 0.85
   gxlPath: ..\Data\GXL\linux-clones\net.gxl
   csvPath: ..\Data\GXL\linux-clones\net.csv
---- !u!4 &1097936201
+--- !u!4 &1036186228
 Transform:
   m_ObjectHideFlags: 0
   m_CorrespondingSourceObject: {fileID: 0}
   m_PrefabInstance: {fileID: 0}
   m_PrefabAsset: {fileID: 0}
-  m_GameObject: {fileID: 1097936199}
+  m_GameObject: {fileID: 1036186226}
   m_LocalRotation: {x: 0, y: 0, z: 0, w: 1}
   m_LocalPosition: {x: 0, y: 0, z: 0}
   m_LocalScale: {x: 1, y: 1, z: 1}
   m_Children: []
   m_Father: {fileID: 0}
-  m_RootOrder: 10
+  m_RootOrder: 6
   m_LocalEulerAnglesHint: {x: 0, y: 0, z: 0}
---- !u!1 &1271808054
+--- !u!1 &1206385284
 GameObject:
   m_ObjectHideFlags: 0
   m_CorrespondingSourceObject: {fileID: 0}
@@ -2040,22 +2058,22 @@
   m_PrefabAsset: {fileID: 0}
   serializedVersion: 6
   m_Component:
-  - component: {fileID: 1271808056}
-  - component: {fileID: 1271808055}
+  - component: {fileID: 1206385286}
+  - component: {fileID: 1206385285}
   m_Layer: 0
-  m_Name: TreeMap
+  m_Name: CirclePacking
   m_TagString: Untagged
   m_Icon: {fileID: 0}
   m_NavMeshLayer: 0
   m_StaticEditorFlags: 0
   m_IsActive: 1
---- !u!114 &1271808055
+--- !u!114 &1206385285
 MonoBehaviour:
   m_ObjectHideFlags: 0
   m_CorrespondingSourceObject: {fileID: 0}
   m_PrefabInstance: {fileID: 0}
   m_PrefabAsset: {fileID: 0}
-  m_GameObject: {fileID: 1271808054}
+  m_GameObject: {fileID: 1206385284}
   m_Enabled: 1
   m_EditorHideFlags: 0
   m_Script: {fileID: 11500000, guid: dc88e4f6432d4ba48b75658619eda4cc, type: 3}
@@ -2119,11 +2137,6 @@
   MinimalBlockLength: 0.1
   MaximalBlockLength: 100
   LeafObjects: 0
-<<<<<<< HEAD
-  InnerNodeObjects: 1
-  NodeLayout: 3
-  EdgeLayout: 3
-=======
   InnerNodeObjects: 3
   NodeLayout: 4
   EdgeLayout: 3
@@ -2396,40 +2409,72 @@
   InnerNodeObjects: 4
   NodeLayout: 2
   EdgeLayout: 1
->>>>>>> ea82149d
   ZScoreScale: 0
   EdgeWidth: 1
-  ShowErosions: 0
+  ShowErosions: 1
   EdgesAboveBlocks: 1
   Tension: 0.85
   gxlPath: ..\Data\GXL\linux-clones\net.gxl
   csvPath: ..\Data\GXL\linux-clones\net.csv
---- !u!4 &1271808056
+--- !u!4 &1357088965
 Transform:
   m_ObjectHideFlags: 0
   m_CorrespondingSourceObject: {fileID: 0}
   m_PrefabInstance: {fileID: 0}
   m_PrefabAsset: {fileID: 0}
-  m_GameObject: {fileID: 1271808054}
+  m_GameObject: {fileID: 1357088963}
   m_LocalRotation: {x: 0, y: 0, z: 0, w: 1}
   m_LocalPosition: {x: 0, y: 0, z: 0}
   m_LocalScale: {x: 1, y: 1, z: 1}
   m_Children: []
   m_Father: {fileID: 0}
-  m_RootOrder: 11
+  m_RootOrder: 7
   m_LocalEulerAnglesHint: {x: 0, y: 0, z: 0}
---- !u!1 &1561192670 stripped
+--- !u!1 &1590312090
 GameObject:
-  m_CorrespondingSourceObject: {fileID: 3252175812938450158, guid: 7c99200408de3af44a7540758e9664f1,
-    type: 3}
-  m_PrefabInstance: {fileID: 774140791}
-  m_PrefabAsset: {fileID: 0}
---- !u!1 &1570428230 stripped
-GameObject:
-  m_CorrespondingSourceObject: {fileID: 3252311441997738186, guid: 7c99200408de3af44a7540758e9664f1,
-    type: 3}
-  m_PrefabInstance: {fileID: 774140791}
-  m_PrefabAsset: {fileID: 0}
+  m_ObjectHideFlags: 0
+  m_CorrespondingSourceObject: {fileID: 0}
+  m_PrefabInstance: {fileID: 0}
+  m_PrefabAsset: {fileID: 0}
+  serializedVersion: 6
+  m_Component:
+  - component: {fileID: 1590312091}
+  - component: {fileID: 1590312092}
+  m_Layer: 0
+  m_Name: Palm
+  m_TagString: Untagged
+  m_Icon: {fileID: 0}
+  m_NavMeshLayer: 0
+  m_StaticEditorFlags: 0
+  m_IsActive: 1
+--- !u!4 &1590312091
+Transform:
+  m_ObjectHideFlags: 0
+  m_CorrespondingSourceObject: {fileID: 0}
+  m_PrefabInstance: {fileID: 0}
+  m_PrefabAsset: {fileID: 0}
+  m_GameObject: {fileID: 1590312090}
+  m_LocalRotation: {x: -0, y: -0, z: -0, w: 1}
+  m_LocalPosition: {x: 0, y: -23.4, z: 0}
+  m_LocalScale: {x: 1, y: 1, z: 1}
+  m_Children: []
+  m_Father: {fileID: 774140793}
+  m_RootOrder: 1
+  m_LocalEulerAnglesHint: {x: 0, y: 0, z: 0}
+--- !u!114 &1590312092
+MonoBehaviour:
+  m_ObjectHideFlags: 0
+  m_CorrespondingSourceObject: {fileID: 0}
+  m_PrefabInstance: {fileID: 0}
+  m_PrefabAsset: {fileID: 0}
+  m_GameObject: {fileID: 1590312090}
+  m_Enabled: 1
+  m_EditorHideFlags: 0
+  m_Script: {fileID: 11500000, guid: d12011a4b27c58f4f8969e87c61ab8d3, type: 3}
+  m_Name: 
+  m_EditorClassIdentifier: 
+  attachmentHand: {fileID: 774140794}
+  attachmentPoint: 4
 --- !u!1 &1639590096
 GameObject:
   m_ObjectHideFlags: 0
@@ -2529,7 +2574,7 @@
   m_AnchoredPosition: {x: 0, y: 0}
   m_SizeDelta: {x: 0, y: 0}
   m_Pivot: {x: 0, y: 0}
---- !u!1 &1701388355
+--- !u!1 &2092969278
 GameObject:
   m_ObjectHideFlags: 0
   m_CorrespondingSourceObject: {fileID: 0}
@@ -2537,8 +2582,8 @@
   m_PrefabAsset: {fileID: 0}
   serializedVersion: 6
   m_Component:
-  - component: {fileID: 1701388357}
-  - component: {fileID: 1701388356}
+  - component: {fileID: 2092969280}
+  - component: {fileID: 2092969279}
   m_Layer: 0
   m_Name: EvoStreet
   m_TagString: Untagged
@@ -2546,13 +2591,13 @@
   m_NavMeshLayer: 0
   m_StaticEditorFlags: 0
   m_IsActive: 1
---- !u!114 &1701388356
+--- !u!114 &2092969279
 MonoBehaviour:
   m_ObjectHideFlags: 0
   m_CorrespondingSourceObject: {fileID: 0}
   m_PrefabInstance: {fileID: 0}
   m_PrefabAsset: {fileID: 0}
-  m_GameObject: {fileID: 1701388355}
+  m_GameObject: {fileID: 2092969278}
   m_Enabled: 1
   m_EditorHideFlags: 0
   m_Script: {fileID: 11500000, guid: dc88e4f6432d4ba48b75658619eda4cc, type: 3}
@@ -2626,19 +2671,64 @@
   Tension: 0.85
   gxlPath: ..\Data\GXL\linux-clones\net.gxl
   csvPath: ..\Data\GXL\linux-clones\net.csv
---- !u!4 &1701388357
+--- !u!4 &2092969280
 Transform:
   m_ObjectHideFlags: 0
   m_CorrespondingSourceObject: {fileID: 0}
   m_PrefabInstance: {fileID: 0}
   m_PrefabAsset: {fileID: 0}
-  m_GameObject: {fileID: 1701388355}
+  m_GameObject: {fileID: 2092969278}
   m_LocalRotation: {x: 0, y: 0, z: 0, w: 1}
   m_LocalPosition: {x: 0, y: 0, z: 0}
   m_LocalScale: {x: 1, y: 1, z: 1}
   m_Children: []
   m_Father: {fileID: 0}
-  m_RootOrder: 6
+  m_RootOrder: 9
+  m_LocalEulerAnglesHint: {x: 0, y: 0, z: 0}
+--- !u!1 &2093601547
+GameObject:
+  m_ObjectHideFlags: 0
+  m_CorrespondingSourceObject: {fileID: 0}
+  m_PrefabInstance: {fileID: 0}
+  m_PrefabAsset: {fileID: 0}
+  serializedVersion: 6
+  m_Component:
+  - component: {fileID: 2093601549}
+  - component: {fileID: 2093601548}
+  m_Layer: 0
+  m_Name: Wrist
+  m_TagString: Untagged
+  m_Icon: {fileID: 0}
+  m_NavMeshLayer: 0
+  m_StaticEditorFlags: 0
+  m_IsActive: 1
+--- !u!114 &2093601548
+MonoBehaviour:
+  m_ObjectHideFlags: 0
+  m_CorrespondingSourceObject: {fileID: 0}
+  m_PrefabInstance: {fileID: 0}
+  m_PrefabAsset: {fileID: 0}
+  m_GameObject: {fileID: 2093601547}
+  m_Enabled: 1
+  m_EditorHideFlags: 0
+  m_Script: {fileID: 11500000, guid: d12011a4b27c58f4f8969e87c61ab8d3, type: 3}
+  m_Name: 
+  m_EditorClassIdentifier: 
+  attachmentHand: {fileID: 570804340}
+  attachmentPoint: 2
+--- !u!4 &2093601549
+Transform:
+  m_ObjectHideFlags: 0
+  m_CorrespondingSourceObject: {fileID: 0}
+  m_PrefabInstance: {fileID: 0}
+  m_PrefabAsset: {fileID: 0}
+  m_GameObject: {fileID: 2093601547}
+  m_LocalRotation: {x: -0, y: -0, z: -0, w: 1}
+  m_LocalPosition: {x: 0, y: -25, z: 0}
+  m_LocalScale: {x: 1, y: 1, z: 1}
+  m_Children: []
+  m_Father: {fileID: 570804339}
+  m_RootOrder: 0
   m_LocalEulerAnglesHint: {x: 0, y: 0, z: 0}
 --- !u!215 &8713196692367323348
 ReflectionProbe:
