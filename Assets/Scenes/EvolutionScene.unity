%YAML 1.1
%TAG !u! tag:unity3d.com,2011:
--- !u!29 &1
OcclusionCullingSettings:
  m_ObjectHideFlags: 0
  serializedVersion: 2
  m_OcclusionBakeSettings:
    smallestOccluder: 5
    smallestHole: 0.25
    backfaceThreshold: 100
  m_SceneGUID: 00000000000000000000000000000000
  m_OcclusionCullingData: {fileID: 0}
--- !u!104 &2
RenderSettings:
  m_ObjectHideFlags: 0
  serializedVersion: 9
  m_Fog: 0
  m_FogColor: {r: 0.42479452, g: 0.48273686, b: 0.548951, a: 0}
  m_FogMode: 1
  m_FogDensity: 1
  m_LinearFogStart: 67.89
  m_LinearFogEnd: 1026.5
  m_AmbientSkyColor: {r: 0.212, g: 0.227, b: 0.259, a: 1}
  m_AmbientEquatorColor: {r: 0.114, g: 0.125, b: 0.133, a: 1}
  m_AmbientGroundColor: {r: 0.047, g: 0.043, b: 0.035, a: 1}
  m_AmbientIntensity: 1
  m_AmbientMode: 0
  m_SubtractiveShadowColor: {r: 0.42, g: 0.478, b: 0.627, a: 1}
  m_SkyboxMaterial: {fileID: 2100000, guid: fb3b9b55c01d2194c816b2d469854e16, type: 2}
  m_HaloStrength: 0.5
  m_FlareStrength: 1
  m_FlareFadeSpeed: 3
  m_HaloTexture: {fileID: 0}
  m_SpotCookie: {fileID: 10001, guid: 0000000000000000e000000000000000, type: 0}
  m_DefaultReflectionMode: 0
  m_DefaultReflectionResolution: 128
  m_ReflectionBounces: 1
  m_ReflectionIntensity: 1
  m_CustomReflection: {fileID: 0}
  m_Sun: {fileID: 0}
  m_IndirectSpecularColor: {r: 0, g: 0, b: 0, a: 1}
  m_UseRadianceAmbientProbe: 0
--- !u!157 &3
LightmapSettings:
  m_ObjectHideFlags: 0
  serializedVersion: 11
  m_GIWorkflowMode: 1
  m_GISettings:
    serializedVersion: 2
    m_BounceScale: 1
    m_IndirectOutputScale: 1
    m_AlbedoBoost: 1
    m_EnvironmentLightingMode: 0
    m_EnableBakedLightmaps: 1
    m_EnableRealtimeLightmaps: 1
  m_LightmapEditorSettings:
    serializedVersion: 12
    m_Resolution: 2
    m_BakeResolution: 40
    m_AtlasSize: 1024
    m_AO: 0
    m_AOMaxDistance: 1
    m_CompAOExponent: 1
    m_CompAOExponentDirect: 0
    m_ExtractAmbientOcclusion: 0
    m_Padding: 2
    m_LightmapParameters: {fileID: 0}
    m_LightmapsBakeMode: 1
    m_TextureCompression: 1
    m_FinalGather: 0
    m_FinalGatherFiltering: 1
    m_FinalGatherRayCount: 256
    m_ReflectionCompression: 2
    m_MixedBakeMode: 2
    m_BakeBackend: 1
    m_PVRSampling: 1
    m_PVRDirectSampleCount: 32
    m_PVRSampleCount: 500
    m_PVRBounces: 2
    m_PVREnvironmentSampleCount: 500
    m_PVREnvironmentReferencePointCount: 2048
    m_PVRFilteringMode: 2
    m_PVRDenoiserTypeDirect: 0
    m_PVRDenoiserTypeIndirect: 0
    m_PVRDenoiserTypeAO: 0
    m_PVRFilterTypeDirect: 0
    m_PVRFilterTypeIndirect: 0
    m_PVRFilterTypeAO: 0
    m_PVREnvironmentMIS: 0
    m_PVRCulling: 1
    m_PVRFilteringGaussRadiusDirect: 1
    m_PVRFilteringGaussRadiusIndirect: 5
    m_PVRFilteringGaussRadiusAO: 2
    m_PVRFilteringAtrousPositionSigmaDirect: 0.5
    m_PVRFilteringAtrousPositionSigmaIndirect: 2
    m_PVRFilteringAtrousPositionSigmaAO: 1
    m_ExportTrainingData: 0
    m_TrainingDataDestination: TrainingData
    m_LightProbeSampleCountMultiplier: 4
  m_LightingDataAsset: {fileID: 112000000, guid: 1b7b06983b19f1e4ba8dd6031d04bf6d,
    type: 2}
  m_UseShadowmask: 1
--- !u!196 &4
NavMeshSettings:
  serializedVersion: 2
  m_ObjectHideFlags: 0
  m_BuildSettings:
    serializedVersion: 2
    agentTypeID: 0
    agentRadius: 0.5
    agentHeight: 2
    agentSlope: 45
    agentClimb: 0.4
    ledgeDropHeight: 0
    maxJumpAcrossDistance: 0
    minRegionArea: 2
    manualCellSize: 0
    cellSize: 0.16666667
    manualTileSize: 0
    tileSize: 256
    accuratePlacement: 0
    debug:
      m_Flags: 0
  m_NavMeshData: {fileID: 0}
--- !u!1 &141690887
GameObject:
  m_ObjectHideFlags: 0
  m_CorrespondingSourceObject: {fileID: 0}
  m_PrefabInstance: {fileID: 0}
  m_PrefabAsset: {fileID: 0}
  serializedVersion: 6
  m_Component:
  - component: {fileID: 141690888}
  - component: {fileID: 141690889}
  m_Layer: 5
  m_Name: Touch Button A
  m_TagString: Untagged
  m_Icon: {fileID: 0}
  m_NavMeshLayer: 0
  m_StaticEditorFlags: 0
  m_IsActive: 1
--- !u!4 &141690888
Transform:
  m_ObjectHideFlags: 0
  m_CorrespondingSourceObject: {fileID: 0}
  m_PrefabInstance: {fileID: 0}
  m_PrefabAsset: {fileID: 0}
  m_GameObject: {fileID: 141690887}
  m_LocalRotation: {x: -0, y: -0, z: -0, w: 1}
  m_LocalPosition: {x: -0.99999994, y: -4.5, z: 0}
  m_LocalScale: {x: 1, y: 1, z: 1}
  m_Children: []
  m_Father: {fileID: 186778475}
  m_RootOrder: 3
  m_LocalEulerAnglesHint: {x: 0, y: 0, z: 0}
--- !u!114 &141690889
MonoBehaviour:
  m_ObjectHideFlags: 0
  m_CorrespondingSourceObject: {fileID: 0}
  m_PrefabInstance: {fileID: 0}
  m_PrefabAsset: {fileID: 0}
  m_GameObject: {fileID: 141690887}
  m_Enabled: 1
  m_EditorHideFlags: 0
  m_Script: {fileID: 11500000, guid: 05c28010e244e4ca2ad9d7e8e71ecc50, type: 3}
  m_Name: 
  m_EditorClassIdentifier: 
  anchor: 5
  offsetUnitType: 0
  offset: {x: -10, y: 5}
  lockAspectRatio: 1
  target: 15
  allowSlideToggle: 1
  toggleOnLeave: 0
  pressureSensitive: 1
  button:
    idleSprite: {fileID: 21300000, guid: f178146a44de340829e1c25c4ee4c072, type: 3}
    busySprite: {fileID: 21300000, guid: f178146a44de340829e1c25c4ee4c072, type: 3}
    idleColor: {r: 1, g: 1, b: 1, a: 0.5}
    busyColor: {r: 1, g: 1, b: 1, a: 1}
    shape: 0
    sizeUnitType: 0
    size: {x: 7, y: 7}
    lockAspectRatio: 1
    worldSize: {x: 0.6999999, y: 0.6999999}
--- !u!1001 &145073678
PrefabInstance:
  m_ObjectHideFlags: 0
  serializedVersion: 2
  m_Modification:
    m_TransformParent: {fileID: 0}
    m_Modifications:
    - target: {fileID: 100000, guid: ab7e43b46e30f5a409fe73d7d545bfa4, type: 3}
      propertyPath: m_StaticEditorFlags
      value: 4294967295
      objectReference: {fileID: 0}
    - target: {fileID: 100002, guid: ab7e43b46e30f5a409fe73d7d545bfa4, type: 3}
      propertyPath: m_StaticEditorFlags
      value: 4294967295
      objectReference: {fileID: 0}
    - target: {fileID: 100004, guid: ab7e43b46e30f5a409fe73d7d545bfa4, type: 3}
      propertyPath: m_Name
      value: Light
      objectReference: {fileID: 0}
    - target: {fileID: 100004, guid: ab7e43b46e30f5a409fe73d7d545bfa4, type: 3}
      propertyPath: m_StaticEditorFlags
      value: 4294967295
      objectReference: {fileID: 0}
    - target: {fileID: 400004, guid: ab7e43b46e30f5a409fe73d7d545bfa4, type: 3}
      propertyPath: m_RootOrder
      value: 9
      objectReference: {fileID: 0}
    - target: {fileID: 400004, guid: ab7e43b46e30f5a409fe73d7d545bfa4, type: 3}
      propertyPath: m_LocalScale.x
      value: 1.3
      objectReference: {fileID: 0}
    - target: {fileID: 400004, guid: ab7e43b46e30f5a409fe73d7d545bfa4, type: 3}
      propertyPath: m_LocalScale.y
      value: 1
      objectReference: {fileID: 0}
    - target: {fileID: 400004, guid: ab7e43b46e30f5a409fe73d7d545bfa4, type: 3}
      propertyPath: m_LocalScale.z
      value: 1.3
      objectReference: {fileID: 0}
    - target: {fileID: 400004, guid: ab7e43b46e30f5a409fe73d7d545bfa4, type: 3}
      propertyPath: m_LocalPosition.x
      value: -1.2
      objectReference: {fileID: 0}
    - target: {fileID: 400004, guid: ab7e43b46e30f5a409fe73d7d545bfa4, type: 3}
      propertyPath: m_LocalPosition.y
      value: 0.029
      objectReference: {fileID: 0}
    - target: {fileID: 400004, guid: ab7e43b46e30f5a409fe73d7d545bfa4, type: 3}
      propertyPath: m_LocalPosition.z
      value: 1.34
      objectReference: {fileID: 0}
    - target: {fileID: 400004, guid: ab7e43b46e30f5a409fe73d7d545bfa4, type: 3}
      propertyPath: m_LocalRotation.w
      value: 0.7071068
      objectReference: {fileID: 0}
    - target: {fileID: 400004, guid: ab7e43b46e30f5a409fe73d7d545bfa4, type: 3}
      propertyPath: m_LocalRotation.x
      value: -0.7071068
      objectReference: {fileID: 0}
    - target: {fileID: 400004, guid: ab7e43b46e30f5a409fe73d7d545bfa4, type: 3}
      propertyPath: m_LocalRotation.y
      value: -0
      objectReference: {fileID: 0}
    - target: {fileID: 400004, guid: ab7e43b46e30f5a409fe73d7d545bfa4, type: 3}
      propertyPath: m_LocalRotation.z
      value: -0
      objectReference: {fileID: 0}
    - target: {fileID: 400004, guid: ab7e43b46e30f5a409fe73d7d545bfa4, type: 3}
      propertyPath: m_LocalEulerAnglesHint.x
      value: 0
      objectReference: {fileID: 0}
    - target: {fileID: 400004, guid: ab7e43b46e30f5a409fe73d7d545bfa4, type: 3}
      propertyPath: m_LocalEulerAnglesHint.y
      value: 0
      objectReference: {fileID: 0}
    - target: {fileID: 400004, guid: ab7e43b46e30f5a409fe73d7d545bfa4, type: 3}
      propertyPath: m_LocalEulerAnglesHint.z
      value: 0
      objectReference: {fileID: 0}
    - target: {fileID: 2300000, guid: ab7e43b46e30f5a409fe73d7d545bfa4, type: 3}
      propertyPath: m_Materials.Array.data[0]
      value: 
      objectReference: {fileID: 2100000, guid: e2ff4118305d11c41bb216685380c6ab, type: 2}
    - target: {fileID: 2300002, guid: ab7e43b46e30f5a409fe73d7d545bfa4, type: 3}
      propertyPath: m_Materials.Array.data[0]
      value: 
      objectReference: {fileID: 2100000, guid: 1a44110be72ce9e4bbf38a866d859da0, type: 2}
    m_RemovedComponents: []
  m_SourcePrefab: {fileID: 100100000, guid: ab7e43b46e30f5a409fe73d7d545bfa4, type: 3}
--- !u!1 &184557182
GameObject:
  m_ObjectHideFlags: 0
  m_CorrespondingSourceObject: {fileID: 0}
  m_PrefabInstance: {fileID: 0}
  m_PrefabAsset: {fileID: 0}
  serializedVersion: 6
  m_Component:
  - component: {fileID: 184557183}
  - component: {fileID: 184557184}
  m_Layer: 5
  m_Name: Touch Button B
  m_TagString: Untagged
  m_Icon: {fileID: 0}
  m_NavMeshLayer: 0
  m_StaticEditorFlags: 0
  m_IsActive: 1
--- !u!4 &184557183
Transform:
  m_ObjectHideFlags: 0
  m_CorrespondingSourceObject: {fileID: 0}
  m_PrefabInstance: {fileID: 0}
  m_PrefabAsset: {fileID: 0}
  m_GameObject: {fileID: 184557182}
  m_LocalRotation: {x: -0, y: -0, z: -0, w: 1}
  m_LocalPosition: {x: 0.99999994, y: -4, z: 0}
  m_LocalScale: {x: 1, y: 1, z: 1}
  m_Children: []
  m_Father: {fileID: 351657294}
  m_RootOrder: 4
  m_LocalEulerAnglesHint: {x: 0, y: 0, z: 0}
--- !u!114 &184557184
MonoBehaviour:
  m_ObjectHideFlags: 0
  m_CorrespondingSourceObject: {fileID: 0}
  m_PrefabInstance: {fileID: 0}
  m_PrefabAsset: {fileID: 0}
  m_GameObject: {fileID: 184557182}
  m_Enabled: 1
  m_EditorHideFlags: 0
  m_Script: {fileID: 11500000, guid: 05c28010e244e4ca2ad9d7e8e71ecc50, type: 3}
  m_Name: 
  m_EditorClassIdentifier: 
  anchor: 5
  offsetUnitType: 0
  offset: {x: 10, y: 10}
  lockAspectRatio: 1
  target: 16
  allowSlideToggle: 1
  toggleOnLeave: 0
  pressureSensitive: 1
  button:
    idleSprite: {fileID: 21300000, guid: 407bcdfe0e71249c998e8c6204913e70, type: 3}
    busySprite: {fileID: 21300000, guid: 407bcdfe0e71249c998e8c6204913e70, type: 3}
    idleColor: {r: 1, g: 1, b: 1, a: 0.5}
    busyColor: {r: 1, g: 1, b: 1, a: 1}
    shape: 0
    sizeUnitType: 0
    size: {x: 7, y: 7}
    lockAspectRatio: 1
    worldSize: {x: 0.6999999, y: 0.6999999}
--- !u!1 &186778472
GameObject:
  m_ObjectHideFlags: 0
  m_CorrespondingSourceObject: {fileID: 0}
  m_PrefabInstance: {fileID: 0}
  m_PrefabAsset: {fileID: 0}
  serializedVersion: 6
  m_Component:
  - component: {fileID: 186778475}
  - component: {fileID: 186778474}
  - component: {fileID: 186778473}
  m_Layer: 0
  m_Name: InControl
  m_TagString: Untagged
  m_Icon: {fileID: 0}
  m_NavMeshLayer: 0
  m_StaticEditorFlags: 0
  m_IsActive: 1
--- !u!114 &186778473
MonoBehaviour:
  m_ObjectHideFlags: 0
  m_CorrespondingSourceObject: {fileID: 0}
  m_PrefabInstance: {fileID: 0}
  m_PrefabAsset: {fileID: 0}
  m_GameObject: {fileID: 186778472}
  m_Enabled: 1
  m_EditorHideFlags: 0
  m_Script: {fileID: 11500000, guid: e6c474df4ff4c4f5bbabeb9f44d56014, type: 3}
  m_Name: 
  m_EditorClassIdentifier: 
  touchCamera: {fileID: 1038319769}
  controlsShowGizmos: 3
  enableControlsOnTouch: 1
  _controlsEnabled: 1
  controlsLayer: 5
--- !u!114 &186778474
MonoBehaviour:
  m_ObjectHideFlags: 0
  m_CorrespondingSourceObject: {fileID: 0}
  m_PrefabInstance: {fileID: 0}
  m_PrefabAsset: {fileID: 0}
  m_GameObject: {fileID: 186778472}
  m_Enabled: 1
  m_EditorHideFlags: 0
  m_Script: {fileID: 11500000, guid: c7b5e8de77c5b4597ae7fbfb49a95e22, type: 3}
  m_Name: 
  m_EditorClassIdentifier: 
  logDebugInfo: 0
  invertYAxis: 0
  useFixedUpdate: 0
  dontDestroyOnLoad: 1
  suspendInBackground: 0
  updateMode: 0
  enableICade: 0
  enableXInput: 0
  xInputOverrideUpdateRate: 0
  xInputUpdateRate: 0
  xInputOverrideBufferSize: 0
  xInputBufferSize: 0
  enableNativeInput: 1
  nativeInputEnableXInput: 1
  nativeInputEnableMFi: 0
  nativeInputPreventSleep: 0
  nativeInputOverrideUpdateRate: 0
  nativeInputUpdateRate: 0
--- !u!4 &186778475
Transform:
  m_ObjectHideFlags: 0
  m_CorrespondingSourceObject: {fileID: 0}
  m_PrefabInstance: {fileID: 0}
  m_PrefabAsset: {fileID: 0}
  m_GameObject: {fileID: 186778472}
  m_LocalRotation: {x: 0, y: 0, z: 0, w: 1}
  m_LocalPosition: {x: 0, y: 0, z: 0}
  m_LocalScale: {x: 1, y: 1, z: 1}
  m_Children:
  - {fileID: 1038319770}
  - {fileID: 1636335452}
  - {fileID: 1776319859}
  - {fileID: 141690888}
  - {fileID: 1626562203}
  m_Father: {fileID: 0}
  m_RootOrder: 2
  m_LocalEulerAnglesHint: {x: 0, y: 0, z: 0}
--- !u!1001 &225793075
PrefabInstance:
  m_ObjectHideFlags: 0
  serializedVersion: 2
  m_Modification:
    m_TransformParent: {fileID: 0}
    m_Modifications:
    - target: {fileID: 100000, guid: 8cef4c90a64b6564ca61184c68b8d442, type: 3}
      propertyPath: m_StaticEditorFlags
      value: 4294967295
      objectReference: {fileID: 0}
    - target: {fileID: 100002, guid: 8cef4c90a64b6564ca61184c68b8d442, type: 3}
      propertyPath: m_StaticEditorFlags
      value: 4294967295
      objectReference: {fileID: 0}
    - target: {fileID: 100004, guid: 8cef4c90a64b6564ca61184c68b8d442, type: 3}
      propertyPath: m_StaticEditorFlags
      value: 4294967295
      objectReference: {fileID: 0}
    - target: {fileID: 100006, guid: 8cef4c90a64b6564ca61184c68b8d442, type: 3}
      propertyPath: m_StaticEditorFlags
      value: 4294967295
      objectReference: {fileID: 0}
    - target: {fileID: 100008, guid: 8cef4c90a64b6564ca61184c68b8d442, type: 3}
      propertyPath: m_StaticEditorFlags
      value: 4294967295
      objectReference: {fileID: 0}
    - target: {fileID: 100010, guid: 8cef4c90a64b6564ca61184c68b8d442, type: 3}
      propertyPath: m_StaticEditorFlags
      value: 4294967295
      objectReference: {fileID: 0}
    - target: {fileID: 100012, guid: 8cef4c90a64b6564ca61184c68b8d442, type: 3}
      propertyPath: m_StaticEditorFlags
      value: 4294967295
      objectReference: {fileID: 0}
    - target: {fileID: 100014, guid: 8cef4c90a64b6564ca61184c68b8d442, type: 3}
      propertyPath: m_Name
      value: Sofa
      objectReference: {fileID: 0}
    - target: {fileID: 100014, guid: 8cef4c90a64b6564ca61184c68b8d442, type: 3}
      propertyPath: m_StaticEditorFlags
      value: 4294967295
      objectReference: {fileID: 0}
    - target: {fileID: 100016, guid: 8cef4c90a64b6564ca61184c68b8d442, type: 3}
      propertyPath: m_StaticEditorFlags
      value: 4294967295
      objectReference: {fileID: 0}
    - target: {fileID: 100018, guid: 8cef4c90a64b6564ca61184c68b8d442, type: 3}
      propertyPath: m_StaticEditorFlags
      value: 4294967295
      objectReference: {fileID: 0}
    - target: {fileID: 100020, guid: 8cef4c90a64b6564ca61184c68b8d442, type: 3}
      propertyPath: m_StaticEditorFlags
      value: 4294967295
      objectReference: {fileID: 0}
    - target: {fileID: 400014, guid: 8cef4c90a64b6564ca61184c68b8d442, type: 3}
      propertyPath: m_RootOrder
      value: 10
      objectReference: {fileID: 0}
    - target: {fileID: 400014, guid: 8cef4c90a64b6564ca61184c68b8d442, type: 3}
      propertyPath: m_LocalScale.x
      value: 1.2
      objectReference: {fileID: 0}
    - target: {fileID: 400014, guid: 8cef4c90a64b6564ca61184c68b8d442, type: 3}
      propertyPath: m_LocalScale.y
      value: 1.2
      objectReference: {fileID: 0}
    - target: {fileID: 400014, guid: 8cef4c90a64b6564ca61184c68b8d442, type: 3}
      propertyPath: m_LocalScale.z
      value: 1.2
      objectReference: {fileID: 0}
    - target: {fileID: 400014, guid: 8cef4c90a64b6564ca61184c68b8d442, type: 3}
      propertyPath: m_LocalPosition.x
      value: 0.579
      objectReference: {fileID: 0}
    - target: {fileID: 400014, guid: 8cef4c90a64b6564ca61184c68b8d442, type: 3}
      propertyPath: m_LocalPosition.y
      value: 0.015
      objectReference: {fileID: 0}
    - target: {fileID: 400014, guid: 8cef4c90a64b6564ca61184c68b8d442, type: 3}
      propertyPath: m_LocalPosition.z
      value: 1.593
      objectReference: {fileID: 0}
    - target: {fileID: 400014, guid: 8cef4c90a64b6564ca61184c68b8d442, type: 3}
      propertyPath: m_LocalRotation.w
      value: 0.7071068
      objectReference: {fileID: 0}
    - target: {fileID: 400014, guid: 8cef4c90a64b6564ca61184c68b8d442, type: 3}
      propertyPath: m_LocalRotation.x
      value: -0.7071068
      objectReference: {fileID: 0}
    - target: {fileID: 400014, guid: 8cef4c90a64b6564ca61184c68b8d442, type: 3}
      propertyPath: m_LocalRotation.y
      value: 0
      objectReference: {fileID: 0}
    - target: {fileID: 400014, guid: 8cef4c90a64b6564ca61184c68b8d442, type: 3}
      propertyPath: m_LocalRotation.z
      value: -0
      objectReference: {fileID: 0}
    - target: {fileID: 400014, guid: 8cef4c90a64b6564ca61184c68b8d442, type: 3}
      propertyPath: m_LocalEulerAnglesHint.x
      value: 0
      objectReference: {fileID: 0}
    - target: {fileID: 400014, guid: 8cef4c90a64b6564ca61184c68b8d442, type: 3}
      propertyPath: m_LocalEulerAnglesHint.y
      value: 0
      objectReference: {fileID: 0}
    - target: {fileID: 400014, guid: 8cef4c90a64b6564ca61184c68b8d442, type: 3}
      propertyPath: m_LocalEulerAnglesHint.z
      value: 0
      objectReference: {fileID: 0}
    - target: {fileID: 2300000, guid: 8cef4c90a64b6564ca61184c68b8d442, type: 3}
      propertyPath: m_Materials.Array.data[0]
      value: 
      objectReference: {fileID: 2100000, guid: 6a76e7af6b1ec1147a48ad88ee029051, type: 2}
    - target: {fileID: 2300002, guid: 8cef4c90a64b6564ca61184c68b8d442, type: 3}
      propertyPath: m_Materials.Array.data[0]
      value: 
      objectReference: {fileID: 2100000, guid: 175c48b70a024c3478904cbd8e8be5f1, type: 2}
    - target: {fileID: 2300004, guid: 8cef4c90a64b6564ca61184c68b8d442, type: 3}
      propertyPath: m_Materials.Array.data[0]
      value: 
      objectReference: {fileID: 2100000, guid: 175c48b70a024c3478904cbd8e8be5f1, type: 2}
    - target: {fileID: 2300006, guid: 8cef4c90a64b6564ca61184c68b8d442, type: 3}
      propertyPath: m_Materials.Array.data[0]
      value: 
      objectReference: {fileID: 2100000, guid: 175c48b70a024c3478904cbd8e8be5f1, type: 2}
    - target: {fileID: 2300008, guid: 8cef4c90a64b6564ca61184c68b8d442, type: 3}
      propertyPath: m_Materials.Array.data[0]
      value: 
      objectReference: {fileID: 2100000, guid: 175c48b70a024c3478904cbd8e8be5f1, type: 2}
    - target: {fileID: 2300010, guid: 8cef4c90a64b6564ca61184c68b8d442, type: 3}
      propertyPath: m_Materials.Array.data[0]
      value: 
      objectReference: {fileID: 2100000, guid: 175c48b70a024c3478904cbd8e8be5f1, type: 2}
    - target: {fileID: 2300012, guid: 8cef4c90a64b6564ca61184c68b8d442, type: 3}
      propertyPath: m_Materials.Array.data[0]
      value: 
      objectReference: {fileID: 2100000, guid: 175c48b70a024c3478904cbd8e8be5f1, type: 2}
    - target: {fileID: 2300014, guid: 8cef4c90a64b6564ca61184c68b8d442, type: 3}
      propertyPath: m_Materials.Array.data[0]
      value: 
      objectReference: {fileID: 2100000, guid: 175c48b70a024c3478904cbd8e8be5f1, type: 2}
    - target: {fileID: 2300016, guid: 8cef4c90a64b6564ca61184c68b8d442, type: 3}
      propertyPath: m_Materials.Array.data[0]
      value: 
      objectReference: {fileID: 2100000, guid: 175c48b70a024c3478904cbd8e8be5f1, type: 2}
    - target: {fileID: 2300018, guid: 8cef4c90a64b6564ca61184c68b8d442, type: 3}
      propertyPath: m_Materials.Array.data[0]
      value: 
      objectReference: {fileID: 2100000, guid: 175c48b70a024c3478904cbd8e8be5f1, type: 2}
    m_RemovedComponents: []
  m_SourcePrefab: {fileID: 100100000, guid: 8cef4c90a64b6564ca61184c68b8d442, type: 3}
--- !u!1 &229032106
GameObject:
  m_ObjectHideFlags: 0
  m_CorrespondingSourceObject: {fileID: 0}
  m_PrefabInstance: {fileID: 0}
  m_PrefabAsset: {fileID: 0}
  serializedVersion: 6
  m_Component:
  - component: {fileID: 229032107}
  - component: {fileID: 229032108}
  m_Layer: 5
  m_Name: Touch Stick Left
  m_TagString: Untagged
  m_Icon: {fileID: 0}
  m_NavMeshLayer: 0
  m_StaticEditorFlags: 0
  m_IsActive: 1
--- !u!4 &229032107
Transform:
  m_ObjectHideFlags: 0
  m_CorrespondingSourceObject: {fileID: 0}
  m_PrefabInstance: {fileID: 0}
  m_PrefabAsset: {fileID: 0}
  m_GameObject: {fileID: 229032106}
  m_LocalRotation: {x: -0, y: -0, z: -0, w: 1}
  m_LocalPosition: {x: -7.8888893, y: -4, z: 0}
  m_LocalScale: {x: 1, y: 1, z: 1}
  m_Children: []
  m_Father: {fileID: 351657294}
  m_RootOrder: 1
  m_LocalEulerAnglesHint: {x: 0, y: 0, z: 0}
--- !u!114 &229032108
MonoBehaviour:
  m_ObjectHideFlags: 0
  m_CorrespondingSourceObject: {fileID: 0}
  m_PrefabInstance: {fileID: 0}
  m_PrefabAsset: {fileID: 0}
  m_GameObject: {fileID: 229032106}
  m_Enabled: 1
  m_EditorHideFlags: 0
  m_Script: {fileID: 11500000, guid: 22f566de049b04240b6621f25c01d1f2, type: 3}
  m_Name: 
  m_EditorClassIdentifier: 
  anchor: 2
  offsetUnitType: 0
  offset: {x: 10, y: 10}
  areaUnitType: 0
  activeArea:
    serializedVersion: 2
    x: 0
    y: 0
    width: 50
    height: 100
  target: 1
  snapAngles: 0
  lockToAxis: 0
  lowerDeadZone: 0.1
  upperDeadZone: 0.9
  inputCurve:
    serializedVersion: 2
    m_Curve:
    - serializedVersion: 3
      time: 0
      value: 0
      inSlope: 0
      outSlope: 1
      tangentMode: 0
      weightedMode: 0
      inWeight: 0
      outWeight: 0
    - serializedVersion: 3
      time: 1
      value: 1
      inSlope: 1
      outSlope: 0
      tangentMode: 0
      weightedMode: 0
      inWeight: 0
      outWeight: 0
    m_PreInfinity: 2
    m_PostInfinity: 2
    m_RotationOrder: 4
  allowDragging: 1
  allowDraggingAxis: 0
  snapToInitialTouch: 0
  resetWhenDone: 0
  resetDuration: 0.1
  ring:
    idleSprite: {fileID: 21300000, guid: 6244232c1f7b94049aa3fc49270b0e36, type: 3}
    busySprite: {fileID: 21300000, guid: 6244232c1f7b94049aa3fc49270b0e36, type: 3}
    idleColor: {r: 0.083704144, g: 0.11650381, b: 0.9339623, a: 1}
    busyColor: {r: 1, g: 1, b: 1, a: 1}
    shape: 0
    sizeUnitType: 0
    size: {x: 20, y: 20}
    lockAspectRatio: 1
    worldSize: {x: 1.9999999, y: 1.9999999}
  knob:
    idleSprite: {fileID: 21300000, guid: 54a1d28b302b6484d8633cc09baf1238, type: 3}
    busySprite: {fileID: 21300000, guid: 54a1d28b302b6484d8633cc09baf1238, type: 3}
    idleColor: {r: 1, g: 1, b: 1, a: 0.5}
    busyColor: {r: 1, g: 1, b: 1, a: 1}
    shape: 0
    sizeUnitType: 0
    size: {x: 10, y: 10}
    lockAspectRatio: 1
    worldSize: {x: 0.99999994, y: 0.99999994}
  knobRange: 7.5
--- !u!1 &234781275 stripped
GameObject:
  m_CorrespondingSourceObject: {fileID: 4461994104216227615, guid: adacd0aa0ca2cfa4eb4bc4d266aaccf8,
    type: 3}
  m_PrefabInstance: {fileID: 958778972}
  m_PrefabAsset: {fileID: 0}
--- !u!224 &234781280 stripped
RectTransform:
  m_CorrespondingSourceObject: {fileID: 4461994104216227603, guid: adacd0aa0ca2cfa4eb4bc4d266aaccf8,
    type: 3}
  m_PrefabInstance: {fileID: 958778972}
  m_PrefabAsset: {fileID: 0}
--- !u!1 &351657293
GameObject:
  m_ObjectHideFlags: 0
  m_CorrespondingSourceObject: {fileID: 0}
  m_PrefabInstance: {fileID: 0}
  m_PrefabAsset: {fileID: 0}
  serializedVersion: 6
  m_Component:
  - component: {fileID: 351657294}
  - component: {fileID: 351657296}
  - component: {fileID: 351657295}
  - component: {fileID: 351657297}
  m_Layer: 0
  m_Name: Player Touch Gamepad
  m_TagString: Untagged
  m_Icon: {fileID: 0}
  m_NavMeshLayer: 0
  m_StaticEditorFlags: 0
  m_IsActive: 0
--- !u!4 &351657294
Transform:
  m_ObjectHideFlags: 0
  m_CorrespondingSourceObject: {fileID: 0}
  m_PrefabInstance: {fileID: 0}
  m_PrefabAsset: {fileID: 0}
  m_GameObject: {fileID: 351657293}
  m_LocalRotation: {x: -0, y: -0, z: -0, w: 1}
  m_LocalPosition: {x: 76, y: -6.5, z: 1266}
  m_LocalScale: {x: 1, y: 1, z: 1}
  m_Children:
  - {fileID: 1175395824}
  - {fileID: 229032107}
  - {fileID: 2110978422}
  - {fileID: 1640058299}
  - {fileID: 184557183}
  m_Father: {fileID: 1510433995}
  m_RootOrder: 1
  m_LocalEulerAnglesHint: {x: 0, y: 0, z: 0}
--- !u!114 &351657295
MonoBehaviour:
  m_ObjectHideFlags: 0
  m_CorrespondingSourceObject: {fileID: 0}
  m_PrefabInstance: {fileID: 0}
  m_PrefabAsset: {fileID: 0}
  m_GameObject: {fileID: 351657293}
  m_Enabled: 1
  m_EditorHideFlags: 0
  m_Script: {fileID: 11500000, guid: e6c474df4ff4c4f5bbabeb9f44d56014, type: 3}
  m_Name: 
  m_EditorClassIdentifier: 
  touchCamera: {fileID: 1175395825}
  controlsShowGizmos: 3
  enableControlsOnTouch: 1
  _controlsEnabled: 1
  controlsLayer: 5
--- !u!114 &351657296
MonoBehaviour:
  m_ObjectHideFlags: 0
  m_CorrespondingSourceObject: {fileID: 0}
  m_PrefabInstance: {fileID: 0}
  m_PrefabAsset: {fileID: 0}
  m_GameObject: {fileID: 351657293}
  m_Enabled: 1
  m_EditorHideFlags: 0
  m_Script: {fileID: 11500000, guid: c7b5e8de77c5b4597ae7fbfb49a95e22, type: 3}
  m_Name: 
  m_EditorClassIdentifier: 
  logDebugInfo: 0
  invertYAxis: 0
  useFixedUpdate: 0
  dontDestroyOnLoad: 1
  suspendInBackground: 0
  updateMode: 0
  enableICade: 0
  enableXInput: 0
  xInputOverrideUpdateRate: 0
  xInputUpdateRate: 0
  xInputOverrideBufferSize: 0
  xInputBufferSize: 0
  enableNativeInput: 1
  nativeInputEnableXInput: 1
  nativeInputEnableMFi: 0
  nativeInputPreventSleep: 0
  nativeInputOverrideUpdateRate: 0
  nativeInputUpdateRate: 0
--- !u!114 &351657297
MonoBehaviour:
  m_ObjectHideFlags: 0
  m_CorrespondingSourceObject: {fileID: 0}
  m_PrefabInstance: {fileID: 0}
  m_PrefabAsset: {fileID: 0}
  m_GameObject: {fileID: 351657293}
  m_Enabled: 1
  m_EditorHideFlags: 0
  m_Script: {fileID: 11500000, guid: 33c7e69bbbcb32f4f995b716e96c7970, type: 3}
  m_Name: 
  m_EditorClassIdentifier: 
--- !u!4 &431535763 stripped
Transform:
  m_CorrespondingSourceObject: {fileID: 400004, guid: ab7e43b46e30f5a409fe73d7d545bfa4,
    type: 3}
  m_PrefabInstance: {fileID: 145073678}
  m_PrefabAsset: {fileID: 0}
--- !u!1001 &439936903
PrefabInstance:
  m_ObjectHideFlags: 0
  serializedVersion: 2
  m_Modification:
    m_TransformParent: {fileID: 0}
    m_Modifications:
    - target: {fileID: 100000, guid: 01dfb375646cba84e9b92e2cedf7d149, type: 3}
      propertyPath: m_StaticEditorFlags
      value: 4294967295
      objectReference: {fileID: 0}
    - target: {fileID: 100002, guid: 01dfb375646cba84e9b92e2cedf7d149, type: 3}
      propertyPath: m_StaticEditorFlags
      value: 4294967295
      objectReference: {fileID: 0}
    - target: {fileID: 100004, guid: 01dfb375646cba84e9b92e2cedf7d149, type: 3}
      propertyPath: m_Name
      value: Chair
      objectReference: {fileID: 0}
    - target: {fileID: 100004, guid: 01dfb375646cba84e9b92e2cedf7d149, type: 3}
      propertyPath: m_StaticEditorFlags
      value: 4294967295
      objectReference: {fileID: 0}
    - target: {fileID: 400004, guid: 01dfb375646cba84e9b92e2cedf7d149, type: 3}
      propertyPath: m_RootOrder
      value: 8
      objectReference: {fileID: 0}
    - target: {fileID: 400004, guid: 01dfb375646cba84e9b92e2cedf7d149, type: 3}
      propertyPath: m_LocalScale.x
      value: 1.3
      objectReference: {fileID: 0}
    - target: {fileID: 400004, guid: 01dfb375646cba84e9b92e2cedf7d149, type: 3}
      propertyPath: m_LocalScale.y
      value: 1.3
      objectReference: {fileID: 0}
    - target: {fileID: 400004, guid: 01dfb375646cba84e9b92e2cedf7d149, type: 3}
      propertyPath: m_LocalScale.z
      value: 1.3
      objectReference: {fileID: 0}
    - target: {fileID: 400004, guid: 01dfb375646cba84e9b92e2cedf7d149, type: 3}
      propertyPath: m_LocalPosition.x
      value: -2.065
      objectReference: {fileID: 0}
    - target: {fileID: 400004, guid: 01dfb375646cba84e9b92e2cedf7d149, type: 3}
      propertyPath: m_LocalPosition.y
      value: 0.022
      objectReference: {fileID: 0}
    - target: {fileID: 400004, guid: 01dfb375646cba84e9b92e2cedf7d149, type: 3}
      propertyPath: m_LocalPosition.z
      value: 1.265
      objectReference: {fileID: 0}
    - target: {fileID: 400004, guid: 01dfb375646cba84e9b92e2cedf7d149, type: 3}
      propertyPath: m_LocalRotation.w
      value: 0.6830127
      objectReference: {fileID: 0}
    - target: {fileID: 400004, guid: 01dfb375646cba84e9b92e2cedf7d149, type: 3}
      propertyPath: m_LocalRotation.x
      value: -0.6830127
      objectReference: {fileID: 0}
    - target: {fileID: 400004, guid: 01dfb375646cba84e9b92e2cedf7d149, type: 3}
      propertyPath: m_LocalRotation.y
      value: 0.18301274
      objectReference: {fileID: 0}
    - target: {fileID: 400004, guid: 01dfb375646cba84e9b92e2cedf7d149, type: 3}
      propertyPath: m_LocalRotation.z
      value: 0.18301274
      objectReference: {fileID: 0}
    - target: {fileID: 400004, guid: 01dfb375646cba84e9b92e2cedf7d149, type: 3}
      propertyPath: m_LocalEulerAnglesHint.x
      value: -90.00001
      objectReference: {fileID: 0}
    - target: {fileID: 400004, guid: 01dfb375646cba84e9b92e2cedf7d149, type: 3}
      propertyPath: m_LocalEulerAnglesHint.y
      value: 30
      objectReference: {fileID: 0}
    - target: {fileID: 400004, guid: 01dfb375646cba84e9b92e2cedf7d149, type: 3}
      propertyPath: m_LocalEulerAnglesHint.z
      value: 0
      objectReference: {fileID: 0}
    - target: {fileID: 2300000, guid: 01dfb375646cba84e9b92e2cedf7d149, type: 3}
      propertyPath: m_Materials.Array.data[0]
      value: 
      objectReference: {fileID: 2100000, guid: 6a76e7af6b1ec1147a48ad88ee029051, type: 2}
    - target: {fileID: 2300002, guid: 01dfb375646cba84e9b92e2cedf7d149, type: 3}
      propertyPath: m_Materials.Array.data[0]
      value: 
      objectReference: {fileID: 2100000, guid: 175c48b70a024c3478904cbd8e8be5f1, type: 2}
    m_RemovedComponents: []
  m_SourcePrefab: {fileID: 100100000, guid: 01dfb375646cba84e9b92e2cedf7d149, type: 3}
--- !u!1 &606009709
GameObject:
  m_ObjectHideFlags: 0
  m_CorrespondingSourceObject: {fileID: 0}
  m_PrefabInstance: {fileID: 0}
  m_PrefabAsset: {fileID: 0}
  serializedVersion: 6
  m_Component:
  - component: {fileID: 606009713}
  - component: {fileID: 606009712}
  - component: {fileID: 606009711}
  - component: {fileID: 606009710}
  m_Layer: 0
  m_Name: Ground
  m_TagString: Untagged
  m_Icon: {fileID: 0}
  m_NavMeshLayer: 0
  m_StaticEditorFlags: 4294967295
  m_IsActive: 1
--- !u!64 &606009710
MeshCollider:
  m_ObjectHideFlags: 0
  m_CorrespondingSourceObject: {fileID: 0}
  m_PrefabInstance: {fileID: 0}
  m_PrefabAsset: {fileID: 0}
  m_GameObject: {fileID: 606009709}
  m_Material: {fileID: 0}
  m_IsTrigger: 0
  m_Enabled: 1
  serializedVersion: 4
  m_Convex: 0
  m_CookingOptions: 30
  m_Mesh: {fileID: 10209, guid: 0000000000000000e000000000000000, type: 0}
--- !u!23 &606009711
MeshRenderer:
  m_ObjectHideFlags: 0
  m_CorrespondingSourceObject: {fileID: 0}
  m_PrefabInstance: {fileID: 0}
  m_PrefabAsset: {fileID: 0}
  m_GameObject: {fileID: 606009709}
  m_Enabled: 1
  m_CastShadows: 0
  m_ReceiveShadows: 0
  m_DynamicOccludee: 1
  m_MotionVectors: 1
  m_LightProbeUsage: 1
  m_ReflectionProbeUsage: 1
  m_RayTracingMode: 2
  m_RenderingLayerMask: 1
  m_RendererPriority: 0
  m_Materials:
  - {fileID: 2100000, guid: b41d1116a101a84499296ce28d16e6b9, type: 2}
  m_StaticBatchInfo:
    firstSubMesh: 0
    subMeshCount: 0
  m_StaticBatchRoot: {fileID: 0}
  m_ProbeAnchor: {fileID: 0}
  m_LightProbeVolumeOverride: {fileID: 0}
  m_ScaleInLightmap: 1
  m_ReceiveGI: 1
  m_PreserveUVs: 0
  m_IgnoreNormalsForChartDetection: 0
  m_ImportantGI: 0
  m_StitchLightmapSeams: 1
  m_SelectedEditorRenderState: 3
  m_MinimumChartSize: 4
  m_AutoUVMaxDistance: 0.5
  m_AutoUVMaxAngle: 89
  m_LightmapParameters: {fileID: 0}
  m_SortingLayerID: 0
  m_SortingLayer: 0
  m_SortingOrder: 0
--- !u!33 &606009712
MeshFilter:
  m_ObjectHideFlags: 0
  m_CorrespondingSourceObject: {fileID: 0}
  m_PrefabInstance: {fileID: 0}
  m_PrefabAsset: {fileID: 0}
  m_GameObject: {fileID: 606009709}
  m_Mesh: {fileID: 10209, guid: 0000000000000000e000000000000000, type: 0}
--- !u!4 &606009713
Transform:
  m_ObjectHideFlags: 0
  m_CorrespondingSourceObject: {fileID: 0}
  m_PrefabInstance: {fileID: 0}
  m_PrefabAsset: {fileID: 0}
  m_GameObject: {fileID: 606009709}
  m_LocalRotation: {x: 0, y: 0, z: 0, w: 1}
  m_LocalPosition: {x: 0, y: 0, z: 0}
  m_LocalScale: {x: 4, y: 3, z: 4}
  m_Children: []
  m_Father: {fileID: 0}
  m_RootOrder: 5
  m_LocalEulerAnglesHint: {x: 0, y: 0, z: 0}
--- !u!1 &657378910
GameObject:
  m_ObjectHideFlags: 0
  m_CorrespondingSourceObject: {fileID: 0}
  m_PrefabInstance: {fileID: 0}
  m_PrefabAsset: {fileID: 0}
  serializedVersion: 6
  m_Component:
  - component: {fileID: 657378911}
  - component: {fileID: 657378915}
  - component: {fileID: 657378914}
  - component: {fileID: 657378913}
  - component: {fileID: 657378912}
  - component: {fileID: 657378916}
  m_Layer: 0
  m_Name: Player HoloLens
  m_TagString: MainCamera
  m_Icon: {fileID: 0}
  m_NavMeshLayer: 0
  m_StaticEditorFlags: 0
  m_IsActive: 1
--- !u!4 &657378911
Transform:
  m_ObjectHideFlags: 0
  m_CorrespondingSourceObject: {fileID: 0}
  m_PrefabInstance: {fileID: 0}
  m_PrefabAsset: {fileID: 0}
  m_GameObject: {fileID: 657378910}
  m_LocalRotation: {x: -0, y: -0, z: -0, w: 1}
  m_LocalPosition: {x: 76, y: -6.5, z: 1266}
  m_LocalScale: {x: 1, y: 1, z: 1}
  m_Children: []
  m_Father: {fileID: 1510433995}
  m_RootOrder: 3
  m_LocalEulerAnglesHint: {x: 45, y: 0, z: 0}
--- !u!114 &657378912
MonoBehaviour:
  m_ObjectHideFlags: 0
  m_CorrespondingSourceObject: {fileID: 0}
  m_PrefabInstance: {fileID: 0}
  m_PrefabAsset: {fileID: 0}
  m_GameObject: {fileID: 657378910}
  m_Enabled: 1
  m_EditorHideFlags: 0
  m_Script: {fileID: 11500000, guid: bf98dd1206224111a38765365e98e207, type: 3}
  m_Name: 
  m_EditorClassIdentifier: 
  lockCursorWhenFocusLocked: 1
  setCursorInvisibleWhenFocusLocked: 0
  maxGazeCollisionDistance: 10
  raycastLayerMasks:
  - serializedVersion: 2
    m_Bits: 4294967291
  stabilizer:
    storedStabilitySamples: 60
  gazeTransform: {fileID: 0}
  minHeadVelocityThreshold: 0.5
  maxHeadVelocityThreshold: 2
--- !u!114 &657378913
MonoBehaviour:
  m_ObjectHideFlags: 0
  m_CorrespondingSourceObject: {fileID: 0}
  m_PrefabInstance: {fileID: 0}
  m_PrefabAsset: {fileID: 0}
  m_GameObject: {fileID: 657378910}
  m_Enabled: 1
  m_EditorHideFlags: 0
  m_Script: {fileID: 11500000, guid: 7a21b486d0bb44444b1418aaa38b44de, type: 3}
  m_Name: 
  m_EditorClassIdentifier: 
  m_HorizontalAxis: Horizontal
  m_VerticalAxis: Vertical
  m_SubmitButton: Submit
  m_CancelButton: Cancel
  m_InputActionsPerSecond: 10
  m_RepeatDelay: 0.5
  m_ForceModuleActive: 0
--- !u!114 &657378914
MonoBehaviour:
  m_ObjectHideFlags: 0
  m_CorrespondingSourceObject: {fileID: 0}
  m_PrefabInstance: {fileID: 0}
  m_PrefabAsset: {fileID: 0}
  m_GameObject: {fileID: 657378910}
  m_Enabled: 1
  m_EditorHideFlags: 0
  m_Script: {fileID: 11500000, guid: 76c392e42b5098c458856cdf6ecaaaa1, type: 3}
  m_Name: 
  m_EditorClassIdentifier: 
  m_FirstSelected: {fileID: 0}
  m_sendNavigationEvents: 1
  m_DragThreshold: 10
--- !u!20 &657378915
Camera:
  m_ObjectHideFlags: 0
  m_CorrespondingSourceObject: {fileID: 0}
  m_PrefabInstance: {fileID: 0}
  m_PrefabAsset: {fileID: 0}
  m_GameObject: {fileID: 657378910}
  m_Enabled: 1
  serializedVersion: 2
  m_ClearFlags: 2
  m_BackGroundColor: {r: 0, g: 0, b: 0, a: 0}
  m_projectionMatrixMode: 1
  m_GateFitMode: 2
  m_FOVAxisMode: 0
  m_SensorSize: {x: 36, y: 24}
  m_LensShift: {x: 0, y: 0}
  m_FocalLength: 50
  m_NormalizedViewPortRect:
    serializedVersion: 2
    x: 0
    y: 0
    width: 1
    height: 1
  near clip plane: 0.1
  far clip plane: 1000
  field of view: 60
  orthographic: 0
  orthographic size: 5
  m_Depth: 0
  m_CullingMask:
    serializedVersion: 2
    m_Bits: 4294967295
  m_RenderingPath: -1
  m_TargetTexture: {fileID: 0}
  m_TargetDisplay: 0
  m_TargetEye: 3
  m_HDR: 1
  m_AllowMSAA: 1
  m_AllowDynamicResolution: 0
  m_ForceIntoRT: 0
  m_OcclusionCulling: 1
  m_StereoConvergence: 10
  m_StereoSeparation: 0.022
--- !u!114 &657378916
MonoBehaviour:
  m_ObjectHideFlags: 0
  m_CorrespondingSourceObject: {fileID: 0}
  m_PrefabInstance: {fileID: 0}
  m_PrefabAsset: {fileID: 0}
  m_GameObject: {fileID: 657378910}
  m_Enabled: 1
  m_EditorHideFlags: 0
  m_Script: {fileID: 11500000, guid: 33c7e69bbbcb32f4f995b716e96c7970, type: 3}
  m_Name: 
  m_EditorClassIdentifier: 
--- !u!1 &705507993
GameObject:
  m_ObjectHideFlags: 0
  m_CorrespondingSourceObject: {fileID: 0}
  m_PrefabInstance: {fileID: 0}
  m_PrefabAsset: {fileID: 0}
  serializedVersion: 6
  m_Component:
<<<<<<< HEAD
  - component: {fileID: 1087713771}
  - component: {fileID: 1087713770}
  - component: {fileID: 1087713769}
  - component: {fileID: 1087713768}
  - component: {fileID: 1087713767}
  - component: {fileID: 1087713766}
  - component: {fileID: 1087713765}
  - component: {fileID: 1087713764}
  - component: {fileID: 1087713772}
  - component: {fileID: 1087713773}
  - component: {fileID: 1087713774}
=======
  - component: {fileID: 705507995}
  - component: {fileID: 705507994}
>>>>>>> 2b4c1d3d
  m_Layer: 0
  m_Name: Directional Light
  m_TagString: Untagged
  m_Icon: {fileID: 0}
  m_NavMeshLayer: 0
  m_StaticEditorFlags: 0
  m_IsActive: 1
--- !u!108 &705507994
Light:
  m_ObjectHideFlags: 0
  m_CorrespondingSourceObject: {fileID: 0}
  m_PrefabInstance: {fileID: 0}
  m_PrefabAsset: {fileID: 0}
  m_GameObject: {fileID: 705507993}
  m_Enabled: 1
<<<<<<< HEAD
=======
  serializedVersion: 10
  m_Type: 1
  m_Shape: 0
  m_Color: {r: 1, g: 0.9719945, b: 0.9216956, a: 1}
  m_Intensity: 1
  m_Range: 10
  m_SpotAngle: 30
  m_InnerSpotAngle: 21.80208
  m_CookieSize: 10
  m_Shadows:
    m_Type: 2
    m_Resolution: -1
    m_CustomResolution: -1
    m_Strength: 1
    m_Bias: 0.05
    m_NormalBias: 0.4
    m_NearPlane: 0.2
    m_CullingMatrixOverride:
      e00: 1
      e01: 0
      e02: 0
      e03: 0
      e10: 0
      e11: 1
      e12: 0
      e13: 0
      e20: 0
      e21: 0
      e22: 1
      e23: 0
      e30: 0
      e31: 0
      e32: 0
      e33: 1
    m_UseCullingMatrixOverride: 0
  m_Cookie: {fileID: 0}
  m_DrawHalo: 0
  m_Flare: {fileID: 0}
  m_RenderMode: 0
  m_CullingMask:
    serializedVersion: 2
    m_Bits: 4294967295
  m_RenderingLayerMask: 1
  m_Lightmapping: 1
  m_LightShadowCasterMode: 0
  m_AreaSize: {x: 1, y: 1}
  m_BounceIntensity: 1
  m_ColorTemperature: 6570
  m_UseColorTemperature: 0
  m_BoundingSphereOverride: {x: 0, y: 0, z: 0, w: 8e-44}
  m_UseBoundingSphereOverride: 0
  m_ShadowRadius: 0
  m_ShadowAngle: 0
--- !u!4 &705507995
Transform:
  m_ObjectHideFlags: 0
  m_CorrespondingSourceObject: {fileID: 0}
  m_PrefabInstance: {fileID: 0}
  m_PrefabAsset: {fileID: 0}
  m_GameObject: {fileID: 705507993}
  m_LocalRotation: {x: 0.40821788, y: -0.23456968, z: 0.10938163, w: 0.8754261}
  m_LocalPosition: {x: 0, y: 3, z: 0}
  m_LocalScale: {x: 1, y: 1, z: 1}
  m_Children: []
  m_Father: {fileID: 0}
  m_RootOrder: 1
  m_LocalEulerAnglesHint: {x: 50, y: -30, z: 0}
--- !u!1001 &844925775
PrefabInstance:
  m_ObjectHideFlags: 0
  serializedVersion: 2
  m_Modification:
    m_TransformParent: {fileID: 1510433995}
    m_Modifications:
    - target: {fileID: 100470, guid: dc06161b6d97feb419f45f03b62e14b9, type: 3}
      propertyPath: m_Layer
      value: 8
      objectReference: {fileID: 0}
    - target: {fileID: 101548, guid: dc06161b6d97feb419f45f03b62e14b9, type: 3}
      propertyPath: m_Layer
      value: 8
      objectReference: {fileID: 0}
    - target: {fileID: 105336, guid: dc06161b6d97feb419f45f03b62e14b9, type: 3}
      propertyPath: m_Layer
      value: 8
      objectReference: {fileID: 0}
    - target: {fileID: 107460, guid: dc06161b6d97feb419f45f03b62e14b9, type: 3}
      propertyPath: m_Layer
      value: 8
      objectReference: {fileID: 0}
    - target: {fileID: 107946, guid: dc06161b6d97feb419f45f03b62e14b9, type: 3}
      propertyPath: m_Name
      value: Player VR
      objectReference: {fileID: 0}
    - target: {fileID: 107946, guid: dc06161b6d97feb419f45f03b62e14b9, type: 3}
      propertyPath: m_Layer
      value: 8
      objectReference: {fileID: 0}
    - target: {fileID: 107946, guid: dc06161b6d97feb419f45f03b62e14b9, type: 3}
      propertyPath: m_IsActive
      value: 1
      objectReference: {fileID: 0}
    - target: {fileID: 109154, guid: dc06161b6d97feb419f45f03b62e14b9, type: 3}
      propertyPath: m_Layer
      value: 8
      objectReference: {fileID: 0}
    - target: {fileID: 110716, guid: dc06161b6d97feb419f45f03b62e14b9, type: 3}
      propertyPath: m_Layer
      value: 8
      objectReference: {fileID: 0}
    - target: {fileID: 114188, guid: dc06161b6d97feb419f45f03b62e14b9, type: 3}
      propertyPath: m_Layer
      value: 8
      objectReference: {fileID: 0}
    - target: {fileID: 121078, guid: dc06161b6d97feb419f45f03b62e14b9, type: 3}
      propertyPath: m_Layer
      value: 8
      objectReference: {fileID: 0}
    - target: {fileID: 125964, guid: dc06161b6d97feb419f45f03b62e14b9, type: 3}
      propertyPath: m_Layer
      value: 8
      objectReference: {fileID: 0}
    - target: {fileID: 129006, guid: dc06161b6d97feb419f45f03b62e14b9, type: 3}
      propertyPath: m_Layer
      value: 8
      objectReference: {fileID: 0}
    - target: {fileID: 133480, guid: dc06161b6d97feb419f45f03b62e14b9, type: 3}
      propertyPath: m_Layer
      value: 8
      objectReference: {fileID: 0}
    - target: {fileID: 135526, guid: dc06161b6d97feb419f45f03b62e14b9, type: 3}
      propertyPath: m_Layer
      value: 8
      objectReference: {fileID: 0}
    - target: {fileID: 144230, guid: dc06161b6d97feb419f45f03b62e14b9, type: 3}
      propertyPath: m_Layer
      value: 8
      objectReference: {fileID: 0}
    - target: {fileID: 160596, guid: dc06161b6d97feb419f45f03b62e14b9, type: 3}
      propertyPath: m_Layer
      value: 8
      objectReference: {fileID: 0}
    - target: {fileID: 165334, guid: dc06161b6d97feb419f45f03b62e14b9, type: 3}
      propertyPath: m_Layer
      value: 8
      objectReference: {fileID: 0}
    - target: {fileID: 167242, guid: dc06161b6d97feb419f45f03b62e14b9, type: 3}
      propertyPath: m_Layer
      value: 8
      objectReference: {fileID: 0}
    - target: {fileID: 168724, guid: dc06161b6d97feb419f45f03b62e14b9, type: 3}
      propertyPath: m_Layer
      value: 8
      objectReference: {fileID: 0}
    - target: {fileID: 171246, guid: dc06161b6d97feb419f45f03b62e14b9, type: 3}
      propertyPath: m_Layer
      value: 8
      objectReference: {fileID: 0}
    - target: {fileID: 177230, guid: dc06161b6d97feb419f45f03b62e14b9, type: 3}
      propertyPath: m_Layer
      value: 8
      objectReference: {fileID: 0}
    - target: {fileID: 191996, guid: dc06161b6d97feb419f45f03b62e14b9, type: 3}
      propertyPath: m_Layer
      value: 8
      objectReference: {fileID: 0}
    - target: {fileID: 191996, guid: dc06161b6d97feb419f45f03b62e14b9, type: 3}
      propertyPath: m_IsActive
      value: 1
      objectReference: {fileID: 0}
    - target: {fileID: 447954, guid: dc06161b6d97feb419f45f03b62e14b9, type: 3}
      propertyPath: m_RootOrder
      value: 2
      objectReference: {fileID: 0}
    - target: {fileID: 447954, guid: dc06161b6d97feb419f45f03b62e14b9, type: 3}
      propertyPath: m_LocalPosition.x
      value: 37.028
      objectReference: {fileID: 0}
    - target: {fileID: 447954, guid: dc06161b6d97feb419f45f03b62e14b9, type: 3}
      propertyPath: m_LocalPosition.y
      value: -3.05
      objectReference: {fileID: 0}
    - target: {fileID: 447954, guid: dc06161b6d97feb419f45f03b62e14b9, type: 3}
      propertyPath: m_LocalPosition.z
      value: 632.7
      objectReference: {fileID: 0}
    - target: {fileID: 447954, guid: dc06161b6d97feb419f45f03b62e14b9, type: 3}
      propertyPath: m_LocalRotation.w
      value: 1
      objectReference: {fileID: 0}
    - target: {fileID: 447954, guid: dc06161b6d97feb419f45f03b62e14b9, type: 3}
      propertyPath: m_LocalRotation.x
      value: -0
      objectReference: {fileID: 0}
    - target: {fileID: 447954, guid: dc06161b6d97feb419f45f03b62e14b9, type: 3}
      propertyPath: m_LocalRotation.y
      value: -0
      objectReference: {fileID: 0}
    - target: {fileID: 447954, guid: dc06161b6d97feb419f45f03b62e14b9, type: 3}
      propertyPath: m_LocalRotation.z
      value: -0
      objectReference: {fileID: 0}
    - target: {fileID: 447954, guid: dc06161b6d97feb419f45f03b62e14b9, type: 3}
      propertyPath: m_LocalEulerAnglesHint.x
      value: 0
      objectReference: {fileID: 0}
    - target: {fileID: 447954, guid: dc06161b6d97feb419f45f03b62e14b9, type: 3}
      propertyPath: m_LocalEulerAnglesHint.y
      value: 0
      objectReference: {fileID: 0}
    - target: {fileID: 447954, guid: dc06161b6d97feb419f45f03b62e14b9, type: 3}
      propertyPath: m_LocalEulerAnglesHint.z
      value: 0
      objectReference: {fileID: 0}
    - target: {fileID: 2014920, guid: dc06161b6d97feb419f45f03b62e14b9, type: 3}
      propertyPath: far clip plane
      value: 10000
      objectReference: {fileID: 0}
    - target: {fileID: 11401046, guid: dc06161b6d97feb419f45f03b62e14b9, type: 3}
      propertyPath: grabGripAction.actionPath
      value: /actions/default/in/GrabGrip
      objectReference: {fileID: 0}
    - target: {fileID: 11401046, guid: dc06161b6d97feb419f45f03b62e14b9, type: 3}
      propertyPath: grabPinchAction.actionPath
      value: /actions/default/in/GrabPinch
      objectReference: {fileID: 0}
    - target: {fileID: 11450312, guid: dc06161b6d97feb419f45f03b62e14b9, type: 3}
      propertyPath: grabGripAction.actionPath
      value: /actions/default/in/GrabGrip
      objectReference: {fileID: 0}
    - target: {fileID: 11450312, guid: dc06161b6d97feb419f45f03b62e14b9, type: 3}
      propertyPath: grabPinchAction.actionPath
      value: /actions/default/in/GrabPinch
      objectReference: {fileID: 0}
    - target: {fileID: 11489144, guid: dc06161b6d97feb419f45f03b62e14b9, type: 3}
      propertyPath: m_Enabled
      value: 1
      objectReference: {fileID: 0}
    - target: {fileID: 11494192, guid: dc06161b6d97feb419f45f03b62e14b9, type: 3}
      propertyPath: m_Enabled
      value: 1
      objectReference: {fileID: 0}
    - target: {fileID: 1000010010492814, guid: dc06161b6d97feb419f45f03b62e14b9, type: 3}
      propertyPath: m_Layer
      value: 8
      objectReference: {fileID: 0}
    - target: {fileID: 1000010066870806, guid: dc06161b6d97feb419f45f03b62e14b9, type: 3}
      propertyPath: m_Layer
      value: 8
      objectReference: {fileID: 0}
    - target: {fileID: 1000010104029430, guid: dc06161b6d97feb419f45f03b62e14b9, type: 3}
      propertyPath: m_Layer
      value: 8
      objectReference: {fileID: 0}
    - target: {fileID: 1000010477709332, guid: dc06161b6d97feb419f45f03b62e14b9, type: 3}
      propertyPath: m_Layer
      value: 8
      objectReference: {fileID: 0}
    - target: {fileID: 1000010484474372, guid: dc06161b6d97feb419f45f03b62e14b9, type: 3}
      propertyPath: m_Layer
      value: 8
      objectReference: {fileID: 0}
    - target: {fileID: 1000010503880272, guid: dc06161b6d97feb419f45f03b62e14b9, type: 3}
      propertyPath: m_Layer
      value: 8
      objectReference: {fileID: 0}
    - target: {fileID: 1000010610840334, guid: dc06161b6d97feb419f45f03b62e14b9, type: 3}
      propertyPath: m_Layer
      value: 8
      objectReference: {fileID: 0}
    - target: {fileID: 1000011040480562, guid: dc06161b6d97feb419f45f03b62e14b9, type: 3}
      propertyPath: m_Layer
      value: 8
      objectReference: {fileID: 0}
    - target: {fileID: 1000011270389956, guid: dc06161b6d97feb419f45f03b62e14b9, type: 3}
      propertyPath: m_Layer
      value: 8
      objectReference: {fileID: 0}
    - target: {fileID: 1000011357411894, guid: dc06161b6d97feb419f45f03b62e14b9, type: 3}
      propertyPath: m_Layer
      value: 8
      objectReference: {fileID: 0}
    - target: {fileID: 1000011375182220, guid: dc06161b6d97feb419f45f03b62e14b9, type: 3}
      propertyPath: m_Layer
      value: 8
      objectReference: {fileID: 0}
    - target: {fileID: 1000011381520856, guid: dc06161b6d97feb419f45f03b62e14b9, type: 3}
      propertyPath: m_Layer
      value: 8
      objectReference: {fileID: 0}
    - target: {fileID: 1000011498581176, guid: dc06161b6d97feb419f45f03b62e14b9, type: 3}
      propertyPath: m_Layer
      value: 8
      objectReference: {fileID: 0}
    - target: {fileID: 1000011503333666, guid: dc06161b6d97feb419f45f03b62e14b9, type: 3}
      propertyPath: m_Layer
      value: 8
      objectReference: {fileID: 0}
    - target: {fileID: 1000011785618742, guid: dc06161b6d97feb419f45f03b62e14b9, type: 3}
      propertyPath: m_Layer
      value: 8
      objectReference: {fileID: 0}
    - target: {fileID: 1000011982216214, guid: dc06161b6d97feb419f45f03b62e14b9, type: 3}
      propertyPath: m_Layer
      value: 8
      objectReference: {fileID: 0}
    - target: {fileID: 1000012112852726, guid: dc06161b6d97feb419f45f03b62e14b9, type: 3}
      propertyPath: m_Layer
      value: 8
      objectReference: {fileID: 0}
    - target: {fileID: 1000012312091976, guid: dc06161b6d97feb419f45f03b62e14b9, type: 3}
      propertyPath: m_Layer
      value: 8
      objectReference: {fileID: 0}
    - target: {fileID: 1000012386841978, guid: dc06161b6d97feb419f45f03b62e14b9, type: 3}
      propertyPath: m_Layer
      value: 8
      objectReference: {fileID: 0}
    - target: {fileID: 1000012412013898, guid: dc06161b6d97feb419f45f03b62e14b9, type: 3}
      propertyPath: m_Layer
      value: 8
      objectReference: {fileID: 0}
    - target: {fileID: 1000012482183374, guid: dc06161b6d97feb419f45f03b62e14b9, type: 3}
      propertyPath: m_Layer
      value: 8
      objectReference: {fileID: 0}
    - target: {fileID: 1000012806303946, guid: dc06161b6d97feb419f45f03b62e14b9, type: 3}
      propertyPath: m_Layer
      value: 8
      objectReference: {fileID: 0}
    - target: {fileID: 1000013229560100, guid: dc06161b6d97feb419f45f03b62e14b9, type: 3}
      propertyPath: m_Layer
      value: 8
      objectReference: {fileID: 0}
    - target: {fileID: 1000013428287994, guid: dc06161b6d97feb419f45f03b62e14b9, type: 3}
      propertyPath: m_Layer
      value: 8
      objectReference: {fileID: 0}
    - target: {fileID: 1000013804283954, guid: dc06161b6d97feb419f45f03b62e14b9, type: 3}
      propertyPath: m_Layer
      value: 8
      objectReference: {fileID: 0}
    - target: {fileID: 1000013829830258, guid: dc06161b6d97feb419f45f03b62e14b9, type: 3}
      propertyPath: m_Layer
      value: 8
      objectReference: {fileID: 0}
    - target: {fileID: 1000013829830258, guid: dc06161b6d97feb419f45f03b62e14b9, type: 3}
      propertyPath: m_IsActive
      value: 0
      objectReference: {fileID: 0}
    - target: {fileID: 1000014277073068, guid: dc06161b6d97feb419f45f03b62e14b9, type: 3}
      propertyPath: m_Layer
      value: 8
      objectReference: {fileID: 0}
    - target: {fileID: 114000010547881750, guid: dc06161b6d97feb419f45f03b62e14b9,
        type: 3}
      propertyPath: m_Enabled
      value: 1
      objectReference: {fileID: 0}
    - target: {fileID: 114000010547881750, guid: dc06161b6d97feb419f45f03b62e14b9,
        type: 3}
      propertyPath: fadeScreen
      value: 0
      objectReference: {fileID: 0}
    - target: {fileID: 114000010547881750, guid: dc06161b6d97feb419f45f03b62e14b9,
        type: 3}
      propertyPath: snapLeftAction.actionPath
      value: /actions/default/in/Teleport
      objectReference: {fileID: 0}
    - target: {fileID: 114000010547881750, guid: dc06161b6d97feb419f45f03b62e14b9,
        type: 3}
      propertyPath: snapLeftAction.needsReinit
      value: 0
      objectReference: {fileID: 0}
    - target: {fileID: 114000010547881750, guid: dc06161b6d97feb419f45f03b62e14b9,
        type: 3}
      propertyPath: snapRightAction.actionPath
      value: /actions/default/in/Teleport
      objectReference: {fileID: 0}
    - target: {fileID: 114000010547881750, guid: dc06161b6d97feb419f45f03b62e14b9,
        type: 3}
      propertyPath: snapRightAction.needsReinit
      value: 0
      objectReference: {fileID: 0}
    m_RemovedComponents: []
  m_SourcePrefab: {fileID: 100100000, guid: dc06161b6d97feb419f45f03b62e14b9, type: 3}
--- !u!4 &844925776 stripped
Transform:
  m_CorrespondingSourceObject: {fileID: 429506, guid: dc06161b6d97feb419f45f03b62e14b9,
    type: 3}
  m_PrefabInstance: {fileID: 844925775}
  m_PrefabAsset: {fileID: 0}
--- !u!4 &844925777 stripped
Transform:
  m_CorrespondingSourceObject: {fileID: 447954, guid: dc06161b6d97feb419f45f03b62e14b9,
    type: 3}
  m_PrefabInstance: {fileID: 844925775}
  m_PrefabAsset: {fileID: 0}
--- !u!114 &844925785
MonoBehaviour:
  m_ObjectHideFlags: 0
  m_CorrespondingSourceObject: {fileID: 0}
  m_PrefabInstance: {fileID: 0}
  m_PrefabAsset: {fileID: 0}
  m_GameObject: {fileID: 844967653}
  m_Enabled: 1
  m_EditorHideFlags: 0
  m_Script: {fileID: 11500000, guid: 27991c206a5e66147bb8ee3ef31c8bac, type: 3}
  m_Name: 
  m_EditorClassIdentifier: 
  actionSet:
    actionSetPath: /actions/default
  forSources: 0
  disableAllOtherActionSets: 0
  activateOnStart: 1
  deactivateOnDestroy: 1
--- !u!143 &844925789
CharacterController:
  m_ObjectHideFlags: 0
  m_CorrespondingSourceObject: {fileID: 0}
  m_PrefabInstance: {fileID: 0}
  m_PrefabAsset: {fileID: 0}
  m_GameObject: {fileID: 844967653}
  m_Material: {fileID: 0}
  m_IsTrigger: 0
  m_Enabled: 1
  serializedVersion: 2
  m_Height: 1.8
  m_Radius: 0.37
  m_SlopeLimit: 45
  m_StepOffset: 0.3
  m_SkinWidth: 0.08
  m_MinMoveDistance: 0.001
  m_Center: {x: 0, y: 1, z: 0}
--- !u!1 &844967653 stripped
GameObject:
  m_CorrespondingSourceObject: {fileID: 107946, guid: dc06161b6d97feb419f45f03b62e14b9,
    type: 3}
  m_PrefabInstance: {fileID: 844925775}
  m_PrefabAsset: {fileID: 0}
--- !u!114 &844967654
MonoBehaviour:
  m_ObjectHideFlags: 0
  m_CorrespondingSourceObject: {fileID: 0}
  m_PrefabInstance: {fileID: 0}
  m_PrefabAsset: {fileID: 0}
  m_GameObject: {fileID: 844967653}
  m_Enabled: 1
  m_EditorHideFlags: 0
  m_Script: {fileID: 11500000, guid: 9fd6f3a80ab0268498c6c59eda182342, type: 3}
  m_Name: 
  m_EditorClassIdentifier: 
  move: 0
  clickDown: 0
  clickUp: 0
--- !u!114 &844967655
MonoBehaviour:
  m_ObjectHideFlags: 0
  m_CorrespondingSourceObject: {fileID: 0}
  m_PrefabInstance: {fileID: 0}
  m_PrefabAsset: {fileID: 0}
  m_GameObject: {fileID: 844967653}
  m_Enabled: 1
  m_EditorHideFlags: 0
  m_Script: {fileID: 11500000, guid: f525787a213506d449f61e06b87a49b6, type: 3}
  m_Name: 
  m_EditorClassIdentifier: 
  PointingHand: {fileID: 854686745}
  RayDistance: 5
  colorOnSelectionHit: {r: 0, g: 1, b: 0, a: 1}
  colorOnSelectionMissed: {r: 1, g: 0, b: 0, a: 1}
  colorOnGrabbingHit: {r: 0, g: 0, b: 1, a: 1}
  colorOnGrabbingMissed: {r: 1, g: 0.92156863, b: 0.015686275, a: 1}
  rayWidth: 0.005
--- !u!114 &844967656
MonoBehaviour:
  m_ObjectHideFlags: 0
  m_CorrespondingSourceObject: {fileID: 0}
  m_PrefabInstance: {fileID: 0}
  m_PrefabAsset: {fileID: 0}
  m_GameObject: {fileID: 844967653}
  m_Enabled: 1
  m_EditorHideFlags: 0
  m_Script: {fileID: 11500000, guid: 33c7e69bbbcb32f4f995b716e96c7970, type: 3}
  m_Name: 
  m_EditorClassIdentifier: 
--- !u!114 &844967658
MonoBehaviour:
  m_ObjectHideFlags: 0
  m_CorrespondingSourceObject: {fileID: 0}
  m_PrefabInstance: {fileID: 0}
  m_PrefabAsset: {fileID: 0}
  m_GameObject: {fileID: 844967653}
  m_Enabled: 1
  m_EditorHideFlags: 0
  m_Script: {fileID: 11500000, guid: a4f740058973e824fa02927b47be9c47, type: 3}
  m_Name: 
  m_EditorClassIdentifier: 
  DirectingHand: {fileID: 854736007}
  KeepDirectionInPlane: 0
  characterController: {fileID: 844925789}
--- !u!114 &854686745 stripped
MonoBehaviour:
  m_CorrespondingSourceObject: {fileID: 11401046, guid: dc06161b6d97feb419f45f03b62e14b9,
    type: 3}
  m_PrefabInstance: {fileID: 844925775}
  m_PrefabAsset: {fileID: 0}
  m_GameObject: {fileID: 0}
  m_Enabled: 1
  m_EditorHideFlags: 0
  m_Script: {fileID: 11500000, guid: 29e3e4511966ba94d8ba0b98c6c62f82, type: 3}
  m_Name: 
  m_EditorClassIdentifier: 
--- !u!114 &854736007 stripped
MonoBehaviour:
  m_CorrespondingSourceObject: {fileID: 11450312, guid: dc06161b6d97feb419f45f03b62e14b9,
    type: 3}
  m_PrefabInstance: {fileID: 844925775}
  m_PrefabAsset: {fileID: 0}
  m_GameObject: {fileID: 0}
  m_Enabled: 1
  m_EditorHideFlags: 0
  m_Script: {fileID: 11500000, guid: 29e3e4511966ba94d8ba0b98c6c62f82, type: 3}
  m_Name: 
  m_EditorClassIdentifier: 
--- !u!1001 &958778972
PrefabInstance:
  m_ObjectHideFlags: 0
  serializedVersion: 2
  m_Modification:
    m_TransformParent: {fileID: 1087713771}
    m_Modifications:
    - target: {fileID: 419627336, guid: adacd0aa0ca2cfa4eb4bc4d266aaccf8, type: 3}
      propertyPath: m_AnchorMax.y
      value: 0
      objectReference: {fileID: 0}
    - target: {fileID: 1611227358, guid: adacd0aa0ca2cfa4eb4bc4d266aaccf8, type: 3}
      propertyPath: m_AnchorMax.y
      value: 0
      objectReference: {fileID: 0}
    - target: {fileID: 4461994104216227603, guid: adacd0aa0ca2cfa4eb4bc4d266aaccf8,
        type: 3}
      propertyPath: m_Pivot.x
      value: 0
      objectReference: {fileID: 0}
    - target: {fileID: 4461994104216227603, guid: adacd0aa0ca2cfa4eb4bc4d266aaccf8,
        type: 3}
      propertyPath: m_Pivot.y
      value: 0
      objectReference: {fileID: 0}
    - target: {fileID: 4461994104216227603, guid: adacd0aa0ca2cfa4eb4bc4d266aaccf8,
        type: 3}
      propertyPath: m_RootOrder
      value: 0
      objectReference: {fileID: 0}
    - target: {fileID: 4461994104216227603, guid: adacd0aa0ca2cfa4eb4bc4d266aaccf8,
        type: 3}
      propertyPath: m_AnchorMax.x
      value: 0
      objectReference: {fileID: 0}
    - target: {fileID: 4461994104216227603, guid: adacd0aa0ca2cfa4eb4bc4d266aaccf8,
        type: 3}
      propertyPath: m_AnchorMax.y
      value: 0
      objectReference: {fileID: 0}
    - target: {fileID: 4461994104216227603, guid: adacd0aa0ca2cfa4eb4bc4d266aaccf8,
        type: 3}
      propertyPath: m_AnchorMin.x
      value: 0
      objectReference: {fileID: 0}
    - target: {fileID: 4461994104216227603, guid: adacd0aa0ca2cfa4eb4bc4d266aaccf8,
        type: 3}
      propertyPath: m_AnchorMin.y
      value: 0
      objectReference: {fileID: 0}
    - target: {fileID: 4461994104216227603, guid: adacd0aa0ca2cfa4eb4bc4d266aaccf8,
        type: 3}
      propertyPath: m_SizeDelta.x
      value: 0
      objectReference: {fileID: 0}
    - target: {fileID: 4461994104216227603, guid: adacd0aa0ca2cfa4eb4bc4d266aaccf8,
        type: 3}
      propertyPath: m_SizeDelta.y
      value: 0
      objectReference: {fileID: 0}
    - target: {fileID: 4461994104216227603, guid: adacd0aa0ca2cfa4eb4bc4d266aaccf8,
        type: 3}
      propertyPath: m_LocalScale.x
      value: 0
      objectReference: {fileID: 0}
    - target: {fileID: 4461994104216227603, guid: adacd0aa0ca2cfa4eb4bc4d266aaccf8,
        type: 3}
      propertyPath: m_LocalScale.y
      value: 0
      objectReference: {fileID: 0}
    - target: {fileID: 4461994104216227603, guid: adacd0aa0ca2cfa4eb4bc4d266aaccf8,
        type: 3}
      propertyPath: m_LocalScale.z
      value: 0
      objectReference: {fileID: 0}
    - target: {fileID: 4461994104216227603, guid: adacd0aa0ca2cfa4eb4bc4d266aaccf8,
        type: 3}
      propertyPath: m_LocalPosition.x
      value: 0
      objectReference: {fileID: 0}
    - target: {fileID: 4461994104216227603, guid: adacd0aa0ca2cfa4eb4bc4d266aaccf8,
        type: 3}
      propertyPath: m_LocalPosition.y
      value: 0
      objectReference: {fileID: 0}
    - target: {fileID: 4461994104216227603, guid: adacd0aa0ca2cfa4eb4bc4d266aaccf8,
        type: 3}
      propertyPath: m_LocalPosition.z
      value: 0
      objectReference: {fileID: 0}
    - target: {fileID: 4461994104216227603, guid: adacd0aa0ca2cfa4eb4bc4d266aaccf8,
        type: 3}
      propertyPath: m_LocalRotation.w
      value: 1
      objectReference: {fileID: 0}
    - target: {fileID: 4461994104216227603, guid: adacd0aa0ca2cfa4eb4bc4d266aaccf8,
        type: 3}
      propertyPath: m_LocalRotation.x
      value: 0
      objectReference: {fileID: 0}
    - target: {fileID: 4461994104216227603, guid: adacd0aa0ca2cfa4eb4bc4d266aaccf8,
        type: 3}
      propertyPath: m_LocalRotation.y
      value: 0
      objectReference: {fileID: 0}
    - target: {fileID: 4461994104216227603, guid: adacd0aa0ca2cfa4eb4bc4d266aaccf8,
        type: 3}
      propertyPath: m_LocalRotation.z
      value: 0
      objectReference: {fileID: 0}
    - target: {fileID: 4461994104216227603, guid: adacd0aa0ca2cfa4eb4bc4d266aaccf8,
        type: 3}
      propertyPath: m_AnchoredPosition.x
      value: 0
      objectReference: {fileID: 0}
    - target: {fileID: 4461994104216227603, guid: adacd0aa0ca2cfa4eb4bc4d266aaccf8,
        type: 3}
      propertyPath: m_AnchoredPosition.y
      value: 0
      objectReference: {fileID: 0}
    - target: {fileID: 4461994104216227603, guid: adacd0aa0ca2cfa4eb4bc4d266aaccf8,
        type: 3}
      propertyPath: m_LocalEulerAnglesHint.x
      value: 0
      objectReference: {fileID: 0}
    - target: {fileID: 4461994104216227603, guid: adacd0aa0ca2cfa4eb4bc4d266aaccf8,
        type: 3}
      propertyPath: m_LocalEulerAnglesHint.y
      value: 0
      objectReference: {fileID: 0}
    - target: {fileID: 4461994104216227603, guid: adacd0aa0ca2cfa4eb4bc4d266aaccf8,
        type: 3}
      propertyPath: m_LocalEulerAnglesHint.z
      value: 0
      objectReference: {fileID: 0}
    - target: {fileID: 4461994104216227615, guid: adacd0aa0ca2cfa4eb4bc4d266aaccf8,
        type: 3}
      propertyPath: m_Name
      value: AnimationCanvas
      objectReference: {fileID: 0}
    m_RemovedComponents: []
  m_SourcePrefab: {fileID: 100100000, guid: adacd0aa0ca2cfa4eb4bc4d266aaccf8, type: 3}
--- !u!1 &1038319768
GameObject:
  m_ObjectHideFlags: 0
  m_CorrespondingSourceObject: {fileID: 0}
  m_PrefabInstance: {fileID: 0}
  m_PrefabAsset: {fileID: 0}
  serializedVersion: 6
  m_Component:
  - component: {fileID: 1038319770}
  - component: {fileID: 1038319769}
  m_Layer: 0
  m_Name: Touch Camera
  m_TagString: Untagged
  m_Icon: {fileID: 0}
  m_NavMeshLayer: 0
  m_StaticEditorFlags: 0
  m_IsActive: 1
--- !u!20 &1038319769
Camera:
  m_ObjectHideFlags: 0
  m_CorrespondingSourceObject: {fileID: 0}
  m_PrefabInstance: {fileID: 0}
  m_PrefabAsset: {fileID: 0}
  m_GameObject: {fileID: 1038319768}
  m_Enabled: 1
  serializedVersion: 2
  m_ClearFlags: 4
  m_BackGroundColor: {r: 0.19215687, g: 0.3019608, b: 0.4745098, a: 0}
  m_projectionMatrixMode: 1
  m_GateFitMode: 2
  m_FOVAxisMode: 0
  m_SensorSize: {x: 36, y: 24}
  m_LensShift: {x: 0, y: 0}
  m_FocalLength: 50
  m_NormalizedViewPortRect:
    serializedVersion: 2
    x: 0
    y: 0
    width: 1
    height: 1
  near clip plane: 0.3
  far clip plane: 1000
  field of view: 60
  orthographic: 1
  orthographic size: 5
  m_Depth: 100
  m_CullingMask:
    serializedVersion: 2
    m_Bits: 32
  m_RenderingPath: -1
  m_TargetTexture: {fileID: 0}
  m_TargetDisplay: 0
  m_TargetEye: 3
  m_HDR: 1
  m_AllowMSAA: 1
  m_AllowDynamicResolution: 0
  m_ForceIntoRT: 0
  m_OcclusionCulling: 1
  m_StereoConvergence: 10
  m_StereoSeparation: 0.022
--- !u!4 &1038319770
Transform:
  m_ObjectHideFlags: 0
  m_CorrespondingSourceObject: {fileID: 0}
  m_PrefabInstance: {fileID: 0}
  m_PrefabAsset: {fileID: 0}
  m_GameObject: {fileID: 1038319768}
  m_LocalRotation: {x: -0, y: -0, z: -0, w: 1}
  m_LocalPosition: {x: 0, y: 0, z: -10}
  m_LocalScale: {x: 1, y: 1, z: 1}
  m_Children: []
  m_Father: {fileID: 186778475}
  m_RootOrder: 0
  m_LocalEulerAnglesHint: {x: 0, y: 0, z: 0}
--- !u!1 &1087713763
GameObject:
  m_ObjectHideFlags: 0
  m_CorrespondingSourceObject: {fileID: 0}
  m_PrefabInstance: {fileID: 0}
  m_PrefabAsset: {fileID: 0}
  serializedVersion: 6
  m_Component:
  - component: {fileID: 1087713771}
  - component: {fileID: 1087713770}
  - component: {fileID: 1087713769}
  - component: {fileID: 1087713768}
  - component: {fileID: 1087713767}
  - component: {fileID: 1087713766}
  - component: {fileID: 1087713765}
  - component: {fileID: 1087713764}
  - component: {fileID: 1087713772}
  - component: {fileID: 1087713773}
  m_Layer: 0
  m_Name: SEECity Evolution
  m_TagString: Code City
  m_Icon: {fileID: 0}
  m_NavMeshLayer: 0
  m_StaticEditorFlags: 0
  m_IsActive: 1
--- !u!114 &1087713764
MonoBehaviour:
  m_ObjectHideFlags: 0
  m_CorrespondingSourceObject: {fileID: 0}
  m_PrefabInstance: {fileID: 0}
  m_PrefabAsset: {fileID: 0}
  m_GameObject: {fileID: 1087713763}
  m_Enabled: 1
>>>>>>> 2b4c1d3d
  m_EditorHideFlags: 0
  m_Script: {fileID: 11500000, guid: df55a01401a3f0c409a28477c4a418c3, type: 3}
  m_Name: 
  m_EditorClassIdentifier: 
  serializationData:
    SerializedFormat: 2
    SerializedBytes: 
    ReferencedUnityObjects: []
    SerializedBytesString: 
    Prefab: {fileID: 0}
    PrefabModificationsReferencedUnityObjects: []
    PrefabModifications: []
    SerializationNodes:
<<<<<<< HEAD
    - Name: HierarchicalEdges
      Entry: 7
      Data: 0|System.Collections.Generic.HashSet`1[[System.String, mscorlib]], System.Core
    - Name: 
      Entry: 12
      Data: 4
    - Name: 
      Entry: 1
      Data: Enclosing
    - Name: 
      Entry: 1
      Data: Belongs_To
    - Name: 
      Entry: 1
      Data: Part_Of
    - Name: 
      Entry: 1
      Data: Defined_In
    - Name: 
      Entry: 13
      Data: 
    - Name: 
      Entry: 8
      Data: 
    - Name: nodeTypes
      Entry: 7
      Data: 1|System.Collections.Generic.Dictionary`2[[System.String, mscorlib],[System.Boolean,
        mscorlib]], mscorlib
    - Name: comparer
      Entry: 7
      Data: 2|System.Collections.Generic.GenericEqualityComparer`1[[System.String,
        mscorlib]], mscorlib
    - Name: 
      Entry: 8
      Data: 
    - Name: 
      Entry: 12
      Data: 3
    - Name: 
      Entry: 7
      Data: 
    - Name: $k
      Entry: 1
      Data: Directory
    - Name: $v
      Entry: 5
      Data: true
    - Name: 
      Entry: 8
      Data: 
    - Name: 
      Entry: 7
      Data: 
    - Name: $k
      Entry: 1
      Data: File
    - Name: $v
      Entry: 5
      Data: true
    - Name: 
      Entry: 8
      Data: 
    - Name: 
      Entry: 7
      Data: 
    - Name: $k
      Entry: 1
      Data: ROOT
    - Name: $v
      Entry: 5
      Data: true
    - Name: 
      Entry: 8
      Data: 
    - Name: 
      Entry: 13
      Data: 
    - Name: 
      Entry: 8
      Data: 
    - Name: LeafNodeColorRange
      Entry: 7
      Data: SEE.Game.ColorRange, SEE
    - Name: lower
      Entry: 7
      Data: UnityEngine.Color, UnityEngine.CoreModule
    - Name: 
      Entry: 4
      Data: 1
    - Name: 
      Entry: 4
      Data: 1
    - Name: 
      Entry: 4
      Data: 1
    - Name: 
      Entry: 4
      Data: 1
    - Name: 
      Entry: 8
      Data: 
    - Name: upper
      Entry: 7
      Data: UnityEngine.Color, UnityEngine.CoreModule
    - Name: 
      Entry: 4
      Data: 1
    - Name: 
      Entry: 4
      Data: 0
    - Name: 
      Entry: 4
      Data: 0
    - Name: 
      Entry: 4
      Data: 1
    - Name: 
      Entry: 8
      Data: 
    - Name: NumberOfColors
      Entry: 3
      Data: 10
    - Name: 
      Entry: 8
      Data: 
    - Name: InnerNodeColorRange
      Entry: 7
      Data: SEE.Game.ColorRange, SEE
    - Name: lower
      Entry: 7
      Data: UnityEngine.Color, UnityEngine.CoreModule
    - Name: 
      Entry: 4
      Data: 1
    - Name: 
      Entry: 4
      Data: 1
    - Name: 
      Entry: 4
      Data: 1
    - Name: 
      Entry: 4
      Data: 1
    - Name: 
      Entry: 8
      Data: 
    - Name: upper
      Entry: 7
      Data: UnityEngine.Color, UnityEngine.CoreModule
    - Name: 
      Entry: 4
      Data: 1
    - Name: 
      Entry: 4
      Data: 0.921568632
    - Name: 
      Entry: 4
      Data: 0.0156862754
    - Name: 
      Entry: 4
      Data: 1
    - Name: 
      Entry: 8
      Data: 
    - Name: NumberOfColors
      Entry: 3
      Data: 10
    - Name: 
      Entry: 8
      Data: 
    - Name: CoseGraphSettings
=======
    - Name: LayoutPath
>>>>>>> 2b4c1d3d
      Entry: 7
      Data: 0|SEE.Game.DataPath, SEE
    - Name: Root
      Entry: 3
      Data: 2
    - Name: relativePath
      Entry: 1
      Data: 
    - Name: absolutePath
      Entry: 1
      Data: 
    - Name: 
      Entry: 8
      Data: 
    - Name: HierarchicalEdges
      Entry: 7
      Data: 1|System.Collections.Generic.HashSet`1[[System.String, mscorlib]], System.Core
    - Name: 
      Entry: 12
      Data: 4
    - Name: 
      Entry: 1
      Data: Enclosing
    - Name: 
      Entry: 1
      Data: Belongs_To
    - Name: 
      Entry: 1
      Data: Part_Of
    - Name: 
      Entry: 1
      Data: Defined_In
    - Name: 
      Entry: 13
      Data: 
    - Name: 
      Entry: 8
      Data: 
    - Name: SelectedNodeTypes
      Entry: 7
      Data: 2|System.Collections.Generic.Dictionary`2[[System.String, mscorlib],[System.Boolean,
        mscorlib]], mscorlib
    - Name: comparer
      Entry: 7
      Data: 3|System.Collections.Generic.GenericEqualityComparer`1[[System.String,
        mscorlib]], mscorlib
    - Name: 
      Entry: 8
      Data: 
    - Name: 
      Entry: 12
      Data: 0
    - Name: 
      Entry: 13
      Data: 
    - Name: 
      Entry: 8
      Data: 
    - Name: CityPath
      Entry: 7
      Data: 4|SEE.Game.DataPath, SEE
    - Name: Root
      Entry: 3
      Data: 1
    - Name: relativePath
      Entry: 1
      Data: 
    - Name: absolutePath
      Entry: 1
      Data: 
    - Name: 
      Entry: 8
      Data: 
    - Name: LeafNodeColorRange
      Entry: 7
      Data: SEE.Game.ColorRange, SEE
    - Name: lower
      Entry: 7
      Data: UnityEngine.Color, UnityEngine.CoreModule
    - Name: 
      Entry: 4
      Data: 1
    - Name: 
      Entry: 4
      Data: 1
    - Name: 
      Entry: 4
      Data: 1
    - Name: 
      Entry: 4
      Data: 1
    - Name: 
      Entry: 8
      Data: 
    - Name: upper
      Entry: 7
      Data: UnityEngine.Color, UnityEngine.CoreModule
    - Name: 
      Entry: 4
      Data: 1
    - Name: 
      Entry: 4
      Data: 0
    - Name: 
      Entry: 4
      Data: 0
    - Name: 
      Entry: 4
      Data: 1
    - Name: 
      Entry: 8
      Data: 
    - Name: NumberOfColors
      Entry: 3
      Data: 10
    - Name: 
      Entry: 8
      Data: 
    - Name: InnerNodeColorRange
      Entry: 7
      Data: SEE.Game.ColorRange, SEE
    - Name: lower
      Entry: 7
      Data: UnityEngine.Color, UnityEngine.CoreModule
    - Name: 
      Entry: 4
      Data: 1
    - Name: 
      Entry: 4
      Data: 1
    - Name: 
      Entry: 4
      Data: 1
    - Name: 
      Entry: 4
      Data: 1
    - Name: 
      Entry: 8
      Data: 
    - Name: upper
      Entry: 7
      Data: UnityEngine.Color, UnityEngine.CoreModule
    - Name: 
      Entry: 4
      Data: 1
    - Name: 
      Entry: 4
      Data: 0.921568632
    - Name: 
      Entry: 4
      Data: 0.0156862754
    - Name: 
      Entry: 4
      Data: 1
    - Name: 
      Entry: 8
      Data: 
    - Name: NumberOfColors
      Entry: 3
      Data: 10
    - Name: 
      Entry: 8
      Data: 
    - Name: LeafLabelSettings
      Entry: 7
      Data: 5|SEE.Game.LabelSettings, SEE
    - Name: Show
      Entry: 5
      Data: true
    - Name: Distance
      Entry: 4
      Data: 0.2
    - Name: FontSize
      Entry: 4
      Data: 0.4
    - Name: AnimationDuration
      Entry: 4
      Data: 0.5
    - Name: 
      Entry: 8
      Data: 
    - Name: InnerNodeLabelSettings
      Entry: 7
      Data: 6|SEE.Game.LabelSettings, SEE
    - Name: Show
      Entry: 5
      Data: true
    - Name: Distance
      Entry: 4
      Data: 0.2
    - Name: FontSize
      Entry: 4
      Data: 0.4
    - Name: AnimationDuration
      Entry: 4
      Data: 0.5
    - Name: 
      Entry: 8
      Data: 
    - Name: CoseGraphSettings
      Entry: 7
      Data: 7|SEE.Layout.NodeLayouts.Cose.CoseGraphSettings, SEE
    - Name: EdgeLength
      Entry: 3
      Data: 20
    - Name: UseSmartIdealEdgeCalculation
      Entry: 5
      Data: false
    - Name: UseSmartMultilevelScaling
      Entry: 5
      Data: false
    - Name: PerLevelIdealEdgeLengthFactor
      Entry: 4
      Data: 0.1
    - Name: UseSmartRepulsionRangeCalculation
      Entry: 5
      Data: false
    - Name: GravityStrength
      Entry: 4
      Data: 0.8
    - Name: CompoundGravityStrength
      Entry: 4
      Data: 1.5
    - Name: RepulsionStrength
      Entry: 4
      Data: 50
    - Name: MultiLevelScaling
      Entry: 5
      Data: false
    - Name: ListInnerNodeToggle
      Entry: 6
      Data: 
    - Name: InnerNodeLayout
      Entry: 6
      Data: 
    - Name: InnerNodeShape
      Entry: 6
      Data: 
    - Name: LoadedForNodeTypes
      Entry: 6
      Data: 
    - Name: UseCalculationParameter
      Entry: 5
      Data: false
    - Name: UseIterativeCalculation
      Entry: 5
      Data: false
    - Name: 
      Entry: 8
      Data: 
<<<<<<< HEAD
  pathPrefix: C:\Users\Leonard\Desktop\Uni\5.Semester\SEA\SEE\Data\GXL\animation-clones-log4j
  layoutPath: ..\Data\GXL\linux-clones\net.gvl
=======
  LODCulling: 0.01
  LayoutPath:
    Root: 2
    relativePath: 
    absolutePath: 
  CityPath:
    Root: 1
    relativePath: 
    absolutePath: 
>>>>>>> 2b4c1d3d
  WidthMetric: Metric.Number_of_Tokens
  HeightMetric: Metric.Clone_Rate
  DepthMetric: Metric.LOC
  LeafStyleMetric: Metric.Complexity
  ShowLabel: 1
  LeafLabelDistance: 0.2
  LeafLabelFontSize: 0.4
  ArchitectureIssue: Metric.Architecture_Violations
  CloneIssue: Metric.Clone
  CycleIssue: Metric.Cycle
  Dead_CodeIssue: Metric.Dead_Code
  MetricIssue: Metric.Metric
  StyleIssue: Metric.Style
  UniversalIssue: Metric.Universal
  ArchitectureIssue_SUM: Metric.Architecture_Violations_SUM
  CloneIssue_SUM: Metric.Clone_SUM
  CycleIssue_SUM: Metric.Cycle_SUM
  Dead_CodeIssue_SUM: Metric.Dead_Code_SUM
  MetricIssue_SUM: Metric.Metric_SUM
  StyleIssue_SUM: Metric.Style_SUM
  UniversalIssue_SUM: Metric.Universal_SUM
  InnerDonutMetric: Metric.IssuesTotal
  InnerNodeHeightMetric: 
  InnerNodeStyleMetric: Metric.IssuesTotal
  InnerNodeShowLabel: 1
  InnerNodeLabelDistance: 0.2
  InnerNodeLabelFontSize: 0.4
  MinimalBlockLength: 0.1
  MaximalBlockLength: 100
  LeafObjects: 0
  InnerNodeObjects: 0
  NodeLayout: 3
  EdgeLayout: 0
  ZScoreScale: 0
  EdgeWidth: 0.3
  ShowErosions: 0
  MaxErosionWidth: 1
  EdgesAboveBlocks: 1
  Tension: 0.85
  RDP: 0.05
  MaxRevisionsToLoad: 500
  MarkerHeight: 0.2
  MarkerWidth: 0.01
  AdditionBeamColor: {r: 0, g: 1, b: 0, a: 1}
  ChangeBeamColor: {r: 1, g: 0.92156863, b: 0.015686275, a: 1}
  DeletionBeamColor: {r: 0, g: 0, b: 0, a: 1}
  GXLDirectory:
    Root: 1
    relativePath: /Data/GXL/animation-clones
    absolutePath: 
--- !u!114 &1087713765
MonoBehaviour:
  m_ObjectHideFlags: 0
  m_CorrespondingSourceObject: {fileID: 0}
  m_PrefabInstance: {fileID: 0}
  m_PrefabAsset: {fileID: 0}
  m_GameObject: {fileID: 1087713763}
  m_Enabled: 1
  m_EditorHideFlags: 0
  m_Script: {fileID: 11500000, guid: 2e5d4facdf0010e4898868f60a952c2b, type: 3}
  m_Name: 
  m_EditorClassIdentifier: 
  ScaleFactor: 1
  HeightOffset: 0.0031000376
--- !u!114 &1087713766
MonoBehaviour:
  m_ObjectHideFlags: 0
  m_CorrespondingSourceObject: {fileID: 0}
  m_PrefabInstance: {fileID: 0}
  m_PrefabAsset: {fileID: 0}
  m_GameObject: {fileID: 1087713763}
  m_Enabled: 1
  m_EditorHideFlags: 0
  m_Script: {fileID: 11500000, guid: 92867cfc4f3c3b84ab96f006078aaad3, type: 3}
  m_Name: 
  m_EditorClassIdentifier: 
  portalPlane: {fileID: 1087713765}
  id: 0
--- !u!114 &1087713767
MonoBehaviour:
  m_ObjectHideFlags: 0
  m_CorrespondingSourceObject: {fileID: 0}
  m_PrefabInstance: {fileID: 0}
  m_PrefabAsset: {fileID: 0}
  m_GameObject: {fileID: 1087713763}
  m_Enabled: 1
  m_EditorHideFlags: 0
  m_Script: {fileID: 11500000, guid: fd9537a868ba1214eba7ee3caf4c2e76, type: 3}
  m_Name: 
  m_EditorClassIdentifier: 
  portalPlane: {fileID: 1087713765}
  id: 0
--- !u!65 &1087713768
BoxCollider:
  m_ObjectHideFlags: 0
  m_CorrespondingSourceObject: {fileID: 0}
  m_PrefabInstance: {fileID: 0}
  m_PrefabAsset: {fileID: 0}
  m_GameObject: {fileID: 1087713763}
  m_Material: {fileID: 0}
  m_IsTrigger: 0
  m_Enabled: 1
  serializedVersion: 2
  m_Size: {x: 1, y: 1, z: 1}
  m_Center: {x: 0, y: 0, z: 0}
--- !u!23 &1087713769
MeshRenderer:
  m_ObjectHideFlags: 0
  m_CorrespondingSourceObject: {fileID: 0}
  m_PrefabInstance: {fileID: 0}
  m_PrefabAsset: {fileID: 0}
  m_GameObject: {fileID: 1087713763}
  m_Enabled: 1
  m_CastShadows: 1
  m_ReceiveShadows: 1
  m_DynamicOccludee: 1
  m_MotionVectors: 1
  m_LightProbeUsage: 1
  m_ReflectionProbeUsage: 1
  m_RayTracingMode: 2
  m_RenderingLayerMask: 1
  m_RendererPriority: 0
  m_Materials:
  - {fileID: 10303, guid: 0000000000000000f000000000000000, type: 0}
  m_StaticBatchInfo:
    firstSubMesh: 0
    subMeshCount: 0
  m_StaticBatchRoot: {fileID: 0}
  m_ProbeAnchor: {fileID: 0}
  m_LightProbeVolumeOverride: {fileID: 0}
  m_ScaleInLightmap: 1
  m_ReceiveGI: 1
  m_PreserveUVs: 0
  m_IgnoreNormalsForChartDetection: 0
  m_ImportantGI: 0
  m_StitchLightmapSeams: 1
  m_SelectedEditorRenderState: 3
  m_MinimumChartSize: 4
  m_AutoUVMaxDistance: 0.5
  m_AutoUVMaxAngle: 89
  m_LightmapParameters: {fileID: 0}
  m_SortingLayerID: 0
  m_SortingLayer: 0
  m_SortingOrder: 0
--- !u!33 &1087713770
MeshFilter:
  m_ObjectHideFlags: 0
  m_CorrespondingSourceObject: {fileID: 0}
  m_PrefabInstance: {fileID: 0}
  m_PrefabAsset: {fileID: 0}
  m_GameObject: {fileID: 1087713763}
  m_Mesh: {fileID: 10202, guid: 0000000000000000e000000000000000, type: 0}
--- !u!4 &1087713771
Transform:
  m_ObjectHideFlags: 0
  m_CorrespondingSourceObject: {fileID: 0}
  m_PrefabInstance: {fileID: 0}
  m_PrefabAsset: {fileID: 0}
  m_GameObject: {fileID: 1087713763}
  m_LocalRotation: {x: 0, y: 0, z: 0, w: 1}
  m_LocalPosition: {x: -0.276, y: 0.942, z: 0.024}
  m_LocalScale: {x: 1, y: 0.0001, z: 1}
  m_Children:
  - {fileID: 234781280}
  - {fileID: 1967787059}
  m_Father: {fileID: 0}
  m_RootOrder: 13
  m_LocalEulerAnglesHint: {x: 0, y: 0, z: 0}
--- !u!114 &1087713772
MonoBehaviour:
  m_ObjectHideFlags: 0
  m_CorrespondingSourceObject: {fileID: 0}
  m_PrefabInstance: {fileID: 0}
  m_PrefabAsset: {fileID: 0}
  m_GameObject: {fileID: 1087713763}
  m_Enabled: 1
  m_EditorHideFlags: 0
  m_Script: {fileID: 11500000, guid: c0b94ac26c08644428d063065119b125, type: 3}
  m_Name: 
  m_EditorClassIdentifier: 
  AnimationCanvas: {fileID: 234781275}
  RevisionSelectionCanvas: {fileID: 1967787054}
--- !u!114 &1087713773
MonoBehaviour:
  m_ObjectHideFlags: 0
  m_CorrespondingSourceObject: {fileID: 0}
  m_PrefabInstance: {fileID: 0}
  m_PrefabAsset: {fileID: 0}
  m_GameObject: {fileID: 1087713763}
  m_Enabled: 1
  m_EditorHideFlags: 0
  m_Script: {fileID: 11500000, guid: 4874e0649dc8ad742a50b1d3b5845fd6, type: 3}
  m_Name: 
  m_EditorClassIdentifier: 
--- !u!114 &1087713774
MonoBehaviour:
  m_ObjectHideFlags: 0
  m_CorrespondingSourceObject: {fileID: 0}
  m_PrefabInstance: {fileID: 0}
  m_PrefabAsset: {fileID: 0}
  m_GameObject: {fileID: 1087713763}
  m_Enabled: 1
  m_EditorHideFlags: 0
  m_Script: {fileID: 11500000, guid: a402756c70fc7b8428d1580ad8b0d004, type: 3}
  m_Name: 
  m_EditorClassIdentifier: 
  InspectorNewBeamColor: {r: 0, g: 1, b: 0.10232139, a: 0}
  InspectorChangedBeamColor: {r: 0, g: 0.98000383, b: 1, a: 0}
  InspectorDeletedBeamColor: {r: 1, g: 0, b: 0, a: 0}
  InspectorPowerBeamDimensions: {x: 0, y: 0, z: 0}
--- !u!1 &1093528283
GameObject:
  m_ObjectHideFlags: 0
  m_CorrespondingSourceObject: {fileID: 0}
  m_PrefabInstance: {fileID: 0}
  m_PrefabAsset: {fileID: 0}
  serializedVersion: 6
  m_Component:
  - component: {fileID: 1093528288}
  - component: {fileID: 1093528287}
  - component: {fileID: 1093528286}
  - component: {fileID: 1093528285}
  - component: {fileID: 1093528284}
  m_Layer: 0
  m_Name: Table
  m_TagString: CullingPlane
  m_Icon: {fileID: 0}
  m_NavMeshLayer: 0
  m_StaticEditorFlags: 4294967295
  m_IsActive: 1
--- !u!114 &1093528284
MonoBehaviour:
  m_ObjectHideFlags: 0
  m_CorrespondingSourceObject: {fileID: 0}
  m_PrefabInstance: {fileID: 0}
  m_PrefabAsset: {fileID: 0}
  m_GameObject: {fileID: 1093528283}
  m_Enabled: 1
  m_EditorHideFlags: 0
  m_Script: {fileID: 11500000, guid: 2e5d4facdf0010e4898868f60a952c2b, type: 3}
  m_Name: 
  m_EditorClassIdentifier: 
  ScaleFactor: 1
  HeightOffset: 0
--- !u!65 &1093528285
BoxCollider:
  m_ObjectHideFlags: 0
  m_CorrespondingSourceObject: {fileID: 0}
  m_PrefabInstance: {fileID: 0}
  m_PrefabAsset: {fileID: 0}
  m_GameObject: {fileID: 1093528283}
  m_Material: {fileID: 0}
  m_IsTrigger: 0
  m_Enabled: 1
  serializedVersion: 2
  m_Size: {x: 1, y: 1, z: 1}
  m_Center: {x: 0, y: 0, z: 0}
--- !u!23 &1093528286
MeshRenderer:
  m_ObjectHideFlags: 0
  m_CorrespondingSourceObject: {fileID: 0}
  m_PrefabInstance: {fileID: 0}
  m_PrefabAsset: {fileID: 0}
  m_GameObject: {fileID: 1093528283}
  m_Enabled: 1
  m_CastShadows: 1
  m_ReceiveShadows: 1
  m_DynamicOccludee: 1
  m_MotionVectors: 1
  m_LightProbeUsage: 1
  m_ReflectionProbeUsage: 1
  m_RayTracingMode: 2
  m_RenderingLayerMask: 1
  m_RendererPriority: 0
  m_Materials:
  - {fileID: 2100000, guid: 9a21eb46837654f4f84d01d31001741d, type: 2}
  m_StaticBatchInfo:
    firstSubMesh: 0
    subMeshCount: 0
  m_StaticBatchRoot: {fileID: 0}
  m_ProbeAnchor: {fileID: 0}
  m_LightProbeVolumeOverride: {fileID: 0}
  m_ScaleInLightmap: 1
  m_ReceiveGI: 1
  m_PreserveUVs: 0
  m_IgnoreNormalsForChartDetection: 0
  m_ImportantGI: 0
  m_StitchLightmapSeams: 1
  m_SelectedEditorRenderState: 3
  m_MinimumChartSize: 4
  m_AutoUVMaxDistance: 0.5
  m_AutoUVMaxAngle: 89
  m_LightmapParameters: {fileID: 0}
  m_SortingLayerID: 0
  m_SortingLayer: 0
  m_SortingOrder: 0
--- !u!33 &1093528287
MeshFilter:
  m_ObjectHideFlags: 0
  m_CorrespondingSourceObject: {fileID: 0}
  m_PrefabInstance: {fileID: 0}
  m_PrefabAsset: {fileID: 0}
  m_GameObject: {fileID: 1093528283}
  m_Mesh: {fileID: 10202, guid: 0000000000000000e000000000000000, type: 0}
--- !u!4 &1093528288
Transform:
  m_ObjectHideFlags: 0
  m_CorrespondingSourceObject: {fileID: 0}
  m_PrefabInstance: {fileID: 0}
  m_PrefabAsset: {fileID: 0}
  m_GameObject: {fileID: 1093528283}
  m_LocalRotation: {x: 0, y: 0, z: 0, w: 1}
  m_LocalPosition: {x: -0.276, y: 0.465, z: 0.01}
  m_LocalScale: {x: 2.301375, y: 0.9476249, z: 1.1}
  m_Children: []
  m_Father: {fileID: 0}
  m_RootOrder: 11
  m_LocalEulerAnglesHint: {x: 0, y: 0, z: 0}
--- !u!1001 &1141236575
PrefabInstance:
  m_ObjectHideFlags: 0
  serializedVersion: 2
  m_Modification:
    m_TransformParent: {fileID: 1087713771}
    m_Modifications:
    - target: {fileID: 3378868594509276436, guid: 830da89e8b558604cacf990f7c871563,
        type: 3}
      propertyPath: m_Name
      value: RevisionSelectionCanvas
      objectReference: {fileID: 0}
    - target: {fileID: 3378868594509276437, guid: 830da89e8b558604cacf990f7c871563,
        type: 3}
      propertyPath: m_Pivot.x
      value: 0
      objectReference: {fileID: 0}
    - target: {fileID: 3378868594509276437, guid: 830da89e8b558604cacf990f7c871563,
        type: 3}
      propertyPath: m_Pivot.y
      value: 0
      objectReference: {fileID: 0}
    - target: {fileID: 3378868594509276437, guid: 830da89e8b558604cacf990f7c871563,
        type: 3}
      propertyPath: m_RootOrder
      value: 1
      objectReference: {fileID: 0}
    - target: {fileID: 3378868594509276437, guid: 830da89e8b558604cacf990f7c871563,
        type: 3}
      propertyPath: m_AnchorMax.x
      value: 0
      objectReference: {fileID: 0}
    - target: {fileID: 3378868594509276437, guid: 830da89e8b558604cacf990f7c871563,
        type: 3}
      propertyPath: m_AnchorMax.y
      value: 0
      objectReference: {fileID: 0}
    - target: {fileID: 3378868594509276437, guid: 830da89e8b558604cacf990f7c871563,
        type: 3}
      propertyPath: m_AnchorMin.x
      value: 0
      objectReference: {fileID: 0}
    - target: {fileID: 3378868594509276437, guid: 830da89e8b558604cacf990f7c871563,
        type: 3}
      propertyPath: m_AnchorMin.y
      value: 0
      objectReference: {fileID: 0}
    - target: {fileID: 3378868594509276437, guid: 830da89e8b558604cacf990f7c871563,
        type: 3}
      propertyPath: m_SizeDelta.x
      value: 0
      objectReference: {fileID: 0}
    - target: {fileID: 3378868594509276437, guid: 830da89e8b558604cacf990f7c871563,
        type: 3}
      propertyPath: m_SizeDelta.y
      value: 0
      objectReference: {fileID: 0}
    - target: {fileID: 3378868594509276437, guid: 830da89e8b558604cacf990f7c871563,
        type: 3}
      propertyPath: m_LocalScale.x
      value: 0
      objectReference: {fileID: 0}
    - target: {fileID: 3378868594509276437, guid: 830da89e8b558604cacf990f7c871563,
        type: 3}
      propertyPath: m_LocalScale.y
      value: 0
      objectReference: {fileID: 0}
    - target: {fileID: 3378868594509276437, guid: 830da89e8b558604cacf990f7c871563,
        type: 3}
      propertyPath: m_LocalScale.z
      value: 0
      objectReference: {fileID: 0}
    - target: {fileID: 3378868594509276437, guid: 830da89e8b558604cacf990f7c871563,
        type: 3}
      propertyPath: m_LocalPosition.x
      value: 0
      objectReference: {fileID: 0}
    - target: {fileID: 3378868594509276437, guid: 830da89e8b558604cacf990f7c871563,
        type: 3}
      propertyPath: m_LocalPosition.y
      value: 0
      objectReference: {fileID: 0}
    - target: {fileID: 3378868594509276437, guid: 830da89e8b558604cacf990f7c871563,
        type: 3}
      propertyPath: m_LocalPosition.z
      value: 0
      objectReference: {fileID: 0}
    - target: {fileID: 3378868594509276437, guid: 830da89e8b558604cacf990f7c871563,
        type: 3}
      propertyPath: m_LocalRotation.w
      value: 1
      objectReference: {fileID: 0}
    - target: {fileID: 3378868594509276437, guid: 830da89e8b558604cacf990f7c871563,
        type: 3}
      propertyPath: m_LocalRotation.x
      value: 0
      objectReference: {fileID: 0}
    - target: {fileID: 3378868594509276437, guid: 830da89e8b558604cacf990f7c871563,
        type: 3}
      propertyPath: m_LocalRotation.y
      value: 0
      objectReference: {fileID: 0}
    - target: {fileID: 3378868594509276437, guid: 830da89e8b558604cacf990f7c871563,
        type: 3}
      propertyPath: m_LocalRotation.z
      value: 0
      objectReference: {fileID: 0}
    - target: {fileID: 3378868594509276437, guid: 830da89e8b558604cacf990f7c871563,
        type: 3}
      propertyPath: m_AnchoredPosition.x
      value: 0
      objectReference: {fileID: 0}
    - target: {fileID: 3378868594509276437, guid: 830da89e8b558604cacf990f7c871563,
        type: 3}
      propertyPath: m_AnchoredPosition.y
      value: 0
      objectReference: {fileID: 0}
    - target: {fileID: 3378868594509276437, guid: 830da89e8b558604cacf990f7c871563,
        type: 3}
      propertyPath: m_LocalEulerAnglesHint.x
      value: 0
      objectReference: {fileID: 0}
    - target: {fileID: 3378868594509276437, guid: 830da89e8b558604cacf990f7c871563,
        type: 3}
      propertyPath: m_LocalEulerAnglesHint.y
      value: 0
      objectReference: {fileID: 0}
    - target: {fileID: 3378868594509276437, guid: 830da89e8b558604cacf990f7c871563,
        type: 3}
      propertyPath: m_LocalEulerAnglesHint.z
      value: 0
      objectReference: {fileID: 0}
    m_RemovedComponents: []
  m_SourcePrefab: {fileID: 100100000, guid: 830da89e8b558604cacf990f7c871563, type: 3}
--- !u!1 &1175395823
GameObject:
  m_ObjectHideFlags: 0
  m_CorrespondingSourceObject: {fileID: 0}
  m_PrefabInstance: {fileID: 0}
  m_PrefabAsset: {fileID: 0}
  serializedVersion: 6
  m_Component:
  - component: {fileID: 1175395824}
  - component: {fileID: 1175395825}
  m_Layer: 0
  m_Name: Touch Camera
  m_TagString: Untagged
  m_Icon: {fileID: 0}
  m_NavMeshLayer: 0
  m_StaticEditorFlags: 0
  m_IsActive: 1
--- !u!4 &1175395824
Transform:
  m_ObjectHideFlags: 0
  m_CorrespondingSourceObject: {fileID: 0}
  m_PrefabInstance: {fileID: 0}
  m_PrefabAsset: {fileID: 0}
  m_GameObject: {fileID: 1175395823}
  m_LocalRotation: {x: -0, y: -0, z: -0, w: 1}
  m_LocalPosition: {x: 0, y: 0, z: -10}
  m_LocalScale: {x: 1, y: 1, z: 1}
  m_Children: []
  m_Father: {fileID: 351657294}
  m_RootOrder: 0
  m_LocalEulerAnglesHint: {x: 0, y: 0, z: 0}
--- !u!20 &1175395825
Camera:
  m_ObjectHideFlags: 0
  m_CorrespondingSourceObject: {fileID: 0}
  m_PrefabInstance: {fileID: 0}
  m_PrefabAsset: {fileID: 0}
  m_GameObject: {fileID: 1175395823}
  m_Enabled: 1
  serializedVersion: 2
  m_ClearFlags: 4
  m_BackGroundColor: {r: 0.19215687, g: 0.3019608, b: 0.4745098, a: 0}
  m_projectionMatrixMode: 1
  m_GateFitMode: 2
  m_FOVAxisMode: 0
  m_SensorSize: {x: 36, y: 24}
  m_LensShift: {x: 0, y: 0}
  m_FocalLength: 50
  m_NormalizedViewPortRect:
    serializedVersion: 2
    x: 0
    y: 0
    width: 1
    height: 1
  near clip plane: 0.3
  far clip plane: 1000
  field of view: 60
  orthographic: 1
  orthographic size: 5
  m_Depth: 100
  m_CullingMask:
    serializedVersion: 2
    m_Bits: 32
  m_RenderingPath: -1
  m_TargetTexture: {fileID: 0}
  m_TargetDisplay: 0
  m_TargetEye: 3
  m_HDR: 1
  m_AllowMSAA: 1
  m_AllowDynamicResolution: 0
  m_ForceIntoRT: 0
  m_OcclusionCulling: 1
  m_StereoConvergence: 10
  m_StereoSeparation: 0.022
--- !u!1001 &1245159332
PrefabInstance:
  m_ObjectHideFlags: 0
  serializedVersion: 2
  m_Modification:
    m_TransformParent: {fileID: 0}
    m_Modifications:
    - target: {fileID: 153878, guid: 7a135b1a2cb9c8f488d4dd00c55ab283, type: 3}
      propertyPath: m_Name
      value: Teleporting
      objectReference: {fileID: 0}
    - target: {fileID: 475244, guid: 7a135b1a2cb9c8f488d4dd00c55ab283, type: 3}
      propertyPath: m_RootOrder
      value: 4
      objectReference: {fileID: 0}
    - target: {fileID: 475244, guid: 7a135b1a2cb9c8f488d4dd00c55ab283, type: 3}
      propertyPath: m_LocalPosition.x
      value: 0
      objectReference: {fileID: 0}
    - target: {fileID: 475244, guid: 7a135b1a2cb9c8f488d4dd00c55ab283, type: 3}
      propertyPath: m_LocalPosition.y
      value: 0
      objectReference: {fileID: 0}
    - target: {fileID: 475244, guid: 7a135b1a2cb9c8f488d4dd00c55ab283, type: 3}
      propertyPath: m_LocalPosition.z
      value: 0
      objectReference: {fileID: 0}
    - target: {fileID: 475244, guid: 7a135b1a2cb9c8f488d4dd00c55ab283, type: 3}
      propertyPath: m_LocalRotation.w
      value: 1
      objectReference: {fileID: 0}
    - target: {fileID: 475244, guid: 7a135b1a2cb9c8f488d4dd00c55ab283, type: 3}
      propertyPath: m_LocalRotation.x
      value: -0
      objectReference: {fileID: 0}
    - target: {fileID: 475244, guid: 7a135b1a2cb9c8f488d4dd00c55ab283, type: 3}
      propertyPath: m_LocalRotation.y
      value: -0
      objectReference: {fileID: 0}
    - target: {fileID: 475244, guid: 7a135b1a2cb9c8f488d4dd00c55ab283, type: 3}
      propertyPath: m_LocalRotation.z
      value: -0
      objectReference: {fileID: 0}
    - target: {fileID: 475244, guid: 7a135b1a2cb9c8f488d4dd00c55ab283, type: 3}
      propertyPath: m_LocalEulerAnglesHint.x
      value: 0
      objectReference: {fileID: 0}
    - target: {fileID: 475244, guid: 7a135b1a2cb9c8f488d4dd00c55ab283, type: 3}
      propertyPath: m_LocalEulerAnglesHint.y
      value: 0
      objectReference: {fileID: 0}
    - target: {fileID: 475244, guid: 7a135b1a2cb9c8f488d4dd00c55ab283, type: 3}
      propertyPath: m_LocalEulerAnglesHint.z
      value: 0
      objectReference: {fileID: 0}
    m_RemovedComponents: []
  m_SourcePrefab: {fileID: 100100000, guid: 7a135b1a2cb9c8f488d4dd00c55ab283, type: 3}
--- !u!1 &1510433993
GameObject:
  m_ObjectHideFlags: 0
  m_CorrespondingSourceObject: {fileID: 0}
  m_PrefabInstance: {fileID: 0}
  m_PrefabAsset: {fileID: 0}
  serializedVersion: 6
  m_Component:
  - component: {fileID: 1510433995}
  - component: {fileID: 1510433994}
  m_Layer: 0
  m_Name: Player Settings
  m_TagString: Untagged
  m_Icon: {fileID: 0}
  m_NavMeshLayer: 0
  m_StaticEditorFlags: 0
  m_IsActive: 1
--- !u!114 &1510433994
MonoBehaviour:
  m_ObjectHideFlags: 0
  m_CorrespondingSourceObject: {fileID: 0}
  m_PrefabInstance: {fileID: 0}
  m_PrefabAsset: {fileID: 0}
  m_GameObject: {fileID: 1510433993}
  m_Enabled: 1
  m_EditorHideFlags: 0
  m_Script: {fileID: 11500000, guid: bcc1cedcf0a20b04ca3d2bb78035f3cf, type: 3}
  m_Name: 
  m_EditorClassIdentifier: 
  playerInputType: 0
<<<<<<< HEAD
  playerDesktop: {fileID: 0}
  playerHoloLens: {fileID: 0}
  playerTouchGamepad: {fileID: 0}
  playerVR: {fileID: 0}
=======
  playerDesktop: {fileID: 1566173679}
  playerHoloLens: {fileID: 657378910}
  playerTouchGamepad: {fileID: 351657293}
  playerVR: {fileID: 844967653}
>>>>>>> 2b4c1d3d
  HideVRControllers: 0
  ShowControllerHints: 0
  experienceScale: 1
  CityScalingFactor: 1
<<<<<<< HEAD
=======
  EyeGazeHover: 1
  EyeStareDelay: 1
>>>>>>> 2b4c1d3d
--- !u!4 &1510433995
Transform:
  m_ObjectHideFlags: 0
  m_CorrespondingSourceObject: {fileID: 0}
  m_PrefabInstance: {fileID: 0}
  m_PrefabAsset: {fileID: 0}
  m_GameObject: {fileID: 1510433993}
  m_LocalRotation: {x: 0, y: 0, z: 0, w: 1}
  m_LocalPosition: {x: -38, y: 3.25, z: -633}
  m_LocalScale: {x: 1, y: 1, z: 1}
  m_Children:
  - {fileID: 1566173689}
  - {fileID: 351657294}
  - {fileID: 844925777}
  - {fileID: 657378911}
  m_Father: {fileID: 0}
  m_RootOrder: 3
  m_LocalEulerAnglesHint: {x: 0, y: 0, z: 0}
--- !u!1 &1533791079
GameObject:
  m_ObjectHideFlags: 0
  m_CorrespondingSourceObject: {fileID: 0}
  m_PrefabInstance: {fileID: 0}
  m_PrefabAsset: {fileID: 0}
  serializedVersion: 6
  m_Component:
  - component: {fileID: 1533791083}
  - component: {fileID: 1533791082}
  - component: {fileID: 1533791081}
  - component: {fileID: 1533791080}
  - component: {fileID: 1533791084}
  m_Layer: 0
  m_Name: TeleportArea
  m_TagString: Untagged
  m_Icon: {fileID: 0}
  m_NavMeshLayer: 0
  m_StaticEditorFlags: 0
  m_IsActive: 1
--- !u!64 &1533791080
MeshCollider:
  m_ObjectHideFlags: 0
  m_CorrespondingSourceObject: {fileID: 0}
  m_PrefabInstance: {fileID: 0}
  m_PrefabAsset: {fileID: 0}
  m_GameObject: {fileID: 1533791079}
  m_Material: {fileID: 0}
  m_IsTrigger: 0
  m_Enabled: 1
  serializedVersion: 4
  m_Convex: 0
  m_CookingOptions: 30
  m_Mesh: {fileID: 10209, guid: 0000000000000000e000000000000000, type: 0}
--- !u!23 &1533791081
MeshRenderer:
  m_ObjectHideFlags: 0
  m_CorrespondingSourceObject: {fileID: 0}
  m_PrefabInstance: {fileID: 0}
  m_PrefabAsset: {fileID: 0}
  m_GameObject: {fileID: 1533791079}
  m_Enabled: 1
  m_CastShadows: 1
  m_ReceiveShadows: 1
  m_DynamicOccludee: 1
  m_MotionVectors: 1
  m_LightProbeUsage: 1
  m_ReflectionProbeUsage: 1
  m_RayTracingMode: 2
  m_RenderingLayerMask: 1
  m_RendererPriority: 0
  m_Materials:
  - {fileID: 2100000, guid: 417e639b66cd3a24e9c5312be99ce3bd, type: 2}
  m_StaticBatchInfo:
    firstSubMesh: 0
    subMeshCount: 0
  m_StaticBatchRoot: {fileID: 0}
  m_ProbeAnchor: {fileID: 0}
  m_LightProbeVolumeOverride: {fileID: 0}
  m_ScaleInLightmap: 1
  m_ReceiveGI: 1
  m_PreserveUVs: 0
  m_IgnoreNormalsForChartDetection: 0
  m_ImportantGI: 0
  m_StitchLightmapSeams: 1
  m_SelectedEditorRenderState: 3
  m_MinimumChartSize: 4
  m_AutoUVMaxDistance: 0.5
  m_AutoUVMaxAngle: 89
  m_LightmapParameters: {fileID: 0}
  m_SortingLayerID: 0
  m_SortingLayer: 0
  m_SortingOrder: 0
--- !u!33 &1533791082
MeshFilter:
  m_ObjectHideFlags: 0
  m_CorrespondingSourceObject: {fileID: 0}
  m_PrefabInstance: {fileID: 0}
  m_PrefabAsset: {fileID: 0}
  m_GameObject: {fileID: 1533791079}
  m_Mesh: {fileID: 10209, guid: 0000000000000000e000000000000000, type: 0}
--- !u!4 &1533791083
Transform:
  m_ObjectHideFlags: 0
  m_CorrespondingSourceObject: {fileID: 0}
  m_PrefabInstance: {fileID: 0}
  m_PrefabAsset: {fileID: 0}
  m_GameObject: {fileID: 1533791079}
  m_LocalRotation: {x: -0, y: -0, z: -0, w: 1}
  m_LocalPosition: {x: 0, y: 0.05, z: 0}
  m_LocalScale: {x: 4, y: 3, z: 4}
  m_Children: []
  m_Father: {fileID: 0}
  m_RootOrder: 0
  m_LocalEulerAnglesHint: {x: 0, y: 0, z: 0}
--- !u!114 &1533791084
MonoBehaviour:
  m_ObjectHideFlags: 0
  m_CorrespondingSourceObject: {fileID: 0}
  m_PrefabInstance: {fileID: 0}
  m_PrefabAsset: {fileID: 0}
  m_GameObject: {fileID: 1533791079}
  m_Enabled: 1
  m_EditorHideFlags: 0
  m_Script: {fileID: 11500000, guid: 84a4f15a3179f1d4993aded11f4d0232, type: 3}
  m_Name: 
  m_EditorClassIdentifier: 
  locked: 0
  markerActive: 1
--- !u!1 &1566173679
GameObject:
  m_ObjectHideFlags: 0
  m_CorrespondingSourceObject: {fileID: 0}
  m_PrefabInstance: {fileID: 0}
  m_PrefabAsset: {fileID: 0}
  serializedVersion: 6
  m_Component:
  - component: {fileID: 1566173689}
  - component: {fileID: 1566173681}
  - component: {fileID: 1566173692}
  - component: {fileID: 1566173691}
  - component: {fileID: 1566173696}
  - component: {fileID: 1566173694}
  - component: {fileID: 1566173680}
  - component: {fileID: 1566173682}
<<<<<<< HEAD
  m_Layer: 9
  m_Name: DesktopPlayer
=======
  - component: {fileID: 1566173683}
  m_Layer: 9
  m_Name: Player Desktop
>>>>>>> 2b4c1d3d
  m_TagString: MainCamera
  m_Icon: {fileID: 0}
  m_NavMeshLayer: 0
  m_StaticEditorFlags: 0
  m_IsActive: 1
--- !u!114 &1566173680
MonoBehaviour:
  m_ObjectHideFlags: 0
  m_CorrespondingSourceObject: {fileID: 0}
  m_PrefabInstance: {fileID: 0}
  m_PrefabAsset: {fileID: 0}
  m_GameObject: {fileID: 1566173679}
  m_Enabled: 1
  m_EditorHideFlags: 0
  m_Script: {fileID: 11500000, guid: 948f4100a11a5c24981795d21301da5c, type: 3}
  m_Name: 
  m_EditorClassIdentifier: 
  volumeTrigger: {fileID: 1566173689}
  volumeLayer:
    serializedVersion: 2
    m_Bits: 512
  stopNaNPropagation: 1
  finalBlitToCameraTarget: 0
  antialiasingMode: 0
  temporalAntialiasing:
    jitterSpread: 0.75
    sharpness: 0.25
    stationaryBlending: 0.95
    motionBlending: 0.85
  subpixelMorphologicalAntialiasing:
    quality: 2
  fastApproximateAntialiasing:
    fastMode: 0
    keepAlpha: 0
  fog:
    enabled: 1
    excludeSkybox: 1
  debugLayer:
    lightMeter:
      width: 512
      height: 256
      showCurves: 1
    histogram:
      width: 512
      height: 256
      channel: 3
    waveform:
      exposure: 0.12
      height: 256
    vectorscope:
      size: 256
      exposure: 0.12
    overlaySettings:
      linearDepth: 0
      motionColorIntensity: 4
      motionGridSize: 64
      colorBlindnessType: 0
      colorBlindnessStrength: 1
  m_Resources: {fileID: 11400000, guid: d82512f9c8e5d4a4d938b575d47f88d4, type: 2}
  m_ShowToolkit: 0
  m_ShowCustomSorter: 0
  breakBeforeColorGrading: 0
  m_BeforeTransparentBundles: []
  m_BeforeStackBundles: []
  m_AfterStackBundles: []
--- !u!20 &1566173681
Camera:
  m_ObjectHideFlags: 0
  m_CorrespondingSourceObject: {fileID: 0}
  m_PrefabInstance: {fileID: 0}
  m_PrefabAsset: {fileID: 0}
  m_GameObject: {fileID: 1566173679}
  m_Enabled: 1
  serializedVersion: 2
  m_ClearFlags: 1
  m_BackGroundColor: {r: 0.19215687, g: 0.3019608, b: 0.4745098, a: 0}
  m_projectionMatrixMode: 1
  m_GateFitMode: 2
  m_FOVAxisMode: 0
  m_SensorSize: {x: 36, y: 24}
  m_LensShift: {x: 0, y: 0}
  m_FocalLength: 50
  m_NormalizedViewPortRect:
    serializedVersion: 2
    x: 0
    y: 0
    width: 1
    height: 1
  near clip plane: 0.01
  far clip plane: 10000
  field of view: 60
  orthographic: 0
  orthographic size: 5
  m_Depth: 0
  m_CullingMask:
    serializedVersion: 2
    m_Bits: 4294967295
  m_RenderingPath: -1
  m_TargetTexture: {fileID: 0}
  m_TargetDisplay: 0
  m_TargetEye: 3
  m_HDR: 1
  m_AllowMSAA: 1
  m_AllowDynamicResolution: 0
  m_ForceIntoRT: 0
  m_OcclusionCulling: 1
  m_StereoConvergence: 10
  m_StereoSeparation: 0.022
--- !u!114 &1566173682
MonoBehaviour:
  m_ObjectHideFlags: 0
  m_CorrespondingSourceObject: {fileID: 0}
  m_PrefabInstance: {fileID: 0}
  m_PrefabAsset: {fileID: 0}
  m_GameObject: {fileID: 1566173679}
  m_Enabled: 1
  m_EditorHideFlags: 0
  m_Script: {fileID: 11500000, guid: 8b9a305e18de0c04dbd257a21cd47087, type: 3}
  m_Name: 
  m_EditorClassIdentifier: 
  sharedProfile: {fileID: 11400000, guid: 5eaafc49f6be3a745aec4fc16aec783f, type: 2}
  isGlobal: 1
  blendDistance: 0
  weight: 1
  priority: 0
<<<<<<< HEAD
=======
--- !u!114 &1566173683
MonoBehaviour:
  m_ObjectHideFlags: 0
  m_CorrespondingSourceObject: {fileID: 0}
  m_PrefabInstance: {fileID: 0}
  m_PrefabAsset: {fileID: 0}
  m_GameObject: {fileID: 1566173679}
  m_Enabled: 1
  m_EditorHideFlags: 0
  m_Script: {fileID: 11500000, guid: 33c7e69bbbcb32f4f995b716e96c7970, type: 3}
  m_Name: 
  m_EditorClassIdentifier: 
>>>>>>> 2b4c1d3d
--- !u!4 &1566173689
Transform:
  m_ObjectHideFlags: 0
  m_CorrespondingSourceObject: {fileID: 0}
  m_PrefabInstance: {fileID: 0}
  m_PrefabAsset: {fileID: 0}
  m_GameObject: {fileID: 1566173679}
  m_LocalRotation: {x: 0.38268343, y: -0, z: -0, w: 0.92387956}
  m_LocalPosition: {x: 37.75, y: -1.25, z: 632}
  m_LocalScale: {x: 1, y: 1, z: 1}
  m_Children: []
  m_Father: {fileID: 1510433995}
  m_RootOrder: 0
  m_LocalEulerAnglesHint: {x: 45, y: 0, z: 0}
--- !u!114 &1566173691
MonoBehaviour:
  m_ObjectHideFlags: 0
  m_CorrespondingSourceObject: {fileID: 0}
  m_PrefabInstance: {fileID: 0}
  m_PrefabAsset: {fileID: 0}
  m_GameObject: {fileID: 1566173679}
  m_Enabled: 1
  m_EditorHideFlags: 0
  m_Script: {fileID: 11500000, guid: 4f231c4fb786f3946a6b90b886c48677, type: 3}
  m_Name: 
  m_EditorClassIdentifier: 
  m_HorizontalAxis: Horizontal
  m_VerticalAxis: Vertical
  m_SubmitButton: Submit
  m_CancelButton: Cancel
  m_InputActionsPerSecond: 10
  m_RepeatDelay: 0.5
  m_ForceModuleActive: 0
--- !u!114 &1566173692
MonoBehaviour:
  m_ObjectHideFlags: 0
  m_CorrespondingSourceObject: {fileID: 0}
  m_PrefabInstance: {fileID: 0}
  m_PrefabAsset: {fileID: 0}
  m_GameObject: {fileID: 1566173679}
  m_Enabled: 1
  m_EditorHideFlags: 0
  m_Script: {fileID: 11500000, guid: 76c392e42b5098c458856cdf6ecaaaa1, type: 3}
  m_Name: 
  m_EditorClassIdentifier: 
  m_FirstSelected: {fileID: 0}
  m_sendNavigationEvents: 1
  m_DragThreshold: 10
--- !u!114 &1566173694
MonoBehaviour:
  m_ObjectHideFlags: 0
  m_CorrespondingSourceObject: {fileID: 0}
  m_PrefabInstance: {fileID: 0}
  m_PrefabAsset: {fileID: 0}
  m_GameObject: {fileID: 1566173679}
  m_Enabled: 1
  m_EditorHideFlags: 0
  m_Script: {fileID: 11500000, guid: 49626a155a935004f985ad777a29244b, type: 3}
  m_Name: 
  m_EditorClassIdentifier: 
  move: 0
  clickDown: 0
  clickUp: 0
--- !u!114 &1566173696
MonoBehaviour:
  m_ObjectHideFlags: 0
  m_CorrespondingSourceObject: {fileID: 0}
  m_PrefabInstance: {fileID: 0}
  m_PrefabAsset: {fileID: 0}
  m_GameObject: {fileID: 1566173679}
  m_Enabled: 1
  m_EditorHideFlags: 0
  m_Script: {fileID: 11500000, guid: 79ef9858c6f1d9d4184e7310d93dc51b, type: 3}
  m_Name: 
  m_EditorClassIdentifier: 
  Speed: 2
  BoostFactor: 2
  focusedObject: {fileID: 1093528284}
--- !u!1 &1626562202
GameObject:
  m_ObjectHideFlags: 0
  m_CorrespondingSourceObject: {fileID: 0}
  m_PrefabInstance: {fileID: 0}
  m_PrefabAsset: {fileID: 0}
  serializedVersion: 6
  m_Component:
  - component: {fileID: 1626562203}
  - component: {fileID: 1626562204}
  m_Layer: 5
  m_Name: Touch Button B
  m_TagString: Untagged
  m_Icon: {fileID: 0}
  m_NavMeshLayer: 0
  m_StaticEditorFlags: 0
  m_IsActive: 1
--- !u!4 &1626562203
Transform:
  m_ObjectHideFlags: 0
  m_CorrespondingSourceObject: {fileID: 0}
  m_PrefabInstance: {fileID: 0}
  m_PrefabAsset: {fileID: 0}
  m_GameObject: {fileID: 1626562202}
  m_LocalRotation: {x: -0, y: -0, z: -0, w: 1}
  m_LocalPosition: {x: 0.99999994, y: -4, z: 0}
  m_LocalScale: {x: 1, y: 1, z: 1}
  m_Children: []
  m_Father: {fileID: 186778475}
  m_RootOrder: 4
  m_LocalEulerAnglesHint: {x: 0, y: 0, z: 0}
--- !u!114 &1626562204
MonoBehaviour:
  m_ObjectHideFlags: 0
  m_CorrespondingSourceObject: {fileID: 0}
  m_PrefabInstance: {fileID: 0}
  m_PrefabAsset: {fileID: 0}
  m_GameObject: {fileID: 1626562202}
  m_Enabled: 1
  m_EditorHideFlags: 0
  m_Script: {fileID: 11500000, guid: 05c28010e244e4ca2ad9d7e8e71ecc50, type: 3}
  m_Name: 
  m_EditorClassIdentifier: 
  anchor: 5
  offsetUnitType: 0
  offset: {x: 10, y: 10}
  lockAspectRatio: 1
  target: 16
  allowSlideToggle: 1
  toggleOnLeave: 0
  pressureSensitive: 1
  button:
    idleSprite: {fileID: 21300000, guid: 407bcdfe0e71249c998e8c6204913e70, type: 3}
    busySprite: {fileID: 21300000, guid: 407bcdfe0e71249c998e8c6204913e70, type: 3}
    idleColor: {r: 1, g: 1, b: 1, a: 0.5}
    busyColor: {r: 1, g: 1, b: 1, a: 1}
    shape: 0
    sizeUnitType: 0
    size: {x: 7, y: 7}
    lockAspectRatio: 1
    worldSize: {x: 0.6999999, y: 0.6999999}
--- !u!1 &1636335451
GameObject:
  m_ObjectHideFlags: 0
  m_CorrespondingSourceObject: {fileID: 0}
  m_PrefabInstance: {fileID: 0}
  m_PrefabAsset: {fileID: 0}
  serializedVersion: 6
  m_Component:
  - component: {fileID: 1636335452}
  - component: {fileID: 1636335453}
  m_Layer: 5
  m_Name: Touch Stick Left
  m_TagString: Untagged
  m_Icon: {fileID: 0}
  m_NavMeshLayer: 0
  m_StaticEditorFlags: 0
  m_IsActive: 1
--- !u!4 &1636335452
Transform:
  m_ObjectHideFlags: 0
  m_CorrespondingSourceObject: {fileID: 0}
  m_PrefabInstance: {fileID: 0}
  m_PrefabAsset: {fileID: 0}
  m_GameObject: {fileID: 1636335451}
  m_LocalRotation: {x: -0, y: -0, z: -0, w: 1}
<<<<<<< HEAD
  m_LocalPosition: {x: -5.666667, y: -4, z: 0}
=======
  m_LocalPosition: {x: -4, y: -4, z: 0}
>>>>>>> 2b4c1d3d
  m_LocalScale: {x: 1, y: 1, z: 1}
  m_Children: []
  m_Father: {fileID: 186778475}
  m_RootOrder: 1
  m_LocalEulerAnglesHint: {x: 0, y: 0, z: 0}
--- !u!114 &1636335453
MonoBehaviour:
  m_ObjectHideFlags: 0
  m_CorrespondingSourceObject: {fileID: 0}
  m_PrefabInstance: {fileID: 0}
  m_PrefabAsset: {fileID: 0}
  m_GameObject: {fileID: 1636335451}
  m_Enabled: 1
  m_EditorHideFlags: 0
  m_Script: {fileID: 11500000, guid: 22f566de049b04240b6621f25c01d1f2, type: 3}
  m_Name: 
  m_EditorClassIdentifier: 
  anchor: 2
  offsetUnitType: 0
  offset: {x: 10, y: 10}
  areaUnitType: 0
  activeArea:
    serializedVersion: 2
    x: 0
    y: 0
    width: 50
    height: 100
  target: 1
  snapAngles: 0
  lockToAxis: 0
  lowerDeadZone: 0.1
  upperDeadZone: 0.9
  inputCurve:
    serializedVersion: 2
    m_Curve:
    - serializedVersion: 3
      time: 0
      value: 0
      inSlope: 0
      outSlope: 1
      tangentMode: 0
      weightedMode: 0
      inWeight: 0
      outWeight: 0
    - serializedVersion: 3
      time: 1
      value: 1
      inSlope: 1
      outSlope: 0
      tangentMode: 0
      weightedMode: 0
      inWeight: 0
      outWeight: 0
    m_PreInfinity: 2
    m_PostInfinity: 2
    m_RotationOrder: 4
  allowDragging: 1
  allowDraggingAxis: 0
  snapToInitialTouch: 0
  resetWhenDone: 0
  resetDuration: 0.1
  ring:
    idleSprite: {fileID: 21300000, guid: 6244232c1f7b94049aa3fc49270b0e36, type: 3}
    busySprite: {fileID: 21300000, guid: 6244232c1f7b94049aa3fc49270b0e36, type: 3}
    idleColor: {r: 0.083704144, g: 0.11650381, b: 0.9339623, a: 1}
    busyColor: {r: 1, g: 1, b: 1, a: 1}
    shape: 0
    sizeUnitType: 0
    size: {x: 20, y: 20}
    lockAspectRatio: 1
    worldSize: {x: 1.9999999, y: 1.9999999}
  knob:
    idleSprite: {fileID: 21300000, guid: 54a1d28b302b6484d8633cc09baf1238, type: 3}
    busySprite: {fileID: 21300000, guid: 54a1d28b302b6484d8633cc09baf1238, type: 3}
    idleColor: {r: 1, g: 1, b: 1, a: 0.5}
    busyColor: {r: 1, g: 1, b: 1, a: 1}
    shape: 0
    sizeUnitType: 0
    size: {x: 10, y: 10}
    lockAspectRatio: 1
    worldSize: {x: 0.99999994, y: 0.99999994}
  knobRange: 7.5
--- !u!1 &1640058298
GameObject:
  m_ObjectHideFlags: 0
  m_CorrespondingSourceObject: {fileID: 0}
  m_PrefabInstance: {fileID: 0}
  m_PrefabAsset: {fileID: 0}
  serializedVersion: 6
  m_Component:
  - component: {fileID: 1640058299}
  - component: {fileID: 1640058300}
  m_Layer: 5
  m_Name: Touch Button A
  m_TagString: Untagged
  m_Icon: {fileID: 0}
  m_NavMeshLayer: 0
  m_StaticEditorFlags: 0
  m_IsActive: 1
--- !u!4 &1640058299
Transform:
  m_ObjectHideFlags: 0
  m_CorrespondingSourceObject: {fileID: 0}
  m_PrefabInstance: {fileID: 0}
  m_PrefabAsset: {fileID: 0}
  m_GameObject: {fileID: 1640058298}
  m_LocalRotation: {x: -0, y: -0, z: -0, w: 1}
  m_LocalPosition: {x: -0.99999994, y: -4.5, z: 0}
  m_LocalScale: {x: 1, y: 1, z: 1}
  m_Children: []
  m_Father: {fileID: 351657294}
  m_RootOrder: 3
  m_LocalEulerAnglesHint: {x: 0, y: 0, z: 0}
--- !u!114 &1640058300
MonoBehaviour:
  m_ObjectHideFlags: 0
  m_CorrespondingSourceObject: {fileID: 0}
  m_PrefabInstance: {fileID: 0}
  m_PrefabAsset: {fileID: 0}
  m_GameObject: {fileID: 1640058298}
  m_Enabled: 1
  m_EditorHideFlags: 0
  m_Script: {fileID: 11500000, guid: 05c28010e244e4ca2ad9d7e8e71ecc50, type: 3}
  m_Name: 
  m_EditorClassIdentifier: 
  anchor: 5
  offsetUnitType: 0
  offset: {x: -10, y: 5}
  lockAspectRatio: 1
  target: 15
  allowSlideToggle: 1
  toggleOnLeave: 0
  pressureSensitive: 1
  button:
    idleSprite: {fileID: 21300000, guid: f178146a44de340829e1c25c4ee4c072, type: 3}
    busySprite: {fileID: 21300000, guid: f178146a44de340829e1c25c4ee4c072, type: 3}
    idleColor: {r: 1, g: 1, b: 1, a: 0.5}
    busyColor: {r: 1, g: 1, b: 1, a: 1}
    shape: 0
    sizeUnitType: 0
    size: {x: 7, y: 7}
    lockAspectRatio: 1
    worldSize: {x: 0.6999999, y: 0.6999999}
--- !u!1001 &1691752130
PrefabInstance:
  m_ObjectHideFlags: 0
  serializedVersion: 2
  m_Modification:
    m_TransformParent: {fileID: 0}
    m_Modifications:
    - target: {fileID: 834244243420936600, guid: 51821f11a04e1ab4d9151f06c2366bbc,
        type: 3}
      propertyPath: cameraTransform
      value: 
      objectReference: {fileID: 844925776}
    - target: {fileID: 2342395875013397700, guid: 51821f11a04e1ab4d9151f06c2366bbc,
        type: 3}
      propertyPath: clickDelay
      value: 0.5
      objectReference: {fileID: 0}
    - target: {fileID: 2342395875013397701, guid: 51821f11a04e1ab4d9151f06c2366bbc,
        type: 3}
      propertyPath: m_RootOrder
      value: 7
      objectReference: {fileID: 0}
    - target: {fileID: 2342395875013397701, guid: 51821f11a04e1ab4d9151f06c2366bbc,
        type: 3}
      propertyPath: m_LocalPosition.x
      value: 0
      objectReference: {fileID: 0}
    - target: {fileID: 2342395875013397701, guid: 51821f11a04e1ab4d9151f06c2366bbc,
        type: 3}
      propertyPath: m_LocalPosition.y
      value: 0
      objectReference: {fileID: 0}
    - target: {fileID: 2342395875013397701, guid: 51821f11a04e1ab4d9151f06c2366bbc,
        type: 3}
      propertyPath: m_LocalPosition.z
      value: 0
      objectReference: {fileID: 0}
    - target: {fileID: 2342395875013397701, guid: 51821f11a04e1ab4d9151f06c2366bbc,
        type: 3}
      propertyPath: m_LocalRotation.w
      value: 1
      objectReference: {fileID: 0}
    - target: {fileID: 2342395875013397701, guid: 51821f11a04e1ab4d9151f06c2366bbc,
        type: 3}
      propertyPath: m_LocalRotation.x
      value: 0
      objectReference: {fileID: 0}
    - target: {fileID: 2342395875013397701, guid: 51821f11a04e1ab4d9151f06c2366bbc,
        type: 3}
      propertyPath: m_LocalRotation.y
      value: 0
      objectReference: {fileID: 0}
    - target: {fileID: 2342395875013397701, guid: 51821f11a04e1ab4d9151f06c2366bbc,
        type: 3}
      propertyPath: m_LocalRotation.z
      value: 0
      objectReference: {fileID: 0}
    - target: {fileID: 2342395875013397701, guid: 51821f11a04e1ab4d9151f06c2366bbc,
        type: 3}
      propertyPath: m_LocalEulerAnglesHint.x
      value: 0
      objectReference: {fileID: 0}
    - target: {fileID: 2342395875013397701, guid: 51821f11a04e1ab4d9151f06c2366bbc,
        type: 3}
      propertyPath: m_LocalEulerAnglesHint.y
      value: 0
      objectReference: {fileID: 0}
    - target: {fileID: 2342395875013397701, guid: 51821f11a04e1ab4d9151f06c2366bbc,
        type: 3}
      propertyPath: m_LocalEulerAnglesHint.z
      value: 0
      objectReference: {fileID: 0}
    - target: {fileID: 2342395875013397702, guid: 51821f11a04e1ab4d9151f06c2366bbc,
        type: 3}
      propertyPath: m_Name
      value: ChartManager
      objectReference: {fileID: 0}
    m_RemovedComponents: []
  m_SourcePrefab: {fileID: 100100000, guid: 51821f11a04e1ab4d9151f06c2366bbc, type: 3}
--- !u!1 &1776319858
GameObject:
  m_ObjectHideFlags: 0
  m_CorrespondingSourceObject: {fileID: 0}
  m_PrefabInstance: {fileID: 0}
  m_PrefabAsset: {fileID: 0}
  serializedVersion: 6
  m_Component:
  - component: {fileID: 1776319859}
  - component: {fileID: 1776319860}
  m_Layer: 5
  m_Name: Touch Stick Right
  m_TagString: Untagged
  m_Icon: {fileID: 0}
  m_NavMeshLayer: 0
  m_StaticEditorFlags: 0
  m_IsActive: 1
--- !u!4 &1776319859
Transform:
  m_ObjectHideFlags: 0
  m_CorrespondingSourceObject: {fileID: 0}
  m_PrefabInstance: {fileID: 0}
  m_PrefabAsset: {fileID: 0}
  m_GameObject: {fileID: 1776319858}
  m_LocalRotation: {x: -0, y: -0, z: -0, w: 1}
<<<<<<< HEAD
  m_LocalPosition: {x: 5.666667, y: -4, z: 0}
=======
  m_LocalPosition: {x: 4, y: -4, z: 0}
>>>>>>> 2b4c1d3d
  m_LocalScale: {x: 1, y: 1, z: 1}
  m_Children: []
  m_Father: {fileID: 186778475}
  m_RootOrder: 2
  m_LocalEulerAnglesHint: {x: 0, y: 0, z: 0}
--- !u!114 &1776319860
MonoBehaviour:
  m_ObjectHideFlags: 0
  m_CorrespondingSourceObject: {fileID: 0}
  m_PrefabInstance: {fileID: 0}
  m_PrefabAsset: {fileID: 0}
  m_GameObject: {fileID: 1776319858}
  m_Enabled: 1
  m_EditorHideFlags: 0
  m_Script: {fileID: 11500000, guid: 22f566de049b04240b6621f25c01d1f2, type: 3}
  m_Name: 
  m_EditorClassIdentifier: 
  anchor: 8
  offsetUnitType: 0
  offset: {x: -10, y: 10}
  areaUnitType: 0
  activeArea:
    serializedVersion: 2
    x: 50
    y: 0
    width: 50
    height: 100
  target: 2
  snapAngles: 0
  lockToAxis: 0
  lowerDeadZone: 0.1
  upperDeadZone: 0.9
  inputCurve:
    serializedVersion: 2
    m_Curve:
    - serializedVersion: 3
      time: 0
      value: 0
      inSlope: 0
      outSlope: 0
      tangentMode: 0
      weightedMode: 0
      inWeight: 0
      outWeight: 0
    - serializedVersion: 3
      time: 1
      value: 1
      inSlope: 0
      outSlope: 0
      tangentMode: 0
      weightedMode: 0
      inWeight: 0
      outWeight: 0
    m_PreInfinity: 2
    m_PostInfinity: 2
    m_RotationOrder: 4
  allowDragging: 1
  allowDraggingAxis: 0
  snapToInitialTouch: 0
  resetWhenDone: 0
  resetDuration: 0.1
  ring:
    idleSprite: {fileID: 21300000, guid: 6244232c1f7b94049aa3fc49270b0e36, type: 3}
    busySprite: {fileID: 21300000, guid: 6244232c1f7b94049aa3fc49270b0e36, type: 3}
    idleColor: {r: 1, g: 1, b: 1, a: 0.5}
    busyColor: {r: 1, g: 1, b: 1, a: 1}
    shape: 0
    sizeUnitType: 0
    size: {x: 20, y: 20}
    lockAspectRatio: 1
    worldSize: {x: 1.9999999, y: 1.9999999}
  knob:
    idleSprite: {fileID: 21300000, guid: 54a1d28b302b6484d8633cc09baf1238, type: 3}
    busySprite: {fileID: 21300000, guid: 54a1d28b302b6484d8633cc09baf1238, type: 3}
    idleColor: {r: 1, g: 1, b: 1, a: 0.5}
    busyColor: {r: 1, g: 1, b: 1, a: 1}
    shape: 0
    sizeUnitType: 0
    size: {x: 10, y: 10}
    lockAspectRatio: 1
    worldSize: {x: 0.99999994, y: 0.99999994}
  knobRange: 7.5
--- !u!1 &1925924584
GameObject:
  m_ObjectHideFlags: 0
  m_CorrespondingSourceObject: {fileID: 0}
  m_PrefabInstance: {fileID: 0}
  m_PrefabAsset: {fileID: 0}
  serializedVersion: 6
  m_Component:
  - component: {fileID: 1925924586}
  - component: {fileID: 1925924585}
  m_Layer: 0
  m_Name: Network
  m_TagString: Untagged
  m_Icon: {fileID: 0}
  m_NavMeshLayer: 0
  m_StaticEditorFlags: 0
  m_IsActive: 1
--- !u!114 &1925924585
MonoBehaviour:
  m_ObjectHideFlags: 0
  m_CorrespondingSourceObject: {fileID: 0}
  m_PrefabInstance: {fileID: 0}
  m_PrefabAsset: {fileID: 0}
  m_GameObject: {fileID: 1925924584}
  m_Enabled: 1
  m_EditorHideFlags: 0
  m_Script: {fileID: 11500000, guid: 68cd993404524eb45918638d10b68356, type: 3}
  m_Name: 
  m_EditorClassIdentifier: 
  useInOfflineMode: 1
  hostServer: 0
  remoteServerIPAddress: 
  localServerPort: 55555
  remoteServerPort: 0
  loadCityOnStart: 0
  networkCommsLoggingEnabled: 0
  internalLoggingEnabled: 1
  minimalSeverity: 2
  vivoxChannelName: 
--- !u!4 &1925924586
Transform:
  m_ObjectHideFlags: 0
  m_CorrespondingSourceObject: {fileID: 0}
  m_PrefabInstance: {fileID: 0}
  m_PrefabAsset: {fileID: 0}
  m_GameObject: {fileID: 1925924584}
  m_LocalRotation: {x: 0, y: 0, z: 0, w: 1}
  m_LocalPosition: {x: 0, y: 0, z: 0}
  m_LocalScale: {x: 1, y: 1, z: 1}
  m_Children: []
  m_Father: {fileID: 0}
  m_RootOrder: 6
  m_LocalEulerAnglesHint: {x: 0, y: 0, z: 0}
--- !u!1 &1967787054 stripped
GameObject:
  m_CorrespondingSourceObject: {fileID: 3378868594509276436, guid: 830da89e8b558604cacf990f7c871563,
    type: 3}
  m_PrefabInstance: {fileID: 1141236575}
  m_PrefabAsset: {fileID: 0}
--- !u!224 &1967787059 stripped
RectTransform:
  m_CorrespondingSourceObject: {fileID: 3378868594509276437, guid: 830da89e8b558604cacf990f7c871563,
    type: 3}
  m_PrefabInstance: {fileID: 1141236575}
  m_PrefabAsset: {fileID: 0}
--- !u!1 &2094593327
GameObject:
  m_ObjectHideFlags: 0
  m_CorrespondingSourceObject: {fileID: 0}
  m_PrefabInstance: {fileID: 0}
  m_PrefabAsset: {fileID: 0}
  serializedVersion: 6
  m_Component:
  - component: {fileID: 2094593329}
  - component: {fileID: 2094593328}
  m_Layer: 0
  m_Name: Point Light
  m_TagString: Untagged
  m_Icon: {fileID: 0}
  m_NavMeshLayer: 0
  m_StaticEditorFlags: 4294967295
  m_IsActive: 1
--- !u!108 &2094593328
Light:
  m_ObjectHideFlags: 0
  m_CorrespondingSourceObject: {fileID: 0}
  m_PrefabInstance: {fileID: 0}
  m_PrefabAsset: {fileID: 0}
  m_GameObject: {fileID: 2094593327}
  m_Enabled: 1
  serializedVersion: 10
  m_Type: 2
  m_Shape: 0
  m_Color: {r: 1, g: 0.73333335, b: 0.4509804, a: 1}
  m_Intensity: 1
  m_Range: 10
  m_SpotAngle: 30
  m_InnerSpotAngle: 21.80208
  m_CookieSize: 10
  m_Shadows:
    m_Type: 2
    m_Resolution: -1
    m_CustomResolution: -1
    m_Strength: 1
    m_Bias: 0.05
    m_NormalBias: 0.4
    m_NearPlane: 0.2
    m_CullingMatrixOverride:
      e00: 1
      e01: 0
      e02: 0
      e03: 0
      e10: 0
      e11: 1
      e12: 0
      e13: 0
      e20: 0
      e21: 0
      e22: 1
      e23: 0
      e30: 0
      e31: 0
      e32: 0
      e33: 1
    m_UseCullingMatrixOverride: 0
  m_Cookie: {fileID: 0}
  m_DrawHalo: 0
  m_Flare: {fileID: 0}
  m_RenderMode: 0
  m_CullingMask:
    serializedVersion: 2
    m_Bits: 4294967295
  m_RenderingLayerMask: 1
  m_Lightmapping: 1
  m_LightShadowCasterMode: 0
  m_AreaSize: {x: 1, y: 1}
  m_BounceIntensity: 1
  m_ColorTemperature: 6570
  m_UseColorTemperature: 0
  m_BoundingSphereOverride: {x: 0, y: 0, z: 0, w: 8e-44}
  m_UseBoundingSphereOverride: 0
  m_ShadowRadius: 0
  m_ShadowAngle: 0
--- !u!4 &2094593329
Transform:
  m_ObjectHideFlags: 0
  m_CorrespondingSourceObject: {fileID: 0}
  m_PrefabInstance: {fileID: 0}
  m_PrefabAsset: {fileID: 0}
  m_GameObject: {fileID: 2094593327}
  m_LocalRotation: {x: 0.7071068, y: -0, z: -0, w: 0.7071068}
  m_LocalPosition: {x: -0.0015384417, y: -0.007000208, z: 1.1692309}
  m_LocalScale: {x: 0.7692308, y: 0.7692306, z: 1}
  m_Children: []
  m_Father: {fileID: 431535763}
  m_RootOrder: 2
  m_LocalEulerAnglesHint: {x: 0, y: 0, z: 0}
--- !u!1 &2110978421
GameObject:
  m_ObjectHideFlags: 0
  m_CorrespondingSourceObject: {fileID: 0}
  m_PrefabInstance: {fileID: 0}
  m_PrefabAsset: {fileID: 0}
  serializedVersion: 6
  m_Component:
  - component: {fileID: 2110978422}
  - component: {fileID: 2110978423}
  m_Layer: 5
  m_Name: Touch Stick Right
  m_TagString: Untagged
  m_Icon: {fileID: 0}
  m_NavMeshLayer: 0
  m_StaticEditorFlags: 0
  m_IsActive: 1
--- !u!4 &2110978422
Transform:
  m_ObjectHideFlags: 0
  m_CorrespondingSourceObject: {fileID: 0}
  m_PrefabInstance: {fileID: 0}
  m_PrefabAsset: {fileID: 0}
  m_GameObject: {fileID: 2110978421}
  m_LocalRotation: {x: -0, y: -0, z: -0, w: 1}
  m_LocalPosition: {x: 7.8888893, y: -4, z: 0}
  m_LocalScale: {x: 1, y: 1, z: 1}
  m_Children: []
  m_Father: {fileID: 351657294}
  m_RootOrder: 2
  m_LocalEulerAnglesHint: {x: 0, y: 0, z: 0}
--- !u!114 &2110978423
MonoBehaviour:
  m_ObjectHideFlags: 0
  m_CorrespondingSourceObject: {fileID: 0}
  m_PrefabInstance: {fileID: 0}
  m_PrefabAsset: {fileID: 0}
  m_GameObject: {fileID: 2110978421}
  m_Enabled: 1
  m_EditorHideFlags: 0
  m_Script: {fileID: 11500000, guid: 22f566de049b04240b6621f25c01d1f2, type: 3}
  m_Name: 
  m_EditorClassIdentifier: 
  anchor: 8
  offsetUnitType: 0
  offset: {x: -10, y: 10}
  areaUnitType: 0
  activeArea:
    serializedVersion: 2
    x: 50
    y: 0
    width: 50
    height: 100
  target: 2
  snapAngles: 0
  lockToAxis: 0
  lowerDeadZone: 0.1
  upperDeadZone: 0.9
  inputCurve:
    serializedVersion: 2
    m_Curve:
    - serializedVersion: 3
      time: 0
      value: 0
      inSlope: 0
      outSlope: 0
      tangentMode: 0
      weightedMode: 0
      inWeight: 0
      outWeight: 0
    - serializedVersion: 3
      time: 1
      value: 1
      inSlope: 0
      outSlope: 0
      tangentMode: 0
      weightedMode: 0
      inWeight: 0
      outWeight: 0
    m_PreInfinity: 2
    m_PostInfinity: 2
    m_RotationOrder: 4
  allowDragging: 1
  allowDraggingAxis: 0
  snapToInitialTouch: 0
  resetWhenDone: 0
  resetDuration: 0.1
  ring:
    idleSprite: {fileID: 21300000, guid: 6244232c1f7b94049aa3fc49270b0e36, type: 3}
    busySprite: {fileID: 21300000, guid: 6244232c1f7b94049aa3fc49270b0e36, type: 3}
    idleColor: {r: 1, g: 1, b: 1, a: 0.5}
    busyColor: {r: 1, g: 1, b: 1, a: 1}
    shape: 0
    sizeUnitType: 0
    size: {x: 20, y: 20}
    lockAspectRatio: 1
    worldSize: {x: 1.9999999, y: 1.9999999}
  knob:
    idleSprite: {fileID: 21300000, guid: 54a1d28b302b6484d8633cc09baf1238, type: 3}
    busySprite: {fileID: 21300000, guid: 54a1d28b302b6484d8633cc09baf1238, type: 3}
    idleColor: {r: 1, g: 1, b: 1, a: 0.5}
    busyColor: {r: 1, g: 1, b: 1, a: 1}
    shape: 0
    sizeUnitType: 0
    size: {x: 10, y: 10}
    lockAspectRatio: 1
    worldSize: {x: 0.99999994, y: 0.99999994}
  knobRange: 7.5
--- !u!1 &2138441785
GameObject:
  m_ObjectHideFlags: 0
  m_CorrespondingSourceObject: {fileID: 0}
  m_PrefabInstance: {fileID: 0}
  m_PrefabAsset: {fileID: 0}
  serializedVersion: 6
  m_Component:
  - component: {fileID: 2138441787}
  - component: {fileID: 2138441786}
  m_Layer: 0
  m_Name: Light Probe Group
  m_TagString: Untagged
  m_Icon: {fileID: 0}
  m_NavMeshLayer: 0
  m_StaticEditorFlags: 4294967295
  m_IsActive: 1
--- !u!220 &2138441786
LightProbeGroup:
  m_ObjectHideFlags: 0
  m_CorrespondingSourceObject: {fileID: 0}
  m_PrefabInstance: {fileID: 0}
  m_PrefabAsset: {fileID: 0}
  m_GameObject: {fileID: 2138441785}
  m_Enabled: 1
  m_SourcePositions:
  - {x: 1, y: 1, z: 0.77734274}
  - {x: 1, y: 1, z: -0.74710214}
  - {x: 1, y: 0.18542433, z: 0.77734274}
  - {x: 1, y: 0.18542433, z: -0.74710214}
  - {x: -1.3985317, y: 1, z: 1.7907231}
  - {x: -1.6088712, y: 1, z: -0.74710214}
  - {x: -1.3985317, y: 0.18542433, z: 1.7907231}
  - {x: -1.6088712, y: 0.18542433, z: -0.74710214}
  - {x: -0.6672977, y: 1, z: 0.77734274}
  - {x: -0.6672977, y: 0.18542433, z: 0.77734274}
  - {x: -1.2079222, y: 1, z: 0.77734274}
  - {x: -1.2079222, y: 0.18542433, z: 0.77734274}
  - {x: -1.6839004, y: 1, z: 0.77734274}
  - {x: -1.6839004, y: 0.18542433, z: 0.77734274}
  - {x: -2.0186007, y: 1, z: 1.2488096}
  - {x: -2.0186007, y: 0.18542433, z: 1.2488096}
  m_Dering: 1
--- !u!4 &2138441787
Transform:
  m_ObjectHideFlags: 0
  m_CorrespondingSourceObject: {fileID: 0}
  m_PrefabInstance: {fileID: 0}
  m_PrefabAsset: {fileID: 0}
  m_GameObject: {fileID: 2138441785}
  m_LocalRotation: {x: 0, y: 0, z: 0, w: 1}
  m_LocalPosition: {x: 0, y: 0, z: 0}
  m_LocalScale: {x: 1, y: 1, z: 1}
  m_Children: []
  m_Father: {fileID: 0}
  m_RootOrder: 12
  m_LocalEulerAnglesHint: {x: 0, y: 0, z: 0}<|MERGE_RESOLUTION|>--- conflicted
+++ resolved
@@ -1131,22 +1131,8 @@
   m_PrefabAsset: {fileID: 0}
   serializedVersion: 6
   m_Component:
-<<<<<<< HEAD
-  - component: {fileID: 1087713771}
-  - component: {fileID: 1087713770}
-  - component: {fileID: 1087713769}
-  - component: {fileID: 1087713768}
-  - component: {fileID: 1087713767}
-  - component: {fileID: 1087713766}
-  - component: {fileID: 1087713765}
-  - component: {fileID: 1087713764}
-  - component: {fileID: 1087713772}
-  - component: {fileID: 1087713773}
-  - component: {fileID: 1087713774}
-=======
   - component: {fileID: 705507995}
   - component: {fileID: 705507994}
->>>>>>> 2b4c1d3d
   m_Layer: 0
   m_Name: Directional Light
   m_TagString: Untagged
@@ -1162,8 +1148,6 @@
   m_PrefabAsset: {fileID: 0}
   m_GameObject: {fileID: 705507993}
   m_Enabled: 1
-<<<<<<< HEAD
-=======
   serializedVersion: 10
   m_Type: 1
   m_Shape: 0
@@ -1938,7 +1922,6 @@
   m_PrefabAsset: {fileID: 0}
   m_GameObject: {fileID: 1087713763}
   m_Enabled: 1
->>>>>>> 2b4c1d3d
   m_EditorHideFlags: 0
   m_Script: {fileID: 11500000, guid: df55a01401a3f0c409a28477c4a418c3, type: 3}
   m_Name: 
@@ -1952,181 +1935,7 @@
     PrefabModificationsReferencedUnityObjects: []
     PrefabModifications: []
     SerializationNodes:
-<<<<<<< HEAD
-    - Name: HierarchicalEdges
-      Entry: 7
-      Data: 0|System.Collections.Generic.HashSet`1[[System.String, mscorlib]], System.Core
-    - Name: 
-      Entry: 12
-      Data: 4
-    - Name: 
-      Entry: 1
-      Data: Enclosing
-    - Name: 
-      Entry: 1
-      Data: Belongs_To
-    - Name: 
-      Entry: 1
-      Data: Part_Of
-    - Name: 
-      Entry: 1
-      Data: Defined_In
-    - Name: 
-      Entry: 13
-      Data: 
-    - Name: 
-      Entry: 8
-      Data: 
-    - Name: nodeTypes
-      Entry: 7
-      Data: 1|System.Collections.Generic.Dictionary`2[[System.String, mscorlib],[System.Boolean,
-        mscorlib]], mscorlib
-    - Name: comparer
-      Entry: 7
-      Data: 2|System.Collections.Generic.GenericEqualityComparer`1[[System.String,
-        mscorlib]], mscorlib
-    - Name: 
-      Entry: 8
-      Data: 
-    - Name: 
-      Entry: 12
-      Data: 3
-    - Name: 
-      Entry: 7
-      Data: 
-    - Name: $k
-      Entry: 1
-      Data: Directory
-    - Name: $v
-      Entry: 5
-      Data: true
-    - Name: 
-      Entry: 8
-      Data: 
-    - Name: 
-      Entry: 7
-      Data: 
-    - Name: $k
-      Entry: 1
-      Data: File
-    - Name: $v
-      Entry: 5
-      Data: true
-    - Name: 
-      Entry: 8
-      Data: 
-    - Name: 
-      Entry: 7
-      Data: 
-    - Name: $k
-      Entry: 1
-      Data: ROOT
-    - Name: $v
-      Entry: 5
-      Data: true
-    - Name: 
-      Entry: 8
-      Data: 
-    - Name: 
-      Entry: 13
-      Data: 
-    - Name: 
-      Entry: 8
-      Data: 
-    - Name: LeafNodeColorRange
-      Entry: 7
-      Data: SEE.Game.ColorRange, SEE
-    - Name: lower
-      Entry: 7
-      Data: UnityEngine.Color, UnityEngine.CoreModule
-    - Name: 
-      Entry: 4
-      Data: 1
-    - Name: 
-      Entry: 4
-      Data: 1
-    - Name: 
-      Entry: 4
-      Data: 1
-    - Name: 
-      Entry: 4
-      Data: 1
-    - Name: 
-      Entry: 8
-      Data: 
-    - Name: upper
-      Entry: 7
-      Data: UnityEngine.Color, UnityEngine.CoreModule
-    - Name: 
-      Entry: 4
-      Data: 1
-    - Name: 
-      Entry: 4
-      Data: 0
-    - Name: 
-      Entry: 4
-      Data: 0
-    - Name: 
-      Entry: 4
-      Data: 1
-    - Name: 
-      Entry: 8
-      Data: 
-    - Name: NumberOfColors
-      Entry: 3
-      Data: 10
-    - Name: 
-      Entry: 8
-      Data: 
-    - Name: InnerNodeColorRange
-      Entry: 7
-      Data: SEE.Game.ColorRange, SEE
-    - Name: lower
-      Entry: 7
-      Data: UnityEngine.Color, UnityEngine.CoreModule
-    - Name: 
-      Entry: 4
-      Data: 1
-    - Name: 
-      Entry: 4
-      Data: 1
-    - Name: 
-      Entry: 4
-      Data: 1
-    - Name: 
-      Entry: 4
-      Data: 1
-    - Name: 
-      Entry: 8
-      Data: 
-    - Name: upper
-      Entry: 7
-      Data: UnityEngine.Color, UnityEngine.CoreModule
-    - Name: 
-      Entry: 4
-      Data: 1
-    - Name: 
-      Entry: 4
-      Data: 0.921568632
-    - Name: 
-      Entry: 4
-      Data: 0.0156862754
-    - Name: 
-      Entry: 4
-      Data: 1
-    - Name: 
-      Entry: 8
-      Data: 
-    - Name: NumberOfColors
-      Entry: 3
-      Data: 10
-    - Name: 
-      Entry: 8
-      Data: 
-    - Name: CoseGraphSettings
-=======
     - Name: LayoutPath
->>>>>>> 2b4c1d3d
       Entry: 7
       Data: 0|SEE.Game.DataPath, SEE
     - Name: Root
@@ -2377,10 +2186,6 @@
     - Name: 
       Entry: 8
       Data: 
-<<<<<<< HEAD
-  pathPrefix: C:\Users\Leonard\Desktop\Uni\5.Semester\SEA\SEE\Data\GXL\animation-clones-log4j
-  layoutPath: ..\Data\GXL\linux-clones\net.gvl
-=======
   LODCulling: 0.01
   LayoutPath:
     Root: 2
@@ -2390,7 +2195,6 @@
     Root: 1
     relativePath: 
     absolutePath: 
->>>>>>> 2b4c1d3d
   WidthMetric: Metric.Number_of_Tokens
   HeightMetric: Metric.Clone_Rate
   DepthMetric: Metric.LOC
@@ -3004,26 +2808,16 @@
   m_Name: 
   m_EditorClassIdentifier: 
   playerInputType: 0
-<<<<<<< HEAD
-  playerDesktop: {fileID: 0}
-  playerHoloLens: {fileID: 0}
-  playerTouchGamepad: {fileID: 0}
-  playerVR: {fileID: 0}
-=======
   playerDesktop: {fileID: 1566173679}
   playerHoloLens: {fileID: 657378910}
   playerTouchGamepad: {fileID: 351657293}
   playerVR: {fileID: 844967653}
->>>>>>> 2b4c1d3d
   HideVRControllers: 0
   ShowControllerHints: 0
   experienceScale: 1
   CityScalingFactor: 1
-<<<<<<< HEAD
-=======
   EyeGazeHover: 1
   EyeStareDelay: 1
->>>>>>> 2b4c1d3d
 --- !u!4 &1510433995
 Transform:
   m_ObjectHideFlags: 0
@@ -3167,14 +2961,9 @@
   - component: {fileID: 1566173694}
   - component: {fileID: 1566173680}
   - component: {fileID: 1566173682}
-<<<<<<< HEAD
-  m_Layer: 9
-  m_Name: DesktopPlayer
-=======
   - component: {fileID: 1566173683}
   m_Layer: 9
   m_Name: Player Desktop
->>>>>>> 2b4c1d3d
   m_TagString: MainCamera
   m_Icon: {fileID: 0}
   m_NavMeshLayer: 0
@@ -3300,8 +3089,6 @@
   blendDistance: 0
   weight: 1
   priority: 0
-<<<<<<< HEAD
-=======
 --- !u!114 &1566173683
 MonoBehaviour:
   m_ObjectHideFlags: 0
@@ -3314,7 +3101,6 @@
   m_Script: {fileID: 11500000, guid: 33c7e69bbbcb32f4f995b716e96c7970, type: 3}
   m_Name: 
   m_EditorClassIdentifier: 
->>>>>>> 2b4c1d3d
 --- !u!4 &1566173689
 Transform:
   m_ObjectHideFlags: 0
@@ -3479,11 +3265,7 @@
   m_PrefabAsset: {fileID: 0}
   m_GameObject: {fileID: 1636335451}
   m_LocalRotation: {x: -0, y: -0, z: -0, w: 1}
-<<<<<<< HEAD
-  m_LocalPosition: {x: -5.666667, y: -4, z: 0}
-=======
   m_LocalPosition: {x: -4, y: -4, z: 0}
->>>>>>> 2b4c1d3d
   m_LocalScale: {x: 1, y: 1, z: 1}
   m_Children: []
   m_Father: {fileID: 186778475}
@@ -3731,11 +3513,7 @@
   m_PrefabAsset: {fileID: 0}
   m_GameObject: {fileID: 1776319858}
   m_LocalRotation: {x: -0, y: -0, z: -0, w: 1}
-<<<<<<< HEAD
-  m_LocalPosition: {x: 5.666667, y: -4, z: 0}
-=======
   m_LocalPosition: {x: 4, y: -4, z: 0}
->>>>>>> 2b4c1d3d
   m_LocalScale: {x: 1, y: 1, z: 1}
   m_Children: []
   m_Father: {fileID: 186778475}
