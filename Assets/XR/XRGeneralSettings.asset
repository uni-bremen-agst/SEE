<<<<<<< HEAD
version https://git-lfs.github.com/spec/v1
oid sha256:d088edf1f7b5f02378c267e4a9c2038cfe764f3c2bf3c882946ebced2140312e
size 2440
=======
%YAML 1.1
%TAG !u! tag:unity3d.com,2011:
--- !u!114 &-8326158091748783630
MonoBehaviour:
  m_ObjectHideFlags: 0
  m_CorrespondingSourceObject: {fileID: 0}
  m_PrefabInstance: {fileID: 0}
  m_PrefabAsset: {fileID: 0}
  m_GameObject: {fileID: 0}
  m_Enabled: 1
  m_EditorHideFlags: 0
  m_Script: {fileID: 11500000, guid: f4c3631f5e58749a59194e0cf6baf6d5, type: 3}
  m_Name: Metro Providers
  m_EditorClassIdentifier: 
  m_RequiresSettingsUpdate: 0
  m_AutomaticLoading: 0
  m_AutomaticRunning: 0
  m_Loaders: []
--- !u!114 &-1029604212742653233
MonoBehaviour:
  m_ObjectHideFlags: 0
  m_CorrespondingSourceObject: {fileID: 0}
  m_PrefabInstance: {fileID: 0}
  m_PrefabAsset: {fileID: 0}
  m_GameObject: {fileID: 0}
  m_Enabled: 1
  m_EditorHideFlags: 0
  m_Script: {fileID: 11500000, guid: d236b7d11115f2143951f1e14045df39, type: 3}
  m_Name: Metro Settings
  m_EditorClassIdentifier: 
  m_LoaderManagerInstance: {fileID: -8326158091748783630}
  m_InitManagerOnStart: 1
--- !u!114 &11400000
MonoBehaviour:
  m_ObjectHideFlags: 0
  m_CorrespondingSourceObject: {fileID: 0}
  m_PrefabInstance: {fileID: 0}
  m_PrefabAsset: {fileID: 0}
  m_GameObject: {fileID: 0}
  m_Enabled: 1
  m_EditorHideFlags: 0
  m_Script: {fileID: 11500000, guid: d2dc886499c26824283350fa532d087d, type: 3}
  m_Name: XRGeneralSettings
  m_EditorClassIdentifier: 
  Keys: 010000000e000000
  Values:
  - {fileID: 3133245131686726631}
  - {fileID: -1029604212742653233}
--- !u!114 &3133245131686726631
MonoBehaviour:
  m_ObjectHideFlags: 0
  m_CorrespondingSourceObject: {fileID: 0}
  m_PrefabInstance: {fileID: 0}
  m_PrefabAsset: {fileID: 0}
  m_GameObject: {fileID: 0}
  m_Enabled: 1
  m_EditorHideFlags: 0
  m_Script: {fileID: 11500000, guid: d236b7d11115f2143951f1e14045df39, type: 3}
  m_Name: Standalone Settings
  m_EditorClassIdentifier: 
  m_LoaderManagerInstance: {fileID: 8023386155123856428}
  m_InitManagerOnStart: 0
--- !u!114 &8023386155123856428
MonoBehaviour:
  m_ObjectHideFlags: 0
  m_CorrespondingSourceObject: {fileID: 0}
  m_PrefabInstance: {fileID: 0}
  m_PrefabAsset: {fileID: 0}
  m_GameObject: {fileID: 0}
  m_Enabled: 1
  m_EditorHideFlags: 0
  m_Script: {fileID: 11500000, guid: f4c3631f5e58749a59194e0cf6baf6d5, type: 3}
  m_Name: Standalone Providers
  m_EditorClassIdentifier: 
  m_RequiresSettingsUpdate: 0
  m_AutomaticLoading: 0
  m_AutomaticRunning: 0
  m_Loaders: []
>>>>>>> 6a267a88
<|MERGE_RESOLUTION|>--- conflicted
+++ resolved
@@ -1,8 +1,3 @@
-<<<<<<< HEAD
-version https://git-lfs.github.com/spec/v1
-oid sha256:d088edf1f7b5f02378c267e4a9c2038cfe764f3c2bf3c882946ebced2140312e
-size 2440
-=======
 %YAML 1.1
 %TAG !u! tag:unity3d.com,2011:
 --- !u!114 &-8326158091748783630
@@ -16,7 +11,7 @@
   m_EditorHideFlags: 0
   m_Script: {fileID: 11500000, guid: f4c3631f5e58749a59194e0cf6baf6d5, type: 3}
   m_Name: Metro Providers
-  m_EditorClassIdentifier: 
+  m_EditorClassIdentifier:
   m_RequiresSettingsUpdate: 0
   m_AutomaticLoading: 0
   m_AutomaticRunning: 0
@@ -32,7 +27,7 @@
   m_EditorHideFlags: 0
   m_Script: {fileID: 11500000, guid: d236b7d11115f2143951f1e14045df39, type: 3}
   m_Name: Metro Settings
-  m_EditorClassIdentifier: 
+  m_EditorClassIdentifier:
   m_LoaderManagerInstance: {fileID: -8326158091748783630}
   m_InitManagerOnStart: 1
 --- !u!114 &11400000
@@ -46,7 +41,7 @@
   m_EditorHideFlags: 0
   m_Script: {fileID: 11500000, guid: d2dc886499c26824283350fa532d087d, type: 3}
   m_Name: XRGeneralSettings
-  m_EditorClassIdentifier: 
+  m_EditorClassIdentifier:
   Keys: 010000000e000000
   Values:
   - {fileID: 3133245131686726631}
@@ -62,7 +57,7 @@
   m_EditorHideFlags: 0
   m_Script: {fileID: 11500000, guid: d236b7d11115f2143951f1e14045df39, type: 3}
   m_Name: Standalone Settings
-  m_EditorClassIdentifier: 
+  m_EditorClassIdentifier:
   m_LoaderManagerInstance: {fileID: 8023386155123856428}
   m_InitManagerOnStart: 0
 --- !u!114 &8023386155123856428
@@ -76,9 +71,8 @@
   m_EditorHideFlags: 0
   m_Script: {fileID: 11500000, guid: f4c3631f5e58749a59194e0cf6baf6d5, type: 3}
   m_Name: Standalone Providers
-  m_EditorClassIdentifier: 
+  m_EditorClassIdentifier:
   m_RequiresSettingsUpdate: 0
   m_AutomaticLoading: 0
   m_AutomaticRunning: 0
-  m_Loaders: []
->>>>>>> 6a267a88
+  m_Loaders: []