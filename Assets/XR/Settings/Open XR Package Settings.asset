--- conflicted
+++ resolved
@@ -1,8 +1,3 @@
-<<<<<<< HEAD
-version https://git-lfs.github.com/spec/v1
-oid sha256:d886c29cdeaf10bdf5a1e9f41bd0b34dcbf3e80d401ff96cf6feef1b912233e1
-size 7445
-=======
 %YAML 1.1
 %TAG !u! tag:unity3d.com,2011:
 --- !u!114 &-9183767700453206409
@@ -16,7 +11,7 @@
   m_EditorHideFlags: 0
   m_Script: {fileID: 11500000, guid: 9c5b5af5107e35a43818d5411328bfc3, type: 3}
   m_Name: DPadInteraction Standalone
-  m_EditorClassIdentifier: 
+  m_EditorClassIdentifier:
   m_enabled: 0
   nameUi: D-Pad Binding
   version: 0.0.1
@@ -49,13 +44,13 @@
   m_EditorHideFlags: 0
   m_Script: {fileID: 11500000, guid: 2a24be4b5ebfe5f4d8ed1de9b25cb7aa, type: 3}
   m_Name: HandCommonPosesInteraction Standalone
-  m_EditorClassIdentifier: 
-  m_enabled: 0
-  nameUi: 
-  version: 
-  featureIdInternal: 
-  openxrExtensionStrings: 
-  company: 
+  m_EditorClassIdentifier:
+  m_enabled: 0
+  nameUi:
+  version:
+  featureIdInternal:
+  openxrExtensionStrings:
+  company:
   priority: 0
   required: 0
 --- !u!114 &-8496670934490681423
@@ -69,13 +64,13 @@
   m_EditorHideFlags: 0
   m_Script: {fileID: 11500000, guid: 9c5b5af5107e35a43818d5411328bfc3, type: 3}
   m_Name: DPadInteraction Standalone
-  m_EditorClassIdentifier: 
-  m_enabled: 0
-  nameUi: 
-  version: 
-  featureIdInternal: 
-  openxrExtensionStrings: 
-  company: 
+  m_EditorClassIdentifier:
+  m_enabled: 0
+  nameUi:
+  version:
+  featureIdInternal:
+  openxrExtensionStrings:
+  company:
   priority: 0
   required: 0
   forceThresholdLeft: 0.5
@@ -102,12 +97,12 @@
   m_EditorHideFlags: 0
   m_Script: {fileID: 11500000, guid: feeef8d85de8db242bdda70cc7ff5acd, type: 3}
   m_Name: OculusTouchControllerProfile Standalone
-  m_EditorClassIdentifier: 
+  m_EditorClassIdentifier:
   m_enabled: 0
   nameUi: Oculus Touch Controller Profile
   version: 0.0.1
   featureIdInternal: com.unity.openxr.feature.input.oculustouch
-  openxrExtensionStrings: 
+  openxrExtensionStrings:
   company: Unity
   priority: 0
   required: 0
@@ -122,13 +117,13 @@
   m_EditorHideFlags: 0
   m_Script: {fileID: 11500000, guid: f028123e2efe1d443875bc7609b4a98b, type: 3}
   m_Name: PalmPoseInteraction Standalone
-  m_EditorClassIdentifier: 
-  m_enabled: 0
-  nameUi: 
-  version: 
-  featureIdInternal: 
-  openxrExtensionStrings: 
-  company: 
+  m_EditorClassIdentifier:
+  m_enabled: 0
+  nameUi:
+  version:
+  featureIdInternal:
+  openxrExtensionStrings:
+  company:
   priority: 0
   required: 0
 --- !u!114 &-4823295986947514521
@@ -142,7 +137,7 @@
   m_EditorHideFlags: 0
   m_Script: {fileID: 11500000, guid: f928d0d73a35f294fbe357ca17aa3547, type: 3}
   m_Name: MicrosoftHandInteraction Standalone
-  m_EditorClassIdentifier: 
+  m_EditorClassIdentifier:
   m_enabled: 0
   nameUi: Microsoft Hand Interaction Profile
   version: 0.0.1
@@ -162,7 +157,7 @@
   m_EditorHideFlags: 0
   m_Script: {fileID: 11500000, guid: 2a24be4b5ebfe5f4d8ed1de9b25cb7aa, type: 3}
   m_Name: HandCommonPosesInteraction Standalone
-  m_EditorClassIdentifier: 
+  m_EditorClassIdentifier:
   m_enabled: 0
   nameUi: Hand Interaction Poses
   version: 0.0.1
@@ -182,7 +177,7 @@
   m_EditorHideFlags: 0
   m_Script: {fileID: 11500000, guid: c4b862ee14fb479fbfe5fffe655d3ed3, type: 3}
   m_Name: MetaQuestTouchProControllerProfile Standalone
-  m_EditorClassIdentifier: 
+  m_EditorClassIdentifier:
   m_enabled: 0
   nameUi: Meta Quest Touch Pro Controller Profile
   version: 0.0.1
@@ -202,13 +197,13 @@
   m_EditorHideFlags: 0
   m_Script: {fileID: 11500000, guid: e5315f812f023cf4ebf26f7e5d2d70f2, type: 3}
   m_Name: HPReverbG2ControllerProfile Standalone
-  m_EditorClassIdentifier: 
-  m_enabled: 0
-  nameUi: 
-  version: 
-  featureIdInternal: 
-  openxrExtensionStrings: 
-  company: 
+  m_EditorClassIdentifier:
+  m_enabled: 0
+  nameUi:
+  version:
+  featureIdInternal:
+  openxrExtensionStrings:
+  company:
   priority: 0
   required: 0
 --- !u!114 &11400000
@@ -222,7 +217,7 @@
   m_EditorHideFlags: 0
   m_Script: {fileID: 11500000, guid: 9f0ebc320a151d3408ea1e9fce54d40e, type: 3}
   m_Name: Open XR Package Settings
-  m_EditorClassIdentifier: 
+  m_EditorClassIdentifier:
   Keys: 010000000d000000
   Values:
   - {fileID: 2489328711382419796}
@@ -238,7 +233,7 @@
   m_EditorHideFlags: 0
   m_Script: {fileID: 11500000, guid: 5019471fb2174e5c852ecd4047163007, type: 3}
   m_Name: HandInteractionProfile Standalone
-  m_EditorClassIdentifier: 
+  m_EditorClassIdentifier:
   m_enabled: 0
   nameUi: Hand Interaction Profile
   version: 0.0.1
@@ -258,13 +253,13 @@
   m_EditorHideFlags: 0
   m_Script: {fileID: 11500000, guid: 5019471fb2174e5c852ecd4047163007, type: 3}
   m_Name: HandInteractionProfile Standalone
-  m_EditorClassIdentifier: 
-  m_enabled: 0
-  nameUi: 
-  version: 
-  featureIdInternal: 
-  openxrExtensionStrings: 
-  company: 
+  m_EditorClassIdentifier:
+  m_enabled: 0
+  nameUi:
+  version:
+  featureIdInternal:
+  openxrExtensionStrings:
+  company:
   priority: 0
   required: 0
 --- !u!114 &1053848533076859159
@@ -278,12 +273,12 @@
   m_EditorHideFlags: 0
   m_Script: {fileID: 11500000, guid: 274c02963f889a64e90bc2e596e21d13, type: 3}
   m_Name: HTCViveControllerProfile Standalone
-  m_EditorClassIdentifier: 
+  m_EditorClassIdentifier:
   m_enabled: 1
   nameUi: HTC Vive Controller Profile
   version: 0.0.1
   featureIdInternal: com.unity.openxr.feature.input.htcvive
-  openxrExtensionStrings: 
+  openxrExtensionStrings:
   company: Unity
   priority: 0
   required: 0
@@ -298,7 +293,7 @@
   m_EditorHideFlags: 0
   m_Script: {fileID: 11500000, guid: e5315f812f023cf4ebf26f7e5d2d70f2, type: 3}
   m_Name: HPReverbG2ControllerProfile Standalone
-  m_EditorClassIdentifier: 
+  m_EditorClassIdentifier:
   m_enabled: 0
   nameUi: HP Reverb G2 Controller Profile
   version: 0.0.1
@@ -318,12 +313,12 @@
   m_EditorHideFlags: 0
   m_Script: {fileID: 11500000, guid: 761fdd4502cb7a84e9ec7a2b24f33f37, type: 3}
   m_Name: MicrosoftMotionControllerProfile Standalone
-  m_EditorClassIdentifier: 
+  m_EditorClassIdentifier:
   m_enabled: 0
   nameUi: Microsoft Motion Controller Profile
   version: 0.0.1
   featureIdInternal: com.unity.openxr.feature.input.microsoftmotioncontroller
-  openxrExtensionStrings: 
+  openxrExtensionStrings:
   company: Unity
   priority: 0
   required: 0
@@ -338,7 +333,7 @@
   m_EditorHideFlags: 0
   m_Script: {fileID: 11500000, guid: f028123e2efe1d443875bc7609b4a98b, type: 3}
   m_Name: PalmPoseInteraction Standalone
-  m_EditorClassIdentifier: 
+  m_EditorClassIdentifier:
   m_enabled: 0
   nameUi: Palm Pose
   version: 0.0.1
@@ -358,7 +353,7 @@
   m_EditorHideFlags: 0
   m_Script: {fileID: 11500000, guid: b5a1f07dc5afe854f9f12a4194aca3fb, type: 3}
   m_Name: Standalone
-  m_EditorClassIdentifier: 
+  m_EditorClassIdentifier:
   features:
   - {fileID: 3659132584355106210}
   - {fileID: -9183767700453206409}
@@ -389,12 +384,12 @@
   m_EditorHideFlags: 0
   m_Script: {fileID: 11500000, guid: 0f6bfdbcb316ed242b30a8798c9eb853, type: 3}
   m_Name: KHRSimpleControllerProfile Standalone
-  m_EditorClassIdentifier: 
+  m_EditorClassIdentifier:
   m_enabled: 0
   nameUi: Khronos Simple Controller Profile
   version: 0.0.1
   featureIdInternal: com.unity.openxr.feature.input.khrsimpleprofile
-  openxrExtensionStrings: 
+  openxrExtensionStrings:
   company: Unity
   priority: 0
   required: 0
@@ -409,7 +404,7 @@
   m_EditorHideFlags: 0
   m_Script: {fileID: 11500000, guid: 486b5e28864f9a94b979b9620ce5006d, type: 3}
   m_Name: ConformanceAutomationFeature Standalone
-  m_EditorClassIdentifier: 
+  m_EditorClassIdentifier:
   m_enabled: 0
   nameUi: Conformance Automation
   version: 0.0.1
@@ -429,7 +424,7 @@
   m_EditorHideFlags: 0
   m_Script: {fileID: 11500000, guid: 7de993716e042c6499d0c18eed3a773c, type: 3}
   m_Name: MockRuntime Standalone
-  m_EditorClassIdentifier: 
+  m_EditorClassIdentifier:
   m_enabled: 0
   nameUi: Mock Runtime
   version: 0.0.2
@@ -450,12 +445,12 @@
   m_EditorHideFlags: 0
   m_Script: {fileID: 11500000, guid: 0d6ccd3d0ef0f1d458e69421dccbdae1, type: 3}
   m_Name: ValveIndexControllerProfile Standalone
-  m_EditorClassIdentifier: 
+  m_EditorClassIdentifier:
   m_enabled: 1
   nameUi: Valve Index Controller Profile
   version: 0.0.1
   featureIdInternal: com.unity.openxr.feature.input.valveindex
-  openxrExtensionStrings: 
+  openxrExtensionStrings:
   company: Unity
   priority: 0
   required: 0
@@ -470,12 +465,12 @@
   m_EditorHideFlags: 0
   m_Script: {fileID: 11500000, guid: 056125dd64c0ed540b40a4af74f7b495, type: 3}
   m_Name: RuntimeDebuggerOpenXRFeature Standalone
-  m_EditorClassIdentifier: 
+  m_EditorClassIdentifier:
   m_enabled: 0
   nameUi: Runtime Debugger
   version: 1
   featureIdInternal: com.unity.openxr.features.runtimedebugger
-  openxrExtensionStrings: 
+  openxrExtensionStrings:
   company: Unity
   priority: 0
   required: 0
@@ -492,7 +487,7 @@
   m_EditorHideFlags: 0
   m_Script: {fileID: 11500000, guid: b3cf79659a011bd419c7a2a30eb74e9a, type: 3}
   m_Name: EyeGazeInteraction Standalone
-  m_EditorClassIdentifier: 
+  m_EditorClassIdentifier:
   m_enabled: 0
   nameUi: Eye Gaze Interaction Profile
   version: 0.0.1
@@ -512,8 +507,7 @@
   m_EditorHideFlags: 0
   m_Script: {fileID: 11500000, guid: b5a1f07dc5afe854f9f12a4194aca3fb, type: 3}
   m_Name: WebGL
-  m_EditorClassIdentifier: 
+  m_EditorClassIdentifier:
   features: []
   m_renderMode: 1
-  m_depthSubmissionMode: 0
->>>>>>> 6a267a88
+  m_depthSubmissionMode: 0