Player : {
   PlayerName : "Me";
   AvatarIndex : 0;
};
Network : {
   gameScene : "SEENewWorld";
   serverPort : 7777;
   serverIP4Address : "127.0.0.1";
   roomPassword : "";
   backendServerAPI : "http://localhost:8080/api/v1/";
};
VoiceChat : "Dissonance";
Telemetry : {
   Mode : "Disabled";
   ServerURL : "http://stvr2.informatik.uni-bremen:4318/v1/traces";
};
InputType : "DesktopPlayer";
Video : {
<<<<<<< HEAD
   WebcamName : "hama C-600 Pro Webcam";
=======
   WebcamName : "BRIO 4K Stream Edition";
>>>>>>> 31b82aca
   LiveKitURL : "ws://localhost:7880";
   TokenURL : "http://localhost:3000";
   RoomName : "development";
};
Audio : {
   musicVolume : 1.00000000;
   soundEffectVolume : 1.00000000;
   musicMuted : False;
   soundEffectsMuted : False;
   remoteSoundEffectsMuted : False;
};<|MERGE_RESOLUTION|>--- conflicted
+++ resolved
@@ -16,11 +16,7 @@
 };
 InputType : "DesktopPlayer";
 Video : {
-<<<<<<< HEAD
-   WebcamName : "hama C-600 Pro Webcam";
-=======
    WebcamName : "BRIO 4K Stream Edition";
->>>>>>> 31b82aca
    LiveKitURL : "ws://localhost:7880";
    TokenURL : "http://localhost:3000";
    RoomName : "development";
