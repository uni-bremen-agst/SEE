--- conflicted
+++ resolved
@@ -21,11 +21,8 @@
         private bool pressed = false;
         private string path = "";
         private string JsonSuffix = ".json";
-<<<<<<< HEAD
         private string savingDirectory;
-=======
         private string jsonFileName = "";
->>>>>>> eae87896
 
         /// <summary>
         /// The name of the file where a city and the node-selection will be saved
@@ -117,7 +114,6 @@
         /// <param name="city">the city to be overwritten by the json-file</param>
         protected void LoadCityFromJSON(AbstractSEECity city)
         {
-           
             city.RestoreCity(jsonFileName, city);
         }
 
