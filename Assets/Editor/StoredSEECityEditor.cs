﻿#if UNITY_EDITOR

using SEE.Game;
using SEE.Utils;
using System.Collections.Generic;
using UnityEditor;
using UnityEngine;
using System.IO;
using SEE.DataModel.DG;

namespace SEEEditor
{
    /// <summary>
    /// A custom editor for instances of AbstractSEECity showing graphs loaded from disk 
    /// as an extension of the AbstractSEECityEditor. A text field and directory chooser
    /// is added that allows a user to set the PathPrefix of the AbstractSEECity.
    /// </summary>
    [CustomEditor(typeof(AbstractSEECity))]
    [CanEditMultipleObjects]
    public abstract class StoredSEECityEditor : AbstractSEECityEditor
    {
<<<<<<< HEAD
        private bool pressed = false;
        private string path = "";

        /// <summary>
        /// The name of the file where a city and the node-selection will be saved
        /// </summary>
        public string fileName = "CitySettings";

=======
>>>>>>> bcf23f81
        public override void OnInspectorGUI()
        {
            base.OnInspectorGUI();
        }

        /// <summary>
        /// Enables the user to select the node types to be visualized.
        /// </summary>
        /// <param name="city">city whose node types are to be selected</param>
        protected void ShowNodeTypes(AbstractSEECity city)
        {
            city.Reset();
            
            SEECityEvolution c = (SEECityEvolution)city;
            Node n = c.singleRoot;
            string sourcename = null ;
            if (n != null)
            {
                sourcename = n.Type;
            }
            GUILayout.Label("Node types:", EditorStyles.boldLabel);
            // Make a copy to loop over the dictionary while making changes.
            Dictionary<string, bool> selection =new Dictionary<string, bool>(city.SelectedNodeTypes);
            int countSelected = 0;

              foreach (KeyValuePair<string, bool> entry in selection)
                {   //If selection contains the artifial ROOT as directory, we like to neglect that
                    // and do not show this to the user.
                     if (!(entry.Key.Equals(sourcename) && sourcename != null)) 
                    { 
                        city.SelectedNodeTypes[entry.Key] = EditorGUILayout.Toggle("  " + entry.Key, entry.Value);
                        if (city.SelectedNodeTypes[entry.Key])
                        {
                            countSelected++;
                        }
                }
            }

            
            
            
            if (city.CoseGraphSettings.loadedForNodeTypes.Count == 0)
            {
                city.CoseGraphSettings.showGraphListing = true;
                return;
            }

            bool allTypes = true;
            foreach (KeyValuePair<string, bool> kvp in city.CoseGraphSettings.loadedForNodeTypes)
            {
                if (city.SelectedNodeTypes.ContainsKey(kvp.Key))
                {
                    allTypes = allTypes && city.SelectedNodeTypes[kvp.Key];
                }
                else
                {
                    allTypes = false;
                }

            }

            if (allTypes)
            {
                if (countSelected != city.CoseGraphSettings.loadedForNodeTypes.Count)
                {
                    allTypes = false;
                }
            }

            city.CoseGraphSettings.showGraphListing = allTypes;
        }

        /// <summary>
        /// Loads and restores the settings of a city from a json-file in the existing <paramref name="city"/>
        /// </summary>
        /// <param name="city">the city to be overwritten by the json-file</param>
        protected void LoadCityFromJSON(AbstractSEECity city)
        {
            string loadingPath = city.JsonDirectory;
            string importPath = Filenames.OnCurrentPlatform(EditorUtility.OpenFilePanel("Select loading directory", loadingPath, ""));
            if (!string.IsNullOrEmpty(importPath))
            {
               city.JsonDirectory = importPath;
               city.RestoreCity(importPath, city);
            }
        }

        /// <summary>
        /// Saves a city in a json-file. If there is already a file with the same same existing, it can be overwritten or canceled.
        /// </summary>
        /// <param name="city">the city whose to be saved in a json-file</param>
        protected void SaveCityInJSON(AbstractSEECity city)
        {
            string savingPath = city.JsonDirectory;
            string exportPath = Filenames.OnCurrentPlatform(EditorUtility.SaveFilePanel("Select saving directory", savingPath, fileName , "json"));
            if (!string.IsNullOrEmpty(exportPath))
            {
                city.JsonDirectory = exportPath;
                city.SaveSelection(exportPath);
            }
        }     
    }
}

#endif<|MERGE_RESOLUTION|>--- conflicted
+++ resolved
@@ -19,17 +19,12 @@
     [CanEditMultipleObjects]
     public abstract class StoredSEECityEditor : AbstractSEECityEditor
     {
-<<<<<<< HEAD
-        private bool pressed = false;
-        private string path = "";
 
         /// <summary>
         /// The name of the file where a city and the node-selection will be saved
         /// </summary>
         public string fileName = "CitySettings";
 
-=======
->>>>>>> bcf23f81
         public override void OnInspectorGUI()
         {
             base.OnInspectorGUI();
