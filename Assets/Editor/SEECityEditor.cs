﻿using UnityEngine;
using UnityEditor;
using SEE.Game;

namespace SEEEditor
{
    /// <summary>
    /// A custom editor for instances of SEECity.
    /// </summary>
    [CustomEditor(typeof(SEECity))]
    [CanEditMultipleObjects]
    public class SEECityEditor : StoredSEECityEditor
    {
        public override void OnInspectorGUI()
        {
            base.OnInspectorGUI();

            SEECity city = target as SEECity;
            Attributes();
            ShowNodeTypes(city);
            Buttons();
        }

        /// <summary>
        /// Creates the buttons for loading and deleting a city.
        /// </summary>
        protected void Buttons()
        {
            SEECity city = target as SEECity;
            EditorGUILayout.BeginHorizontal();
<<<<<<< HEAD

            if (GUILayout.Button("Load", GUILayout.Height(30)))
            {
                Load(city);
            }

            if (GUILayout.Button("Draw", GUILayout.Height(30)))
=======
            if (GUILayout.Button("Load Graph"))
            {
                Load(city);
            }
            if (GUILayout.Button("Delete Graph"))
            {
                Reset(city);
            }
            if (GUILayout.Button("Save Graph"))
            {
                Save(city);
            }
            EditorGUILayout.EndHorizontal();

            EditorGUILayout.BeginHorizontal();
            if (GUILayout.Button("Draw"))
>>>>>>> 2d045a87
            {
                Draw(city);
            }
            if (GUILayout.Button("Re-Draw", GUILayout.Height(30)))
            {
                ReDraw(city);
            }
<<<<<<< HEAD
            if (GUILayout.Button("Delete", GUILayout.Height(30)))
=======

            if (GUILayout.Button("Save Layout"))
>>>>>>> 2d045a87
            {
                SaveLayout(city);
            }
            EditorGUILayout.EndHorizontal();
        }

        /// <summary>
        /// Shows and sets the attributes of the SEECity managed here.
        /// This method should be overridden by subclasses if they have additional
        /// attributes to manage.
        /// </summary>
        protected virtual void Attributes()
        {
            SEECity city = target as SEECity;
            city.gxlPath = EditorGUILayout.TextField("GXL file", city.gxlPath);
            city.csvPath = EditorGUILayout.TextField("CSV file", city.csvPath);
        }

        /// <summary>
        /// Loads the graph data and metric data from disk, aggregates the metrics to
        /// inner nodes.
        /// </summary>
        /// <param name="city">the city to be set up</param>
        protected virtual void Load(SEECity city)
        {
            city.LoadData();
        }

        /// <summary>
        /// Renders the graph in the scene.
        /// </summary>
        /// <param name="city">the city to be set up</param>
        protected virtual void Draw(SEECity city)
        {
            city.DrawGraph();
        }

        /// <summary>
        /// Renders the graph in the scene once again without deleting the underlying graph loaded.
        /// </summary>
        /// <param name="city">the city to be re-drawn</param>
        protected virtual void ReDraw(SEECity city)
        {
            city.ReDrawGraph();
        }

        /// <summary>
        /// Deletes the underlying graph data of the given city and deletes all its game
        /// objects.
        /// </summary>
        private void Reset(SEECity city)
        {
            city.Reset();   
        }

        /// <summary>
        /// Saves the underlying graph of the current city.
        /// </summary>
        private void Save(SEECity city)
        {
            city.SaveData();
        }

        /// <summary>
        /// Saves the current layout of the given <paramref name="city"/>.
        /// </summary>
        private void SaveLayout(SEECity city)
        {
            city.SaveLayout();
        }        
    }
}<|MERGE_RESOLUTION|>--- conflicted
+++ resolved
@@ -28,15 +28,6 @@
         {
             SEECity city = target as SEECity;
             EditorGUILayout.BeginHorizontal();
-<<<<<<< HEAD
-
-            if (GUILayout.Button("Load", GUILayout.Height(30)))
-            {
-                Load(city);
-            }
-
-            if (GUILayout.Button("Draw", GUILayout.Height(30)))
-=======
             if (GUILayout.Button("Load Graph"))
             {
                 Load(city);
@@ -53,20 +44,15 @@
 
             EditorGUILayout.BeginHorizontal();
             if (GUILayout.Button("Draw"))
->>>>>>> 2d045a87
             {
                 Draw(city);
             }
-            if (GUILayout.Button("Re-Draw", GUILayout.Height(30)))
+            if (GUILayout.Button("Re-Draw"))
             {
                 ReDraw(city);
             }
-<<<<<<< HEAD
-            if (GUILayout.Button("Delete", GUILayout.Height(30)))
-=======
 
             if (GUILayout.Button("Save Layout"))
->>>>>>> 2d045a87
             {
                 SaveLayout(city);
             }
