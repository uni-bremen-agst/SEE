﻿using UnityEngine;
using UnityEditor;
using SEE.Game;

namespace SEEEditor
{
    /// <summary>
    /// A custom editor for instances of SEECity.
    /// </summary>
    [CustomEditor(typeof(SEECity))]
    [CanEditMultipleObjects]
    public class SEECityEditor : StoredSEECityEditor
    {
        public override void OnInspectorGUI()
        {
            base.OnInspectorGUI();

            SEECity city = target as SEECity;
            Attributes();
            Buttons();
        }

<<<<<<< HEAD
            city.gxlPath = EditorGUILayout.TextField("GXL file", city.gxlPath);
            city.csvPath = EditorGUILayout.TextField("CSV file", city.csvPath);

            EditorGUILayout.Space(10);

=======
        /// <summary>
        /// Creates the buttons for loading and deleting a city.
        /// </summary>
        protected void Buttons()
        {
            SEECity city = target as SEECity;
>>>>>>> 861f0bc7
            EditorGUILayout.BeginHorizontal();
            if (GUILayout.Button("Load City", GUILayout.Height(30)))
            {
                SetUp(city);
            }
            if (GUILayout.Button("Delete City", GUILayout.Height(30)))
            {
                Reset(city);
            }
            EditorGUILayout.EndHorizontal();
        }

        /// <summary>
        /// Shows and sets the attributes of the SEECity managed here.
        /// This method should be overridden by subclasses if they have additional
        /// attributes to manage.
        /// </summary>
        protected virtual void Attributes()
        {
            SEECity city = target as SEECity;
            city.gxlPath = EditorGUILayout.TextField("GXL file", city.gxlPath);
            city.csvPath = EditorGUILayout.TextField("CSV file", city.csvPath);
        }

        /// <summary>
        /// Loads the graph data and metric data from disk, aggregates the metrics to
        /// inner nodes and renders the graph in the scene.
        /// </summary>
        /// <param name="city">the city to be set up</param>
        protected virtual void SetUp(SEECity city)
        {
            city.LoadAndDrawGraph();
        }

        /// <summary>
        /// Deletes the underlying graph data of the given city.
        /// </summary>
        private void Reset(SEECity city)
        {
            city.DeleteGraph();   
        }
    }
}<|MERGE_RESOLUTION|>--- conflicted
+++ resolved
@@ -20,20 +20,12 @@
             Buttons();
         }
 
-<<<<<<< HEAD
-            city.gxlPath = EditorGUILayout.TextField("GXL file", city.gxlPath);
-            city.csvPath = EditorGUILayout.TextField("CSV file", city.csvPath);
-
-            EditorGUILayout.Space(10);
-
-=======
         /// <summary>
         /// Creates the buttons for loading and deleting a city.
         /// </summary>
         protected void Buttons()
         {
             SEECity city = target as SEECity;
->>>>>>> 861f0bc7
             EditorGUILayout.BeginHorizontal();
             if (GUILayout.Button("Load City", GUILayout.Height(30)))
             {
