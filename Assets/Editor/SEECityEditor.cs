﻿#if UNITY_EDITOR

using SEE.Game;
using System;
using UnityEditor;
using UnityEngine;
using SEE.Utils;

namespace SEEEditor
{
    /// <summary>
    /// A custom editor for instances of SEECity.
    /// </summary>
    [CustomEditor(typeof(SEECity))]
    [CanEditMultipleObjects]
    public class SEECityEditor : StoredSEECityEditor
    {
        public override void OnInspectorGUI()
        {
            base.OnInspectorGUI();

            SEECity city = target as SEECity;
            Attributes();
            ShowNodeTypes(city);
            Buttons();
        }

        /// <summary>
        /// Creates the buttons for loading and deleting a city.
        /// </summary>
        protected void Buttons()
        {
            SEECity city = target as SEECity;
            EditorGUILayout.BeginHorizontal();
            if (city.LoadedGraph == null && GUILayout.Button("Load Graph"))
            {
                Load(city);
            }
            if (city.LoadedGraph != null && GUILayout.Button("Delete Graph"))
            {
                Reset(city);
            }
            if (city.LoadedGraph != null && GUILayout.Button("Save Graph"))
            {
                Save(city);
            }
            EditorGUILayout.EndHorizontal();

            EditorGUILayout.BeginHorizontal();
            if (city.LoadedGraph != null && GUILayout.Button("Draw"))
            {
                Draw(city);
            }
            if (city.LoadedGraph != null && GUILayout.Button("Re-Draw"))
            {
                ReDraw(city);
            }

            if (city.LoadedGraph != null && GUILayout.Button("Save Layout"))
            {
                SaveLayout(city);
            }
            EditorGUILayout.EndHorizontal();
<<<<<<< HEAD
             EditorGUILayout.BeginHorizontal();
            if (city.LoadedGraph != null && GUILayout.Button("Save Settings"))
            {
               SaveCityInJSON(city);
            }
            EditorGUILayout.EndHorizontal();
            if(GUILayout.Button("Load Settings"))
            {
                LoadCityFromJSON(city);
=======
            if (city.LoadedGraph != null && GUILayout.Button("Add References"))
            {
                AddReferences(city);
>>>>>>> 5ded9763
            }
        }

        /// <summary>
        /// Shows and sets the attributes of the SEECity managed here.
        /// This method should be overridden by subclasses if they have additional
        /// attributes to manage.
        /// </summary>
        protected virtual void Attributes()
        {
            SEECity city = target as SEECity;
            city.gxlPath = EditorGUILayout.TextField("GXL file", city.gxlPath);
            city.csvPath = EditorGUILayout.TextField("CSV file", city.csvPath);
        }

        /// <summary>
        /// Loads the graph data and metric data from disk, aggregates the metrics to
        /// inner nodes.
        /// </summary>
        /// <param name="city">the city to be set up</param>
        protected virtual void Load(SEECity city)
        {
            city.LoadData();
        }

        /// <summary>
        /// Renders the graph in the scene.
        /// </summary>
        /// <param name="city">the city to be set up</param>
        protected virtual void Draw(SEECity city)
        {
            city.DrawGraph();
        }

        /// <summary>
        /// Renders the graph in the scene once again without deleting the underlying graph loaded.
        /// </summary>
        /// <param name="city">the city to be re-drawn</param>
        protected virtual void ReDraw(SEECity city)
        {
            city.ReDrawGraph();
        }

        /// <summary>
        /// Deletes the underlying graph data of the given city and deletes all its game
        /// objects.
        /// </summary>
        private void Reset(SEECity city)
        {
            city.Reset();
        }

        /// <summary>
        /// Saves the underlying graph of the current city.
        /// </summary>
        private void Save(SEECity city)
        {
            city.SaveData();
        }

        /// <summary>
        /// Saves the current layout of the given <paramref name="city"/>.
        /// </summary>
        private void SaveLayout(SEECity city)
        {
            city.SaveLayout();
        }

        private void AddReferences(SEECity city)
        {
            city.SetNodeEdgeRefs();
        }
    }
}

#endif<|MERGE_RESOLUTION|>--- conflicted
+++ resolved
@@ -61,21 +61,19 @@
                 SaveLayout(city);
             }
             EditorGUILayout.EndHorizontal();
-<<<<<<< HEAD
-             EditorGUILayout.BeginHorizontal();
+            EditorGUILayout.BeginHorizontal();
             if (city.LoadedGraph != null && GUILayout.Button("Save Settings"))
             {
-               SaveCityInJSON(city);
+                SaveCityInJSON(city);
             }
             EditorGUILayout.EndHorizontal();
-            if(GUILayout.Button("Load Settings"))
+            if (GUILayout.Button("Load Settings"))
             {
                 LoadCityFromJSON(city);
-=======
+            }
             if (city.LoadedGraph != null && GUILayout.Button("Add References"))
             {
                 AddReferences(city);
->>>>>>> 5ded9763
             }
         }
 
