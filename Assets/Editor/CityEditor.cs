﻿using UnityEngine;
using UnityEditor;
using SEE.DataModel;
using SEE;
using SEE.Layout;
using System.Collections.Generic;
using UnityEngine.XR;

namespace SEEEditor
{
    /// <summary>
    /// An editor that allows an Unreal editor user to create a city.
    /// </summary>
    public class CityEditor : EditorWindow
    {
        [MenuItem("Window/City Editor")]
        // This method will be called when the user selects the menu item to create the window.
        // Such methods must be static and void. They can have any name.
        static void Init()
        {
            // We try to open the window by docking it next to the Inspector if possible.
            System.Type desiredDockNextTo = System.Type.GetType("UnityEditor.InspectorWindow,UnityEditor.dll");
            CityEditor window;
            if (desiredDockNextTo == null)
            {
                window = (CityEditor)EditorWindow.GetWindow(typeof(CityEditor), false, "City", true);
            }
            else
            {
                window = EditorWindow.GetWindow<CityEditor>("City", false, new System.Type[] { desiredDockNextTo });
            }
            window.Show();
        }

        // As to whether the optional settings for node and edge tags are to be enabled.
        //private bool tagGroupEnabled = false;

        /// <summary>
        /// The graph that is visualized in the scene.
        /// </summary>
        private Graph graph = null;

        /// <summary>
        /// The user settings.
        /// </summary>
        private SEE.GraphSettings editorSettings = new SEE.GraphSettings();

        /// <summary>
        /// The factory for the kinds of node visualizations to be used as requested by the user.
        /// </summary>
        private SEE.Layout.ILayout layout;

        /// <summary>
        /// The factory for the kinds of node visualizations to be used as requested by the user.
        /// </summary>
        BlockFactory blockFactory;

        private static string ProjectPath()
        {
            string result = Application.dataPath;
            // Unity uses Unix directory separator; we need Windows here
            
            return result.Replace('/', '\\') + '\\';
        }

        /// <summary>
        /// Whether VR mode is to be activated for the game.
        /// </summary>
        private bool VRenabled = false;

        /// <summary>
        /// Returns all main cameras (name equals "Main Camera" and tag equals "MainCamera"
        /// no matter whether they are activated or not.
        /// </summary>
        /// <returns></returns>
        private static IList<GameObject> AllMainCameras()
        {
            IList<GameObject> result = new List<GameObject>();
            // FindObjectsOfTypeAll returns also inactive game objects
            foreach (GameObject o in Resources.FindObjectsOfTypeAll(typeof(UnityEngine.GameObject)))
            {
                if (o.name == "Main Camera" && o.tag == "MainCamera")
                {
                    result.Add(o);
                }
            }
            return result;
        }

        /// <summary>
        /// Activates the leap rig for VR and deactivates the main camera for the monitor mode,
        /// if enableVR is true. If enableVR is false, the leap rig for VR is deactivated and 
        /// the main camera for the monitor mode is deactivated.
        /// </summary>
        /// <param name="enableVR">whether the leap rig for the VR mode should be activated</param>
        private static void EnableVR(bool enableVR)
        {
            XRSettings.enabled = enableVR;
            // If VR is to be enabled, we need to disable the main camera for monitor games
            // and active the Leap Rig. If instead VR is to be disabled, we need to disable 
            // the Leap Rig and activate the main camera.
            foreach (GameObject camera in AllMainCameras())
            {
                if (camera.transform.parent == null)
                {
                    // The camera for the monitor game is at top-level.
                    camera.SetActive(!enableVR);
                    Debug.LogFormat("main camera at top level: {0}\n", !enableVR);
                }
                else if (camera.transform.parent.name == "Leap Rig")
                {
                    // The camera of the Leap Rig is nested in a game object named accordingly.
                    // We set the Leap Rig itself in which the found camera is directly nested.
                    camera.transform.parent.gameObject.SetActive(enableVR);
                    Debug.LogFormat("Leap rig camera: {0}\n", enableVR);
                }
            }
            EnableCanvas(enableVR);
        }

        /// <summary>
        /// In VR mode, the UI canvas must be disabled because of performance reasons and
        /// it is not used anyhow. The canvas is recognized by its name "Canvas" and the
        /// fact that it is expected to be at top level of the game object hierarchy.
        /// </summary>
        /// <param name="enableVR">whether to disable the canvas</param>
        private static void EnableCanvas(bool enableVR)
        {
            // FindObjectsOfTypeAll returns also inactive game objects
            foreach (GameObject o in Resources.FindObjectsOfTypeAll(typeof(UnityEngine.GameObject)))
            {
                if (o.name == "Canvas" && o.transform.parent == null)
                {
                    o.SetActive(! enableVR);
                }
            }
        }

        /// <summary>
        /// Creates a new window offering the city editor commands.
        /// </summary>
        void OnGUI()
        {
            // Important note: OnGUI is called whenever the windows gets or looses the focus
            // as well as when any of its widgets are hovered by the mouse cursor. For this
            // reason, do not run any expensive algorithm here unless it is really needed,
            // that is, only when any of its buttons is pressed or any of its entry are updated.

            GUILayout.Label("Graph", EditorStyles.boldLabel);
            if (editorSettings.pathPrefix == null)
            {
                // Application.dataPath (used within ProjectPath()) must not be called in a 
                // constructor. That is why we need to set it here if it is not yet defined.
                editorSettings.pathPrefix = ProjectPath();
            }
            editorSettings.pathPrefix = EditorGUILayout.TextField("Project path prefix", editorSettings.pathPrefix);
            editorSettings.gxlPath = EditorGUILayout.TextField("GXL file", editorSettings.gxlPath);
            editorSettings.csvPath = EditorGUILayout.TextField("CSV file", editorSettings.csvPath);

            GUILayout.Label("Lengths of buildings", EditorStyles.boldLabel);
            editorSettings.WidthMetric = EditorGUILayout.TextField("Width", editorSettings.WidthMetric);
            editorSettings.HeightMetric = EditorGUILayout.TextField("Height", editorSettings.HeightMetric);
            editorSettings.DepthMetric = EditorGUILayout.TextField("Depth", editorSettings.DepthMetric);

            GUILayout.Label("VR settings", EditorStyles.boldLabel);
            VRenabled = EditorGUILayout.Toggle("Enable VR", VRenabled);

<<<<<<< HEAD
            GUILayout.Label("Visual node attributes", EditorStyles.boldLabel);
            editorSettings.BallonLayout = EditorGUILayout.Toggle("Balloon Layout", editorSettings.BallonLayout);
=======
            GUILayout.Label("Visual attributes", EditorStyles.boldLabel);
            editorSettings.Layout = (GraphSettings.Layouts)EditorGUILayout.EnumPopup("Layout", editorSettings.Layout);
>>>>>>> a7149166
            editorSettings.CScapeBuildings = EditorGUILayout.Toggle("CScape buildings", editorSettings.CScapeBuildings);
            editorSettings.ZScoreScale = EditorGUILayout.Toggle("Z-score scaling", editorSettings.ZScoreScale);
            editorSettings.ShowDonuts = EditorGUILayout.Toggle("Show Donut charts", editorSettings.ShowDonuts);

            GUILayout.Label("Visual edge attributes", EditorStyles.boldLabel);
            editorSettings.EdgeWidth = EditorGUILayout.FloatField("Edge width", editorSettings.EdgeWidth);
            editorSettings.ShowEdges = EditorGUILayout.Toggle("Show edges", editorSettings.ShowEdges);
            editorSettings.ShowErosions = EditorGUILayout.Toggle("Show erosions", editorSettings.ShowErosions);
            editorSettings.EdgesAboveBlocks = EditorGUILayout.Toggle("Edges above blocks", editorSettings.EdgesAboveBlocks);
            
            // TODO: We may want to allow a user to define all edge types to be considered hierarchical.
            // TODO: We may want to allow a user to define which node attributes should be mapped onto which icons

            //groupEnabled = EditorGUILayout.BeginToggleGroup("Optional Settings", groupEnabled);
            //myBool = EditorGUILayout.Toggle("Toggle", myBool);
            //myFloat = EditorGUILayout.Slider("Slider", myFloat, -3, 3);
            //EditorGUILayout.EndToggleGroup();

            float width = position.width - 5;
            const float height = 30;
            string[] actionLabels = new string[] { "Load City", "Delete City" };
            int selectedAction = GUILayout.SelectionGrid(-1, actionLabels, actionLabels.Length, GUILayout.Width(width), GUILayout.Height(height));

            switch (selectedAction)
            {
                case 0: // Load City
                    // If CScape buildings are used, the scale of the world is larger and, hence, the camera needs to move faster.
                    EnableVR(VRenabled);
                    if (editorSettings.CScapeBuildings)
                    {
                        blockFactory = new BuildingFactory();
                    }
                    else
                    {
                        blockFactory = new CubeFactory();
                    }
                    AdjustCameraSpeed(blockFactory.Unit());
                    graph = SceneGraphs.Add(editorSettings);
                    int numberOfErrors = MetricImporter.Load(graph, editorSettings.CSVPath());
                    if (numberOfErrors > 0)
                    {
                        Debug.LogErrorFormat("CSV file {0} has {1} many errors.\n", editorSettings.CSVPath(), numberOfErrors);
                    }

                    if (graph != null)
                    {
                        //CubeFactory.Reset();            
                        IScale scaler;
                        {
                            List<string> nodeMetrics = new List<string>() { editorSettings.WidthMetric, editorSettings.HeightMetric, editorSettings.DepthMetric };
                            nodeMetrics.AddRange(editorSettings.IssueMap().Keys);
                            if (editorSettings.ZScoreScale)
                            {
                                scaler = new ZScoreScale(graph, editorSettings.MinimalBlockLength, editorSettings.MaximalBlockLength, nodeMetrics);
                            }
                            else
                            {
                                scaler = new LinearScale(graph, editorSettings.MinimalBlockLength, editorSettings.MaximalBlockLength, nodeMetrics);
                            }
                        }

                        switch (editorSettings.Layout)
                        {
                            case GraphSettings.Layouts.Balloon:
                                {
                                    layout = new SEE.Layout.BalloonLayout(editorSettings.ShowEdges,
                                                                  editorSettings.WidthMetric, editorSettings.HeightMetric, editorSettings.DepthMetric,
                                                                  editorSettings.IssueMap(),
                                                                  editorSettings.InnerNodeMetrics,
                                                                  blockFactory,
                                                                  scaler,
                                                                  editorSettings.EdgeWidth,
                                                                  editorSettings.ShowErosions,
                                                                  editorSettings.EdgesAboveBlocks,
                                                                  editorSettings.ShowDonuts);
                                    break;
                                }
                            case GraphSettings.Layouts.Manhattan:
                                {
                                    layout = new SEE.Layout.ManhattenLayout(editorSettings.ShowEdges,
                                                                    editorSettings.WidthMetric, editorSettings.HeightMetric, editorSettings.DepthMetric,
                                                                    editorSettings.IssueMap(),
                                                                    blockFactory,
                                                                    scaler,
<<<<<<< HEAD
                                                                    editorSettings.EdgeWidth,
                                                                    editorSettings.ShowErosions,
                                                                    editorSettings.EdgesAboveBlocks);
=======
                                                                    editorSettings.EdgeWidth);
                                    break;
                                }
                            case GraphSettings.Layouts.CirclePacking:
                                {
                                    layout = new SEE.Layout.CirclePackingLayout(editorSettings.ShowEdges,
                                                                  editorSettings.WidthMetric, editorSettings.HeightMetric, editorSettings.DepthMetric,
                                                                  editorSettings.IssueMap(),
                                                                  editorSettings.InnerNodeMetrics,
                                                                  blockFactory,
                                                                  scaler,
                                                                  editorSettings.EdgeWidth,
                                                                  editorSettings.ShowErosions,
                                                                  editorSettings.ShowDonuts);
                                    break;
                                }
>>>>>>> a7149166
                        }
                        layout.Draw(graph);
                    }
                    else
                    {
                        Debug.LogError("No graph loaded.\n");
                    }
                    break;

                case 1:  // Delete City
                    Reset();

                    break;
                default:
                    break;
            }
            //this.Repaint();
        }

        /// <summary>
        /// Adjusts the spead of the camera according to the space unit. If we use simple
        /// cubes for the buildings, the unit is the normal Unity unit. If we use CScape
        /// buildings, the unit is larger than the normal Unity unit and, hence, camera
        /// speed must be adjusted accordingly.
        /// </summary>
        /// <param name="unit">the factor by which to multiply the camera speed</param>
        private void AdjustCameraSpeed(float unit)
        {
            foreach (GameObject camera in AllMainCameras())
            {
                FlyCamera flightControl = camera.GetComponent<FlyCamera>();
                if (flightControl != null)
                {
                    flightControl.SetDefaults();
                    flightControl.AdjustSettings(unit);
                }
                // TODO: Adjust speed setting for Leap Rig camera
            }
        }

        /// <summary>
        /// Deletes all scene graph, nodes and edges via their tags.
        /// </summary>
        private void Reset()
        {
            SceneGraphs.DeleteAll();
            graph = null;
            blockFactory = null;
            if (layout != null)
            {
                layout = null;
            }
            // delete all left-overs if there are any
            foreach (string tag in SEE.DataModel.Tags.All)
            {
                try
                {
                    DeleteByTag(tag);
                }
                catch (UnityException e)
                {
                    Debug.LogError(e.ToString());
                }
            }
        }

        /// <summary>
        /// Destroys immediately all game objects with given tag.
        /// </summary>
        /// <param name="tag">tag of the game objects to be destroyed.</param>
        private void DeleteByTag(string tag)
        {
            int count = 0;
            // Note: FindObjectsOfTypeAll retrieves all objects including non-active ones, which is
            // necessary for prefabs serving as prototypes for active game objects.
            foreach (GameObject go in Resources.FindObjectsOfTypeAll(typeof(GameObject)) as GameObject[])
            {
                if (go.tag == tag)
                {
                    Destroyer.DestroyGameObject(go);
                    count++;
                }
            }
            Debug.LogFormat("Deleted {0} objects tagged {1}.\n", count, tag);
        }
    }
}<|MERGE_RESOLUTION|>--- conflicted
+++ resolved
@@ -165,13 +165,8 @@
             GUILayout.Label("VR settings", EditorStyles.boldLabel);
             VRenabled = EditorGUILayout.Toggle("Enable VR", VRenabled);
 
-<<<<<<< HEAD
-            GUILayout.Label("Visual node attributes", EditorStyles.boldLabel);
-            editorSettings.BallonLayout = EditorGUILayout.Toggle("Balloon Layout", editorSettings.BallonLayout);
-=======
             GUILayout.Label("Visual attributes", EditorStyles.boldLabel);
             editorSettings.Layout = (GraphSettings.Layouts)EditorGUILayout.EnumPopup("Layout", editorSettings.Layout);
->>>>>>> a7149166
             editorSettings.CScapeBuildings = EditorGUILayout.Toggle("CScape buildings", editorSettings.CScapeBuildings);
             editorSettings.ZScoreScale = EditorGUILayout.Toggle("Z-score scaling", editorSettings.ZScoreScale);
             editorSettings.ShowDonuts = EditorGUILayout.Toggle("Show Donut charts", editorSettings.ShowDonuts);
@@ -256,12 +251,9 @@
                                                                     editorSettings.IssueMap(),
                                                                     blockFactory,
                                                                     scaler,
-<<<<<<< HEAD
                                                                     editorSettings.EdgeWidth,
                                                                     editorSettings.ShowErosions,
                                                                     editorSettings.EdgesAboveBlocks);
-=======
-                                                                    editorSettings.EdgeWidth);
                                     break;
                                 }
                             case GraphSettings.Layouts.CirclePacking:
@@ -274,10 +266,10 @@
                                                                   scaler,
                                                                   editorSettings.EdgeWidth,
                                                                   editorSettings.ShowErosions,
+                                                                  editorSettings.EdgesAboveBlocks,
                                                                   editorSettings.ShowDonuts);
                                     break;
                                 }
->>>>>>> a7149166
                         }
                         layout.Draw(graph);
                     }
