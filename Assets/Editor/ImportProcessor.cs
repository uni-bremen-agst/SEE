--- conflicted
+++ resolved
@@ -1,11 +1,6 @@
-<<<<<<< HEAD
-﻿#if UNITY_EDITOR
+#if UNITY_EDITOR
 
 using UnityEditor;
-=======
-﻿using UnityEditor;
-using UnityEngine;
->>>>>>> 29311f40
 
 namespace SEEEditor
 {
