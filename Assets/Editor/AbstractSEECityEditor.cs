--- conflicted
+++ resolved
@@ -137,9 +137,7 @@
                 MeasurementsTable(city.Measurements);
             }
 
-
             GUILayout.Label("Data", EditorStyles.boldLabel);
-<<<<<<< HEAD
 
             // FIXME: Do want to set PathPrefix here?
             //if (city.PathPrefix == null)
@@ -148,15 +146,7 @@
             //    // constructor. That is why we need to set it here if it is not yet defined.
             //    city.PathPrefix = UnityProject.GetPath();
             //}
-=======
-            if (city.PathPrefix == null)
-            {
-                // Application.dataPath (used within ProjectPath()) must not be called in a 
-                // constructor. That is why we need to set it here if it is not yet defined.
-                city.PathPrefix = UnityProject.GetPath();
-            }
-            
->>>>>>> d5e2b34c
+
             // TODO: We may want to allow a user to define all edge types to be considered hierarchical.
             // TODO: We may want to allow a user to define which node attributes should be mapped onto which icons
 
