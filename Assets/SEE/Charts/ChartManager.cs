--- conflicted
+++ resolved
@@ -1,413 +1,408 @@
-﻿// Copyright 2020 Robert Bohnsack
-//
-// Permission is hereby granted, free of charge, to any person obtaining a
-// copy of this software and associated documentation files (the
-// "Software"), to deal in the Software without restriction, including
-// without limitation the rights to use, copy, modify, merge, publish,
-// distribute, sublicense, and/or sell copies of the Software, and to
-// permit persons to whom the Software is furnished to do so, subject to
-// the following conditions:
-//
-// The above copyright notice and this permission notice shall be included
-// in all copies or substantial portions of the Software.
-//
-// THE SOFTWARE IS PROVIDED "AS IS", WITHOUT WARRANTY OF ANY KIND, EXPRESS
-// OR IMPLIED, INCLUDING BUT NOT LIMITED TO THE WARRANTIES OF
-// MERCHANTABILITY, FITNESS FOR A PARTICULAR PURPOSE AND NONINFRINGEMENT.
-// IN NO EVENT SHALL THE AUTHORS OR COPYRIGHT HOLDERS BE LIABLE FOR ANY
-// CLAIM, DAMAGES OR OTHER LIABILITY, WHETHER IN AN ACTION OF CONTRACT,
-// TORT OR OTHERWISE, ARISING FROM, OUT OF OR IN CONNECTION WITH THE
-// SOFTWARE OR THE USE OR OTHER DEALINGS IN THE SOFTWARE.
-
-using SEE.Controls;
-using SEE.DataModel;
-using System.Collections.Generic;
-using UnityEngine;
-using UnityEngine.Assertions;
-
-namespace SEE.Charts.Scripts
-{
-	/// <summary>
-	/// Contains most settings and some methods needed across all charts.
-	/// </summary>
-	public class ChartManager : MonoBehaviour
-	{
-		/// <summary>
-		/// The prefix of the name of a metric shown in a chart.
-		/// </summary>
-		public const string MetricPrefix = "Metric.";
-
-		/// <summary>
-		/// The instance of the <see cref="ChartManager" />, to ensure there will be only one.
-		/// </summary>
-		private static ChartManager _instance;
-
-        /// <summary>
-        /// Returns the unique chart manager component in the scene.
-        /// 
-        /// Precondition: There must be at least one game object tagged by ChartManagerTag
-        /// holding a ChartManager component. If there is more than one such object, an error
-        /// will be logged and the first game object will be used. If there is no such object,
-        /// an exception is raised.
-        /// </summary>
-        public static ChartManager Instance
-        {
-			get
-            {
-				if (_instance == null)
-				{
-					GameObject[] chartManagers = GameObject.FindGameObjectsWithTag(Tags.ChartManager);
-					if (chartManagers.Length == 0)
-					{
-						Debug.LogErrorFormat("There is no chart manager tagged by {0} in the scene.\n",
-											 Tags.ChartManager);
-						throw new System.Exception("No chart manager in the scene");
-					}
-					else if (chartManagers.Length > 1)
-					{
-						Debug.LogErrorFormat("There are multiple chart managers named {0} in the scene.\n",
-											 Tags.ChartManager);
-					}
-					_instance = chartManagers[0].GetComponent<ChartManager>();
-					if (_instance == null)
-                    {
-						Debug.LogWarningFormat("The game object named {0} does not have a ChartManager component. Will be added.\n",
-											   Tags.ChartManager);
-						_instance = chartManagers[0].AddComponent<ChartManager>();
-					}
-				}
-				return _instance;
-			}
-        }
-
-		/// <summary>
-		/// Whether metrics of leave nodes should be shown in the charts.
-		/// </summary>
-		[Header("Metric Settings"), Tooltip("Whether the metrics of leaf nodes should be shown in the charts")]
-		public bool ShowLeafMetrics = true;
-
-		/// <summary>
-		/// Whether metrics of inner nodes should be shown in the charts.
-		/// </summary>
-		[Tooltip("Whether the metrics of inner nodes should be shown in the charts")]
-		public bool ShowInnerNodeMetrics = false;
-
-		/// <summary>
-		/// If true, highlighted objects will stay highlighted until this is deactivated.
-		/// </summary>
-		[HideInInspector] public bool selectionMode;
-
-		/// <summary>
-		/// The distance the camera will keep to the <see cref="GameObject" /> to focus on.
-		/// </summary>
-		[Header("Camera Settings")]
-		public float cameraDistance = 40f;
-
-		/// <summary>
-		/// When checked, the <see cref="Camera" /> will rotate while moving.
-		/// </summary>
-		public bool moveWithRotation = true;
-
-		/// <summary>
-		/// The time the <see cref="Camera" /> needs to reach it's destination when moving from one
-		/// <see cref="GameObject" /> to another.
-		/// </summary>
-		public float cameraFlightTime = 0.5f;
-
-		/// <summary>
-		/// The minimum size a chart can have for width and height.
-		/// </summary>
-		public int minimumSize = 400;
-
-		/// <summary>
-		/// The maximum time between two clicks to recognize them as double click.
-		/// </summary>
-		[Header("User Inputs"), Range(0.1f, 1f)]
-		public float clickDelay = 0.5f;
-
-		/// <summary>
-		/// The minimum time for a drag to be recognized as a drag and not a click.
-		/// </summary>
-		[Range(0.1f, 1f)] public float dragDelay = 0.2f;
-
-		/// <summary>
-		/// The <see cref="Material" /> making the object look highlighted.
-		/// </summary>
-		[Header("Highlights"), Tooltip("Material for highlighting a selected game node.")] 
-		public Material buildingHighlightMaterial;
-
-		/// <summary>
-		/// The <see cref="Material" /> making the object look accentuated.
-		/// </summary>
-		[Tooltip("Material for highlighting a selected accentuated game node.")] 
-		public Material buildingHighlightMaterialAccentuated;
-
-		/// <summary>
-		/// The thickness of the highlight outline of <see cref="buildingHighlightMaterial" />.
-		/// </summary>
-		[SerializeField, Tooltip("Width of the line drawn around selected game nodes as an outline")] 
-		private float highlightOutline = 0.1f;
-
-		/// <summary>
-		/// The color highlighted objects will have. An object will be highlighted if it
-		/// was selected.
-		/// </summary>
-		[Tooltip("Color for selected game nodes")] 
-		public Color standardColor = Color.red;
-
-		/// <summary>
-		/// The color accentuated highlighted objects will have. An object will be accentuated
-		/// when it is already selected (thus, highlighted) and then hovered over.
-		/// </summary>
-		[Tooltip("Color for accentuated selected game nodes")] 
-		public Color accentuationColor = Color.blue;
-
-		/// <summary>
-		/// The length of the beam appearing above highlighted objects.
-		/// </summary>
-		public float highlightLineLength = 20f;
-
-		/// <summary>
-		/// The time an object will be highlighted for.
-		/// </summary>
-		public float highlightDuration = 5f;
-
-		/// <summary>
-		/// Determines if the scene is being played in VR or not.
-		/// </summary>
-		private bool _isVirtualReality;
-
-		/// <summary>
-		/// The length of the pointer attached to the controller.
-		/// </summary>
-		[Header("Virtual Reality")] public float pointerLength = 5f;
-
-		/// <summary>
-		/// The speed at which charts will be moved in or out when the player scrolls.
-		/// </summary>
-		public float chartScrollSpeed = 10f;
-
-		/// <summary>
-		/// The minimum distance between the players head and the <see cref="GameObject" /> the charts are
-		/// attached to to trigger it to follow the players head.
-		/// </summary>
-		public float distanceThreshold = 1f;
-
-		/// <summary>
-		/// The canvas setup for charts that is used in non VR.
-		/// </summary>
-		[Header("Prefabs"), SerializeField] private GameObject chartsPrefab;
-
-		/// <summary>
-		/// The prefab of a new chart when in VR.
-		/// </summary>
-		[SerializeField] private GameObject chartPrefabVr;
-
-		/// <summary>
-		/// All objects in the scene that are used by the non VR representation of charts before the game
-		/// starts.
-		/// </summary>
-		[SerializeField] private GameObject[] nonVrObjects;
-
-		/// <summary>
-		/// The sprite for the drag button when the chart is maximized.
-		/// </summary>
-		public Sprite maximizedSprite;
-
-		/// <summary>
-		/// The sprite for the drag button when the chart is minimized.
-		/// </summary>
-		public Sprite minimizedSprite;
-
-		/// <summary>
-		/// The current thickness of the highlight outline of <see cref="buildingHighlightMaterial" /> used in
-		/// animations.
-		/// </summary>
-		[Header("DO NOT CHANGE THIS"), SerializeField]
-		private float highlightOutlineAnim = 0.001f;
-
-		/// <summary>
-		/// Contains the chart UI.
-		/// </summary>
-		private GameObject _chartsOpen;
-
-		/// <summary>
-		/// Checks if the scene is started in VR and initializes it accordingly.
-		/// </summary>
-		private void Start()
-		{
-			_isVirtualReality =
-				GameObject.Find("Player Settings").GetComponent<PlayerSettings>().playerInputType
-				 == PlayerSettings.PlayerInputType.VR;
-			if (!_isVirtualReality)
-			{
-                GameObject chartCanvas = GameObject.Find("ChartCanvas");
-				if (chartCanvas == null)
-                {
-					chartCanvas = Instantiate(chartsPrefab);
-
-				}
-				_chartsOpen = chartCanvas.transform.Find("ChartsOpen").gameObject;
-			}
-			else
-			{
-				foreach (var nonVrObject in nonVrObjects)
-				{
-					Destroy(nonVrObject);
-				}
-			}
-		}
-
-		/// <summary>
-		/// Update is called once per frame.
-		/// </summary>
-		private void Update()
-		{
-			AnimateHighlight();
-		}
-
-		/// <summary>
-		/// Animates the highlight material.
-		/// </summary>
-		private void AnimateHighlight()
-		{
-			buildingHighlightMaterial.SetFloat("g_flOutlineWidth", highlightOutlineAnim);
-			buildingHighlightMaterialAccentuated.SetFloat("g_flOutlineWidth", highlightOutlineAnim);
-		}
-
-		/// <summary>
-		/// Sets the positions of all charts to be in front of the player in VR.
-		/// </summary>
-		public static void ResetPosition()
-		{
-			var cameraPosition = Camera.main.transform;
-			var charts = GameObject.FindGameObjectsWithTag(Tags.ChartContainer);
-			var offset = 0f;
-			foreach (var chart in charts)
-			{
-				chart.transform.position =
-					cameraPosition.position + (2 + offset) * cameraPosition.forward;
-				offset += 0.01f;
-			}
-		}
-
-		// All created and still existing charts. Charts are game objects tagged by Tags.Chart
-		// representing a metric chart.
-		private HashSet<GameObject> allCharts = new HashSet<GameObject>();
-
-		private ICollection<GameObject> AllCharts()
-        {
-			//return GameObject.FindGameObjectsWithTag(Tags.Chart);
-			return allCharts;
-		}
-
-		/// <summary>
-		/// Registers the descendant of given <paramref name="gameObject"/> tagged by Tags.Chart
-		/// in allCharts. Hightlighting and accentuation works only for elements of registered
-		/// charts.
-		/// </summary>
-		/// <param name="gameObject">a game object containing a chart</param>
-		public void RegisterChart(GameObject gameObject)
-		{
-			GameObject chart = Tags.FindChildWithTag(gameObject, Tags.Chart);
-			Assert.IsNotNull(chart);
-			allCharts.Add(chart);
-		}
-
-		/// <summary>
-		/// Unregisters the descendant of given <paramref name="gameObject"/> tagged by Tags.Chart
-		/// in allCharts. Hightlighting and accentuation works only for elements of registered
-		/// charts.
-		/// </summary>
-		/// <param name="gameObject">a game object containing a chart</param>
-		public void UnregisterChart(GameObject gameObject)
-		{
-			GameObject chart = Tags.FindChildWithTag(gameObject, Tags.Chart);
-			Assert.IsNotNull(chart);
-			allCharts.Remove(chart);
-		}
-
-		/// <summary>
-		/// Highlights an object and all markers associated with it.
-		/// </summary>
-		/// <param name="highlight"></param>
-		/// <param name="scrollView">If this is triggered by a <see cref="ScrollViewToggle" /> or not.</param>
-		public static void HighlightObject(GameObject highlight, bool scrollView)
-		{
-<<<<<<< HEAD
-			foreach (var chart in Instance.AllCharts())
-=======
-			GameObject[] charts = GameObject.FindGameObjectsWithTag("Chart");
-			foreach (GameObject chart in charts)
->>>>>>> c11edb23
-			{
-                chart.GetComponent<ChartContent>()?.HighlightCorrespondingMarker(highlight, scrollView);
-			}
-		}
-
-		/// <summary>
-		/// Accentuates an object and all markers associated with it.
-		/// </summary>
-		/// <param name="highlight"></param>
-		public static void Accentuate(GameObject highlight)
-		{
-            foreach (var chart in Instance.AllCharts())
-			{
-				chart.TryGetComponent<ChartContent>(out var content);
-				content.AccentuateCorrespondingMarker(highlight);
-			}
-
-			var highlightTransform = highlight.transform;
-
-			for (var i = 0; i < highlightTransform.childCount; i++)
-			{
-				var child = highlightTransform.GetChild(i);
-				if (!child.gameObject.name.Equals(highlight.name + "(Clone)")) continue;
-				for (var x = 0; x < child.childCount; x++)
-				{
-					var secondChild = child.GetChild(x);
-					if (!secondChild.gameObject.name.Equals("HighlightLine(Clone)")) continue;
-					secondChild.TryGetComponent<HighlightLine>(out var line);
-					line.ToggleAccentuation();
-					return;
-				}
-			}
-		}
-
-		/// <summary>
-		/// Toggles the chart UI.
-		/// </summary>
-		public void ToggleCharts()
-		{
-			_chartsOpen.SetActive(!_chartsOpen.activeInHierarchy);
-		}
-
-		/// <summary>
-		/// Toggles the selection mode (Objects stay highlighted).
-		/// </summary>
-		public void ToggleSelectionMode()
-		{
-			selectionMode = !selectionMode;
-		}
-
-		/// <summary>
-		/// Initializes a new chart in front of the player in VR.
-		/// </summary>
-		public void CreateChartVr()
-		{
-			var cameraPosition = Camera.main.transform;
-
-			RegisterChart(Instantiate(chartPrefabVr, cameraPosition.position + 2 * cameraPosition.forward,
-				          Quaternion.identity, transform.GetChild(0)));			
-		}
-
-        /// <summary>
-        /// Sets the properties of <see cref="buildingHighlightMaterial" /> to their original state.
-        /// </summary>
-        private void OnDestroy()
-		{
-			buildingHighlightMaterial.SetFloat("g_flOutlineWidth", highlightOutline);
-			buildingHighlightMaterialAccentuated.SetFloat("g_flOutlineWidth", highlightOutline);
-		}
-	}
+﻿// Copyright 2020 Robert Bohnsack
+//
+// Permission is hereby granted, free of charge, to any person obtaining a
+// copy of this software and associated documentation files (the
+// "Software"), to deal in the Software without restriction, including
+// without limitation the rights to use, copy, modify, merge, publish,
+// distribute, sublicense, and/or sell copies of the Software, and to
+// permit persons to whom the Software is furnished to do so, subject to
+// the following conditions:
+//
+// The above copyright notice and this permission notice shall be included
+// in all copies or substantial portions of the Software.
+//
+// THE SOFTWARE IS PROVIDED "AS IS", WITHOUT WARRANTY OF ANY KIND, EXPRESS
+// OR IMPLIED, INCLUDING BUT NOT LIMITED TO THE WARRANTIES OF
+// MERCHANTABILITY, FITNESS FOR A PARTICULAR PURPOSE AND NONINFRINGEMENT.
+// IN NO EVENT SHALL THE AUTHORS OR COPYRIGHT HOLDERS BE LIABLE FOR ANY
+// CLAIM, DAMAGES OR OTHER LIABILITY, WHETHER IN AN ACTION OF CONTRACT,
+// TORT OR OTHERWISE, ARISING FROM, OUT OF OR IN CONNECTION WITH THE
+// SOFTWARE OR THE USE OR OTHER DEALINGS IN THE SOFTWARE.
+
+using SEE.Controls;
+using SEE.DataModel;
+using System.Collections.Generic;
+using UnityEngine;
+using UnityEngine.Assertions;
+
+namespace SEE.Charts.Scripts
+{
+	/// <summary>
+	/// Contains most settings and some methods needed across all charts.
+	/// </summary>
+	public class ChartManager : MonoBehaviour
+	{
+		/// <summary>
+		/// The prefix of the name of a metric shown in a chart.
+		/// </summary>
+		public const string MetricPrefix = "Metric.";
+
+		/// <summary>
+		/// The instance of the <see cref="ChartManager" />, to ensure there will be only one.
+		/// </summary>
+		private static ChartManager _instance;
+
+        /// <summary>
+        /// Returns the unique chart manager component in the scene.
+        /// 
+        /// Precondition: There must be at least one game object tagged by ChartManagerTag
+        /// holding a ChartManager component. If there is more than one such object, an error
+        /// will be logged and the first game object will be used. If there is no such object,
+        /// an exception is raised.
+        /// </summary>
+        public static ChartManager Instance
+        {
+			get
+            {
+				if (_instance == null)
+				{
+					GameObject[] chartManagers = GameObject.FindGameObjectsWithTag(Tags.ChartManager);
+					if (chartManagers.Length == 0)
+					{
+						Debug.LogErrorFormat("There is no chart manager tagged by {0} in the scene.\n",
+											 Tags.ChartManager);
+						throw new System.Exception("No chart manager in the scene");
+					}
+					else if (chartManagers.Length > 1)
+					{
+						Debug.LogErrorFormat("There are multiple chart managers named {0} in the scene.\n",
+											 Tags.ChartManager);
+					}
+					_instance = chartManagers[0].GetComponent<ChartManager>();
+					if (_instance == null)
+                    {
+						Debug.LogWarningFormat("The game object named {0} does not have a ChartManager component. Will be added.\n",
+											   Tags.ChartManager);
+						_instance = chartManagers[0].AddComponent<ChartManager>();
+					}
+				}
+				return _instance;
+			}
+        }
+
+		/// <summary>
+		/// Whether metrics of leave nodes should be shown in the charts.
+		/// </summary>
+		[Header("Metric Settings"), Tooltip("Whether the metrics of leaf nodes should be shown in the charts")]
+		public bool ShowLeafMetrics = true;
+
+		/// <summary>
+		/// Whether metrics of inner nodes should be shown in the charts.
+		/// </summary>
+		[Tooltip("Whether the metrics of inner nodes should be shown in the charts")]
+		public bool ShowInnerNodeMetrics = false;
+
+		/// <summary>
+		/// If true, highlighted objects will stay highlighted until this is deactivated.
+		/// </summary>
+		[HideInInspector] public bool selectionMode;
+
+		/// <summary>
+		/// The distance the camera will keep to the <see cref="GameObject" /> to focus on.
+		/// </summary>
+		[Header("Camera Settings")]
+		public float cameraDistance = 40f;
+
+		/// <summary>
+		/// When checked, the <see cref="Camera" /> will rotate while moving.
+		/// </summary>
+		public bool moveWithRotation = true;
+
+		/// <summary>
+		/// The time the <see cref="Camera" /> needs to reach it's destination when moving from one
+		/// <see cref="GameObject" /> to another.
+		/// </summary>
+		public float cameraFlightTime = 0.5f;
+
+		/// <summary>
+		/// The minimum size a chart can have for width and height.
+		/// </summary>
+		public int minimumSize = 400;
+
+		/// <summary>
+		/// The maximum time between two clicks to recognize them as double click.
+		/// </summary>
+		[Header("User Inputs"), Range(0.1f, 1f)]
+		public float clickDelay = 0.5f;
+
+		/// <summary>
+		/// The minimum time for a drag to be recognized as a drag and not a click.
+		/// </summary>
+		[Range(0.1f, 1f)] public float dragDelay = 0.2f;
+
+		/// <summary>
+		/// The <see cref="Material" /> making the object look highlighted.
+		/// </summary>
+		[Header("Highlights"), Tooltip("Material for highlighting a selected game node.")] 
+		public Material buildingHighlightMaterial;
+
+		/// <summary>
+		/// The <see cref="Material" /> making the object look accentuated.
+		/// </summary>
+		[Tooltip("Material for highlighting a selected accentuated game node.")] 
+		public Material buildingHighlightMaterialAccentuated;
+
+		/// <summary>
+		/// The thickness of the highlight outline of <see cref="buildingHighlightMaterial" />.
+		/// </summary>
+		[SerializeField, Tooltip("Width of the line drawn around selected game nodes as an outline")] 
+		private float highlightOutline = 0.1f;
+
+		/// <summary>
+		/// The color highlighted objects will have. An object will be highlighted if it
+		/// was selected.
+		/// </summary>
+		[Tooltip("Color for selected game nodes")] 
+		public Color standardColor = Color.red;
+
+		/// <summary>
+		/// The color accentuated highlighted objects will have. An object will be accentuated
+		/// when it is already selected (thus, highlighted) and then hovered over.
+		/// </summary>
+		[Tooltip("Color for accentuated selected game nodes")] 
+		public Color accentuationColor = Color.blue;
+
+		/// <summary>
+		/// The length of the beam appearing above highlighted objects.
+		/// </summary>
+		public float highlightLineLength = 20f;
+
+		/// <summary>
+		/// The time an object will be highlighted for.
+		/// </summary>
+		public float highlightDuration = 5f;
+
+		/// <summary>
+		/// Determines if the scene is being played in VR or not.
+		/// </summary>
+		private bool _isVirtualReality;
+
+		/// <summary>
+		/// The length of the pointer attached to the controller.
+		/// </summary>
+		[Header("Virtual Reality")] public float pointerLength = 5f;
+
+		/// <summary>
+		/// The speed at which charts will be moved in or out when the player scrolls.
+		/// </summary>
+		public float chartScrollSpeed = 10f;
+
+		/// <summary>
+		/// The minimum distance between the players head and the <see cref="GameObject" /> the charts are
+		/// attached to to trigger it to follow the players head.
+		/// </summary>
+		public float distanceThreshold = 1f;
+
+		/// <summary>
+		/// The canvas setup for charts that is used in non VR.
+		/// </summary>
+		[Header("Prefabs"), SerializeField] private GameObject chartsPrefab;
+
+		/// <summary>
+		/// The prefab of a new chart when in VR.
+		/// </summary>
+		[SerializeField] private GameObject chartPrefabVr;
+
+		/// <summary>
+		/// All objects in the scene that are used by the non VR representation of charts before the game
+		/// starts.
+		/// </summary>
+		[SerializeField] private GameObject[] nonVrObjects;
+
+		/// <summary>
+		/// The sprite for the drag button when the chart is maximized.
+		/// </summary>
+		public Sprite maximizedSprite;
+
+		/// <summary>
+		/// The sprite for the drag button when the chart is minimized.
+		/// </summary>
+		public Sprite minimizedSprite;
+
+		/// <summary>
+		/// The current thickness of the highlight outline of <see cref="buildingHighlightMaterial" /> used in
+		/// animations.
+		/// </summary>
+		[Header("DO NOT CHANGE THIS"), SerializeField]
+		private float highlightOutlineAnim = 0.001f;
+
+		/// <summary>
+		/// Contains the chart UI.
+		/// </summary>
+		private GameObject _chartsOpen;
+
+		/// <summary>
+		/// Checks if the scene is started in VR and initializes it accordingly.
+		/// </summary>
+		private void Start()
+		{
+			_isVirtualReality =
+				GameObject.Find("Player Settings").GetComponent<PlayerSettings>().playerInputType
+				 == PlayerSettings.PlayerInputType.VR;
+			if (!_isVirtualReality)
+			{
+                GameObject chartCanvas = GameObject.Find("ChartCanvas");
+				if (chartCanvas == null)
+                {
+					chartCanvas = Instantiate(chartsPrefab);
+
+				}
+				_chartsOpen = chartCanvas.transform.Find("ChartsOpen").gameObject;
+			}
+			else
+			{
+				foreach (var nonVrObject in nonVrObjects)
+				{
+					Destroy(nonVrObject);
+				}
+			}
+		}
+
+		/// <summary>
+		/// Update is called once per frame.
+		/// </summary>
+		private void Update()
+		{
+			AnimateHighlight();
+		}
+
+		/// <summary>
+		/// Animates the highlight material.
+		/// </summary>
+		private void AnimateHighlight()
+		{
+			buildingHighlightMaterial.SetFloat("g_flOutlineWidth", highlightOutlineAnim);
+			buildingHighlightMaterialAccentuated.SetFloat("g_flOutlineWidth", highlightOutlineAnim);
+		}
+
+		/// <summary>
+		/// Sets the positions of all charts to be in front of the player in VR.
+		/// </summary>
+		public static void ResetPosition()
+		{
+			var cameraPosition = Camera.main.transform;
+			var charts = GameObject.FindGameObjectsWithTag(Tags.ChartContainer);
+			var offset = 0f;
+			foreach (var chart in charts)
+			{
+				chart.transform.position =
+					cameraPosition.position + (2 + offset) * cameraPosition.forward;
+				offset += 0.01f;
+			}
+		}
+
+		// All created and still existing charts. Charts are game objects tagged by Tags.Chart
+		// representing a metric chart.
+		private HashSet<GameObject> allCharts = new HashSet<GameObject>();
+
+		private ICollection<GameObject> AllCharts()
+        {
+			//return GameObject.FindGameObjectsWithTag(Tags.Chart);
+			return allCharts;
+		}
+
+		/// <summary>
+		/// Registers the descendant of given <paramref name="gameObject"/> tagged by Tags.Chart
+		/// in allCharts. Hightlighting and accentuation works only for elements of registered
+		/// charts.
+		/// </summary>
+		/// <param name="gameObject">a game object containing a chart</param>
+		public void RegisterChart(GameObject gameObject)
+		{
+			GameObject chart = Tags.FindChildWithTag(gameObject, Tags.Chart);
+			Assert.IsNotNull(chart);
+			allCharts.Add(chart);
+		}
+
+		/// <summary>
+		/// Unregisters the descendant of given <paramref name="gameObject"/> tagged by Tags.Chart
+		/// in allCharts. Hightlighting and accentuation works only for elements of registered
+		/// charts.
+		/// </summary>
+		/// <param name="gameObject">a game object containing a chart</param>
+		public void UnregisterChart(GameObject gameObject)
+		{
+			GameObject chart = Tags.FindChildWithTag(gameObject, Tags.Chart);
+			Assert.IsNotNull(chart);
+			allCharts.Remove(chart);
+		}
+
+		/// <summary>
+		/// Highlights an object and all markers associated with it.
+		/// </summary>
+		/// <param name="highlight">the game object to be highlighted</param>
+		/// <param name="scrollView">Whether this is triggered by a <see cref="ScrollViewToggle" /> or not.</param>
+		public static void HighlightObject(GameObject highlight, bool scrollView)
+		{
+			foreach (GameObject chart in Instance.AllCharts())
+			{
+                chart.GetComponent<ChartContent>()?.HighlightCorrespondingMarker(highlight, scrollView);
+			}
+		}
+
+		/// <summary>
+		/// Accentuates an object and all markers associated with it.
+		/// </summary>
+		/// <param name="highlight"></param>
+		public static void Accentuate(GameObject highlight)
+		{
+            foreach (var chart in Instance.AllCharts())
+			{
+				chart.TryGetComponent<ChartContent>(out var content);
+				content.AccentuateCorrespondingMarker(highlight);
+			}
+
+			var highlightTransform = highlight.transform;
+
+			for (var i = 0; i < highlightTransform.childCount; i++)
+			{
+				var child = highlightTransform.GetChild(i);
+				if (!child.gameObject.name.Equals(highlight.name + "(Clone)")) continue;
+				for (var x = 0; x < child.childCount; x++)
+				{
+					var secondChild = child.GetChild(x);
+					if (!secondChild.gameObject.name.Equals("HighlightLine(Clone)")) continue;
+					secondChild.TryGetComponent<HighlightLine>(out var line);
+					line.ToggleAccentuation();
+					return;
+				}
+			}
+		}
+
+		/// <summary>
+		/// Toggles the chart UI.
+		/// </summary>
+		public void ToggleCharts()
+		{
+			_chartsOpen.SetActive(!_chartsOpen.activeInHierarchy);
+		}
+
+		/// <summary>
+		/// Toggles the selection mode (Objects stay highlighted).
+		/// </summary>
+		public void ToggleSelectionMode()
+		{
+			selectionMode = !selectionMode;
+		}
+
+		/// <summary>
+		/// Initializes a new chart in front of the player in VR.
+		/// </summary>
+		public void CreateChartVr()
+		{
+			var cameraPosition = Camera.main.transform;
+
+			RegisterChart(Instantiate(chartPrefabVr, cameraPosition.position + 2 * cameraPosition.forward,
+				          Quaternion.identity, transform.GetChild(0)));			
+		}
+
+        /// <summary>
+        /// Sets the properties of <see cref="buildingHighlightMaterial" /> to their original state.
+        /// </summary>
+        private void OnDestroy()
+		{
+			buildingHighlightMaterial.SetFloat("g_flOutlineWidth", highlightOutline);
+			buildingHighlightMaterialAccentuated.SetFloat("g_flOutlineWidth", highlightOutline);
+		}
+	}
 }