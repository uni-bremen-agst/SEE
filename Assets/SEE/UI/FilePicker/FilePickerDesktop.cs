﻿using System;
using Michsky.UI.ModernUIPack;
using SEE.Controls;
using SEE.GO;
using SEE.Utils;
using SEE.Utils.Paths;
using SimpleFileBrowser;
using TMPro;
using UnityEngine;

namespace SEE.UI.FilePicker
{
    /// <summary>
    /// Allows a user to pick a file or folder.
    /// Implementation for the desktop environment.
    /// </summary>
    public partial class FilePicker
    {
        /// <summary>
        ///     The menu prefab.
        /// </summary>
        protected virtual string MenuPrefab => "Prefabs/UI/Input Group - File Picker";

        /// <summary>
        ///     The path to the dropdown.
        /// </summary>
        protected virtual string DropdownPath => "DropdownCombo/Dropdown";

        /// <summary>
        ///     The path to the custom input.
        /// </summary>
        protected virtual string CustomInputPath => "DropdownCombo/SelectableInput/Input";

        /// <summary>
        ///     The path to the picker button.
        /// </summary>
        protected virtual string PickerButtonPath => "DropdownCombo/SelectableInput/Button";

        /// <summary>
        ///     The path to the label.
        /// </summary>
        protected virtual string LabelPath => "Label";

        /// <summary>
        ///     The menu.
        /// </summary>
        protected GameObject Menu { get; private set; }

        /// <summary>
        ///     The dropdown.
        /// </summary>
        protected CustomDropdown Dropdown { get; private set; }

        /// <summary>
        ///     The custom input.
        /// </summary>
        protected TMP_InputField CustomInput { get; private set; }

        /// <summary>
        ///     The picker button.
        /// </summary>
        protected ButtonManagerBasic PickerButton { get; private set; }

        /// <summary>
        ///     The label.
        /// </summary>
        protected TextMeshProUGUI LabelText { get; private set; }


        /// <summary>
        ///     Destroys the component if the <see cref="Menu" /> is destroyed.
        /// </summary>
        protected override void Update()
        {
            if (Menu == null)
            {
                Destroyer.Destroy(this);
                return;
            }

            base.Update();
        }

        /// <summary>
        ///     Destroys the menu when this component is destroyed.
        /// </summary>
        private void OnDestroy()
        {
            if (Menu != null)
            {
                Destroyer.Destroy(Menu);
            }
        }

        /// <summary>
        ///     Initializes the menu.
        /// </summary>
        protected override void StartDesktop()
        {
            // instantiates the menu
            Menu = PrefabInstantiator.InstantiatePrefab(MenuPrefab, transform, false);
            Menu.name = Label;

            Dropdown = Menu.transform.Find(DropdownPath).GetComponent<CustomDropdown>();
            CustomInput = Menu.transform.Find(CustomInputPath).GetComponent<TMP_InputField>();
            LabelText = Menu.transform.Find(LabelPath).GetComponent<TextMeshProUGUI>();
            PickerButton = Menu.transform.Find(PickerButtonPath).GetComponent<ButtonManagerBasic>();

            TMP_InputField inputField = Menu.transform.Find("DropdownCombo/SelectableInput/Input")
                                            .GetComponent<TMP_InputField>();

            LabelText.text = Label;

            // setup dropdown
            Dropdown.isListItem = true;
            Dropdown.listParent = Canvas.transform;
            Dropdown.dropdownItems.Clear();
            foreach (DataPath.RootKind kind in Enum.GetValues(typeof(DataPath.RootKind)))
            {
                Dropdown.CreateNewItemFast(kind.ToString(), null);
            }
            Dropdown.dropdownEvent.AddListener(index =>
            {
                string selectedItem = Dropdown.dropdownItems[index].itemName;
                Enum.TryParse(selectedItem, out DataPathInstance.Root);
                UpdateInput();
                OnChangedDropdown?.Invoke();
            });

            // opens a file picker with the picker button
            PickerButton.clickEvent.AddListener(() =>
            {
                FileBrowser.PickMode pickingMode = DataPathInstance is DirectoryPath
                                                    ? FileBrowser.PickMode.Folders : FileBrowser.PickMode.Files;
                string whatToPick = pickingMode == FileBrowser.PickMode.Folders ? "folder" : "file";
                FileBrowser.ShowLoadDialog(HandleFileBrowserSuccess,
                                           () => { },
                                           allowMultiSelection: false,
<<<<<<< HEAD
                                           pickMode: FileBrowser.PickMode.Files,
                                           title: "Pick a file/folder",
                                           initialPath: DataPathInstance.RootFileSystemPath);
=======
                                           pickMode: pickingMode,
                                           title: "Pick a " + whatToPick,
                                           initialPath: DataPathInstance.RootPath);
>>>>>>> 579dcb07

                // Find the newly opened file browser and optimize it for VR.
                GameObject fileBrowser = GameObject.FindWithTag("FileBrowser");
                fileBrowser.transform.Find("EventSystem").gameObject.SetActive(false);
                if (SceneSettings.InputType == PlayerInputType.VRPlayer)
                {
                    Canvas parentCanvas = GetComponentInParent<Canvas>();
                    RectTransform fileBrowserRect = fileBrowser.GetComponent<RectTransform>();
                    Canvas fileBrowserCanvas = fileBrowser.GetComponent<Canvas>();

                    fileBrowserCanvas.worldCamera =
                        GameObject.FindWithTag("VRPointer").GetComponent<Camera>();
                    fileBrowserCanvas.renderMode = RenderMode.WorldSpace;

                    fileBrowserRect.transform.position = parentCanvas.transform.position;
                    fileBrowserRect.localScale = new Vector3(0.002f, 0.002f, 0.002f);
                }
            });

            CustomInput.onSelect.AddListener(_ => SEEInput.KeyboardShortcutsEnabled = false);
            CustomInput.onDeselect.AddListener(_ => SEEInput.KeyboardShortcutsEnabled = true);
            inputField.onEndEdit.AddListener(path =>
            {
                if (DataPathInstance.Root == DataPath.RootKind.Absolute)
                {
                    DataPathInstance.AbsolutePath = path;
                }
                else
                {
                    DataPathInstance.RelativePath = path;
                }
                UpdateInput();
                OnChangedPath?.Invoke();
            });
        }

        protected override void OnStartFinished()
        {
            base.OnStartFinished();
            UpdateDropdown();
            UpdateInput();
        }

        /// <summary>
        ///     See <see cref="StartDesktop" />.
        /// </summary>
        protected override void StartVR()
        {
            StartDesktop();
        }

        /// <summary>
        ///     See <see cref="StartDesktop" />.
        /// </summary>
        protected override void StartTouchGamepad()
        {
            StartDesktop();
        }

        /// <summary>
        ///     Handles the file browser success.
        /// </summary>
        /// <param name="paths">The paths.</param>
        /// <exception cref="Exception">Received no paths from file browser</exception>
        protected void HandleFileBrowserSuccess(string[] paths)
        {
            if (paths.Length == 0)
            {
                throw new Exception("Received no paths from file browser.");
            }
            // There should only be a single path since multiple selections are forbidden.
            DataPathInstance.Path = paths[0];
            UpdateDropdown();
            OnChangedDropdown?.Invoke();
            UpdateInput();
            OnChangedPath?.Invoke();
        }

        /// <summary>
        ///     Updates the dropdown.
        /// </summary>
        private void UpdateDropdown()
        {
            Dropdown.selectedItemIndex =
                Dropdown.dropdownItems.FindIndex(item => item.itemName == DataPathInstance.Root.ToString());
            Dropdown.SetupDropdown();
        }

        /// <summary>
        ///     Updates the custom input text.
        /// </summary>
        private void UpdateInput()
        {
            CustomInput.text = DataPathInstance.Root == DataPath.RootKind.Absolute
                ? DataPathInstance.AbsolutePath
                : DataPathInstance.RelativePath;
        }

        public void SyncPath(string newValue, bool isAbsolute)
        {
            if (isAbsolute)
            {
                DataPathInstance.AbsolutePath = newValue;
            }
            else
            {
                DataPathInstance.RelativePath = newValue;
            }
            UpdateInput();
        }

        public void SyncDropdown(int newValue)
        {
            string selectedItem = Dropdown.dropdownItems[newValue].itemName;
            Enum.TryParse(selectedItem, out DataPathInstance.Root);
            UpdateDropdown();
            UpdateInput();
        }

        public void CloseDropdown()
        {
            if (!HasStarted)
            {
                return;
            }
            if (Dropdown.isOn)
            {
                Dropdown.Animate();
            }
        }

        public Action OnChangedDropdown;
        public Action OnChangedPath;
    }
}<|MERGE_RESOLUTION|>--- conflicted
+++ resolved
@@ -130,21 +130,12 @@
             // opens a file picker with the picker button
             PickerButton.clickEvent.AddListener(() =>
             {
-                FileBrowser.PickMode pickingMode = DataPathInstance is DirectoryPath
-                                                    ? FileBrowser.PickMode.Folders : FileBrowser.PickMode.Files;
-                string whatToPick = pickingMode == FileBrowser.PickMode.Folders ? "folder" : "file";
                 FileBrowser.ShowLoadDialog(HandleFileBrowserSuccess,
                                            () => { },
                                            allowMultiSelection: false,
-<<<<<<< HEAD
-                                           pickMode: FileBrowser.PickMode.Files,
+                                           pickMode: FileBrowser.PickMode.FilesAndFolders,
                                            title: "Pick a file/folder",
                                            initialPath: DataPathInstance.RootFileSystemPath);
-=======
-                                           pickMode: pickingMode,
-                                           title: "Pick a " + whatToPick,
-                                           initialPath: DataPathInstance.RootPath);
->>>>>>> 579dcb07
 
                 // Find the newly opened file browser and optimize it for VR.
                 GameObject fileBrowser = GameObject.FindWithTag("FileBrowser");
