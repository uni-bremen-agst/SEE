--- conflicted
+++ resolved
@@ -1254,17 +1254,8 @@
             FilePicker.FilePicker filePicker = parent.AddComponent<FilePicker.FilePicker>();
             filePicker.DataPathInstance = dataPath;
             filePicker.Label = settingName;
-<<<<<<< HEAD
-            if (dataPath is FilePath)
-                filePicker.PickingMode = FileBrowser.PickMode.Files;
-            else if (dataPath is DirectoryPath)
-                filePicker.PickingMode = FileBrowser.PickMode.Folders;
-            else
-                filePicker.PickingMode = FileBrowser.PickMode.FilesAndFolders;
-=======
             filePicker.PickingMode = dataPath is DirectoryPath ?
                                        FileBrowser.PickMode.Folders : FileBrowser.PickMode.Files;
->>>>>>> 9c21ed26
 
             // getter of widget name (if not provided)
             string GetWidgetName() => filePicker.gameObject.FullName() + "/" + settingName;
