--- conflicted
+++ resolved
@@ -227,16 +227,11 @@
                 // and the level must be reset to the top.
                 if (!ShowMenu)
                 {
-<<<<<<< HEAD
-                    searchInput.text = string.Empty;
-                    //ResetToBase();
-=======
                     if (searchInput)
                     {
                         searchInput.text = string.Empty;
                     }
-                    ResetToBase();
->>>>>>> f23e533c
+                    //ResetToBase();
                 }
             };
         }
