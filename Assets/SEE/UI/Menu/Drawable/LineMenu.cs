﻿using Michsky.UI.ModernUIPack;
using SEE.Controls.Actions.Drawable;
using SEE.Game.Drawable;
using SEE.Game.Drawable.Configurations;
using SEE.Game.Drawable.ValueHolders;
using SEE.Net.Actions.Drawable;
using SEE.UI.Drawable;
using UnityEngine;
using UnityEngine.Events;
using UnityEngine.UI;
using static SEE.Game.Drawable.ActionHelpers.ShapePointsCalculator;
using static SEE.Game.Drawable.GameDrawer;

namespace SEE.UI.Menu.Drawable
{
    /// <summary>
    /// This class provides a line menu.
    /// </summary>
    public class LineMenu : SingletonMenu
    {
        #region attributes
        /// <summary>
        /// The location where the line menu prefeb is placed.
        /// </summary>
        private const string lineMenuPrefab = "Prefabs/UI/Drawable/LineMenu";

        /// <summary>
        /// We do not want to create an instance of this singleton class outside of this class.
        /// </summary>
        private LineMenu() { }

        /// <summary>
        /// The only instance of this singleton class.
        /// </summary>
        public static LineMenu Instance { get; private set; }

        /// <summary>
        /// Returns the associated game object of the line menu.
        /// </summary>
        public GameObject GameObject => Instance.gameObject;

        /// <summary>
        /// The color action to be executed additionally during the onChangeValue of the HSV Color Picker.
        /// </summary>
        public static UnityAction<Color> colorAction;

        /// <summary>
        /// The float action to be executed additionally during the onChangeValue of the tiling slider.
        /// </summary>
        public static UnityAction<float> tilingAction;

        /// <summary>
        /// The additionally action for the line kind selector.
        /// </summary>
        private static UnityAction<int> lineKindAction;

        /// <summary>
        /// The additionally action for the color kind selector.
        /// </summary>
        private static UnityAction<int> colorKindAction;

        /// <summary>
        /// The additionally clear fill out color action.
        /// </summary>
        private static UnityAction clearFillOutColorAction;

        /// <summary>
        /// The transform of the content object.
        /// </summary>
        private static readonly Transform content;

        /// <summary>
        /// Holds the current selected line kind.
        /// </summary>
        private static LineKind selectedLineKind;

        /// <summary>
        /// Holds the current selected color kind.
        /// </summary>
        private static ColorKind selectedColorKind;

        /// <summary>
        /// The controller for the tiling slider.
        /// </summary>
        private static readonly FloatValueSliderController tilingSlider;

        /// <summary>
        /// The selector for the line kind.
        /// </summary>
        private static HorizontalSelector lineKindSelector;

        /// <summary>
        /// The selector for the color kind.
        /// </summary>
        private static HorizontalSelector colorKindSelector;

        /// <summary>
        /// The switch manager for the loop.
        /// </summary>
        private static readonly SwitchManager loopManager;

        /// <summary>
        /// Button manager for chose primary color.
        /// </summary>
        private static ButtonManagerBasic primaryColorBMB;

        /// <summary>
        /// Button manager for chose secondary color.
        /// </summary>
        private static readonly ButtonManagerBasic secondaryColorBMB;

        /// <summary>
        /// The HSVPicker ColorPicker component of the line menu.
        /// </summary>
        private static readonly HSVPicker.ColorPicker picker;

        /// <summary>
<<<<<<< HEAD
        /// Button manager for chose color kind area.
        /// </summary>
        private static ButtonManagerBasic colorKindBMB;

        /// <summary>
        /// Button manager for chose fill out area.
        /// </summary>
        private static ButtonManagerBasic fillOutBMB;

        /// <summary>
        /// The switch manager for the fill out status.
        /// </summary>
        private static SwitchManager fillOutManager;

        /// <summary>
        /// The modes in which the menu can be opened.
=======
        /// The mode of manipulating.
>>>>>>> 4c9bd3a5
        /// </summary>
        private enum Mode
        {
            None,
            Drawing,
            Edit
        }

        /// <summary>
<<<<<<< HEAD
        /// The current mode.
=======
        /// The current mode of the line menu.
>>>>>>> 4c9bd3a5
        /// </summary>
        private static Mode mode;
        #endregion

        /// <summary>
        /// An enum with the menu points that can be disabled.
        /// </summary>
        private enum MenuLayer
        {
            LineKind,
            Thickness,
            Layer,
            Loop,
            All
        }

        /// <summary>
        /// The constructor. It creates the instance for the line menu and
<<<<<<< HEAD
        /// adds the menu layer to the corresponding game object's.
=======
        /// adds the menu layer to the corresponding game objects.
>>>>>>> 4c9bd3a5
        /// By default, the menu is hidden.
        /// </summary>
        static LineMenu()
        {
            Instance = new LineMenu();

            /// Instantiates the menu.
            Instance.Instantiate(lineMenuPrefab);

            /// Initialize the content area
            content = Instance.gameObject.transform.Find("Content");

            /// Disables the ability to return to the previous menu.
            /// Intended only for editing MindMap nodes.
            Instance.DisableReturn();

            /// Initialize and sets up the line kind selector.
            Instance.InitLineKindSelectorConstructor();

            /// Initialize and sets up the color kind selector.
            Instance.InitColorKindSelectorConstructor();

            /// Initialize the remaining GUI elements.
            loopManager = GameFinder.FindChild(Instance.gameObject, "Loop").GetComponentInChildren<SwitchManager>();
            primaryColorBMB = GameFinder.FindChild(Instance.gameObject, "PrimaryColorBtn").GetComponent<ButtonManagerBasic>();
            primaryColorBMB.buttonVar = GameFinder.FindChild(Instance.gameObject, "PrimaryColorBtn").GetComponent<Button>();
            primaryColorBMB.clickEvent.AddListener(MutuallyExclusiveColorButtons);
            primaryColorBMB.buttonVar.interactable = false;
            secondaryColorBMB = GameFinder.FindChild(Instance.gameObject, "SecondaryColorBtn").GetComponent<ButtonManagerBasic>();
            secondaryColorBMB.buttonVar = GameFinder.FindChild(Instance.gameObject, "SecondaryColorBtn").GetComponent<Button>();
            secondaryColorBMB.clickEvent.AddListener(MutuallyExclusiveColorButtons);
<<<<<<< HEAD
            tilingSlider = GameFinder.FindChild(instance, "Tiling").GetComponentInChildren<FloatValueSliderController>();
            picker = instance.GetComponentInChildren<HSVPicker.ColorPicker>();
            colorKindBMB = GameFinder.FindChild(instance, "ColorKindBtn").GetComponent<ButtonManagerBasic>();
            colorKindBMB.buttonVar = GameFinder.FindChild(instance, "ColorKindBtn").GetComponent<Button>();
            colorKindBMB.clickEvent.AddListener(MutuallyExclusiveColorTypeButtons);
            colorKindBMB.buttonVar.interactable = false;
            fillOutBMB = GameFinder.FindChild(instance, "FillOutBtn").GetComponent<ButtonManagerBasic>();
            fillOutBMB.buttonVar = GameFinder.FindChild(instance, "FillOutBtn").GetComponent<Button>();
            fillOutBMB.clickEvent.AddListener(MutuallyExclusiveColorTypeButtons);
            fillOutManager = GameFinder.FindChild(instance, "FillOut").GetComponentInChildren<SwitchManager>();
=======
            tilingSlider = GameFinder.FindChild(Instance.gameObject, "Tiling").GetComponentInChildren<FloatValueSliderController>();
            picker = Instance.gameObject.GetComponentInChildren<HSVPicker.ColorPicker>();
>>>>>>> 4c9bd3a5
            mode = Mode.None;
            Instance.Disable();
        }

        /// <summary>
        /// Initializes the default line kind selector for the constructor.
        /// </summary>
        private void InitLineKindSelectorConstructor()
        {
            lineKindSelector = GameFinder.FindChild(Instance.gameObject, "LineKindSelection")
                .GetComponent<HorizontalSelector>();

            /// Creates the items for the line kind selector.
            foreach (LineKind kind in GetLineKinds())
            {
                lineKindSelector.CreateNewItem(kind.ToString());
            }

            /// Register the handler for switching the line kind.
            lineKindSelector.selectorEvent.AddListener(index =>
            {
                if (GetLineKinds()[index] == LineKind.Dashed)
                {
                    /// Enables the tiling layer for a dashed line kind.
                    EnableTilingFromLineMenu();
                }
                else
                {
                    /// Disables the tiling layer.
                    DisableTilingFromLineMenu();
                }

                /// If you want to switch to <see cref="LineKind.Solid"/> but
                /// previously a Dashed LineKind with <see cref="ColorKind.TwoDashed"/> was active,
                /// you need also to switch the <see cref="ColorKind"/> to <see cref="ColorKind.Monochrome"/>.
                if (GetLineKinds()[index] == LineKind.Solid &&
                    selectedColorKind == ColorKind.TwoDashed)
                {
                    AssignColorKind(ColorKind.Monochrome);
                    colorKindSelector.label.text = ColorKind.Monochrome.ToString();
                    colorKindSelector.index = 0;
                    colorKindSelector.UpdateUI();
                }
                AssignLineKind(GetLineKinds()[index]);
            });
            lineKindSelector.defaultIndex = 0;
        }

        /// <summary>
        /// Initializes the default color kind selector for the constructor.
        /// </summary>
        private void InitColorKindSelectorConstructor()
        {
            colorKindSelector = GameFinder.FindChild(Instance.gameObject, "ColorKindSelection")
                .GetComponent<HorizontalSelector>();
            bool isDashed = selectedLineKind != LineKind.Solid;

            /// Creates the items for the color kind selector.
            foreach (ColorKind kind in GetColorKinds(true))
            {
                colorKindSelector.CreateNewItem(kind.ToString());
            }

            /// Register the handler for switching the color kind.
            colorKindSelector.selectorEvent.AddListener(index =>
            {
                bool isDashed = selectedLineKind != LineKind.Solid;
                ColorKind newColorKind = GetColorKinds(true)[index];

                /// Skips the <see cref="ColorKind.TwoDashed"/> for the <see cref="LineKind.Solid"/>.
                if (!isDashed && newColorKind == ColorKind.TwoDashed)
                {
                    if (selectedColorKind == ColorKind.Monochrome)
                    {
                        newColorKind = ColorKind.Gradient;
                        colorKindSelector.label.text = ColorKind.Gradient.ToString();
                    }
                    else
                    {
                        newColorKind = ColorKind.Monochrome;
                        colorKindSelector.label.text = ColorKind.Monochrome.ToString();
                    }
                }
                AssignColorKind(newColorKind);
                colorKindSelector.index = GetIndexOfSelectedColorKind();

            });

            /// Sets the default selected item
            colorKindSelector.defaultIndex = 0;
        }

        #region IsOpen
        /// <summary>
        /// True if the menu is already open.
        /// </summary>
        /// <returns>True, if the menu is already open. Otherwise false.</returns>
        public override bool IsOpen()
        {
            return gameObject.activeInHierarchy;
        }

        /// <summary>
        /// Returns true if the line menu is in drawing mode.
        /// </summary>
        /// <returns>true if in drawing mode</returns>
        public bool IsInDrawingMode()
        {
            return gameObject.activeInHierarchy && mode == Mode.Drawing;
        }

        /// <summary>
        /// Returns true if the line menu is in edit mode.
        /// </summary>
        /// <returns>true if in edit mode</returns>
        public bool IsInEditMode()
        {
            return gameObject.activeInHierarchy && mode == Mode.Edit;
        }
        #endregion

        /// <summary>
        /// Enables all line menu layers,
        /// sets the parent back to UI Canvas, enables the window dragger
        /// and then hides the line menu.
        /// The parent of the line menu can be switched through the <see cref="DrawShapesAction"/>
        /// </summary>
        public override void Disable()
        {
            base.Disable();
            EnableLineMenuLayers();
            gameObject.transform.SetParent(UICanvas.Canvas.transform);
            GameFinder.FindChild(gameObject, "Dragger").GetComponent<WindowDragger>().enabled = true;
            DisableReturn();
            mode = Mode.None;
        }

        #region Enable Line Menu
        /// <summary>
        /// Enables the line menu and resets the additional handlers if <paramref name="removeListeners"/> is true.
        /// It can also hide some menu layer.
        /// </summary>
        /// <param name="removeListeners">Whether the handler should be reset.</param>
        /// <param name="withoutMenuLayer">An array of menu layers that should hidden.</param>
        private void EnableLineMenu(bool removeListeners = true, MenuLayer[] withoutMenuLayer = null)
        {
            /// Removes the listeners of the GUI elements if the <paramref name="removeListeners"/> is true.
            if (removeListeners)
            {
                RemoveListeners();
            }
            mode = Mode.None;
            /// Disables the given <see cref="MenuLayer"/>.
            if (withoutMenuLayer != null)
            {
                foreach (MenuLayer menuPoint in withoutMenuLayer)
                {
                    switch (menuPoint)
                    {
                        case MenuLayer.LineKind:
                            DisableLineKindFromLineMenu();
                            break;
                        case MenuLayer.Thickness:
                            DisableThicknessFromLineMenu();
                            break;
                        case MenuLayer.Layer:
                            DisableLayerFromLineMenu();
                            break;
                        case MenuLayer.Loop:
                            DisableLoopFromLineMenu();
                            break;
                        case MenuLayer.All:
                            DisableLineKindFromLineMenu();
                            DisableThicknessFromLineMenu();
                            DisableLayerFromLineMenu();
                            DisableLoopFromLineMenu();
                            break;
                    }
                }
            }

            if (selectedLineKind != LineKind.Dashed)
            {
                DisableTilingFromLineMenu();
            }

            Enable();

            MenuHelper.CalculateHeight(gameObject, true);
        }

        #region Drawing
        /// <summary>
        /// Enables the line menu for drawing.
        /// </summary>
        public void EnableForDrawing()
        {
            EnableLineMenu(withoutMenuLayer: new MenuLayer[] { MenuLayer.Layer, MenuLayer.Loop });
            InitDrawing();
            mode = Mode.Drawing;
            MenuHelper.CalculateHeight(gameObject, true);
        }

        /// <summary>
        /// Initializes the handlers for the drawing.
        /// </summary>
        private void InitDrawing()
        {
<<<<<<< HEAD
            /// Initialize the tiling slider and
            /// save the changes in the global value for the tiling <see cref="ValueHolder.CurrentTiling"/>.
=======
            /// Initializes the tiling slider and
            /// saves the changes in the global value for the tiling <see cref="ValueHolder.CurrentTiling"/>.
>>>>>>> 4c9bd3a5
            tilingSlider.onValueChanged.AddListener(tilingAction = tiling =>
            {
                ValueHolder.CurrentTiling = tiling;
            });

            SetUpLineKindSelectorForDrawing();
            SetUpColorKindSelectorForDrawing();
<<<<<<< HEAD

            /// Sets up the primary color button.
            SetUpPrimaryColorButtonForDrawing();

            /// Sets up the secondary color button.
=======
            SetUpPrimaryColorButtonForDrawing();
>>>>>>> 4c9bd3a5
            SetUpSecondaryColorButtonForDrawing();
            SetUpOutlineThicknessSliderForDrawing();

            /// Sets up the color kind type button.
            SetUpColorKindTypeButtonForDrawing();

            /// Sets up the fill out type button.
            SetUpFillOutTypeButtonForDrawing();

            /// Sets up the fill out switch.
            SetUpFillOutTypeSwitchForDrawing();

            /// Assigns the current primary color to the <see cref="HSVPicker.ColorPicker"/>.
            picker.AssignColor(ValueHolder.CurrentPrimaryColor);
            picker.onValueChanged.AddListener(colorAction = color => ValueHolder.CurrentPrimaryColor = color);

            /// At last re-calculate the menu height.
            MenuHelper.CalculateHeight(gameObject, true);
        }

        /// <summary>
        /// Sets up the line kind selector with the currently selected <see cref="LineKind"/> and
        /// saves the changes in the global value for it. <see cref="ValueHolder.CurrentLineKind"/>.
        /// </summary>
        private void SetUpLineKindSelectorForDrawing()
        {
            /// Assigns the current chosen line kind to the menu variable.
            AssignLineKind(ValueHolder.CurrentLineKind);

            /// Gets the index of the current chosen line kind.
            lineKindSelector.index = GetIndexOfSelectedLineKind();

            /// Updates the selector.
            lineKindSelector.UpdateUI();

            /// Removes the old action of the selector
            if (lineKindAction != null)
            {
                lineKindSelector.selectorEvent.RemoveListener(lineKindAction);
            }

            /// Creates the new action for changing the line kind on the selector.
            lineKindAction = index =>
            {
                ValueHolder.CurrentLineKind = GetLineKinds()[index];

                /// If you want to switch to <see cref="LineKind.Solid"/> but
                /// previously a Dashed LineKind with <see cref="ColorKind.TwoDashed"/> was active,
                /// you need also to switch the <see cref="ColorKind"/> to <see cref="ColorKind.Monochrome"/>.
                if (ValueHolder.CurrentLineKind == LineKind.Solid
                    && ValueHolder.CurrentColorKind == ColorKind.TwoDashed)
                {
                    ValueHolder.CurrentColorKind = ColorKind.Monochrome;
                }
            };

            /// Add the action to the selector.
            lineKindSelector.selectorEvent.AddListener(lineKindAction);
        }

        /// <summary>
        /// Sets up the color kind selector with the currently selected <see cref="ColorKind"/> and
        /// saves the changes global value for it. <see cref="ValueHolder.CurrentColorKind"/>.
        /// </summary>
        private void SetUpColorKindSelectorForDrawing()
        {
            /// Assigns the current chosen color kind to the menu variable.
            AssignColorKind(ValueHolder.CurrentColorKind);

            /// Gets the index of the current chosen color kind.
            colorKindSelector.index = GetIndexOfSelectedColorKind();

            /// Updates the selector.
            colorKindSelector.UpdateUI();

            /// Removes the old action of the selector
            if (colorKindAction != null)
            {
                colorKindSelector.selectorEvent.RemoveListener(colorKindAction);
            }

            /// Creates the new action for changing the color kind on the selector.
            colorKindAction = index =>
            {
                ValueHolder.CurrentColorKind = GetColorKinds(true)[index];

                /// Sets the secondary color if it is transparent.
                if (ValueHolder.CurrentColorKind != ColorKind.Monochrome
                    && ValueHolder.CurrentSecondaryColor == Color.clear)
                {
                    ValueHolder.CurrentSecondaryColor = ValueHolder.CurrentPrimaryColor;
                }
            };

            /// Adds the action to the selector.
            colorKindSelector.selectorEvent.AddListener(colorKindAction);
        }

        /// <summary>
        /// Sets up the primary color button for drawing mode.
        /// They mutually exclude each other with the secondary button. This means only one can be activated at a time.
        /// It saves the changes in the global value for the primary color <see cref="ValueHolder.CurrentPrimaryColor"/>.
        /// </summary>
        private static void SetUpPrimaryColorButtonForDrawing()
        {
            /// Removes old handler.
            primaryColorBMB.clickEvent.RemoveAllListeners();
            /// Adds the mutually exclusive mode.
            primaryColorBMB.clickEvent.AddListener(MutuallyExclusiveColorButtons);
            /// Adds the new handler for saving in global value.
            primaryColorBMB.clickEvent.AddListener(() =>
            {
                AssignColorArea(color => ValueHolder.CurrentPrimaryColor = color, ValueHolder.CurrentPrimaryColor);
            });
            /// Makes the button not clickable.
            primaryColorBMB.buttonVar.interactable = false;
        }

        /// <summary>
        /// Sets up the secondary color button for the drawing mode.
        /// They mutually exclude each other with the primary button. This means only one can be activated at a time.
        /// It saves the changes in the global value for the secondary color <see cref="ValueHolder.CurrentSecondaryColor"/>.
        /// </summary>
        private static void SetUpSecondaryColorButtonForDrawing()
        {
            /// Removes old handler.
            secondaryColorBMB.clickEvent.RemoveAllListeners();
            /// Adds the mutually exclusive mode.
            secondaryColorBMB.clickEvent.AddListener(MutuallyExclusiveColorButtons);
            /// Adds the new handler for saving in global value.
            secondaryColorBMB.clickEvent.AddListener(() =>
            {
                /// If the <see cref="LineKind"/> was <see cref="LineKind.Solid"/> before,
<<<<<<< HEAD
                /// the secondary color is clear.
=======
                /// the secondary color is cleared.
>>>>>>> 4c9bd3a5
                /// Therefore, a random color is added first,
                /// and if the color's alpha is 0, it is set to 255 to ensure the color is not transparent.
                if (ValueHolder.CurrentSecondaryColor == Color.clear)
                {
                    ValueHolder.CurrentSecondaryColor = Random.ColorHSV();
                }
                if (ValueHolder.CurrentSecondaryColor.a == 0)
                {
                    ValueHolder.CurrentSecondaryColor = new Color(ValueHolder.CurrentSecondaryColor.r,
                        ValueHolder.CurrentSecondaryColor.g, ValueHolder.CurrentSecondaryColor.b, 255);
                }
                AssignColorArea(color => { ValueHolder.CurrentSecondaryColor = color; }, ValueHolder.CurrentSecondaryColor);
            });
            /// Makes the button not clickable.
            secondaryColorBMB.buttonVar.interactable = true;
        }
        /// <summary>
        /// Sets up the outline thickness slider for drawing mode.
        /// The changes will be saved in the global value <see cref="ValueHolder.CurrentThickness"/>.
        /// </summary>
        private void SetUpOutlineThicknessSliderForDrawing()
        {
            ThicknessSliderController thicknessSlider = gameObject.GetComponentInChildren<ThicknessSliderController>();
            /// Assigns the current value to the slider.
            thicknessSlider.AssignValue(ValueHolder.CurrentThickness);
            /// Add the handler.
            thicknessSlider.OnValueChanged.AddListener(thickness =>
            {
                ValueHolder.CurrentThickness = thickness;
            });
        }

        /// <summary>
<<<<<<< HEAD
        /// Set up the color kind type area for drawing mode.
        /// </summary>
        private static void SetUpColorKindTypeButtonForDrawing()
        {
            colorKindBMB.clickEvent.RemoveAllListeners();
            colorKindBMB.clickEvent.AddListener(MutuallyExclusiveColorTypeButtons);
            colorKindBMB.clickEvent.AddListener(() =>
            {
                DisableFillOut();
                EnableColorKind();
                MenuHelper.CalculateHeight(instance, true);
                if (!primaryColorBMB.buttonVar.interactable)
                {
                    AssignColorArea(color => { ValueHolder.CurrentPrimaryColor = color; }, ValueHolder.CurrentPrimaryColor);
                }
                else
                {
                    if (ValueHolder.CurrentSecondaryColor == Color.clear)
                    {
                        ValueHolder.CurrentSecondaryColor = Random.ColorHSV();
                    }
                    if (ValueHolder.CurrentSecondaryColor.a == 0)
                    {
                        ValueHolder.CurrentSecondaryColor = new Color(ValueHolder.CurrentSecondaryColor.r,
                            ValueHolder.CurrentSecondaryColor.g, ValueHolder.CurrentSecondaryColor.b, 255);
                    }
                    AssignColorArea(color => { ValueHolder.CurrentSecondaryColor = color; }, ValueHolder.CurrentSecondaryColor);
                }
            });
            colorKindBMB.buttonVar.interactable = false;
        }

        /// <summary>
        /// Sets up the fill out type area for drawing mode.
        /// </summary>
        private static void SetUpFillOutTypeButtonForDrawing()
        {
            fillOutBMB.clickEvent.RemoveAllListeners();
            fillOutBMB.clickEvent.AddListener(MutuallyExclusiveColorTypeButtons);
            fillOutBMB.clickEvent.AddListener(() =>
            {
                DisableColorKind();
                EnableFillOut();
                MenuHelper.CalculateHeight(instance, true);
                if (ValueHolder.CurrentTertiaryColor == Color.clear)
                {
                    ValueHolder.CurrentTertiaryColor = ValueHolder.CurrentPrimaryColor;
                }
                AssignColorArea(color => { ValueHolder.CurrentTertiaryColor = color; }, ValueHolder.CurrentTertiaryColor);
            });
            fillOutBMB.buttonVar.interactable = true;
        }

        /// <summary>
        /// Sets up the fill out type switch for drawing mode.
        /// </summary>
        private static void SetUpFillOutTypeSwitchForDrawing()
        {
            fillOutManager.OnEvents.RemoveAllListeners();
            fillOutManager.OnEvents.AddListener(() => ValueHolder.CurrentFillOutStatus = true);
            fillOutManager.OffEvents.RemoveAllListeners();
            fillOutManager.OffEvents.AddListener(() => ValueHolder.CurrentFillOutStatus = true);
            fillOutManager.isOn = ValueHolder.CurrentFillOutStatus;
            RefreshFillOut();
        }

        /// <summary>
        /// Gets the fill out color for the drawing mode.
        /// </summary>
        /// <returns>null or the current selected fill out color.</returns>
        public static Color? GetFillOutColorForDrawing()
        {
            if (fillOutManager.isOn)
            {
                return ValueHolder.CurrentTertiaryColor;
            }
            else
            {
                return null;
            }
        }
        #endregion

        #region Editing
        /// <summary>
        /// This method provides the line menu for editing, adding the necessary Handler to the respective components.
=======
        /// Provides the line menu for editing, adding the necessary handlers to the respective components.
>>>>>>> 4c9bd3a5
        /// </summary>
        /// <param name="selectedLine">The selected line object for editing.</param>
        public void EnableForEditing(GameObject selectedLine, DrawableType newValueHolder, UnityAction returnCall = null)
        {
            if (newValueHolder is LineConf lineHolder)
            {
                EnableLineMenu();
                SetUpReturnButtonForEditing(returnCall);

                LineRenderer renderer = selectedLine.GetComponent<LineRenderer>();
                GameObject surface = GameFinder.GetDrawableSurface(selectedLine);
                string surfaceParentName = GameFinder.GetDrawableSurfaceParentName(surface);

                /// Sets up the line kind selector.
                SetUpLineKindSelectorForEditing(selectedLine, renderer, lineHolder, surface, surfaceParentName);

                /// Sets up the color kind selector.
                SetUpColorKindSelectorForEditing(selectedLine, renderer, lineHolder, surface, surfaceParentName);

                /// Adds the action that should be executed if the tiling silder changed.
                /// It is only is available for <see cref="LineKind.Dashed"/>.
                tilingSlider.onValueChanged.AddListener(tilingAction = tiling =>
                {
                    ChangeLineKind(selectedLine, LineKind.Dashed, tiling);
                    lineHolder.LineKind = LineKind.Dashed;
                    lineHolder.Tiling = tiling;
                    new ChangeLineKindNetAction(surface.name, surfaceParentName, selectedLine.name,
                            LineKind.Dashed, tiling).Execute();
                });

<<<<<<< HEAD
                /// Sets up the primary color button.
                SetUpPrimaryColorButtonForEditing(selectedLine, lineHolder, surface, surfaceParentName);

                /// Sets up the secondary color button.
=======
                SetUpPrimaryColorButtonForEditing(selectedLine, lineHolder, surface, surfaceParentName);
>>>>>>> 4c9bd3a5
                SetUpSecondaryColorButtonForEditing(selectedLine, lineHolder, surface, surfaceParentName);
                SetUpOutlineThicknessSliderForEditing(selectedLine, renderer, lineHolder, surface, surfaceParentName);
                SetUpOrderInLayerSliderForEditing(selectedLine, lineHolder, surface, surfaceParentName);
                SetUpLoopSwitchForEditing(selectedLine, lineHolder, surface, surfaceParentName);
                SetUpColorPickerForEditing(selectedLine, renderer, lineHolder, surface, surfaceParentName);

                SetUpColorKindTypeButtonForEditing(selectedLine, lineHolder, surface, surfaceParentName);

                SetUpFillOutTypeButtonForEditing(selectedLine, lineHolder, surface, surfaceParentName);

                SetUpFillOutSwitchForEditing(selectedLine, lineHolder, surface, surfaceParentName);

                mode = Mode.Edit;

                /// Re-calculates the menu height.
                MenuHelper.CalculateHeight(gameObject, true);
            }
        }

        /// <summary>
<<<<<<< HEAD
        /// Set up the return button.
        /// If the return call action is not null,
        /// activate the return button and add the action to it.
        /// This only occurs when editing mind map nodes.
        /// In this case, the layer slider is set to inactive, as the order of a mind map node must be changed directly on the node.
=======
        /// Sets up the return button.
        /// If the return call action is not null, activates the return button and
        /// adds the action to it. This occurs only if editing mind map nodes.
        /// In this case, the layer slider is set to inactive, as the order of a mind map node
        /// must be changed directly on the node.
>>>>>>> 4c9bd3a5
        /// </summary>
        /// <param name="returnCall">The return call back to the parent menu.</param>
        private void SetUpReturnButtonForEditing(UnityAction returnCall)
        {
            if (returnCall != null)
            {
                EnableReturn();
                ButtonManagerBasic returnBtn = GameFinder.FindChild(gameObject, "ReturnBtn").GetComponent<ButtonManagerBasic>();
                returnBtn.clickEvent.RemoveAllListeners();
                returnBtn.clickEvent.AddListener(returnCall);
                GameFinder.FindChild(gameObject, "Layer").GetComponentInChildren<Slider>().interactable = false;
            }
        }

        /// <summary>
        /// Sets up the line kind selector for editing mode.
        /// </summary>
        /// <param name="selectedLine">The selected line.</param>
        /// <param name="renderer">The line renderer of the selected line.</param>
        /// <param name="lineHolder">The configuration which holds the changes.</param>
        /// <param name="surface">The drawable surface on which the line is displayed.</param>
        /// <param name="surfaceParentName">The parent id of the drawable surface.</param>
        private void SetUpLineKindSelectorForEditing(GameObject selectedLine, LineRenderer renderer,
            LineConf lineHolder, GameObject surface, string surfaceParentName)
        {
            /// Assigns the current <see cref="LineKind"/> of the selected line to the menu variable.
            AssignLineKind(selectedLine.GetComponent<LineValueHolder>().LineKind, renderer.textureScale.x);

            /// Gets and sets the current selected line kind index.
            lineKindSelector.index = GetIndexOfSelectedLineKind();

            /// Updates the selector.
            lineKindSelector.UpdateUI();

            /// Removes the current line kind action of the line kind selector.
            if (lineKindAction != null)
            {
                lineKindSelector.selectorEvent.RemoveListener(lineKindAction);
            }

            /// Creates a new line kind selector action
            lineKindAction = index =>
            {
                /// The action should be executed when the new <see cref="LineKind"/> is not <see cref="LineKind.Dashed"/>.
                /// This is because it does not work without an additionally set tiling.
                if (GetLineKinds()[index] != LineKind.Dashed)
                {
                    lineHolder.LineKind = GetLineKinds()[index];

                    /// If you want to switch to <see cref="LineKind.Solid"/> but
                    /// previously a Dashed LineKind with <see cref="ColorKind.TwoDashed"/> was active,
                    /// you need also to switch the <see cref="ColorKind"/> to <see cref="ColorKind.Monochrome"/>.
                    if (lineHolder.LineKind == LineKind.Solid &&
                        lineHolder.ColorKind == ColorKind.TwoDashed)
                    {
                        lineHolder.ColorKind = ColorKind.Monochrome;
                        ChangeColorKind(selectedLine, lineHolder.ColorKind, lineHolder);
                        new ChangeColorKindNetAction(surface.name, surfaceParentName,
                            LineConf.GetLineWithoutRenderPos(selectedLine), lineHolder.ColorKind).Execute();
                    }

                    /// Apply the line kind change.
                    ChangeLineKind(selectedLine, lineHolder.LineKind, lineHolder.Tiling);
                    new ChangeLineKindNetAction(surface.name, surfaceParentName, selectedLine.name,
                            lineHolder.LineKind, lineHolder.Tiling).Execute();
                }
            };

            /// Adds the line kind selector action.
            lineKindSelector.selectorEvent.AddListener(lineKindAction);
        }

        /// <summary>
        /// Sets up the color kind selector for editing mode.
        /// </summary>
        /// <param name="selectedLine">The selected line.</param>
        /// <param name="renderer">The line renderer of the selected line.</param>
        /// <param name="lineHolder">The configuration which holds the changes.</param>
        /// <param name="surface">The drawable surface on which the line is displayed.</param>
        /// <param name="surfaceParentName">The parent id of the drawable surface.</param>
        private void SetUpColorKindSelectorForEditing(GameObject selectedLine, LineRenderer renderer,
            LineConf lineHolder, GameObject surface, string surfaceParentName)
        {
            /// Assigns the current <see cref="ColorKind"/> of the selected line to the menu variable.
            AssignColorKind(lineHolder.ColorKind);
            /// Gets and sets the current selected color kind index.
            colorKindSelector.index = GetIndexOfSelectedColorKind();
            /// Updates the selector.
            colorKindSelector.UpdateUI();

            /// Removes the current color kind action of the color kind selector.
            if (colorKindAction != null)
            {
                colorKindSelector.selectorEvent.RemoveListener(colorKindAction);
            }

            /// Creates a new color kind selector action
            colorKindAction = index =>
            {
                lineHolder.ColorKind = GetColorKinds(true)[index];
                ChangeColorKind(selectedLine, lineHolder.ColorKind, lineHolder);
                new ChangeColorKindNetAction(surface.name, surfaceParentName, LineConf.GetLineWithoutRenderPos(selectedLine),
                    lineHolder.ColorKind).Execute();

                /// Activates the primary color button, if it changes to <see cref="ColorKind.Monochrome"/>
                if (lineHolder.ColorKind == ColorKind.Monochrome
                    && !secondaryColorBMB.buttonVar.IsInteractable())
                {
                    picker.onValueChanged.RemoveListener(colorAction);
                    MutuallyExclusiveColorButtons();
                    SetUpColorPickerForEditing(selectedLine, renderer, lineHolder, surface, surfaceParentName);
                }
            };

            /// Adds the color kind selector action.
            colorKindSelector.selectorEvent.AddListener(colorKindAction);
        }

        /// <summary>
        /// Sets up the primary color button for editing mode.
        /// They mutually exclude each other with the secondary button. This means only one can be activated at a time.
        /// Furthermore, the action that should be executed on a color change is added.
        /// </summary>
        /// <param name="selectedLine">The selected line.</param>
        /// <param name="lineHolder">The configuration which holds the changes.</param>
        /// <param name="surface">The drawable surface on which the line is displayed.</param>
        /// <param name="surfaceParentName">The parent id of the drawable surface.</param>
        private static void SetUpPrimaryColorButtonForEditing(GameObject selectedLine, LineConf lineHolder,
            GameObject surface, string surfaceParentName)
        {
            /// Removes the old handler
            primaryColorBMB.clickEvent.RemoveAllListeners();
            /// Add mutually exclusive mode.
            primaryColorBMB.clickEvent.AddListener(MutuallyExclusiveColorButtons);
            /// Add new handler for <see cref="HSVPicker.ColorPicker"/>
            primaryColorBMB.clickEvent.AddListener(() =>
            {
                AssignColorArea(color =>
                {
                    GameEdit.ChangePrimaryColor(selectedLine, color);
                    lineHolder.PrimaryColor = color;
                    new EditLinePrimaryColorNetAction(surface.name, surfaceParentName, selectedLine.name, color).Execute();
                }, lineHolder.PrimaryColor);
            });
            /// Makes the button unclickable.
            primaryColorBMB.buttonVar.interactable = false;
        }

        /// <summary>
        /// Sets up the secondary color button for editing mode.
        /// They mutually exclude each other with the primary button. This means only one can be activated at a time.
        /// Furthermore, the action that should be executed on a color change is added.
        /// </summary>
        /// <param name="selectedLine">The selected line.</param>
        /// <param name="lineHolder">The configuration which holds the changes.</param>
        /// <param name="surface">The drawable surface on which the line is displayed.</param>
        /// <param name="surfaceParentName">The parent id of the drawable surface.</param>
        private static void SetUpSecondaryColorButtonForEditing(GameObject selectedLine, LineConf lineHolder,
            GameObject surface, string surfaceParentName)
        {
            /// Removes the old handler.
            secondaryColorBMB.clickEvent.RemoveAllListeners();
            /// Add mutually exclusive mode.
            secondaryColorBMB.clickEvent.AddListener(MutuallyExclusiveColorButtons);

            /// Add new handler for <see cref="HSVPicker.ColorPicker"/>
            secondaryColorBMB.clickEvent.AddListener(() =>
            {
                /// If the <see cref="LineKind"/> was <see cref="LineKind.Solid"/> before,
                /// the secondary color is clear.
                /// Therefore, a random color is added first,
                /// and if the color's alpha is 0, it is set to 255 to ensure the color is not transparent.
                if (lineHolder.SecondaryColor == Color.clear)
                {
                    lineHolder.SecondaryColor = Random.ColorHSV();
                }
                if (lineHolder.SecondaryColor.a == 0)
                {
                    lineHolder.SecondaryColor = new Color(lineHolder.SecondaryColor.r,
                        lineHolder.SecondaryColor.g, lineHolder.SecondaryColor.b, 255);
                }
                AssignColorArea(color =>
                {
                    GameEdit.ChangeSecondaryColor(selectedLine, color);
                    lineHolder.SecondaryColor = color;
                    new EditLineSecondaryColorNetAction(surface.name, surfaceParentName,
                        selectedLine.name, color).Execute();
                }, lineHolder.SecondaryColor);
            });
            /// Makes the button unclickable.
            secondaryColorBMB.buttonVar.interactable = true;
        }

        /// <summary>
<<<<<<< HEAD
        /// Set up the outline thickness slider for editing mode
=======
        /// Sets up the outline thickness slider for editing mode
>>>>>>> 4c9bd3a5
        /// with the current thickness of the selected line.
        /// Furthermore, the action that should be executed on a thickness change is added.
        /// </summary>
        /// <param name="selectedLine">The selected line.</param>
        /// <param name="renderer">The line renderer of the selected line.</param>
        /// <param name="lineHolder">The configuration which holds the changes.</param>
        /// <param name="surface">The drawable surface on which the line is displayed.</param>
        /// <param name="surfaceParentName">The parent id of the drawable surface.</param>
        private void SetUpOutlineThicknessSliderForEditing(GameObject selectedLine, LineRenderer renderer,
            LineConf lineHolder, GameObject surface, string surfaceParentName)
        {
            ThicknessSliderController thicknessSlider = gameObject.GetComponentInChildren<ThicknessSliderController>();
            /// Assigns the current value to the slider.
            thicknessSlider.AssignValue(renderer.startWidth);
            /// Adds the handler for changing.
            thicknessSlider.OnValueChanged.AddListener(thickness =>
            {
                /// The thickness must be greater then zero.
                if (thickness > 0.0f)
                {
                    GameEdit.ChangeThickness(selectedLine, thickness);
                    lineHolder.Thickness = thickness;
                    new EditLineThicknessNetAction(surface.name, surfaceParentName,
                        selectedLine.name, thickness).Execute();
                }
            });
        }

        /// <summary>
        /// Sets up the order in layer slider for editing mode
        /// with the current order of the selected line.
        /// Furthermore, the action that should be executed on an order change is added.
        /// </summary>
        /// <param name="selectedLine">The selected line.</param>
        /// <param name="lineHolder">The configuration which holds the changes.</param>
        /// <param name="surface">The drawable surface on which the line is displayed.</param>
        /// <param name="surfaceParentName">The parent id of the drawable surface.</param>
        private void SetUpOrderInLayerSliderForEditing(GameObject selectedLine, LineConf lineHolder,
            GameObject surface, string surfaceParentName)
        {
            LayerSliderController layerSlider = gameObject.GetComponentInChildren<LayerSliderController>();
            layerSlider.AssignMaxOrder(surface.GetComponent<DrawableHolder>().OrderInLayer);
            /// Assigns the current value to the slider.
            layerSlider.AssignValue(lineHolder.OrderInLayer);
            /// Adds the handler for changing.
            layerSlider.OnValueChanged.AddListener(layerOrder =>
            {
                GameEdit.ChangeLayer(selectedLine, layerOrder);
                lineHolder.OrderInLayer = layerOrder;
                new EditLayerNetAction(surface.name, surfaceParentName,
                    selectedLine.name, layerOrder).Execute();
            });
        }

        /// <summary>
        /// Sets up the switch for the line loop for editing mode
        /// with the current loop of the selected line.
        /// Furthermore, the function has been added to enable and disable the loop.
        /// </summary>
        /// <param name="selectedLine">The selected line.</param>
        /// <param name="lineHolder">The configuration which holds the changes.</param>
        /// <param name="surface">The drawable surface on which the line is displayed.</param>
        /// <param name="surfaceParentName">The parent id of the drawable surface.</param>
        private static void SetUpLoopSwitchForEditing(GameObject selectedLine, LineConf lineHolder,
            GameObject surface, string surfaceParentName)
        {
            /// Removes the old on handler.
            loopManager.OnEvents.RemoveAllListeners();

            /// Add the handler for turning on the switch.
            /// It enables the loop.
            loopManager.OnEvents.AddListener(() =>
            {
                GameEdit.ChangeLoop(selectedLine, true);
                lineHolder.Loop = true;
                new EditLineLoopNetAction(surface.name, surfaceParentName, selectedLine.name, true).Execute();
            });
            /// Removes the old off handler.
            loopManager.OffEvents.RemoveAllListeners();
            /// Adds the handler for turning off the switch.
            loopManager.OffEvents.AddListener(() =>
            {
                GameEdit.ChangeLoop(selectedLine, false);
                lineHolder.Loop = false;
                new EditLineLoopNetAction(surface.name, surfaceParentName, selectedLine.name, false).Execute();
            });

            /// Update the switch to the current value.
            loopManager.isOn = lineHolder.Loop;
            /// Updates the switch.
            RefreshLoop();
        }

        /// <summary>
        /// Sets up the color picker for editing mode.
        /// It assigns the current primary line color and adds the initial handler.
        /// </summary>
        /// <param name="selectedLine">The selected line.</param>
        /// <param name="renderer">The line renderer of the selected line.</param>
        /// <param name="lineHolder">The configuration which holds the changes.</param>
        /// <param name="surface">The drawable surface on which the line is displayed.</param>
        /// <param name="surfaceParentName">The parent id of the drawable surface.</param>
        private static void SetUpColorPickerForEditing(GameObject selectedLine, LineRenderer renderer,
            LineConf lineHolder, GameObject surface, string surfaceParentName)
        {
            /// Assign the color to the <see cref="HSVPicker.ColorPicker"/> depending on
            /// the current <see cref="ColorKind"/> of the selected line.
            switch (lineHolder.ColorKind)
            {
                case ColorKind.Monochrome:
                    picker.AssignColor(renderer.material.color);
                    break;
                case ColorKind.Gradient:
                    picker.AssignColor(renderer.startColor);
                    break;
                case ColorKind.TwoDashed:
                    picker.AssignColor(renderer.material.color);
                    break;
            }

            /// The inital action of the <see cref="HSVPicker.ColorPicker"/>.
            /// It can be changed by selecting a different ColorKind or the secondary color.
            picker.onValueChanged.AddListener(colorAction = color =>
            {
                GameEdit.ChangePrimaryColor(selectedLine, color);
                lineHolder.PrimaryColor = color;
                new EditLinePrimaryColorNetAction(surface.name, surfaceParentName,
                    selectedLine.name, color).Execute();
            });
        }

        /// <summary>
        /// Sets up the color kind type button for editing.
        /// </summary>
        /// <param name="selectedLine">The selected line.</param>
        /// <param name="lineHolder">The configuration which holds the changes.</param>
        /// <param name="surface">The drawable surface on which the line is displayed.</param>
        /// <param name="surfaceParentName">The parent id of the drawable surface.</param>
        private static void SetUpColorKindTypeButtonForEditing(GameObject selectedLine, LineConf lineHolder,
            GameObject surface, string surfaceParentName)
        {
            colorKindBMB.clickEvent.RemoveAllListeners();
            colorKindBMB.clickEvent.AddListener(MutuallyExclusiveColorTypeButtons);
            colorKindBMB.clickEvent.AddListener(() =>
            {
                DisableFillOut();
                EnableColorKind();
                MenuHelper.CalculateHeight(instance, true);
                if (!primaryColorBMB.buttonVar.interactable)
                {
                    AssignColorArea(color =>
                    {
                        GameEdit.ChangePrimaryColor(selectedLine, color);
                        lineHolder.PrimaryColor = color;
                        new EditLinePrimaryColorNetAction(surface.name, surfaceParentName, selectedLine.name, color).Execute();
                    }, lineHolder.PrimaryColor);
                }
                else
                {
                    /// If the <see cref="LineKind"/> was <see cref="LineKind.Solid"/> before,
                    /// the secondary color is clear.
                    /// Therefore, a random color is added first,
                    /// and if the color's alpha is 0, it is set to 255 to ensure the color is not transparent.
                    if (lineHolder.SecondaryColor == Color.clear)
                    {
                        lineHolder.SecondaryColor = Random.ColorHSV();
                    }
                    if (lineHolder.SecondaryColor.a == 0)
                    {
                        lineHolder.SecondaryColor = new Color(lineHolder.SecondaryColor.r,
                            lineHolder.SecondaryColor.g, lineHolder.SecondaryColor.b, 255);
                    }
                    AssignColorArea(color =>
                    {
                        GameEdit.ChangeSecondaryColor(selectedLine, color);
                        lineHolder.SecondaryColor = color;
                        new EditLineSecondaryColorNetAction(surface.name, surfaceParentName,
                            selectedLine.name, color).Execute();
                    }, lineHolder.SecondaryColor);
                }
            });
            colorKindBMB.buttonVar.interactable = false;
        }

        /// <summary>
        /// Sets up the fill out type button for editing.
        /// </summary>
        /// <param name="selectedLine">The selected line.</param>
        /// <param name="lineHolder">The configuration which holds the changes.</param>
        /// <param name="surface">The drawable surface on which the line is displayed.</param>
        /// <param name="surfaceParentName">The parent id of the drawable surface.</param>
        private static void SetUpFillOutTypeButtonForEditing(GameObject selectedLine, LineConf lineHolder,
            GameObject surface, string surfaceParentName)
        {
            fillOutBMB.clickEvent.RemoveAllListeners();
            fillOutBMB.clickEvent.AddListener(MutuallyExclusiveColorTypeButtons);
            fillOutBMB.clickEvent.AddListener(() =>
            {
                DisableColorKind();
                EnableFillOut();

                if (lineHolder.FillOutStatus && !GameFinder.FindChild(selectedLine, ValueHolder.FillOut))
                {
                    if (FillOut(selectedLine, lineHolder.FillOutColor))
                    {
                        new DrawingFillOutNetAction(surface.name, surfaceParentName, selectedLine.name, lineHolder.FillOutColor).Execute();
                        BlinkEffect.AddFillOutToEffect(selectedLine);
                    }
                }
                AssignColorArea(color =>
                {
                    GameEdit.ChangeFillOutColor(selectedLine, color);
                    lineHolder.FillOutColor = color;
                    new EditLineFillOutColorNetAction(surface.name, surfaceParentName,
                        selectedLine.name, color).Execute();
                }, lineHolder.FillOutColor);

                MenuHelper.CalculateHeight(instance, true);
            });
            fillOutBMB.buttonVar.interactable = true;
        }

        /// <summary>
        /// Sets up the fill out switch for editing.
        /// </summary>
        /// <param name="selectedLine">The selected line.</param>
        /// <param name="lineHolder">The configuration which holds the changes.</param>
        /// <param name="surface">The drawable surface on which the line is displayed.</param>
        /// <param name="surfaceParentName">The parent id of the drawable surface.</param>
        private static void SetUpFillOutSwitchForEditing(GameObject selectedLine, LineConf lineHolder,
            GameObject surface, string surfaceParentName)
        {
            fillOutManager.OnEvents.RemoveAllListeners();
            fillOutManager.OnEvents.AddListener(() =>
            {
                lineHolder.FillOutStatus = true;
                if (lineHolder.FillOutColor == Color.clear)
                {
                    lineHolder.FillOutColor = lineHolder.PrimaryColor;
                    picker.AssignColor(lineHolder.FillOutColor);
                }
                else if (lineHolder.FillOutColor != picker.CurrentColor)
                {
                    lineHolder.FillOutColor = picker.CurrentColor.WithAlpha(255);
                }

                if (FillOut(selectedLine, lineHolder.FillOutColor))
                {
                    new DrawingFillOutNetAction(surface.name, surfaceParentName, selectedLine.name,
                        lineHolder.FillOutColor).Execute();
                    if (BlinkEffect.CanFillOutBeAdded(selectedLine))
                    {
                        BlinkEffect.AddFillOutToEffect(selectedLine);
                    }
                }

                AssignColorArea(color =>
                {
                    GameEdit.ChangeFillOutColor(selectedLine, color);
                    lineHolder.FillOutColor = color;
                    new EditLineFillOutColorNetAction(surface.name, surfaceParentName,
                        selectedLine.name, color).Execute();
                }, lineHolder.FillOutColor);
            });

            fillOutManager.OffEvents.RemoveAllListeners();
            fillOutManager.OffEvents.AddListener(() =>
            {
                lineHolder.FillOutStatus = false;
                if (colorAction != null)
                {
                    picker.onValueChanged.RemoveListener(colorAction);
                }
                if (clearFillOutColorAction != null)
                {
                    clearFillOutColorAction.Invoke();
                }
                BlinkEffect.RemoveFillOutFromEffect(selectedLine);
                GameObject.DestroyImmediate(GameFinder.FindChild(selectedLine, ValueHolder.FillOut));
                new DeleteFillOutNetAction(surface.name, surfaceParentName, selectedLine.name).Execute();
            });

            fillOutManager.isOn = lineHolder.FillOutStatus;
            RefreshFillOut();
        }

        /// <summary>
        /// Assigns a fill out status and color to the edit mode.
        /// </summary>
        /// <param name="fillOut">The status and color.</param>
        /// <param name="setFillOutAction">fill out color change action.</param>
        /// <param name="clearFillOutAction">Action to clear the value.</param>
        public static void AssignFillOutForEditing(Color? fillOut, UnityAction<Color> setFillOutAction, UnityAction clearFillOutAction)
        {
            if (IsInEditMode() && !fillOutBMB.buttonVar.interactable)
            {
                if (fillOut != null && setFillOutAction != null)
                {
                    fillOutManager.isOn = true;
                    if (FillOut(DrawShapesAction.currentShape, fillOut))
                    {
                        GameObject surface = GameFinder.GetDrawableSurface(DrawShapesAction.currentShape);
                        new DrawingFillOutNetAction(surface.name, GameFinder.GetDrawableSurfaceParentName(surface),
                            DrawShapesAction.currentShape.name, LineConf.GetLine(DrawShapesAction.currentShape).FillOutColor).Execute();
                        if (BlinkEffect.CanFillOutBeAdded(DrawShapesAction.currentShape))
                        {
                            BlinkEffect.AddFillOutToEffect(DrawShapesAction.currentShape);
                        }
                    }
                    if (colorAction != setFillOutAction)
                    {
                        AssignColorArea(setFillOutAction, fillOut.Value);
                    }
                    clearFillOutColorAction = clearFillOutAction;
                }
                else
                {
                    fillOutManager.isOn = false;
                    fillOutManager.OffEvents.Invoke();
                    RefreshFillOut();
                }
            }
        }
        #endregion
        #endregion

        /// <summary>
<<<<<<< HEAD
        /// This method removes the handler of the
        /// line kind selector, the color kind selector,
        /// the primary and secondary color buttons,
        /// the tiling slider controller,
        /// the thickness slider controller, order in layer slider controller,
        /// the loop switch and the additional color action for the hsv color picker.
=======
        /// Removes the handler of the line kind selector, the color kind selector,
        /// the primary and secondary color buttons, the tiling slider controller,
        /// the thickness slider controller, order-in-layer slider controller,
        /// the loop switch and the additional color action for the HSV color picker.
>>>>>>> 4c9bd3a5
        /// </summary>
        private void RemoveListeners()
        {
            /// Ensures that all menu items are enabled for removing the handlers.
            EnableLineMenuLayers();

            if (lineKindAction != null)
            {
                lineKindSelector.selectorEvent.RemoveListener(lineKindAction);
            }

            if (colorKindAction != null)
            {
                colorKindSelector.selectorEvent.RemoveListener(colorKindAction);
            }

            if (tilingAction != null)
            {
                if (selectedLineKind != LineKind.Dashed)
                {
                    tilingSlider.ResetToMin();
                }
                gameObject.GetComponentInChildren<FloatValueSliderController>().onValueChanged.RemoveListener(tilingAction);
            }
            primaryColorBMB.clickEvent.RemoveAllListeners();
            secondaryColorBMB.clickEvent.RemoveAllListeners();
            gameObject.GetComponentInChildren<ThicknessSliderController>().OnValueChanged.RemoveAllListeners();
            gameObject.GetComponentInChildren<LayerSliderController>().OnValueChanged.RemoveAllListeners();
            loopManager.OffEvents.RemoveAllListeners();
            loopManager.OnEvents.RemoveAllListeners();
            fillOutManager.OffEvents.RemoveAllListeners();
            fillOutManager.OnEvents.RemoveAllListeners();
            colorKindBMB.clickEvent.RemoveAllListeners();
            fillOutBMB.clickEvent.RemoveAllListeners();

            if (colorAction != null)
            {
                gameObject.GetComponentInChildren<HSVPicker.ColorPicker>().onValueChanged.RemoveListener(colorAction);
            }
        }

        /// <summary>
        /// Assigns an action and a color to the HSV Color Picker.
        /// </summary>
        /// <param name="newColorAction">The color action that should be assigned</param>
        /// <param name="color">The color that should be assigned.</param>
        public static void AssignColorArea(UnityAction<Color> newColorAction, Color color)
        {
            if (colorAction != null)
            {
                picker.onValueChanged.RemoveListener(colorAction);
            }
            colorAction = newColorAction;
            picker.AssignColor(color);
            picker.onValueChanged.AddListener(newColorAction);
        }

        #region LineKind

        /// <summary>
        /// Returns the index of the current selected line kind.
        /// </summary>
        /// <returns>Index of selected line kind</returns>
        private static int GetIndexOfSelectedLineKind()
        {
            return GetLineKinds().IndexOf(selectedLineKind);
        }

        /// <summary>
        /// Assigns a line kind to the line kind selection.
        /// </summary>
        /// <param name="kind">The line kind that should be assigned</param>
        public void AssignLineKind(LineKind kind)
        {
            selectedLineKind = kind;
            MenuHelper.CalculateHeight(gameObject, true);
        }

        /// <summary>
        /// Assigns a line kind and a tiling to the line kind selection and tiling slider controller.
        /// </summary>
        /// <param name="kind">The line kind that should be assigned.</param>
        /// <param name="tiling">The tiling to be assigned</param>
        public void AssignLineKind(LineKind kind, float tiling)
        {
            selectedLineKind = kind;

            /// Enables the tiling layer if the chosen <see cref="LineKind"/>
            /// is <see cref="LineKind.Dashed"/>.
            if (kind == LineKind.Dashed)
            {
                EnableTilingFromLineMenu();
                tilingSlider.AssignValue(tiling);
            }
            else
            { /// In all other cases the tiling layer will disabled.
                DisableTilingFromLineMenu();
            }
            MenuHelper.CalculateHeight(gameObject, true);
        }
        #endregion

        #region ColorKind
        /// <summary>
        /// Returns the index of the currently selected color kind.
        /// </summary>
        /// <returns>Index of selected color kind</returns>
        private static int GetIndexOfSelectedColorKind()
        {
            return GetColorKinds(true).IndexOf(selectedColorKind);
        }

        /// <summary>
        /// Assigns a color kind to the color kind selection.
        /// </summary>
        /// <param name="kind">The line kind that should be assigned</param>
        public void AssignColorKind(ColorKind kind)
        {
            selectedColorKind = kind;

            /// Disables the color area (primary / secondary color button) if
            /// the <see cref="ColorKind.Monochrome"/> was chosen.
            if (kind == ColorKind.Monochrome)
            {
                DisableColorAreaFromLineMenu();
            }
            else
            {
                /// For all other <see cref="ColorKind"/> enable the color area.
                EnableColorAreaFromLineMenu();
            }
            MenuHelper.CalculateHeight(gameObject, true);
        }
        #endregion

        #region Button Mutally Exclusive
        /// <summary>
        /// This method will be used as an action for the handler of the color buttons (primary/secondary).
        /// This allows only one color to be active at a time.
        /// </summary>
        private static void MutuallyExclusiveColorButtons()
        {
            primaryColorBMB.buttonVar.interactable = !primaryColorBMB.buttonVar.IsInteractable();
            secondaryColorBMB.buttonVar.interactable = !secondaryColorBMB.buttonVar.IsInteractable();
        }


        /// <summary>
        /// This method will be used as an action for the handler of the color type buttons (color kind/fill out).
        /// This allows only one color type to be active at a time.
        /// </summary>
        private static void MutuallyExclusiveColorTypeButtons()
        {
            colorKindBMB.buttonVar.interactable = !colorKindBMB.buttonVar.IsInteractable();
            fillOutBMB.buttonVar.interactable = !fillOutBMB.buttonVar.IsInteractable();
        }
        #endregion

        /// <summary>
<<<<<<< HEAD
        /// Refreshes the horizontal selectors of this.
=======
        ///Refrehes the horizontal selectors <see cref="lineKindSelector"/> and <see cref="colorKindSelector"/>".
>>>>>>> 4c9bd3a5
        /// </summary>
        public static void RefreshHorizontalSelectors()
        {
            lineKindSelector.index = LineMenu.GetIndexOfSelectedLineKind();
            colorKindSelector.index = LineMenu.GetIndexOfSelectedColorKind();
            lineKindSelector.UpdateUI();
            colorKindSelector.UpdateUI();
        }

        #region Enable/Disable Layer
        /// <summary>
        /// Enables all line menu layers that can be hidden.
        /// </summary>
        private static void EnableLineMenuLayers()
        {
            EnableLineKindFromLineMenu();
            EnableTilingFromLineMenu();
            EnableLoopFromLineMenu();
            EnableLayerFromLineMenu();
            EnableThicknessFromLineMenu();
            EnableColorKind();
            DisableFillOut();
        }

        /// <summary>
        /// Hides the line kind layer
        /// </summary>
        private static void DisableLineKindFromLineMenu()
        {
            content.Find("LineKindSelection").gameObject.SetActive(false);
        }

        /// <summary>
        /// Enables the line kind layer
        /// </summary>
        private static void EnableLineKindFromLineMenu()
        {
            if (selectedLineKind != LineKind.Dashed)
            {
                tilingSlider.ResetToMin();
            }
            content.Find("LineKindSelection").gameObject.SetActive(true);
        }

        /// <summary>
        /// Hides the tiling layer
        /// </summary>
        private static void DisableTilingFromLineMenu()
        {
            tilingSlider.ResetToMin();
            content.Find("Tiling").gameObject.SetActive(false);
        }

        /// <summary>
        /// Enables the tiling layer.
        /// </summary>
        private static void EnableTilingFromLineMenu()
        {
            content.Find("Tiling").gameObject.SetActive(true);
        }

        /// <summary>
        /// Hides the order in layer layer.
        /// </summary>
        private static void DisableLayerFromLineMenu()
        {
            content.Find("Layer").gameObject.SetActive(false);
        }

        /// <summary>
        /// Enables the order in layer layer.
        /// </summary>
        private static void EnableLayerFromLineMenu()
        {
            content.Find("Layer").gameObject.SetActive(true);
            content.Find("Layer").GetComponentInChildren<Slider>().interactable = true;
        }

        /// <summary>
        /// Hides the line thickness layer.
        /// </summary>
        private static void DisableThicknessFromLineMenu()
        {
            content.Find("Thickness").gameObject.SetActive(false);
        }

        /// <summary>
        /// Enables the line thickness layer.
        /// </summary>
        private static void EnableThicknessFromLineMenu()
        {
            content.Find("Thickness").gameObject.SetActive(true);
        }

        /// <summary>
        /// Hides the loop layer.
        /// </summary>
        private static void DisableLoopFromLineMenu()
        {
            content.Find("Loop").gameObject.SetActive(false);
        }

        /// <summary>
        /// Enables the loop layer.
        /// </summary>
        private static void EnableLoopFromLineMenu()
        {
            content.Find("Loop").gameObject.SetActive(true);
        }

        /// <summary>
        /// Refreshes the loop layer.
        /// Will be needed for the switching the editing of lines.
        /// </summary>
        private static void RefreshLoop()
        {
            DisableLoopFromLineMenu();
            EnableLoopFromLineMenu();
        }

        /// <summary>
        /// Refreshes the fill out switch layer.
        /// Will be needed for the switchting the editing of lines.
        /// </summary>
        private static void RefreshFillOut()
        {
            GameObject fillout = content.Find("FillOut").gameObject;
            fillout.SetActive(!fillout.activeInHierarchy);
            fillout.SetActive(!fillout.activeInHierarchy);
        }

        /// <summary>
        /// Hides the color area selector layer.
        /// </summary>
        private static void DisableColorAreaFromLineMenu()
        {
            content.Find("ColorAreaSelector").gameObject.SetActive(false);
        }

        /// <summary>
        /// Enables the color area selector layer.
        /// </summary>
        private static void EnableColorAreaFromLineMenu()
        {
            content.Find("ColorAreaSelector").gameObject.SetActive(true);
        }

        /// <summary>
        /// Hides the return button.
        /// </summary>
        private void DisableReturn()
        {
            gameObject.transform.Find("ReturnBtn").gameObject.SetActive(false);
        }

        /// <summary>
        /// Enables the return button
        /// </summary>
        private void EnableReturn()
        {
            gameObject.transform.Find("ReturnBtn").gameObject.SetActive(true);
        }

        /// <summary>
        /// Enables the fill out area.
        /// </summary>
        private static void EnableFillOut()
        {
            content.transform.Find("FillOut").gameObject.SetActive(true);
        }

        /// <summary>
        /// Hides the fill out area.
        /// </summary>
        private static void DisableFillOut()
        {
            content.transform.Find("FillOut").gameObject.SetActive(false);
        }

        /// <summary>
        /// Enables the color kind area.
        /// </summary>
        private static void EnableColorKind()
        {
            content.transform.Find("ColorKindSelection").gameObject.SetActive(true);
            if (selectedColorKind != ColorKind.Monochrome)
            {
                EnableColorAreaFromLineMenu();
            }
        }

        /// <summary>
        /// Hides the color kind area.
        /// </summary>
        private static void DisableColorKind()
        {
            content.transform.Find("ColorKindSelection").gameObject.SetActive(false);
            DisableColorAreaFromLineMenu();
        }
        #endregion
    }
}<|MERGE_RESOLUTION|>--- conflicted
+++ resolved
@@ -5,6 +5,7 @@
 using SEE.Game.Drawable.ValueHolders;
 using SEE.Net.Actions.Drawable;
 using SEE.UI.Drawable;
+using SEE.Utils;
 using UnityEngine;
 using UnityEngine.Events;
 using UnityEngine.UI;
@@ -115,7 +116,6 @@
         private static readonly HSVPicker.ColorPicker picker;
 
         /// <summary>
-<<<<<<< HEAD
         /// Button manager for chose color kind area.
         /// </summary>
         private static ButtonManagerBasic colorKindBMB;
@@ -131,10 +131,7 @@
         private static SwitchManager fillOutManager;
 
         /// <summary>
-        /// The modes in which the menu can be opened.
-=======
         /// The mode of manipulating.
->>>>>>> 4c9bd3a5
         /// </summary>
         private enum Mode
         {
@@ -144,11 +141,7 @@
         }
 
         /// <summary>
-<<<<<<< HEAD
-        /// The current mode.
-=======
         /// The current mode of the line menu.
->>>>>>> 4c9bd3a5
         /// </summary>
         private static Mode mode;
         #endregion
@@ -167,11 +160,7 @@
 
         /// <summary>
         /// The constructor. It creates the instance for the line menu and
-<<<<<<< HEAD
-        /// adds the menu layer to the corresponding game object's.
-=======
         /// adds the menu layer to the corresponding game objects.
->>>>>>> 4c9bd3a5
         /// By default, the menu is hidden.
         /// </summary>
         static LineMenu()
@@ -203,21 +192,16 @@
             secondaryColorBMB = GameFinder.FindChild(Instance.gameObject, "SecondaryColorBtn").GetComponent<ButtonManagerBasic>();
             secondaryColorBMB.buttonVar = GameFinder.FindChild(Instance.gameObject, "SecondaryColorBtn").GetComponent<Button>();
             secondaryColorBMB.clickEvent.AddListener(MutuallyExclusiveColorButtons);
-<<<<<<< HEAD
-            tilingSlider = GameFinder.FindChild(instance, "Tiling").GetComponentInChildren<FloatValueSliderController>();
-            picker = instance.GetComponentInChildren<HSVPicker.ColorPicker>();
-            colorKindBMB = GameFinder.FindChild(instance, "ColorKindBtn").GetComponent<ButtonManagerBasic>();
-            colorKindBMB.buttonVar = GameFinder.FindChild(instance, "ColorKindBtn").GetComponent<Button>();
+            tilingSlider = GameFinder.FindChild(Instance.gameObject, "Tiling").GetComponentInChildren<FloatValueSliderController>();
+            picker = Instance.gameObject.GetComponentInChildren<HSVPicker.ColorPicker>();
+            colorKindBMB = GameFinder.FindChild(Instance.gameObject, "ColorKindBtn").GetComponent<ButtonManagerBasic>();
+            colorKindBMB.buttonVar = GameFinder.FindChild(Instance.gameObject, "ColorKindBtn").GetComponent<Button>();
             colorKindBMB.clickEvent.AddListener(MutuallyExclusiveColorTypeButtons);
             colorKindBMB.buttonVar.interactable = false;
-            fillOutBMB = GameFinder.FindChild(instance, "FillOutBtn").GetComponent<ButtonManagerBasic>();
-            fillOutBMB.buttonVar = GameFinder.FindChild(instance, "FillOutBtn").GetComponent<Button>();
+            fillOutBMB = GameFinder.FindChild(Instance.gameObject, "FillOutBtn").GetComponent<ButtonManagerBasic>();
+            fillOutBMB.buttonVar = GameFinder.FindChild(Instance.gameObject, "FillOutBtn").GetComponent<Button>();
             fillOutBMB.clickEvent.AddListener(MutuallyExclusiveColorTypeButtons);
-            fillOutManager = GameFinder.FindChild(instance, "FillOut").GetComponentInChildren<SwitchManager>();
-=======
-            tilingSlider = GameFinder.FindChild(Instance.gameObject, "Tiling").GetComponentInChildren<FloatValueSliderController>();
-            picker = Instance.gameObject.GetComponentInChildren<HSVPicker.ColorPicker>();
->>>>>>> 4c9bd3a5
+            fillOutManager = GameFinder.FindChild(Instance.gameObject, "FillOut").GetComponentInChildren<SwitchManager>();
             mode = Mode.None;
             Instance.Disable();
         }
@@ -426,13 +410,8 @@
         /// </summary>
         private void InitDrawing()
         {
-<<<<<<< HEAD
-            /// Initialize the tiling slider and
-            /// save the changes in the global value for the tiling <see cref="ValueHolder.CurrentTiling"/>.
-=======
             /// Initializes the tiling slider and
             /// saves the changes in the global value for the tiling <see cref="ValueHolder.CurrentTiling"/>.
->>>>>>> 4c9bd3a5
             tilingSlider.onValueChanged.AddListener(tilingAction = tiling =>
             {
                 ValueHolder.CurrentTiling = tiling;
@@ -440,16 +419,14 @@
 
             SetUpLineKindSelectorForDrawing();
             SetUpColorKindSelectorForDrawing();
-<<<<<<< HEAD
 
             /// Sets up the primary color button.
             SetUpPrimaryColorButtonForDrawing();
 
             /// Sets up the secondary color button.
-=======
-            SetUpPrimaryColorButtonForDrawing();
->>>>>>> 4c9bd3a5
             SetUpSecondaryColorButtonForDrawing();
+
+            /// Sets up the thickness slider.
             SetUpOutlineThicknessSliderForDrawing();
 
             /// Sets up the color kind type button.
@@ -582,11 +559,7 @@
             secondaryColorBMB.clickEvent.AddListener(() =>
             {
                 /// If the <see cref="LineKind"/> was <see cref="LineKind.Solid"/> before,
-<<<<<<< HEAD
-                /// the secondary color is clear.
-=======
                 /// the secondary color is cleared.
->>>>>>> 4c9bd3a5
                 /// Therefore, a random color is added first,
                 /// and if the color's alpha is 0, it is set to 255 to ensure the color is not transparent.
                 if (ValueHolder.CurrentSecondaryColor == Color.clear)
@@ -620,8 +593,7 @@
         }
 
         /// <summary>
-<<<<<<< HEAD
-        /// Set up the color kind type area for drawing mode.
+        /// Sets up the color kind type area for drawing mode.
         /// </summary>
         private static void SetUpColorKindTypeButtonForDrawing()
         {
@@ -631,7 +603,7 @@
             {
                 DisableFillOut();
                 EnableColorKind();
-                MenuHelper.CalculateHeight(instance, true);
+                MenuHelper.CalculateHeight(Instance.gameObject, true);
                 if (!primaryColorBMB.buttonVar.interactable)
                 {
                     AssignColorArea(color => { ValueHolder.CurrentPrimaryColor = color; }, ValueHolder.CurrentPrimaryColor);
@@ -664,7 +636,7 @@
             {
                 DisableColorKind();
                 EnableFillOut();
-                MenuHelper.CalculateHeight(instance, true);
+                MenuHelper.CalculateHeight(Instance.gameObject, true);
                 if (ValueHolder.CurrentTertiaryColor == Color.clear)
                 {
                     ValueHolder.CurrentTertiaryColor = ValueHolder.CurrentPrimaryColor;
@@ -706,10 +678,7 @@
 
         #region Editing
         /// <summary>
-        /// This method provides the line menu for editing, adding the necessary Handler to the respective components.
-=======
         /// Provides the line menu for editing, adding the necessary handlers to the respective components.
->>>>>>> 4c9bd3a5
         /// </summary>
         /// <param name="selectedLine">The selected line object for editing.</param>
         public void EnableForEditing(GameObject selectedLine, DrawableType newValueHolder, UnityAction returnCall = null)
@@ -740,14 +709,8 @@
                             LineKind.Dashed, tiling).Execute();
                 });
 
-<<<<<<< HEAD
-                /// Sets up the primary color button.
+                /// Sets up the components.
                 SetUpPrimaryColorButtonForEditing(selectedLine, lineHolder, surface, surfaceParentName);
-
-                /// Sets up the secondary color button.
-=======
-                SetUpPrimaryColorButtonForEditing(selectedLine, lineHolder, surface, surfaceParentName);
->>>>>>> 4c9bd3a5
                 SetUpSecondaryColorButtonForEditing(selectedLine, lineHolder, surface, surfaceParentName);
                 SetUpOutlineThicknessSliderForEditing(selectedLine, renderer, lineHolder, surface, surfaceParentName);
                 SetUpOrderInLayerSliderForEditing(selectedLine, lineHolder, surface, surfaceParentName);
@@ -768,19 +731,11 @@
         }
 
         /// <summary>
-<<<<<<< HEAD
-        /// Set up the return button.
-        /// If the return call action is not null,
-        /// activate the return button and add the action to it.
-        /// This only occurs when editing mind map nodes.
-        /// In this case, the layer slider is set to inactive, as the order of a mind map node must be changed directly on the node.
-=======
         /// Sets up the return button.
         /// If the return call action is not null, activates the return button and
         /// adds the action to it. This occurs only if editing mind map nodes.
         /// In this case, the layer slider is set to inactive, as the order of a mind map node
         /// must be changed directly on the node.
->>>>>>> 4c9bd3a5
         /// </summary>
         /// <param name="returnCall">The return call back to the parent menu.</param>
         private void SetUpReturnButtonForEditing(UnityAction returnCall)
@@ -975,11 +930,7 @@
         }
 
         /// <summary>
-<<<<<<< HEAD
-        /// Set up the outline thickness slider for editing mode
-=======
         /// Sets up the outline thickness slider for editing mode
->>>>>>> 4c9bd3a5
         /// with the current thickness of the selected line.
         /// Furthermore, the action that should be executed on a thickness change is added.
         /// </summary>
@@ -1127,7 +1078,7 @@
             {
                 DisableFillOut();
                 EnableColorKind();
-                MenuHelper.CalculateHeight(instance, true);
+                MenuHelper.CalculateHeight(Instance.gameObject, true);
                 if (!primaryColorBMB.buttonVar.interactable)
                 {
                     AssignColorArea(color =>
@@ -1197,7 +1148,7 @@
                         selectedLine.name, color).Execute();
                 }, lineHolder.FillOutColor);
 
-                MenuHelper.CalculateHeight(instance, true);
+                MenuHelper.CalculateHeight(Instance.gameObject, true);
             });
             fillOutBMB.buttonVar.interactable = true;
         }
@@ -1274,7 +1225,7 @@
         /// <param name="clearFillOutAction">Action to clear the value.</param>
         public static void AssignFillOutForEditing(Color? fillOut, UnityAction<Color> setFillOutAction, UnityAction clearFillOutAction)
         {
-            if (IsInEditMode() && !fillOutBMB.buttonVar.interactable)
+            if (Instance.IsInEditMode() && !fillOutBMB.buttonVar.interactable)
             {
                 if (fillOut != null && setFillOutAction != null)
                 {
@@ -1307,19 +1258,10 @@
         #endregion
 
         /// <summary>
-<<<<<<< HEAD
-        /// This method removes the handler of the
-        /// line kind selector, the color kind selector,
-        /// the primary and secondary color buttons,
-        /// the tiling slider controller,
-        /// the thickness slider controller, order in layer slider controller,
-        /// the loop switch and the additional color action for the hsv color picker.
-=======
         /// Removes the handler of the line kind selector, the color kind selector,
         /// the primary and secondary color buttons, the tiling slider controller,
         /// the thickness slider controller, order-in-layer slider controller,
         /// the loop switch and the additional color action for the HSV color picker.
->>>>>>> 4c9bd3a5
         /// </summary>
         private void RemoveListeners()
         {
@@ -1479,11 +1421,7 @@
         #endregion
 
         /// <summary>
-<<<<<<< HEAD
-        /// Refreshes the horizontal selectors of this.
-=======
         ///Refrehes the horizontal selectors <see cref="lineKindSelector"/> and <see cref="colorKindSelector"/>".
->>>>>>> 4c9bd3a5
         /// </summary>
         public static void RefreshHorizontalSelectors()
         {
