﻿using System;
using System.Collections.Generic;
using Michsky.UI.ModernUIPack;
using SEE.Utils;
using TMPro;
using UnityEngine;

namespace SEE.UI.PropertyDialog
{
    /// <summary>
    /// A selector for a fixed set of strings for a property dialog.
    /// </summary>
    public class SelectionProperty : Property<string>
    {
<<<<<<< HEAD

        /// <summary>
        /// Adds options to the list of options.
        /// </summary>
        /// <param name="options">additional options</param>
=======
>>>>>>> 79752b11
        public void AddOptions(IEnumerable<string> options)
        {
            this.options.AddRange(options);
        }

        /// <summary>
        /// The list of options.
        /// </summary>
        private readonly List<string> options = new();

        /// <summary>
        /// The prefab for a string input field.
        /// </summary>
        private const string inputFieldPrefab = "Prefabs/UI/InputFields/SelectionInputField";

        /// <summary>
        /// Instantiation of the prefab <see cref="inputFieldPrefab"/>.
        /// </summary>
        private GameObject inputField;

        /// <summary>
        /// The parent of <see cref="inputField"/>. Because <see cref="SetParent(GameObject)"/>
        /// may be called before <see cref="StartDesktop"/>, the parameter passed to
        /// <see cref="SetParent(GameObject)"/> will be buffered in this attribute.
        /// </summary>
        private GameObject parentOfInputField;

<<<<<<< HEAD
        /// <summary>
        /// The tooltip containing the <see cref="Description"/> of this <see cref="Property"/>, which will
        /// be displayed when hovering above it.
        /// </summary>
        private Tooltip.Tooltip tooltip;

        /// <summary>
        /// The horizontal selector.
        /// </summary>
        public HorizontalSelector HorizontalSelector { get; private set; }
=======
        private HorizontalSelector horizontalSelector;
>>>>>>> 79752b11

        /// <summary>
        /// Sets <see cref="inputField"/> as an instantiation of prefab <see cref="inputFieldPrefab"/>.
        /// Sets the label and value of the field.
        /// </summary>
        protected override void StartDesktop()
        {
            inputField = PrefabInstantiator.InstantiatePrefab(inputFieldPrefab, instantiateInWorldSpace: false);
            if (parentOfInputField != null)
            {
                SetParent(parentOfInputField);
            }
            inputField.name = Name;
            HorizontalSelector = GetHorizontalSelector(inputField);
            SetOptions(HorizontalSelector, options);
            SetupTooltip(inputField);

            #region Local Methods

            static void SetOptions(HorizontalSelector horizontalSelector, IList<string> options)
            {
                foreach (string option in options)
                {
                    horizontalSelector.CreateNewItem(option);
                }
            }

            void SetupTooltip(GameObject field)
            {
                if (!field.TryGetComponent(out PointerHelper pointerHelper))
                {
                    pointerHelper = field.AddComponent<PointerHelper>();
                }
                // Register listeners on entry and exit events, respectively
                pointerHelper.EnterEvent.AddListener(_ => Tooltip.ActivateWith(Description));
                pointerHelper.ExitEvent.AddListener(_ => Tooltip.Deactivate());
                // FIXME scrolling doesn't work while hovering above the field, because
                // the Modern UI Pack uses an Event Trigger (see Utils/PointerHelper for an explanation.)
                // It is unclear how to resolve this without either abstaining from using the Modern UI Pack
                // in this instance or without modifying the Modern UI Pack, which would complicate
                // updates greatly. Perhaps the author of the Modern UI Pack (or Unity developers?) should
                // be contacted about this.
            }

            static HorizontalSelector GetHorizontalSelector(GameObject field)
            {
                if (field.TryGetComponent(out HorizontalSelector horizontalSelector))
                {
                    return horizontalSelector;
                }
                else
                {
                    throw new Exception($"Prefab {inputFieldPrefab} does not have a {typeof(HorizontalSelector)}");
                }
            }

            #endregion
        }

        /// <summary>
        /// Sets <paramref name="parent"/> as the parent of the <see cref="inputField"/>.
        /// </summary>
        /// <param name="parent">new parent of <see cref="inputField"/></param>
        public override void SetParent(GameObject parent)
        {
            if (inputField != null)
            {
                inputField.transform.SetParent(parent.transform);
            }
            else
            {
                /// save for later assignment in <see cref="StartDesktop"/>
                parentOfInputField = parent;
            }
        }

        /// <summary>
        /// The buffered selected value. Because <see cref="Value"/> may be set before
        /// <see cref="StartDesktop"/> is called, the parameter passed to
        /// <see cref="Value"/> will be buffered in this attribute if <see cref="StartDesktop"/>
        /// has not been called and, hence, <see cref="HorizontalSelector"/> does not exist yet.
        /// </summary>
        private string savedValue;

        /// <summary>
        /// Moves the selector to the <see cref="savedValue"/>.
        /// Assumption: <see cref="HorizontalSelector"/> is not null.
        /// </summary>
        /// <exception cref="Exception">thrown in case <see cref="savedValue"/> is not
        /// contained in <see cref="options"/></exception>
        public override void GetReady()
        {
            UnityEngine.Assertions.Assert.IsNotNull(HorizontalSelector);
            if (savedValue != options[HorizontalSelector.index])
            {
                MoveToSelection(savedValue);
            }
        }

        /// <summary>
        /// Value of the input field.
        /// </summary>
        public override string Value
        {
            get => HorizontalSelector == null ? savedValue : options[HorizontalSelector.index];
            set
            {
                // Because the Value could be set before StartDesktop() was called,
                // the horizontalSelector might not yet exist. In that case, we are buffering
                // the given value in savedValue.
                savedValue = value;
                MoveToSelection(value);
            }
        }

        /// <summary>
        /// Moves the selector to the given <paramref name="option"/> if the selector
        /// exists already.
        /// </summary>
        /// <param name="option">the option that should be considered selected</param>
        /// <exception cref="Exception">thrown in case  <paramref name="option"/> is not
        /// contained in <see cref="options"/></exception>
        private void MoveToSelection(string option)
        {
            if (HorizontalSelector != null)
            {
                int targetIndex = GetIndex(option);
                int currentIndex = HorizontalSelector.index;
                if (targetIndex < currentIndex)
                {
                    for (int i = currentIndex - targetIndex; i >= 1; i--)
                    {
                        HorizontalSelector.PreviousClick();
                    }
                }
                else if (targetIndex > currentIndex)
                {
                    for (int i = targetIndex - currentIndex; i >= 1; i--)
                    {
<<<<<<< HEAD
                        HorizontalSelector.ForwardClick(); ;
=======
                        horizontalSelector.ForwardClick();
>>>>>>> 79752b11
                    }
                }
            }

            /// <summary>
            /// Returns the first index i in <see cref="options"/> for which
            /// <see cref="options"/>[i] == <paramref name="value"/> holds.
            /// </summary>
            /// <param name="value">selection option to be searched for</param>
            /// <exception cref="Exception">thrown in case  <paramref name="value"/> is not
            /// contained in <see cref="options"/></exception>
            int GetIndex(string value)
            {
                for (int index = 0; index < options.Count; index++)
                {
                    if (options[index] == value)
                    {
                        return index;
                    }
                }
                throw new Exception($"Invalid selection option {value}.");
            }
        }
    }
}<|MERGE_RESOLUTION|>--- conflicted
+++ resolved
@@ -2,7 +2,6 @@
 using System.Collections.Generic;
 using Michsky.UI.ModernUIPack;
 using SEE.Utils;
-using TMPro;
 using UnityEngine;
 
 namespace SEE.UI.PropertyDialog
@@ -12,14 +11,10 @@
     /// </summary>
     public class SelectionProperty : Property<string>
     {
-<<<<<<< HEAD
-
         /// <summary>
         /// Adds options to the list of options.
         /// </summary>
         /// <param name="options">additional options</param>
-=======
->>>>>>> 79752b11
         public void AddOptions(IEnumerable<string> options)
         {
             this.options.AddRange(options);
@@ -47,20 +42,10 @@
         /// </summary>
         private GameObject parentOfInputField;
 
-<<<<<<< HEAD
-        /// <summary>
-        /// The tooltip containing the <see cref="Description"/> of this <see cref="Property"/>, which will
-        /// be displayed when hovering above it.
-        /// </summary>
-        private Tooltip.Tooltip tooltip;
-
         /// <summary>
         /// The horizontal selector.
         /// </summary>
         public HorizontalSelector HorizontalSelector { get; private set; }
-=======
-        private HorizontalSelector horizontalSelector;
->>>>>>> 79752b11
 
         /// <summary>
         /// Sets <see cref="inputField"/> as an instantiation of prefab <see cref="inputFieldPrefab"/>.
@@ -200,11 +185,7 @@
                 {
                     for (int i = targetIndex - currentIndex; i >= 1; i--)
                     {
-<<<<<<< HEAD
-                        HorizontalSelector.ForwardClick(); ;
-=======
-                        horizontalSelector.ForwardClick();
->>>>>>> 79752b11
+                        HorizontalSelector.ForwardClick();
                     }
                 }
             }
