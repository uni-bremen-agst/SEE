using System;
using System.Collections.Generic;
using System.Linq;
using Michsky.UI.ModernUIPack;
using SEE.DataModel.DG;
using SEE.DataModel.GraphSearch;
using SEE.Game.City;
using SEE.Tools.ReflexionAnalysis;
using SEE.UI.PopupMenu;
using SEE.Utils;
using UnityEngine;
using ArgumentOutOfRangeException = System.ArgumentOutOfRangeException;
using State = SEE.Tools.ReflexionAnalysis.State;

namespace SEE.UI.Window.TreeWindow
{
    /// <summary>
    /// Manages the context menu for the tree window.
    /// </summary>
    public class TreeWindowContextMenu
    {
        /// <summary>
        /// The context menu that this class manages.
        /// </summary>
        private readonly PopupMenu.PopupMenu contextMenu;

        /// <summary>
        /// The graph search associated with the tree window.
        /// We also retrieve the graph from this.
        /// </summary>
        private readonly GraphSearch searcher;

        /// <summary>
        /// The grouper that is used to group the elements in the tree window.
        /// </summary>
        private readonly TreeWindowGrouper grouper;

        /// <summary>
        /// The function to call to rebuild the tree window.
        /// </summary>
        private readonly Action rebuild;

        /// <summary>
        /// The button that opens the filter menu.
        /// </summary>
        private readonly ButtonManagerBasic filterButton;

        /// <summary>
        /// The button that opens the sort menu.
        /// </summary>
        private readonly ButtonManagerBasic sortButton;

        /// <summary>
        /// The button that opens the group menu.
        /// </summary>
        private readonly ButtonManagerBasic groupButton;

        /// <summary>
        /// Constructor.
        /// </summary>
        /// <param name="contextMenu">The context menu that this class manages.</param>
        /// <param name="searcher">The graph search associated with the tree window.</param>
        /// <param name="grouper">The grouper that is used to group the elements in the tree window.</param>
        /// <param name="rebuild">The function to call to rebuild the tree window.</param>
        /// <param name="filterButton">The button that opens the filter menu.</param>
        /// <param name="sortButton">The button that opens the sort menu.</param>
        /// <param name="groupButton">The button that opens the group menu.</param>
        public TreeWindowContextMenu(PopupMenu.PopupMenu contextMenu, GraphSearch searcher, TreeWindowGrouper grouper,
                                     Action rebuild, ButtonManagerBasic filterButton, ButtonManagerBasic sortButton,
                                     ButtonManagerBasic groupButton)
        {
            this.contextMenu = contextMenu;
            this.searcher = searcher;
            this.grouper = grouper;
            this.rebuild = rebuild;
            this.filterButton = filterButton;
            this.sortButton = sortButton;
            this.groupButton = groupButton;

            ResetFilter();
            ResetSort();
            ResetGrouping();
            this.filterButton.clickEvent.AddListener(ShowFilterMenu);
            this.sortButton.clickEvent.AddListener(ShowSortMenu);
            this.groupButton.clickEvent.AddListener(ShowGroupMenu);
        }

        /// <summary>
        /// Forwards to <see cref="PopupMenu.ShowWith(IEnumerable{PopupMenuEntry},Vector2)"/>.
        /// </summary>
        public void ShowWith(IEnumerable<PopupMenuEntry> entries, Vector2 position) => contextMenu.ShowWith(entries, position);

        #region Filter menu

        /// <summary>
        /// Displays the filter menu.
        /// </summary>
        private void ShowFilterMenu()
        {
            UpdateFilterMenuEntries();
            contextMenu.ShowWith(position: filterButton.transform.position);
        }

        /// <summary>
        /// Updates the filter menu entries.
        /// </summary>
        private void UpdateFilterMenuEntries()
        {
            ISet<string> nodeToggles = searcher.Graph.AllToggleNodeAttributes();
            ISet<string> edgeToggles = searcher.Graph.AllToggleEdgeAttributes();
            ISet<string> commonToggles = nodeToggles.Intersect(edgeToggles).ToHashSet();
            // Don't include common toggles in node/edge toggles.
            nodeToggles.ExceptWith(commonToggles);
            edgeToggles.ExceptWith(commonToggles);

            List<PopupMenuEntry> entries = new()
            {
                new PopupMenuAction("Reset", () =>
                {
                    ResetFilter();
                    UpdateFilterMenuEntries();
                    rebuild();
                }, Icons.ArrowRotateLeft, CloseAfterClick: false),
                new PopupMenuAction("Edges",
                                    () =>
                                    {
                                        searcher.Filter.IncludeEdges = !searcher.Filter.IncludeEdges;
                                        UpdateFilterMenuEntries();
                                        rebuild();
                                    },
                                    Checkbox(searcher.Filter.IncludeEdges), CloseAfterClick: false),
            };

            if (searcher.Filter.ExcludeElements.Count > 0)
            {
                entries.Insert(0, new PopupMenuAction("Show hidden elements",
                                                      () =>
                                                      {
                                                          searcher.Filter.ExcludeElements.Clear();
                                                          rebuild();
                                                      },
                                                      Icons.Show));
            }

            if (commonToggles.Count > 0)
            {
                entries.Add(new PopupMenuHeading("Common properties"));
                entries.AddRange(commonToggles.Select(FilterActionFor));
            }
            if (nodeToggles.Count > 0)
            {
                entries.Add(new PopupMenuHeading("Node properties"));
                entries.AddRange(nodeToggles.Select(FilterActionFor));
            }
            if (edgeToggles.Count > 0)
            {
                entries.Add(new PopupMenuHeading("Edge properties"));
                entries.AddRange(edgeToggles.Select(FilterActionFor));
            }

            contextMenu.ClearEntries();
            contextMenu.AddEntries(entries);
        }

        /// <summary>
        /// Returns the filter action for the given <paramref name="toggleAttribute"/>.
        /// </summary>
        /// <param name="toggleAttribute">The toggle attribute to create a filter action for.</param>
        /// <returns>The filter action for the given <paramref name="toggleAttribute"/>.</returns>
        private PopupMenuAction FilterActionFor(string toggleAttribute)
        {
            return new PopupMenuAction(toggleAttribute, ToggleFilterAction,
                                       searcher.Filter.ExcludeToggleAttributes.Contains(toggleAttribute)
                                           ? Icons.MinusCheckbox
                                           : Checkbox(searcher.Filter.IncludeToggleAttributes.Contains(toggleAttribute)),
                                       CloseAfterClick: false);

            void ToggleFilterAction()
            {
                // Toggle from include->exclude->none->include.
                if (searcher.Filter.IncludeToggleAttributes.Contains(toggleAttribute))
                {
                    searcher.Filter.IncludeToggleAttributes.Remove(toggleAttribute);
                    searcher.Filter.ExcludeToggleAttributes.Add(toggleAttribute);
                }
                else if (searcher.Filter.ExcludeToggleAttributes.Contains(toggleAttribute))
                {
                    searcher.Filter.ExcludeToggleAttributes.Remove(toggleAttribute);
                }
                else
                {
                    searcher.Filter.IncludeToggleAttributes.Add(toggleAttribute);
                }
                UpdateFilterMenuEntries();
                rebuild();
            }
        }

        /// <summary>
        /// Resets the filter to its default state.
        /// </summary>
        private void ResetFilter()
        {
            searcher.Filter.Reset();
        }

        /// <summary>
        /// Returns the icon for a checkbox.
        /// </summary>
        /// <param name="value">Whether the checkbox is checked.</param>
        /// <returns>The icon for a checkbox.</returns>
        private static char Checkbox(bool value) => value ? Icons.CheckedCheckbox : Icons.EmptyCheckbox;

        #endregion

        #region Sort menu

        /// <summary>
        /// Displays the sort menu.
        /// </summary>
        private void ShowSortMenu()
        {
            UpdateSortMenuEntries();
            contextMenu.ShowWith(position: sortButton.transform.position);
        }

        /// <summary>
        /// Updates the sort menu entries.
        /// </summary>
        private void UpdateSortMenuEntries()
        {
            List<PopupMenuEntry> entries = new()
            {
                new PopupMenuAction("Reset", () =>
                {
                    ResetSort();
                    UpdateSortMenuEntries();
                    rebuild();
                }, Icons.ArrowRotateLeft, CloseAfterClick: false)
            };

            if (grouper.IsActive)
            {
                entries.Add(new PopupMenuHeading("Grouping is active!"));
                entries.Add(new PopupMenuHeading("Items ordered by group count."));
            }

<<<<<<< HEAD
            // These are the attributes we want to sort by for the time being. We might want to include
            // all other attributes in the future, in which case the following code needs to be adapted.
            entries.Add(SortActionFor("Source Name", x => x is Node node ? node.SourceName : null, false));
            entries.Add(SortActionFor("Source Line", x => x.SourceLine, true));
            entries.Add(SortActionFor("Filename", x => x.Filename, false));
=======
            // In addition to the type, we want to be able to sort by all existing numeric and string attributes.
>>>>>>> 47957f83
            entries.Add(SortActionFor("Type", x => x.Type, false));
            entries.AddRange(searcher.Graph.AllNumericAttributes().Select(NumericAttributeSortAction));
            entries.AddRange(searcher.Graph.AllStringAttributes().Select(StringAttributeSortAction));

            contextMenu.ClearEntries();
            contextMenu.AddEntries(entries);
            return;

            PopupMenuAction NumericAttributeSortAction(string attributeKey)
            {
                return SortActionFor(attributeKey, x => x.TryGetNumeric(attributeKey, out float value) ? value : null, true);
            }

            PopupMenuAction StringAttributeSortAction(string attributeKey)
            {
                return SortActionFor(attributeKey, x => x.TryGetString(attributeKey, out string value) ? value : null, false);
            }
        }

        /// <summary>
        /// Returns the sort action for the given <paramref name="name"/> and <paramref name="key"/>.
        /// </summary>
        /// <param name="name">The name of the sort attribute.</param>
        /// <param name="key">The key to sort by.</param>
        /// <param name="numeric">Whether this is for a numeric attribute.</param>
        /// <returns>The sort action for the given <paramref name="key"/>.</returns>
        private PopupMenuAction SortActionFor(string name, Func<GraphElement, object> key, bool numeric)
        {
            return new PopupMenuAction(name, ToggleSortAction,
                                       SortIcon(numeric, searcher.Sorter.IsAttributeDescending(name)),
                                       CloseAfterClick: false);

            void ToggleSortAction()
            {
                // Switch from ascending->descending->none->ascending.
                switch (searcher.Sorter.IsAttributeDescending(name))
                {
                    case null:
                        searcher.Sorter.AddSortAttribute(name, key, false);
                        break;
                    case false:
                        searcher.Sorter.RemoveSortAttribute(name);
                        searcher.Sorter.AddSortAttribute(name, key, true);
                        break;
                    default:
                        searcher.Sorter.RemoveSortAttribute(name);
                        break;
                }
                UpdateSortMenuEntries();
                rebuild();
            }
        }

        /// <summary>
        /// Returns the sort icon depending on whether the attribute is
        /// <paramref name="numeric"/> and whether it is sorted in <paramref name="descending"/> order.
        /// </summary>
        /// <param name="numeric">Whether the attribute is numeric.</param>
        /// <param name="descending">Whether the attribute is sorted in descending order.</param>
        /// <returns>The sort icon depending on the given parameters.</returns>
        private static char SortIcon(bool numeric, bool? descending)
        {
            return (numeric, descending) switch
            {
                (true, null) => Icons.Hashtag,
                (false, null) => Icons.Text,
                (true, true) => Icons.SortNumericDown,
                (true, false) => Icons.SortNumericUp,
                (false, true) => Icons.SortAlphabeticalDown,
                (false, false) => Icons.SortAlphabeticalUp
            };
        }

        /// <summary>
        /// Resets the sort to its default state.
        /// </summary>
        private void ResetSort()
        {
            searcher.Sorter.Reset();
            searcher.Sorter.AddSortAttribute("Source Name", x => x is Node node ? node.SourceName : null, false);
        }

        #endregion

        #region Group menu

        /// <summary>
        /// Displays the group menu.
        /// </summary>
        private void ShowGroupMenu()
        {
            UpdateGroupMenuEntries();
            contextMenu.ShowWith(position: groupButton.transform.position);
        }

        /// <summary>
        /// Updates the group menu entries.
        /// </summary>
        private void UpdateGroupMenuEntries()
        {
            ISet<TreeWindowGroup> currentGroups = grouper.AllGroups.ToHashSet();
            List<PopupMenuEntry> entries = new()
            {
                new PopupMenuAction("None", () =>
                {
                    ResetGrouping();
                    rebuild();
                    UpdateGroupMenuEntries();
                }, Radio(!grouper.IsActive), CloseAfterClick: true),
                // Here we define the criteria by which a user can group. If new grouping criteria
                // arise in the future, they need to be added here.
                GroupActionFor("Reflexion State",
                               new TreeWindowGroupAssigment<State?>(Enum.GetValues(typeof(State)).Cast<State?>()
                                                                        .ToDictionary(keySelector: x => x,
                                                                                      elementSelector: ReflexionStateToGroup),
                                                                    element => element is Edge edge ? edge.State() : null)),
                GroupActionFor("Type",
                               new TreeWindowGroupAssigment<string>(searcher.Graph.AllElementTypes().ToDictionary(x => x, TypeToGroup), element => element.Type)),
            };
            contextMenu.ClearEntries();
            contextMenu.AddEntries(entries);
            return;

            // Returns the group action for the given <paramref name="name"/> and <paramref name="assignment"/>.
            PopupMenuAction GroupActionFor(string name, ITreeWindowGroupAssigment assignment)
            {
                return new PopupMenuAction(name, () =>
                                           {
                                               grouper.Assignment = assignment;
                                               rebuild();
                                               UpdateGroupMenuEntries();
                                           }, Radio(currentGroups.SetEquals(assignment.AllGroups)),
                                           CloseAfterClick: true);
            }

            // Returns the group for the given <paramref name="state"/>.
            TreeWindowGroup ReflexionStateToGroup(State? state)
            {
                (string text, char icon) = state switch
                {
                    State.Divergent => ("Divergent", Icons.CircleExclamationMark),
                    State.Absent => ("Absent", Icons.CircleMinus),
                    State.Allowed => ("Allowed", Icons.CircleCheckmark),
                    State.Convergent => ("Convergent", Icons.CircleCheckmark),
                    State.ImplicitlyAllowed => ("Implicitly allowed", Icons.CircleCheckmark),
                    State.AllowedAbsent => ("Allowed absent", Icons.CircleCheckmark),
                    State.Specified => ("Specified", Icons.CircleQuestionMark),
                    State.Unmapped => ("Unmapped", Icons.CircleQuestionMark),
                    State.Undefined => ("Undefined", Icons.QuestionMark),
                    null => ("Unknown", Icons.QuestionMark),
                    _ => throw new ArgumentOutOfRangeException(nameof(state), state, null)
                };
                (Color start, Color end) = ReflexionVisualization.GetEdgeGradient(state ?? State.Undefined);
                return new TreeWindowGroup(text, icon, start, end);
            }

            TreeWindowGroup TypeToGroup(string type)
            {
                return new TreeWindowGroup(type, Icons.Info, Color.white, Color.white.Darker());
            }
        }

        /// <summary>
        /// Returns a radio button icon for the given <paramref name="value"/>.
        /// </summary>
        /// <param name="value">Whether the radio button is checked.</param>
        /// <returns>A radio button icon for the given <paramref name="value"/>.</returns>
        private static char Radio(bool value) => value ? Icons.CheckedRadio : Icons.EmptyRadio;

        /// <summary>
        /// Resets the grouping to its default state.
        /// </summary>
        private void ResetGrouping()
        {
            grouper.Reset();
        }

        #endregion
    }
}<|MERGE_RESOLUTION|>--- conflicted
+++ resolved
@@ -245,15 +245,7 @@
                 entries.Add(new PopupMenuHeading("Items ordered by group count."));
             }
 
-<<<<<<< HEAD
-            // These are the attributes we want to sort by for the time being. We might want to include
-            // all other attributes in the future, in which case the following code needs to be adapted.
-            entries.Add(SortActionFor("Source Name", x => x is Node node ? node.SourceName : null, false));
-            entries.Add(SortActionFor("Source Line", x => x.SourceLine, true));
-            entries.Add(SortActionFor("Filename", x => x.Filename, false));
-=======
             // In addition to the type, we want to be able to sort by all existing numeric and string attributes.
->>>>>>> 47957f83
             entries.Add(SortActionFor("Type", x => x.Type, false));
             entries.AddRange(searcher.Graph.AllNumericAttributes().Select(NumericAttributeSortAction));
             entries.AddRange(searcher.Graph.AllStringAttributes().Select(StringAttributeSortAction));
