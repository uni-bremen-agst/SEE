﻿using System;
using System.Collections.Generic;
using System.Linq;
using DynamicPanels;
using SEE.Controls;
using SEE.Controls.Actions;
using SEE.GO;
using SEE.Utils;
using UnityEngine;
<<<<<<< HEAD
using UnityEngine.XR.Interaction.Toolkit.UI;
=======
using CollectionExtensions = SEE.Utils.CollectionExtensions;
>>>>>>> c59dfc4a

namespace SEE.UI.Window
{
    /// <summary>
    /// This part of the class contains the Desktop UI for a space.
    /// </summary>
    public partial class WindowSpace
    {
        /// <summary>
        /// The panels containing the windows.
        /// </summary>
        private readonly Dictionary<Panel, List<BaseWindow>> panels = new();

        /// <summary>
        /// The dynamic canvas of the panel.
        /// This canvas will implement tabs, moving, tiling, and resizing for us.
        /// </summary>
        private DynamicPanelsCanvas panelsCanvas;

        protected override void StartDesktop()
        {
            // Add space game object if it doesn't exist yet
            space = Canvas.transform.Find(WindowSpaceName)?.gameObject;
            if (!space)
            {
                space = PrefabInstantiator.InstantiatePrefab(windowSpacePrefab, Canvas.transform, false);
                space.name = WindowSpaceName;
            }
            space.SetActive(true);
        }

        protected override void StartVR()
        {
            Canvas.MustGetComponent<Canvas>().renderMode = RenderMode.WorldSpace;
            Canvas.transform.SetParent(GameObject.Find("XRTabletCanvas(Clone)").transform.Find("Screen").transform, false);
            Canvas.AddComponent<TrackedDeviceGraphicRaycaster>();
            Canvas.GetComponent<RectTransform>().localScale = new Vector3(0.001f, 0.001f, 0.001f);
            Canvas.GetComponent<RectTransform>().sizeDelta = new Vector2(950, 950);
            Canvas.GetComponent<RectTransform>().localRotation = Quaternion.Euler(0, -90, 0);
            Canvas.GetComponent<RectTransform>().localPosition = new Vector3(0.9f, 0, 0);
            StartDesktop();
        }

        /// <summary>
        /// <p>
        /// Sets the active tab of the panel to the <see cref="ActiveWindow"/>.
        /// If <see cref="ActiveWindow"/> is not part of open <see cref="windows"/>, the previous active
        /// window will be restored and a warning will be logged. If the previous active window is not part
        /// of that list as well, this component will be destroyed and a <see cref="InvalidOperationException"/>
        /// may be thrown.
        /// </p>
        ///
        /// <p>
        /// If any of the following are <c>null</c>, calling the method will have no effect:
        /// <ul>
        /// <li><see cref="panel"/></li>
        /// <li><see cref="ActiveWindow"/></li>
        /// <li><c>ActiveWindow.window</c></li>
        /// </ul>
        /// </p>
        /// </summary>
        /// <exception cref="InvalidOperationException">Thrown if <see cref="ActiveWindow"/> is not
        /// part of the open windows, and the previous active window (<see cref="currentActiveWindow"/>)
        /// isn't part of the open windows either. Note that this may not be thrown at all, because
        /// <see cref="Destroy"/> is called beforehand.
        /// </exception>
        private void UpdateActiveTab()
        {
            if (panels.Count > 0 && ActiveWindow != null && ActiveWindow.Window != null)
            {
                if (!windows.Contains(ActiveWindow))
                {
                    Debug.LogWarning("Active window is not part of available windows. Resetting to previous entry.\n");
                    if (ActiveWindow == currentActiveWindow)
                    {
                        Debug.LogError("Neither active window, nor previous active window is "
                                       + "part of available windows. This component will now self-destruct.");
                        Destroyer.Destroy(this);
                        throw new InvalidOperationException();
                    }
                    ActiveWindow = currentActiveWindow;

                    // Note: This is a tail-recursion, which would be great if C# had tail call optimization,
                    // but it doesn't. Your IDE may recommend to then use an iterative construct instead of the
                    // recursive one to be more efficient, but this will just "improve" an O(1) space complexity to
                    // O(1) space complexity, because the recursion will at most happen once per call.
                    // Additionally, the readability of the iterative version is (in my opinion) much worse, this is
                    // why I have left it the way it is.
                    UpdateActiveTab();
                    return;
                }
                if (PanelTabForWindow(ActiveWindow) is ({ } panel, { } tab))
                {
                    panel.ActiveTab = tab.Index;
                }
            }
        }

        /// <summary>
        /// Returns the panel and tab for a given window.
        /// </summary>
        /// <param name="window">The window to find the panel and tab for.</param>
        /// <returns>The panel and tab for the window, or <c>null</c> if the window is not part of the space.</returns>
        private (Panel, PanelTab)? PanelTabForWindow(BaseWindow window)
        {
<<<<<<< HEAD
            // In VR the TreeView could be open, while the user moves a Node. In this case, the TreeView
            // would update the entire time, the user is moving the Node, which is causing laggs. Thats
            // why we close it.
            if (GlobalActionHistory.Current() == ActionStateTypes.Move && XRSEEActions.CloseTreeView)
            {
                foreach (BaseWindow window in currentWindows)
                {
                    CloseWindow(window);
                }
                XRSEEActions.CloseTreeView = false;
            }
            if (panel && !windows.Any())
            {
                // We need to destroy the panel now
                Destroyer.Destroy(panel);
            }
            else if (!panel && windows.Any(x => x.Window))
=======
            if (window == null || window.Window == null)
>>>>>>> c59dfc4a
            {
                return null;
            }
            RectTransform windowTransform = (RectTransform)window.Window.transform;
            return panels.Keys.Select(x => (x, x.GetTab(windowTransform))).SingleOrDefault(x => x.Item2 != null);
        }

        protected override void UpdateDesktop()
        {
            switch (panels.Count)
            {
                case > 0:
                    // We need to destroy any empty panels now.
                    foreach (Panel emptyPanel in panels.Where(x => x.Value.Count == 0).Select(x => x.Key).ToList())
                    {
                        Destroyer.Destroy(emptyPanel);
                        panels.Remove(emptyPanel);
                    }
                    break;
                case 0 when windows.Any(x => x.Window):
                    // We need to initialize at least one panel.
                    InitializePanel();
                    break;
                case 0: return; // If no window is initialized yet, there's nothing we can do.
            }

            // Now we need to detect changes in the open windows.
            // Unfortunately this adds an O(m+n) call to each frame, but considering how small m and n are likely to be,
            // this shouldn't be a problem.

            // First, close old windows that are not open anymore
            foreach (BaseWindow window in currentWindows.Except(windows).ToList())
            {
                if (PanelTabForWindow(window) is ({ } panel, { } tab))
                {
                    panel.RemoveTab(tab);
                    panels[panel].Remove(window);
                }
                currentWindows.Remove(window);
                Destroyer.Destroy(window);
            }

            // Then, add new tabs
            // We need to skip windows which weren't initialized yet
            foreach (BaseWindow window in windows.Except(currentWindows).Where(x => x.Window).ToList())
            {
                RectTransform rectTransform = (RectTransform)window.Window.transform;
                // Add the new window as a tab to the latest panel
                Panel targetPanel = panels.Keys.Last();
                panels[targetPanel].Add(window);
                PanelTab tab = targetPanel.AddTab(rectTransform);
                tab.Label = window.Title;
                tab.Icon = null;
                currentWindows.Add(window);

                // Allow closing the tab
                if (CanClose)
                {
                    // FIXME: Apparently, this is called twice. It seems like the problem is in PanelNotificationCenter.
                    PanelNotificationCenter.OnTabClosed += CloseTab;
                }

                // Rebuild layout
                panelsCanvas.ForceRebuildLayoutImmediate();
                if (SceneSettings.InputType == PlayerInputType.DesktopPlayer)
                {
                    window.RebuildLayout();
                }
            }

            if (currentActiveWindow != ActiveWindow && ActiveWindow)
            {
                // Nominal active window has been changed, so we change the actual active window as well.
                UpdateActiveTab();

                // The window will only be actually changed when UpdateActiveTab() didn't throw an exception,
                // so currentActiveWindow is guaranteed to be part of windows.
                currentActiveWindow = ActiveWindow;
            }
            return;

            void CloseTab(PanelTab panelTab)
            {
                if (panels.TryGetValue(panelTab.Panel, out List<BaseWindow> panel))
                {
                    BaseWindow window = panel.FirstOrDefault(x => x.Window.GetInstanceID() == panelTab.Content.gameObject.GetInstanceID());
                    if (window != null)
                    {
                        CloseWindow(window);
                    }
                    if (panelTab.Panel.NumberOfTabs <= 1)
                    {
                        // All tabs were closed, so we send out an event
                        // (The PanelNotificationCenter won't trigger in this case)
                        OnActiveWindowChanged.Invoke();
                    }
                }
            }
        }

        protected override void UpdateVR()
        {
            UpdateDesktop();
        }

        /// <summary>
        /// Initializes the dynamic panel on the panel canvas.
        /// </summary>
        private void InitializePanel()
        {
            if (!space.TryGetComponentOrLog(out panelsCanvas))
            {
                Destroyer.Destroy(this);
            }

            windows.RemoveAll(x => x == null);
            if (windows.Count == 0)
            {
                Destroyer.Destroy(this);
                windows.Clear();
                return;
            }

            // Create the first panel.
            Panel firstPanel = PanelUtils.CreatePanelFor((RectTransform)windows[0].Window.transform, panelsCanvas);
            panels[firstPanel] = new();

            // The user may create panels themselves.
            PanelNotificationCenter.OnPanelCreated += HandleNewPanel;
            PanelNotificationCenter.OnPanelClosed += ClosePanel;
            PanelNotificationCenter.OnStoppedDraggingTab += HandleMovedTab;
            // When the active tab *on one of our panels* is changed, we invoke the corresponding event
            PanelNotificationCenter.OnActiveTabChanged += ChangeActiveTab;
            return;

            void HandleNewPanel(Panel panel)
            {
                // There may already be windows in the panel (if the user created it by dragging tabs into the void)
                ISet<BaseWindow> panelWindows = CollectionExtensions.GetValueOrDefault(panels, panel, new()).ToHashSet();
                for (int i = 0; i < panel.NumberOfTabs; i++)
                {
                    if (Windows.SingleOrDefault(w => w.Window == panel[i].Content.gameObject) is { } window)
                    {
                        panelWindows.Add(window);
                    }
                }
                panels[panel] = panelWindows.ToList();
            }

            void HandleMovedTab(PanelTab tab)
            {
                foreach ((Panel key, List<BaseWindow> value) in panels)
                {
                    foreach (BaseWindow baseWindow in value.Where(baseWindow => baseWindow.Window == tab.Content.gameObject))
                    {
                        panels[key].Remove(baseWindow);
                        panels.GetOrAdd(tab.Panel, () => new()).Add(baseWindow);
                        return;
                    }
                }
            }

            void ChangeActiveTab(PanelTab tab)
            {
                if (panels.TryGetValue(tab.Panel, out List<BaseWindow> panel))
                {
                    BaseWindow activePanel = panel.FirstOrDefault(x => x.Window == tab.Content.gameObject);
                    if (activePanel != null)
                    {
                        ActiveWindow = activePanel;
                        OnActiveWindowChanged.Invoke();
                    }
                }
            }

            void ClosePanel(Panel panel)
            {
                if (panels.ContainsKey(panel))
                {
                    // Close each tab in this panel.
                    foreach (BaseWindow window in panels[panel].Where(x => x.Window != null))
                    {
                        panel.RemoveTab(panel.GetTab((RectTransform)window.Window.transform));
                        Destroyer.Destroy(window);
                    }

                    windows.RemoveAll(panels[panel]);
                    panels.Remove(panel);
                    OnActiveWindowChanged.Invoke();
                    Destroyer.Destroy(panel);
                }
            }
        }
    }
}<|MERGE_RESOLUTION|>--- conflicted
+++ resolved
@@ -7,11 +7,7 @@
 using SEE.GO;
 using SEE.Utils;
 using UnityEngine;
-<<<<<<< HEAD
-using UnityEngine.XR.Interaction.Toolkit.UI;
-=======
 using CollectionExtensions = SEE.Utils.CollectionExtensions;
->>>>>>> c59dfc4a
 
 namespace SEE.UI.Window
 {
@@ -117,27 +113,7 @@
         /// <returns>The panel and tab for the window, or <c>null</c> if the window is not part of the space.</returns>
         private (Panel, PanelTab)? PanelTabForWindow(BaseWindow window)
         {
-<<<<<<< HEAD
-            // In VR the TreeView could be open, while the user moves a Node. In this case, the TreeView
-            // would update the entire time, the user is moving the Node, which is causing laggs. Thats
-            // why we close it.
-            if (GlobalActionHistory.Current() == ActionStateTypes.Move && XRSEEActions.CloseTreeView)
-            {
-                foreach (BaseWindow window in currentWindows)
-                {
-                    CloseWindow(window);
-                }
-                XRSEEActions.CloseTreeView = false;
-            }
-            if (panel && !windows.Any())
-            {
-                // We need to destroy the panel now
-                Destroyer.Destroy(panel);
-            }
-            else if (!panel && windows.Any(x => x.Window))
-=======
             if (window == null || window.Window == null)
->>>>>>> c59dfc4a
             {
                 return null;
             }
@@ -202,10 +178,7 @@
 
                 // Rebuild layout
                 panelsCanvas.ForceRebuildLayoutImmediate();
-                if (SceneSettings.InputType == PlayerInputType.DesktopPlayer)
-                {
-                    window.RebuildLayout();
-                }
+                window.RebuildLayout();
             }
 
             if (currentActiveWindow != ActiveWindow && ActiveWindow)
