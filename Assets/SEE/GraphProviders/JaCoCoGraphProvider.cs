﻿using SEE.DataModel.DG;
using SEE.DataModel.DG.IO;
using SEE.Game.City;
using System;
using System.IO;
using System.Threading;
using Cysharp.Threading.Tasks;

namespace SEE.GraphProviders
{
    /// <summary>
    /// Reads metrics from a JaCoCo XML report file and adds these to a graph.
    /// </summary>
    [Serializable]
<<<<<<< HEAD
    public class JaCoCoSingleGraphProvider : FileBasedSingleGraphProvider
=======
    public class JaCoCoGraphProvider : FileBasedSingleGraphProvider
>>>>>>> 479466f4
    {
        /// <summary>
        /// Reads metrics from a JaCoCo XML report file and adds these to <paramref name="graph"/>.
        /// The resulting graph is returned.
        /// </summary>
        /// <param name="graph">an existing graph where to add the metrics</param>
        /// <param name="city">this value is currently ignored</param>
        /// <param name="changePercentage">this parameter is currently ignored</param>
        /// <param name="token">this parameter is currently ignored</param>
        /// <returns>the input <paramref name="graph"/> with metrics added</returns>
        /// <exception cref="ArgumentException">thrown in case <see cref="Path"/>
        /// is undefined or does not exist or <paramref name="city"/> is null</exception>
        /// <exception cref="NotImplementedException">thrown in case <paramref name="graph"/> is
        /// null; this is currently not supported.</exception>
        public override async UniTask<Graph> ProvideAsync(Graph graph, AbstractSEECity city,
                                                          Action<float> changePercentage = null,
                                                          CancellationToken token = default)
        {
            CheckArguments(city);
            if (graph == null)
            {
                throw new NotImplementedException();
            }
            else
            {
                await UniTask.SwitchToThreadPool();
                await JaCoCoImporter.LoadAsync(graph, Path);
                await UniTask.SwitchToMainThread();
                return graph;
            }
        }

        public override SingleGraphProviderKind GetKind()
        {
            return SingleGraphProviderKind.JaCoCo;
        }
    }
}<|MERGE_RESOLUTION|>--- conflicted
+++ resolved
@@ -12,11 +12,7 @@
     /// Reads metrics from a JaCoCo XML report file and adds these to a graph.
     /// </summary>
     [Serializable]
-<<<<<<< HEAD
-    public class JaCoCoSingleGraphProvider : FileBasedSingleGraphProvider
-=======
     public class JaCoCoGraphProvider : FileBasedSingleGraphProvider
->>>>>>> 479466f4
     {
         /// <summary>
         /// Reads metrics from a JaCoCo XML report file and adds these to <paramref name="graph"/>.
