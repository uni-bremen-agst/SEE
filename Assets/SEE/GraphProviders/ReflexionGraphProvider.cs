﻿using SEE.DataModel.DG;
using SEE.DataModel.DG.IO;
using SEE.Game.City;
using SEE.Tools.ReflexionAnalysis;
using SEE.Utils;
using SEE.Utils.Config;
using SEE.Utils.Paths;
using Sirenix.OdinInspector;
using System;
using System.Collections.Generic;
using System.IO;
using System.Threading;
using Cysharp.Threading.Tasks;
using UnityEngine;
using System.Threading.Tasks;

namespace SEE.GraphProviders
{
    /// <summary>
    /// Provides a reflexion graph based on three GXL files (architecture,
    /// implementation, mapping).
    /// </summary>
    [Serializable]
    public class ReflexionGraphProvider : GraphProvider
    {
        /// <summary>
        /// The path to the GXL file containing the architecture.
        /// </summary>
        [Tooltip("Path to the GXL file containing the architecture."), HideReferenceObjectPicker]
        public DataPath Architecture = new();

        /// <summary>
        /// The path to the GXL file containing the implementation.
        /// </summary>
        [Tooltip("Path to the GXL file containing the implementation."), HideReferenceObjectPicker]
        public DataPath Implementation = new();

        /// <summary>
        /// The path to the GXL file containing the mapping.
        /// </summary>
        [Tooltip("Path to the GXL file containing the mapping. Can be left undefined."), HideReferenceObjectPicker]
        public DataPath Mapping = new();

        /// <summary>
        /// Name of resulting reflexion city.
        /// </summary>
        [Tooltip("The name of the resulting reflexion city.")]
        public string CityName = "Reflexion Analysis";

        public override GraphProviderKind GetKind()
        {
            return GraphProviderKind.Reflexion;
        }

<<<<<<< HEAD
        public override async UniTask<Graph> ProvideAsync(Graph graph, AbstractSEECity city)
=======
        public override async UniTask<Graph> ProvideAsync(Graph graph, AbstractSEECity city,
                                                    Action<float> changePercentage = null,
                                                    CancellationToken token = default)
>>>>>>> 579dcb07
        {
            if (city == null)
            {
                throw new ArgumentException("The given city is null.\n");
            }
<<<<<<< HEAD
            Graph architectureGraph = await LoadGraphAsync(Architecture, city);
            Graph implementationGraph = await LoadGraphAsync(Implementation, city);
=======
            Graph architectureGraph = await LoadGraphAsync(Architecture.Path, city, token);
            changePercentage?.Invoke(0.33f);
            Graph implementationGraph = await LoadGraphAsync(Implementation.Path, city, token);
            changePercentage?.Invoke(0.66f);
>>>>>>> 579dcb07
            Graph mappingGraph;
            if (string.IsNullOrEmpty(Mapping.Path))
            {
                Debug.LogWarning("Mapping graph path is empty. Will create new mapping from scratch.\n");
                /// The mapping graph may contain nodes and edges from the implementation. Possibly, their
                /// <see cref="GraphElement.AbsolutePlatformPath()"/> will be retrieved. That is why we
                /// will set the base path to <see cref="ProjectPath.Path"/>.
                mappingGraph = new Graph(city.SourceCodeDirectory.Path);
            }
            else
            {
<<<<<<< HEAD
                mappingGraph = await LoadGraphAsync(Mapping, city);
=======
                mappingGraph = await LoadGraphAsync(Mapping.Path, city, token);
                changePercentage?.Invoke(1.0f);
>>>>>>> 579dcb07
            }

            return new ReflexionGraph(implementationGraph, architectureGraph, mappingGraph, CityName);
        }

        /// <summary>
        /// Returns a graph loaded from the GXL file with given <paramref name="path"/>.
        /// </summary>
        /// <param name="path">the path of the GXL data from which to load</param>
        /// <param name="city">where the <see cref="AbstractSEECity.HierarchicalEdges"/>
        /// and <see cref="AbstractSEECity.SourceCodeDirectory"/> will be retrieved</param>
        /// <param name="token">token with which the loading can be cancelled</param>
        /// <returns>loaded graph</returns>
        /// <exception cref="ArgumentException">thrown if <paramref name="path"/> is null or empty
        /// or does not exist</exception>
<<<<<<< HEAD
        private async Task<Graph> LoadGraphAsync(DataPath path, AbstractSEECity city)
=======
        private async UniTask<Graph> LoadGraphAsync(string path, AbstractSEECity city, CancellationToken token = default)
>>>>>>> 579dcb07
        {
            if (path == null)
            {
                throw new ArgumentNullException(nameof(path));
            }
<<<<<<< HEAD
            return await GraphReader.LoadAsync(path, city.HierarchicalEdges, city.SourceCodeDirectory.Path);
=======
            if (!File.Exists(path))
            {
                throw new ArgumentException($"File {path} does not exist.\n");
            }
            GraphReader graphCreator = new(path, city.HierarchicalEdges,
                                           basePath: city.SourceCodeDirectory.Path,
                                           logger: new SEELogger());
            await graphCreator.LoadAsync(token);
            return graphCreator.GetGraph();
>>>>>>> 579dcb07
        }

        #region Configuration file input/output

        /// <summary>
        /// Label of attribute <see cref="Architecture"/> in the configuration file.
        /// </summary>
        private const string architectureLabel = "Architecture";

        /// <summary>
        /// Label of attribute <see cref="Implementation"/> in the configuration file.
        /// </summary>
        private const string implementationLabel = "Implementation";

        /// <summary>
        /// Label of attribute <see cref="Mapping"/> in the configuration file.
        /// </summary>
        private const string mappingLabel = "Mapping";

        /// <summary>
        /// Label of attribute <see cref="CityName"/> in the configuration file.
        /// </summary>
        private const string cityNameLabel = "CityName";

        protected override void SaveAttributes(ConfigWriter writer)
        {
            Architecture.Save(writer, architectureLabel);
            Implementation.Save(writer, implementationLabel);
            Mapping.Save(writer, mappingLabel);
            writer.Save(CityName, cityNameLabel);
        }

        protected override void RestoreAttributes(Dictionary<string, object> attributes)
        {
            Architecture.Restore(attributes, architectureLabel);
            Implementation.Restore(attributes, implementationLabel);
            Mapping.Restore(attributes, mappingLabel);
            ConfigIO.Restore(attributes, cityNameLabel, ref CityName);
        }

        #endregion
    }
}<|MERGE_RESOLUTION|>--- conflicted
+++ resolved
@@ -2,17 +2,14 @@
 using SEE.DataModel.DG.IO;
 using SEE.Game.City;
 using SEE.Tools.ReflexionAnalysis;
-using SEE.Utils;
 using SEE.Utils.Config;
 using SEE.Utils.Paths;
 using Sirenix.OdinInspector;
 using System;
 using System.Collections.Generic;
-using System.IO;
 using System.Threading;
 using Cysharp.Threading.Tasks;
 using UnityEngine;
-using System.Threading.Tasks;
 
 namespace SEE.GraphProviders
 {
@@ -52,27 +49,18 @@
             return GraphProviderKind.Reflexion;
         }
 
-<<<<<<< HEAD
-        public override async UniTask<Graph> ProvideAsync(Graph graph, AbstractSEECity city)
-=======
         public override async UniTask<Graph> ProvideAsync(Graph graph, AbstractSEECity city,
                                                     Action<float> changePercentage = null,
                                                     CancellationToken token = default)
->>>>>>> 579dcb07
         {
             if (city == null)
             {
                 throw new ArgumentException("The given city is null.\n");
             }
-<<<<<<< HEAD
-            Graph architectureGraph = await LoadGraphAsync(Architecture, city);
-            Graph implementationGraph = await LoadGraphAsync(Implementation, city);
-=======
-            Graph architectureGraph = await LoadGraphAsync(Architecture.Path, city, token);
+            Graph architectureGraph = await LoadGraphAsync(Architecture, city, token);
             changePercentage?.Invoke(0.33f);
-            Graph implementationGraph = await LoadGraphAsync(Implementation.Path, city, token);
+            Graph implementationGraph = await LoadGraphAsync(Implementation, city, token);
             changePercentage?.Invoke(0.66f);
->>>>>>> 579dcb07
             Graph mappingGraph;
             if (string.IsNullOrEmpty(Mapping.Path))
             {
@@ -84,12 +72,8 @@
             }
             else
             {
-<<<<<<< HEAD
-                mappingGraph = await LoadGraphAsync(Mapping, city);
-=======
-                mappingGraph = await LoadGraphAsync(Mapping.Path, city, token);
+                mappingGraph = await LoadGraphAsync(Mapping, city, token);
                 changePercentage?.Invoke(1.0f);
->>>>>>> 579dcb07
             }
 
             return new ReflexionGraph(implementationGraph, architectureGraph, mappingGraph, CityName);
@@ -103,31 +87,14 @@
         /// and <see cref="AbstractSEECity.SourceCodeDirectory"/> will be retrieved</param>
         /// <param name="token">token with which the loading can be cancelled</param>
         /// <returns>loaded graph</returns>
-        /// <exception cref="ArgumentException">thrown if <paramref name="path"/> is null or empty
-        /// or does not exist</exception>
-<<<<<<< HEAD
-        private async Task<Graph> LoadGraphAsync(DataPath path, AbstractSEECity city)
-=======
-        private async UniTask<Graph> LoadGraphAsync(string path, AbstractSEECity city, CancellationToken token = default)
->>>>>>> 579dcb07
+        /// <exception cref="ArgumentException">thrown if <paramref name="path"/> is null</exception>
+        private async UniTask<Graph> LoadGraphAsync(DataPath path, AbstractSEECity city, CancellationToken token = default)
         {
             if (path == null)
             {
                 throw new ArgumentNullException(nameof(path));
             }
-<<<<<<< HEAD
             return await GraphReader.LoadAsync(path, city.HierarchicalEdges, city.SourceCodeDirectory.Path);
-=======
-            if (!File.Exists(path))
-            {
-                throw new ArgumentException($"File {path} does not exist.\n");
-            }
-            GraphReader graphCreator = new(path, city.HierarchicalEdges,
-                                           basePath: city.SourceCodeDirectory.Path,
-                                           logger: new SEELogger());
-            await graphCreator.LoadAsync(token);
-            return graphCreator.GetGraph();
->>>>>>> 579dcb07
         }
 
         #region Configuration file input/output
