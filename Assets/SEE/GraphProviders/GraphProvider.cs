﻿using SEE.DataModel.DG;
using SEE.Game.City;
using SEE.Utils.Config;
using System;
using System.Collections.Generic;
using System.Threading;
using Cysharp.Threading.Tasks;

namespace SEE.GraphProviders
{
    /// <summary>
    /// The <see cref="GraphProvider"/> class is an abstract base class that provides a framework
    /// for creating and managing graph data. Concrete subclasses of <see cref="GraphProvider"/>
    /// are responsible for providing a graph (or a list of graphs) based on the input graph
    /// (or a list of graphs) by implementing the method
    /// <see cref="ProvideAsync(x,AbstractSEECity,Action{float},CancellationToken)"/>.
    ///
    /// It is not recomended to inherit a class directly from <see cref="GraphProvider"/>.
    /// Instead, you should use <see cref="SingleGraphProvider"/> and <see cref="MultiGraphProvider"/>.
    /// </summary>
    /// <typeparam name="T">The type of data which should be provided (e.g. a single <see cref="Graph"/> for
    /// simple code cities or a list of <see cref="Graph}"/>s for evolution cities)</typeparam>
    /// <typeparam name="K">
    /// This type specifies the graph provider kind enum type.
    /// This can either be a <see cref="SingleGraphProviderKind"/> or <see cref="MultiGraphProviderKind"/>.
    /// This type will be returned by <see cref="GetKind"/>
    /// </typeparam>
    public abstract class GraphProvider<T, K> where K : Enum
    {
        /// <summary>
        /// Yields a new graph based on the input <paramref name="graph"/>.
        /// The input <paramref name="graph"/> may be empty. Subclasses are free to
        /// ignore the parameter <paramref name="graph"/>.
        /// </summary>
        /// <param name="graph">input graph</param>
        /// <param name="city">settings possibly necessary to provide a graph</param>
        /// <param name="changePercentage">callback to report progress from 0 to 1</param>
        /// <param name="token">cancellation token</param>
        /// <returns>provided graph based on <paramref name="graph"/></returns>
        public abstract UniTask<T> ProvideAsync(T graph, AbstractSEECity city,
            Action<float> changePercentage = null,
            CancellationToken token = default);

        /// <summary>
        /// The fold out group for the graph provider in the runtime configuration
        /// of a code city.
        /// </summary>
        protected const string GraphProviderFoldoutGroup = "Data";

        /// <summary>
        /// Returns the kind of graph provider.
        /// </summary>
        /// <returns>kind of graph provider</returns>
        public abstract GraphProviderKind GetKind();

        /// <summary>
        /// Name of the fold-out group in the Unity inspector and runtime-configuration
        /// editor.
        /// </summary>
        protected const string GraphProviderFoldoutGroup = "Data";

        #region Config I/O

        /// <summary>
        /// Saves the settings in the configuration file.
        ///
        /// Because we have different types of graph providers, a key-value
        /// pair will be stored first that specifies the type of provider.
        /// Only then, its attributes follow. For instance, a <see cref="GXLSingleGraphProvider"/>
        /// would be emitted as follows:
        ///
        /// {
        ///   kind : "GXL";
        ///   path : {
        ///      Root : "Absolute";
        ///      RelativePath : "";
        ///      AbsolutePath : "mydir/myfile.gxl";
        /// };
        ///
        /// where 'kind' is the label for the kind of graph provider and "GXL" in this
        /// example would be used for a <see cref="GXLSingleGraphProvider"/>. What value is
        /// used for 'kind' is decided by <see cref="GraphProviderFactory"/>.
        /// </summary>
        /// <param name="writer">to be used for writing the settings</param>
        /// <param name="label">the outer label grouping the settings</param>
        public void Save(ConfigWriter writer, string label)
        {
            writer.BeginGroup(label);
            writer.Save(GetKind().ToString(), kindLabel);
            SaveAttributes(writer);
            writer.EndGroup();
        }

        /// <summary>
<<<<<<< HEAD
        /// Subclasses must implement this to save their attributes. This class takes
=======
        /// Returns the kind of graph provider.
        /// </summary>
        /// <returns>kind of graph provider</returns>
        public abstract K GetKind();

        #region Config I/O
        /// <summary>
        /// Subclasses must implement this so save their attributes. This class takes
>>>>>>> d8e87e9f
        /// care only to begin and end the grouping and to emit the key-value pair
        /// for the 'kind'.
        /// </summary>
        /// <param name="writer">to be used for writing the settings</param>
        protected abstract void SaveAttributes(ConfigWriter writer);

        /// <summary>
        /// Must be implemented by subclasses to restore their attributes.
        /// </summary>
        /// <param name="attributes">attributes that should be restored</param>
        protected abstract void RestoreAttributes(Dictionary<string, object> attributes);

        /// <summary>
        /// The label for kind of graph provider in the configuration file.
        /// </summary>
<<<<<<< HEAD
        private const string kindLabel = "kind";
=======
        protected const string kindLabel = "kind";
>>>>>>> d8e87e9f

        #endregion
    }
}<|MERGE_RESOLUTION|>--- conflicted
+++ resolved
@@ -47,17 +47,12 @@
         /// </summary>
         protected const string GraphProviderFoldoutGroup = "Data";
 
+
         /// <summary>
         /// Returns the kind of graph provider.
         /// </summary>
         /// <returns>kind of graph provider</returns>
-        public abstract GraphProviderKind GetKind();
-
-        /// <summary>
-        /// Name of the fold-out group in the Unity inspector and runtime-configuration
-        /// editor.
-        /// </summary>
-        protected const string GraphProviderFoldoutGroup = "Data";
+        public abstract K GetKind();
 
         #region Config I/O
 
@@ -92,18 +87,7 @@
         }
 
         /// <summary>
-<<<<<<< HEAD
-        /// Subclasses must implement this to save their attributes. This class takes
-=======
-        /// Returns the kind of graph provider.
-        /// </summary>
-        /// <returns>kind of graph provider</returns>
-        public abstract K GetKind();
-
-        #region Config I/O
-        /// <summary>
         /// Subclasses must implement this so save their attributes. This class takes
->>>>>>> d8e87e9f
         /// care only to begin and end the grouping and to emit the key-value pair
         /// for the 'kind'.
         /// </summary>
@@ -119,12 +103,8 @@
         /// <summary>
         /// The label for kind of graph provider in the configuration file.
         /// </summary>
-<<<<<<< HEAD
-        private const string kindLabel = "kind";
-=======
         protected const string kindLabel = "kind";
->>>>>>> d8e87e9f
 
-        #endregion
+#endregion
     }
 }