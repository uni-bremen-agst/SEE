﻿using SEE.DataModel.DG;
using SEE.Game.City;
using SEE.Utils.Config;
using System;
using System.Collections.Generic;
using System.Threading;
using Cysharp.Threading.Tasks;

namespace SEE.GraphProviders
{
    /// <summary>
<<<<<<< HEAD
    /// The GraphProvider class is an abstract base class that provides a framework
    /// for creating and managing graph data. Concrete subclasses of GraphProvider
    /// are responsible for providing a graph based on the input graph by
    /// implementing the method <see cref="ProvideAsync(x,AbstractSEECity,Action{float},CancellationToken)"/>.
    ///
    /// It is not recomended to inhert this class directly from a graph provider.
    /// Instead you should use <see cref="SingleGraphProvider"/> and <see cref="MultiGraphProvider"/>.
    /// </summary>
    /// <typeparam name="T">The type of data which should be provided (e.g <see cref="Graph"/> for simple CodeCities or <see cref="Graph}"/> for evolution cities)</typeparam>
    /// <typeparam name="K">
    /// The type of an enum specifying the concrete kind of graph provider.
    /// Can either be a <see cref="SingleGraphProviderKind"/> or <see cref="MultiGraphProviderKind"/>.
=======
    /// The <see cref="GraphProvider"/> class is an abstract base class that provides a framework
    /// for creating and managing graph data. Concrete subclasses of <see cref="GraphProvider"/>
    /// are responsible for providing a graph (or a list of graphs) based on the input graph
    /// (or a list of graphs) by implementing the method
    /// <see cref="ProvideAsync(x,AbstractSEECity,Action{float},CancellationToken)"/>.
    ///
    /// It is not recomended to inherit a class directly from <see cref="GraphProvider"/>.
    /// Instead, you should use <see cref="SingleGraphProvider"/> and <see cref="MultiGraphProvider"/>.
    /// </summary>
    /// <typeparam name="T">The type of data which should be provided (e.g. a single <see cref="Graph"/> for
    /// simple code cities or a list of <see cref="Graph}"/>s for evolution cities)</typeparam>
    /// <typeparam name="K">
    /// This type specifies the graph provider kind enum type.
    /// This can either be a <see cref="SingleGraphProviderKind"/> or <see cref="MultiGraphProviderKind"/>.
>>>>>>> 479466f4
    /// This type will be returned by <see cref="GetKind"/>
    /// </typeparam>
    public abstract class GraphProvider<T, K> where K : Enum
    {
        /// <summary>
        /// Yields a new graph based on the input <paramref name="graph"/>.
        /// The input <paramref name="graph"/> may be empty. Subclasses are free to
        /// ignore the parameter <paramref name="graph"/>.
        /// </summary>
        /// <param name="graph">input graph</param>
        /// <param name="city">settings possibly necessary to provide a graph</param>
        /// <param name="changePercentage">callback to report progress from 0 to 1</param>
        /// <param name="token">cancellation token</param>
        /// <returns>provided graph based on <paramref name="graph"/></returns>
        public abstract UniTask<T> ProvideAsync(T graph, AbstractSEECity city,
<<<<<<< HEAD
            Action<float> changePercentage = null,
            CancellationToken token = default);
=======
                                                Action<float> changePercentage = null,
                                                CancellationToken token = default);

        /// <summary>
        /// The fold out group for the graph provider in the runtime configuration
        /// of a code city.
        /// </summary>
        protected const string GraphProviderFoldoutGroup = "Data";

        /// <summary>
        /// Returns the kind of graph provider.
        /// </summary>
        /// <returns>kind of graph provider</returns>
        public abstract K GetKind();

        #region Config I/O
>>>>>>> 479466f4

        /// <summary>
        /// Saves the settings in the configuration file.
        ///
        /// Because we have different types of graph providers, a key-value
        /// pair will be stored first that specifies the type of provider.
        /// Only then, its attributes follow. For instance, a <see cref="GXLSingleGraphProvider"/>
        /// would be emitted as follows:
        ///
        /// {
        ///   kind : "GXL";
        ///   path : {
        ///      Root : "Absolute";
        ///      RelativePath : "";
        ///      AbsolutePath : "mydir/myfile.gxl";
        /// };
        ///
        /// where 'kind' is the label for the kind of graph provider and "GXL" in this
        /// example would be used for a <see cref="GXLSingleGraphProvider"/>. What value is
        /// used for 'kind' is decided by <see cref="GraphProviderFactory"/>.
        /// </summary>
        /// <param name="writer">to be used for writing the settings</param>
        /// <param name="label">the outer label grouping the settings</param>
        public void Save(ConfigWriter writer, string label)
        {
            writer.BeginGroup(label);
            writer.Save(GetKind().ToString(), kindLabel);
            SaveAttributes(writer);
            writer.EndGroup();
        }

        /// <summary>
<<<<<<< HEAD
        /// Returns the kind of graph provider.
        /// </summary>
        /// <returns>kind of graph provider</returns>
        public abstract K GetKind();

        /// <summary>
=======
>>>>>>> 479466f4
        /// Subclasses must implement this so save their attributes. This class takes
        /// care only to begin and end the grouping and to emit the key-value pair
        /// for the 'kind'.
        /// </summary>
        /// <param name="writer">to be used for writing the settings</param>
        protected abstract void SaveAttributes(ConfigWriter writer);

<<<<<<< HEAD

=======
>>>>>>> 479466f4
        /// <summary>
        /// Must be implemented by subclasses to restore their attributes.
        /// </summary>
        /// <param name="attributes">attributes that should be restored</param>
        protected abstract void RestoreAttributes(Dictionary<string, object> attributes);

        /// <summary>
        /// The label for kind of graph provider in the configuration file.
        /// </summary>
        protected const string kindLabel = "kind";
<<<<<<< HEAD
=======

#endregion
>>>>>>> 479466f4
    }
}<|MERGE_RESOLUTION|>--- conflicted
+++ resolved
@@ -9,20 +9,6 @@
 namespace SEE.GraphProviders
 {
     /// <summary>
-<<<<<<< HEAD
-    /// The GraphProvider class is an abstract base class that provides a framework
-    /// for creating and managing graph data. Concrete subclasses of GraphProvider
-    /// are responsible for providing a graph based on the input graph by
-    /// implementing the method <see cref="ProvideAsync(x,AbstractSEECity,Action{float},CancellationToken)"/>.
-    ///
-    /// It is not recomended to inhert this class directly from a graph provider.
-    /// Instead you should use <see cref="SingleGraphProvider"/> and <see cref="MultiGraphProvider"/>.
-    /// </summary>
-    /// <typeparam name="T">The type of data which should be provided (e.g <see cref="Graph"/> for simple CodeCities or <see cref="Graph}"/> for evolution cities)</typeparam>
-    /// <typeparam name="K">
-    /// The type of an enum specifying the concrete kind of graph provider.
-    /// Can either be a <see cref="SingleGraphProviderKind"/> or <see cref="MultiGraphProviderKind"/>.
-=======
     /// The <see cref="GraphProvider"/> class is an abstract base class that provides a framework
     /// for creating and managing graph data. Concrete subclasses of <see cref="GraphProvider"/>
     /// are responsible for providing a graph (or a list of graphs) based on the input graph
@@ -37,7 +23,6 @@
     /// <typeparam name="K">
     /// This type specifies the graph provider kind enum type.
     /// This can either be a <see cref="SingleGraphProviderKind"/> or <see cref="MultiGraphProviderKind"/>.
->>>>>>> 479466f4
     /// This type will be returned by <see cref="GetKind"/>
     /// </typeparam>
     public abstract class GraphProvider<T, K> where K : Enum
@@ -53,10 +38,6 @@
         /// <param name="token">cancellation token</param>
         /// <returns>provided graph based on <paramref name="graph"/></returns>
         public abstract UniTask<T> ProvideAsync(T graph, AbstractSEECity city,
-<<<<<<< HEAD
-            Action<float> changePercentage = null,
-            CancellationToken token = default);
-=======
                                                 Action<float> changePercentage = null,
                                                 CancellationToken token = default);
 
@@ -73,7 +54,6 @@
         public abstract K GetKind();
 
         #region Config I/O
->>>>>>> 479466f4
 
         /// <summary>
         /// Saves the settings in the configuration file.
@@ -106,15 +86,6 @@
         }
 
         /// <summary>
-<<<<<<< HEAD
-        /// Returns the kind of graph provider.
-        /// </summary>
-        /// <returns>kind of graph provider</returns>
-        public abstract K GetKind();
-
-        /// <summary>
-=======
->>>>>>> 479466f4
         /// Subclasses must implement this so save their attributes. This class takes
         /// care only to begin and end the grouping and to emit the key-value pair
         /// for the 'kind'.
@@ -122,10 +93,6 @@
         /// <param name="writer">to be used for writing the settings</param>
         protected abstract void SaveAttributes(ConfigWriter writer);
 
-<<<<<<< HEAD
-
-=======
->>>>>>> 479466f4
         /// <summary>
         /// Must be implemented by subclasses to restore their attributes.
         /// </summary>
@@ -136,10 +103,7 @@
         /// The label for kind of graph provider in the configuration file.
         /// </summary>
         protected const string kindLabel = "kind";
-<<<<<<< HEAD
-=======
 
 #endregion
->>>>>>> 479466f4
     }
 }