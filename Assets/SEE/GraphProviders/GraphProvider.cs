--- conflicted
+++ resolved
@@ -29,15 +29,9 @@
         /// <param name="changePercentage">callback to report progress from 0 to 1</param>
         /// <param name="token">cancellation token</param>
         /// <returns>provided graph based on <paramref name="graph"/></returns>
-<<<<<<< HEAD
-        public abstract UniTask<T> ProvideAsync(T graph, AbstractSEECity city);
-=======
-        /// <exception cref="OperationCanceledException">thrown if the operation is cancelled</exception>
-        public abstract UniTask<Graph> ProvideAsync(Graph graph, AbstractSEECity city,
+        public abstract UniTask<T> ProvideAsync(T graph, AbstractSEECity city,
                                                     Action<float> changePercentage = null,
                                                     CancellationToken token = default);
-        // TODO (#729): Implement changePercentage for providers other than LSP and Pipeline.
->>>>>>> 0ec851d6
 
         /// <summary>
         /// Saves the settings in the configuration file.
