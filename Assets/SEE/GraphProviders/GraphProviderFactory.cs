﻿using System;
using SEE.GraphProviders.Evolution;

namespace SEE.GraphProviders
{
    /// <summary>
    /// A factory for instances of <see cref="GraphProvider"/> and its subclasses.
    /// </summary>
    static class GraphProviderFactory
    {
        /// <summary>
        /// Returns a new instance of a suitable <see cref="SingleGraphProvider"/> for single graphs for the
        /// given <paramref name="kind"/>.
        ///
        /// Postcondition: NewInstance(k).GetKind() == k.
        /// </summary>
        /// <param name="kind">the requested kind of <see cref="SingleGraphProvider"/></param>
        /// <returns>a new instance</returns>
        /// <exception cref="NotImplementedException">thrown in case the given <paramref name="kind"/>
        /// is not yet handled</exception>
        internal static SingleGraphProvider NewSingleGraphProviderInstance(SingleGraphProviderKind kind)
        {
            return kind switch
            {
                SingleGraphProviderKind.GXL => new GXLSingleGraphProvider(),
                SingleGraphProviderKind.CSV => new CSVGraphProvider(),
                SingleGraphProviderKind.Reflexion => new ReflexionGraphProvider(),
                SingleGraphProviderKind.SinglePipeline => new SingleGraphPipelineProvider(),
<<<<<<< HEAD
                SingleGraphProviderKind.JaCoCo => new JaCoCoSingleGraphProvider(),
                SingleGraphProviderKind.MergeDiff => new MergeDiffGraphProvider(),
                SingleGraphProviderKind.VCS => new VCSGraphProvider(),
                SingleGraphProviderKind.GitAllBranches => new AllGitBranchesSingleGraphProvider(),
=======
                SingleGraphProviderKind.JaCoCo => new JaCoCoGraphProvider(),
                SingleGraphProviderKind.MergeDiff => new MergeDiffGraphProvider(),
                SingleGraphProviderKind.VCS => new VCSGraphProvider(),
                SingleGraphProviderKind.LSP => new LSPGraphProvider(),
>>>>>>> 479466f4
                _ => throw new NotImplementedException($"Not implemented for {kind}")
            };
        }

<<<<<<< HEAD
=======
        /// <summary>
        /// Returns a new instance of the corresponding <see cref="MultiGraphProvider"/> to the
        /// passed <see cref="MultiGraphPipelineProvider"/> <paramref name="kind"/>
        /// </summary>
        /// <param name="kind">The requested kind of <see cref="MultiGraphProvider"/></param>
        /// <returns>a new instance</returns>
        /// <exception cref="NotImplementedException">thrown in case the given <paramref name="kind"/>
        /// is not yet handled</exception>
>>>>>>> 479466f4
        internal static MultiGraphProvider NewMultiGraphProviderInstance(MultiGraphProviderKind kind)
        {
            return kind switch
            {
                MultiGraphProviderKind.MultiPipeline => new MultiGraphPipelineProvider(),
<<<<<<< HEAD
                MultiGraphProviderKind.GitEvolution => new GitEvolutionGraphProvider(),
=======
>>>>>>> 479466f4
                MultiGraphProviderKind.GXLEvolution => new GXLEvolutionGraphProvider(),
                _ => throw new NotImplementedException($"Not implemented for {kind}")
            };
        }
    }
}<|MERGE_RESOLUTION|>--- conflicted
+++ resolved
@@ -1,5 +1,4 @@
 ﻿using System;
-using SEE.GraphProviders.Evolution;
 
 namespace SEE.GraphProviders
 {
@@ -26,23 +25,14 @@
                 SingleGraphProviderKind.CSV => new CSVGraphProvider(),
                 SingleGraphProviderKind.Reflexion => new ReflexionGraphProvider(),
                 SingleGraphProviderKind.SinglePipeline => new SingleGraphPipelineProvider(),
-<<<<<<< HEAD
-                SingleGraphProviderKind.JaCoCo => new JaCoCoSingleGraphProvider(),
-                SingleGraphProviderKind.MergeDiff => new MergeDiffGraphProvider(),
-                SingleGraphProviderKind.VCS => new VCSGraphProvider(),
-                SingleGraphProviderKind.GitAllBranches => new AllGitBranchesSingleGraphProvider(),
-=======
                 SingleGraphProviderKind.JaCoCo => new JaCoCoGraphProvider(),
                 SingleGraphProviderKind.MergeDiff => new MergeDiffGraphProvider(),
                 SingleGraphProviderKind.VCS => new VCSGraphProvider(),
                 SingleGraphProviderKind.LSP => new LSPGraphProvider(),
->>>>>>> 479466f4
                 _ => throw new NotImplementedException($"Not implemented for {kind}")
             };
         }
 
-<<<<<<< HEAD
-=======
         /// <summary>
         /// Returns a new instance of the corresponding <see cref="MultiGraphProvider"/> to the
         /// passed <see cref="MultiGraphPipelineProvider"/> <paramref name="kind"/>
@@ -51,16 +41,11 @@
         /// <returns>a new instance</returns>
         /// <exception cref="NotImplementedException">thrown in case the given <paramref name="kind"/>
         /// is not yet handled</exception>
->>>>>>> 479466f4
         internal static MultiGraphProvider NewMultiGraphProviderInstance(MultiGraphProviderKind kind)
         {
             return kind switch
             {
                 MultiGraphProviderKind.MultiPipeline => new MultiGraphPipelineProvider(),
-<<<<<<< HEAD
-                MultiGraphProviderKind.GitEvolution => new GitEvolutionGraphProvider(),
-=======
->>>>>>> 479466f4
                 MultiGraphProviderKind.GXLEvolution => new GXLEvolutionGraphProvider(),
                 _ => throw new NotImplementedException($"Not implemented for {kind}")
             };
