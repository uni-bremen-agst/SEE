--- conflicted
+++ resolved
@@ -26,12 +26,9 @@
                 GraphProviderKind.Reflexion => new ReflexionGraphProvider(),
                 GraphProviderKind.Pipeline => new PipelineGraphProvider(),
                 GraphProviderKind.JaCoCo => new JaCoCoGraphProvider(),
-<<<<<<< HEAD
+                GraphProviderKind.MergeDiff => new MergeDiffGraphProvider(),
                 GraphProviderKind.VCS => new VCSGraphProvider(),
-=======
-                GraphProviderKind.MergeDiff => new MergeDiffGraphProvider(),
-                GraphProviderKind.LSP => new LSPGraphProvider(),
->>>>>>> 352dab58
+				GraphProviderKind.LSP => new LSPGraphProvider(),
                 _ => throw new NotImplementedException($"Not implemented for {kind}")
             };
         }
