--- conflicted
+++ resolved
@@ -43,7 +43,6 @@
         /// For <see cref="ReflexionGraphProvider"/>.
         /// </summary>
         Reflexion,
-<<<<<<< HEAD
 
         /// <summary>
         /// For <see cref="GitEvolutionGraphProvider"/>
@@ -53,8 +52,7 @@
         /// <summary>
         /// For <see cref="GXLEvolutionGraphProvider"/>
         /// </summary>
-        GXLEvolution
-=======
+        GXLEvolution,
         /// <summary>
         /// For <see cref="MergeDiffGraphProvider"/>.
         /// </summary>
@@ -63,6 +61,6 @@
         /// For <see cref="LSPGraphProvider"/>.
         /// </summary>
         LSP
->>>>>>> 0ec851d6
+
     }
 }