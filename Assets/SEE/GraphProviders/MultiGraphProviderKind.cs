--- conflicted
+++ resolved
@@ -1,7 +1,3 @@
-<<<<<<< HEAD
-=======
-
->>>>>>> a441dc62
 namespace SEE.GraphProviders
 {
     /// <summary>
@@ -15,7 +11,7 @@
         /// For <see cref="MultiGraphPipelineProvider"/>
         /// </summary>
         MultiPipeline,
-        
+
         /// <summary>
         /// For <see cref="GXLEvolutionGraphProvider"/>
         /// </summary>
