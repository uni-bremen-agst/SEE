--- conflicted
+++ resolved
@@ -602,7 +602,6 @@
                 throw new Exception($"Game object {gameObject.name} is not an edge. It has no target node.");
             }
         }
-<<<<<<< HEAD
 
         /// <summary>
         /// Returns the full name of the game object, that is, its name and the
@@ -618,8 +617,7 @@
                 result = gameObject.name + "/" + result;
             }
             return result;
-=======
-        
+        }
 
         /// <summary>
         /// Updates the portal of this game object by setting the boundaries of itself
@@ -649,7 +647,6 @@
                 Debug.LogWarning("Couldn't update portal: No code city has been found"
                                  + $" attached to game object {gameObject.name}.\n");
             }
->>>>>>> 30ea440e
         }
     }
 }