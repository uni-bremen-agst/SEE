--- conflicted
+++ resolved
@@ -652,7 +652,6 @@
             }
             else
             {
-                //FIXME Beim ersten Mal in VR wird hier eine Exception geworfen.
                 throw new NullReferenceException($"Game object {gameObject.name} has no NodeRef.");
             }
         }
@@ -870,7 +869,6 @@
         }
 
         /// <summary>
-<<<<<<< HEAD
         /// Sets the layer of all children and children's children. Important: the gameobject/transform itself is also changed.
         /// </summary>
         /// <param name="transform">The target transform.</param>
@@ -885,7 +883,7 @@
             }
         }
 
-=======
+        /// <summary>
         /// Returns the <see cref="NodeOperator"/> for this <paramref name="gameObject"/>.
         /// If no operator exists yet, it will be added.
         /// If the game object is not a node, an exception will be thrown.
@@ -954,6 +952,5 @@
                 }
             }
         }
->>>>>>> 84979300
     }
 }