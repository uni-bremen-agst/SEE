--- conflicted
+++ resolved
@@ -1,12 +1,7 @@
-<<<<<<< HEAD
 using SEE.DataModel.DG;
 using SEE.Utils;
 using System;
-=======
-﻿using System;
 using OdinSerializer.Utilities;
-using SEE.DataModel.DG;
->>>>>>> 2b26cd1f
 using UnityEngine;
 
 namespace SEE.GO
@@ -126,7 +121,6 @@
         }
 
         /// <summary>
-<<<<<<< HEAD
         /// Sets the Scale of this <paramref name="node"/> independed of the Loal Scale from the Parent
         /// </summary>
         /// <param name="node">object whose scale should be scaled</param>
@@ -152,8 +146,8 @@
             return node.transform.position.y + node.Size().y / 2.0f;
 
         }
-        /// <summary>
-=======
+
+        /// <summary>
         /// Tries to get the component of the given type <typeparamref name="T"/> of this <paramref name="gameObject"/>.
         /// If the component was found, it will be stored in <paramref name="component"/> and true will be returned.
         /// If it wasn't found, <paramref name="component"/> will be <code>null</code>, false will be returned,
@@ -177,7 +171,6 @@
 
 
 	/// <summary>
->>>>>>> 2b26cd1f
         /// Returns the graph node represented by this <paramref name="gameObject"/>.
         /// 
         /// Precondition: <paramref name="gameObject"/> must have a <see cref="NodeRef"/>
