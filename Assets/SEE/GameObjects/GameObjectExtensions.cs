--- conflicted
+++ resolved
@@ -248,14 +248,10 @@
             {
                 renderer.enabled = show;
             }
-<<<<<<< HEAD
-
-=======
             if (gameObject.TryGetComponent(out Collider collider))
             {
                 collider.enabled = show;
             }
->>>>>>> 7f8f199e
             if (includingChildren)
             {
                 foreach (Transform child in gameObject.transform)
@@ -451,8 +447,6 @@
             return edge != null;
         }
 
-<<<<<<< HEAD
-=======
         /// <summary>
         /// Returns the graph containing the node represented by this <paramref name="gameObject"/>.
         ///
@@ -466,7 +460,6 @@
             return gameObject.GetNode().ItsGraph;
         }
 
->>>>>>> 7f8f199e
         /// <summary>
         /// Enables/disables the renderers of <paramref name="gameObject"/> and all its
         /// descendants so that they become visible/invisible.
