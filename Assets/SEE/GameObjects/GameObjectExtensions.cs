<<<<<<< HEAD
﻿using OdinSerializer.Utilities;
=======
﻿using SEE.DataModel.DG;
using System;
>>>>>>> b42cad93
using UnityEngine;

namespace SEE.GO
{
    /// <summary>
    /// Provides extensions for GameObjects retrieving their ID.
    /// </summary>
    public static class GameObjectExtensions
    {
        /// <summary>
        /// An extension of GameObjects to retrieve their IDs. If <paramref name="gameObject"/>
        /// has a NodeRef attached to it, the corresponding node's ID is returned.
        /// If <paramref name="gameObject"/> has an EdgeRef attached to it, the corresponding 
        /// edge's ID is returned. Otherwise the name of <paramref name="gameObject"/> is
        /// returned.
        /// </summary>
        /// <returns>ID for <paramref name="gameObject"/></returns>
        public static string ID(this GameObject gameObject)
        {
            NodeRef nodeRef = gameObject.GetComponent<NodeRef>();
            if (nodeRef == null)
            {
                EdgeRef edgeRef = gameObject.GetComponent<EdgeRef>();
                if (edgeRef == null)
                {
                    return gameObject.name;
                }

                return edgeRef.edge.ID;
            }

            return nodeRef.node.ID;
        }

        /// <summary>
        /// Returns the render-queue offset of given <paramref name="gameObject"/>.
        /// 
        /// Precondition: <paramref name="gameObject"/> must have a renderer attached
        /// to it; otherwise 0 will be returned.
        /// </summary>
        /// <param name="gameObject">objects whose render-queue is requested</param>
        /// <returns>render-queue offset</returns>
        public static int GetRenderQueue(this GameObject gameObject)
        {
            if (gameObject.TryGetComponent(out Renderer renderer))
            {
                return renderer.sharedMaterial.renderQueue;
            }

            Debug.LogWarningFormat("GetRenderQueue: Game object {0} has no renderer.\n", gameObject.name);
            return 0;
        }

        /// <summary>
        /// Sets the color for this <paramref name="gameObject"/> to given <paramref name="color"/>.
        /// 
        /// Precondition: <paramref name="gameObject"/> has a renderer whose material has attribute _Color.
        /// </summary>
        /// <param name="gameObject">objects whose color is to be set</param>
        /// <param name="color">the new color to be set</param>
        public static void SetColor(this GameObject gameObject, Color color)
        {
            if (gameObject.TryGetComponent(out Renderer renderer))
            {
                Material material = renderer.sharedMaterial;
                material.SetColor("_Color", color);
            }
        }

        /// <summary>
        /// Sets the start and end line color of <paramref name="gameObject"/>.
        /// 
        /// Precondition: <paramref name="gameObject"/> must have a line renderer.
        /// </summary>
        /// <param name="gameObject">object holding a line renderer whose start and end color is to be set</param>
        /// <param name="startColor">start color of the line</param>
        /// <param name="endColor">end color of the line</param>
        public static void SetLineColor(this GameObject gameObject, Color startColor, Color endColor)
        {
            if (gameObject.TryGetComponent(out LineRenderer renderer))
            {
                renderer.startColor = startColor;
                renderer.endColor = endColor;
            }
        }

        /// <summary>
        /// Sets the visibility of this <paramref name="gameObject"/> to <paramref name="show"/>.
        /// If <paramref name="show"/> is false, the object becomes invisible. If it is true
        /// instead, it becomes visible. 
        /// 
        /// If <paramref name="includingChildren"/> is false, only the renderer of <paramref name="gameObject"/> 
        /// is turned on/off, which will not affect whether the <paramref name="gameObject"/>
        /// is active or inactive. If <paramref name="gameObject"/> has children, their
        /// renderers will not be changed.
        /// 
        /// If <paramref name="includingChildren"/> is true, the operation applies to all descendants, too.
        /// 
        /// Precondition: <paramref name="gameObject"/> must have a Renderer.
        /// </summary>
        /// <param name="gameObject">object whose visibility is to be changed</param>
        /// <param name="show">whether or not to make the object visible</param>
        /// <param name="includingChildren">if true, the operation applies to all descendants, too</param>
        public static void SetVisibility(this GameObject gameObject, bool show, bool includingChildren = true)
        {
            if (gameObject.TryGetComponent(out Renderer renderer))
            {
                renderer.enabled = show;
            }
            if (includingChildren)
            {
                foreach (Transform child in gameObject.transform)
                {
                    child.gameObject.SetVisibility(show, includingChildren);
                }
            }
        }

        /// <summary>
<<<<<<< HEAD
        /// Tries to get the component of the given type <typeparamref name="T"/> of this <paramref name="gameObject"/>.
        /// If the component was found, it will be stored in <paramref name="component"/> and true will be returned.
        /// If it wasn't found, <paramref name="component"/> will be <code>null</code>, false will be returned,
        /// and an error message will be logged indicating that the component type wasn't present on the GameObject.
        /// </summary>
        /// <param name="gameObject">The game object the component should be gotten from.</param>
        /// <param name="component">The variable in which to save the component.</param>
        /// <typeparam name="T">The type of the component.</typeparam>
        /// <returns>True if the component was present on the <paramref name="gameObject"/>, false otherwise.</returns>
        public static bool TryGetComponentOrLog<T>(this GameObject gameObject, out T component)
        {
            if (!gameObject.TryGetComponent(out component))
            {
                Debug.LogError($"Couldn't find component '{typeof(T).GetNiceName()}' "
                               + $"on game object '{gameObject.name}'.\n");
                return false;
            }

            return true;
=======
        /// Returns the graph node represented by this <paramref name="gameObject"/>.
        /// 
        /// Precondition: <paramref name="gameObject"/> must have a <see cref="NodeRef"/>
        /// attached to it referring to a valid node; if not, an exception is raised.
        /// </summary>
        /// <param name="gameObject">the game object whose Node is requested</param>
        /// <returns>the correponding graph node</returns>
        public static Node GetNode(this GameObject gameObject)
        {
            if (gameObject.TryGetComponent<NodeRef>(out NodeRef nodeRef))
            {
                if (nodeRef != null)
                {
                    return nodeRef.node;
                }
                else
                {
                    throw new Exception($"Node reference of game object {gameObject.name} is null");
                }
            }
            else
            {
                throw new Exception($"Game object {gameObject.name} has no NodeRef");
            }
>>>>>>> b42cad93
        }
    }
}<|MERGE_RESOLUTION|>--- conflicted
+++ resolved
@@ -1,10 +1,6 @@
-<<<<<<< HEAD
-﻿using OdinSerializer.Utilities;
-=======
-﻿using SEE.DataModel.DG;
-using System;
->>>>>>> b42cad93
-using UnityEngine;
+﻿using System;
+using OdinSerializer.Utilities;
+using SEE.DataModel.DG;
 
 namespace SEE.GO
 {
@@ -123,7 +119,6 @@
         }
 
         /// <summary>
-<<<<<<< HEAD
         /// Tries to get the component of the given type <typeparamref name="T"/> of this <paramref name="gameObject"/>.
         /// If the component was found, it will be stored in <paramref name="component"/> and true will be returned.
         /// If it wasn't found, <paramref name="component"/> will be <code>null</code>, false will be returned,
@@ -143,7 +138,10 @@
             }
 
             return true;
-=======
+        }
+
+
+	/// <summary>
         /// Returns the graph node represented by this <paramref name="gameObject"/>.
         /// 
         /// Precondition: <paramref name="gameObject"/> must have a <see cref="NodeRef"/>
@@ -168,7 +166,6 @@
             {
                 throw new Exception($"Game object {gameObject.name} has no NodeRef");
             }
->>>>>>> b42cad93
         }
     }
 }