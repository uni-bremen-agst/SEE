--- conflicted
+++ resolved
@@ -1,21 +1,16 @@
+using System;
+using System.Collections.Generic;
+using System.Linq;
+using UnityEngine;
+using SEE.Controls;
 using SEE.DataModel.DG;
 using SEE.DataModel.Drawable;
 using SEE.Game;
 using SEE.Game.City;
 using SEE.Game.Operator;
+using static SEE.Game.Portal.IncludeDescendants;
 using SEE.Utils;
 using Sirenix.Utilities;
-using System;
-using System.Collections.Generic;
-using System.Linq;
-using UnityEngine;
-using static SEE.Game.Portal.IncludeDescendants;
-<<<<<<< HEAD
-=======
-using Sirenix.Utilities;
-using SEE.DataModel.Drawable;
-using SEE.Controls;
->>>>>>> 703c8dbf
 
 namespace SEE.GO
 {
@@ -1341,7 +1336,6 @@
         }
 
         /// <summary>
-<<<<<<< HEAD
         /// Searches for the first descendant <see cref="GameObject"/> with the specified <paramref name="descendantName"/>
         /// within the hierarchy of the given <paramref name="gameObject"/>.
         /// </summary>
@@ -1457,7 +1451,9 @@
         {
             Transform parent = gameObject.transform.parent;
             return parent != null ? GetRootParent(parent.gameObject) : gameObject;
-=======
+        }
+
+        /// <summary>
         /// Updates the interaction layer of the game object, and optionally its children.
         /// </summary>
         /// <param name="gameObject">The affected game object.</param>
@@ -1481,7 +1477,6 @@
                     child.UpdateLayer();
                 }
             }
->>>>>>> 703c8dbf
         }
     }
 }