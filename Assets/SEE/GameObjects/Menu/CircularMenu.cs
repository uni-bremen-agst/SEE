--- conflicted
+++ resolved
@@ -180,9 +180,6 @@
         /// </summary>
         private void Update()
         {
-<<<<<<< HEAD
-            bool oldState = MenuIsOn;
-=======
             // Select action state via numbers on the keyboard
             Assert.IsTrue(actionStateTypes.Length <= 9, "Only up to 9 (10 if zero is included) entries can be selected via the numbers on the keyboard!");
             for (int i = 0; i < actionStateTypes.Length; i++)
@@ -195,7 +192,6 @@
             }
 
             bool oldState = menuIsOn;
->>>>>>> 046f20c4
             // space bar toggles menu            
             if (Input.GetKeyDown(KeyCode.Space))
             {
