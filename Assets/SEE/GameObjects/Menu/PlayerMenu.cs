--- conflicted
+++ resolved
@@ -42,11 +42,6 @@
         /// <returns>the newly created mode menu component.</returns>
         private static SelectionMenu CreateModeMenu(GameObject attachTo = null)
         {
-<<<<<<< HEAD
-            Assert.IsTrue(ActionStateType.AllTypes.Count == 12);
-=======
->>>>>>> 9aa6bb9b
-
             // Note: A ?? expression can't be used here, or Unity's overloaded null-check will be overridden.
             GameObject modeMenuGO = attachTo ? attachTo : new GameObject {name = "Mode Menu"};
 
@@ -157,16 +152,8 @@
         /// </summary>
         private void Update()
         {
-<<<<<<< HEAD
-            if (MenuButton == null)
-            {
-                CreateMenuButton();
-            }
-            try
-=======
             // Select action state via numbers on the keyboard
             for (int i = 0; i < ModeMenu.Entries.Count; i++)
->>>>>>> 9aa6bb9b
             {
                 if (SEEInput.DigitKeyPressed(i))
                 {
