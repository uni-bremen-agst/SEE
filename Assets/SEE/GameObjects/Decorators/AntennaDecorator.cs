--- conflicted
+++ resolved
@@ -88,13 +88,7 @@
             {
                 if (node.TryGetNumeric(section.Metric, out float sectionMetric) && sectionMetric > 0)
                 {
-                    NodeFactory segmentFactory = metricToFactory[section.Metric];
-<<<<<<< HEAD
-                    GameObject segment = NewSegment(segmentFactory, gameNode.RenderLater());
-=======
-
-                    GameObject segment = NewSegment(segmentFactory);
->>>>>>> b23eff15
+                    GameObject segment = NewSegment(metricToFactory[section.Metric]);
                     segment.name = section.Metric + ": " + sectionMetric;
                     segment.tag = Tags.Decoration;
 
