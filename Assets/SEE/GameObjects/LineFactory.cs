﻿using UnityEngine;

namespace SEE.GO
{
    /// <summary>
    /// Sets attributes of lines.
    /// </summary>
    internal static class LineFactory
    {
        private const float defaultWidth = 0.1f;

        internal static void SetDefaults(LineRenderer line)
        {
            line.sortingLayerName = "OnTop";
            line.sortingOrder = 5;

            // simplify rendering; no shadows
            line.receiveShadows = false;
            line.shadowCastingMode = UnityEngine.Rendering.ShadowCastingMode.Off;

            SetColors(line);
            SetWidth(line, defaultWidth);
        }

        internal static void SetColors(LineRenderer line)
        {
            SetColors(line, Color.green, Color.red);
        }

        internal static void SetColors(LineRenderer line, Color startColor, Color endColor)
        {
            line.startColor = startColor;
            line.endColor = endColor;
        }

        internal static void SetColor(LineRenderer line, Color color)
        {
            SetColors(line, color, color);
        }

        internal static void SetWidth(LineRenderer line, float width)
        {
            line.startWidth = width;
            line.endWidth = width;
        }

        public static LineRenderer Draw(GameObject edge, Vector3[] linePoints, float width, Material material = null)
        {
            LineRenderer line = edge.GetComponent<LineRenderer>();
            if (line == null)
            {
                // edge does not yet have a renderer; we add a new one
                line = edge.AddComponent<LineRenderer>();
            }
<<<<<<< HEAD

            line.useWorldSpace = true;
=======
            line.useWorldSpace = false;
>>>>>>> b42cad93
            if (material != null)
            {
                // use sharedMaterial if changes to the original material should affect all
                // objects using this material; renderer.material instead will create a copy
                // of the material and will not be affected by changes of the original material
                line.sharedMaterial = material;
            }

            line.positionCount = linePoints.Length; // number of vertices       
            line.SetPositions(linePoints);
            SetDefaults(line);
            SetWidth(line, width);
            SetColors(line);            
            return line;
        }
    }
}<|MERGE_RESOLUTION|>--- conflicted
+++ resolved
@@ -1,6 +1,4 @@
-﻿using UnityEngine;
-
-namespace SEE.GO
+﻿namespace SEE.GO
 {
     /// <summary>
     /// Sets attributes of lines.
@@ -52,12 +50,7 @@
                 // edge does not yet have a renderer; we add a new one
                 line = edge.AddComponent<LineRenderer>();
             }
-<<<<<<< HEAD
-
-            line.useWorldSpace = true;
-=======
             line.useWorldSpace = false;
->>>>>>> b42cad93
             if (material != null)
             {
                 // use sharedMaterial if changes to the original material should affect all
@@ -65,7 +58,6 @@
                 // of the material and will not be affected by changes of the original material
                 line.sharedMaterial = material;
             }
-
             line.positionCount = linePoints.Length; // number of vertices       
             line.SetPositions(linePoints);
             SetDefaults(line);
