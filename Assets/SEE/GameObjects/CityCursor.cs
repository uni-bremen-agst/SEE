using SEE.Controls;
using SEE.DataModel.DG;
using SEE.Game;
using SEE.Game.UI3D;
using UnityEngine;

namespace SEE.GO
{
    // [RequireComponent(typeof(SEECity))] // FIXME: We cannot simply request that a SEECity exists. There are also other kinds of AbstractSEECity classes.
    public class CityCursor : MonoBehaviour
    {
        internal Cursor3D E { get; private set; }
        private SEECity city;

        private void Start()
        {
<<<<<<< HEAD
            city = GetComponent<SEECity>();
            E = Cursor3D.Create();
=======
            if (TryGetComponent(out SEECity city))
            {
                graph = city.LoadedGraph;
                E = Cursor3D.Create();
>>>>>>> e286fc0f

                InteractableObject.AnySelectIn += AnySelectIn;
                InteractableObject.AnySelectOut += AnySelectOut;
            }
            else
            {
                Debug.LogError($"{name} has no SEECity component attached to it. CityCursor will be disabled.\n");
                enabled = false;
            }
        }

        private void OnDestroy()
        {
            InteractableObject.AnySelectIn -= AnySelectIn;
            InteractableObject.AnySelectOut -= AnySelectOut;

            Destroy(E);
        }

        private void AnySelectIn(InteractableObject interactableObject, bool isOwner)
        {
            Graph selectedGraph = interactableObject.GraphElemRef.elem.ItsGraph;
            if (selectedGraph.Equals(city.LoadedGraph))
            {
                E.AddFocus(interactableObject);
            }
        }

        private void AnySelectOut(InteractableObject interactableObject, bool isOwner)
        {
            Graph selectedGraph = interactableObject.GraphElemRef.elem.ItsGraph;
            if (selectedGraph.Equals(city.LoadedGraph))
            {
                E.RemoveFocus(interactableObject);
            }
        }
    }
}<|MERGE_RESOLUTION|>--- conflicted
+++ resolved
@@ -14,15 +14,10 @@
 
         private void Start()
         {
-<<<<<<< HEAD
-            city = GetComponent<SEECity>();
-            E = Cursor3D.Create();
-=======
             if (TryGetComponent(out SEECity city))
             {
                 graph = city.LoadedGraph;
                 E = Cursor3D.Create();
->>>>>>> e286fc0f
 
                 InteractableObject.AnySelectIn += AnySelectIn;
                 InteractableObject.AnySelectOut += AnySelectOut;
