--- conflicted
+++ resolved
@@ -19,10 +19,6 @@
 		/// It will not be serialized to prevent duplicating and endless serialization
 		/// by both Unity and Odin.
         /// </summary>
-<<<<<<< HEAD
-        [NonSerialized]
-        public Edge Value;
-=======
         public Edge Value
         {
             get => (Edge)elem;
@@ -42,7 +38,6 @@
                 }
             }
         }
->>>>>>> e09f3833
 
         /// <summary>
         /// The unique ID of the source node of the edge referenced.
