﻿/*
Copyright (C) Axivion GmbH, 2011-2020

@author Rainer Koschke, Falko Galperin
Initially written in C++ on Jul 24, 2011.
Rewritten in C# on Jan 14, 2020.
Refactored to work on a single graph on Feb 17, 2022.
Incremental Reflexion Analysis operations implemented in April 2022.
Refactored to work as a subclass of the graph in November 2022.

Purpose:
Implements incremental reflexion analysis. For detailed documentation refer to
the article:
"Incremental Reflexion Analysis", Rainer Koschke, Journal on Software Maintenance
and Evolution, 2011, DOI 10.1002/smr.542

The reflexion analysis calculates the reflexion graph describing the convergences,
absences, divergences between an architecture and its implementation. The following
graphs are needed to calculate the reflexion graph:

- architecture defines the expected architectural entities and their dependencies
(architectural entities may be hierarchical modeled by the part-of relation)
- the implementation model is represented in two separated graphs:
hierarchy graph describes the nesting of implementation entities
dependency graph describes the dependencies among the implementation entities
- mapping graph describes the partial mapping of implementation entities onto
architectural entities.

Internally, the reflexion analysis operates on a single graph, distinguishing between
architecture and implementation by checking a corresponding attribute, whereas the
mapping graph simply consists of all Maps_To edges and their connected nodes.

*/

using System;
using System.Collections.Generic;
using System.Linq;
using SEE.DataModel;
using SEE.DataModel.DG;
using UnityEngine;
using UnityEngine.Assertions;
using static SEE.Tools.ReflexionAnalysis.ReflexionSubgraphs;

namespace SEE.Tools.ReflexionAnalysis
{
    /// <summary>
    /// State of a dependency in the architecture or implementation within the reflexion model.
    /// </summary>
    public enum State
    {
        /// <summary>
        /// Initial undefined state.
        /// </summary>
        Undefined = 0,

        /// <summary>
        /// Allowed implementation dependency towards a convergence.
        /// </summary>
        Allowed = 1,

        /// <summary>
        /// Disallowed implementation dependency (divergence). Note: An edge tagged
        /// by this state is one that is present in the underlying implementation graph.
        /// It is not an edge between architecture components.
        /// </summary>
        Divergent = 2,

        /// <summary>
        /// Specified architecture dependency without corresponding implementation dependency (absence);
        /// only for architecture dependencies.
        /// </summary>
        Absent = 3,

        /// <summary>
        /// Specified architecture dependency with corresponding implementation dependency (convergence);
        /// only for architecture dependencies.
        /// </summary>
        Convergent = 4,

        /// <summary>
        /// Self-usage is always implicitly allowed; only for implementation dependencies.
        /// </summary>
        ImplicitlyAllowed = 5,

        /// <summary>
        /// Absence, but "Architecture.Is_Optional" attribute set.
        /// </summary>
        AllowedAbsent = 6,

        /// <summary>
        /// Tags an architecture edge that was created by the architect,
        /// i.e., is a specified edge; this is the initial state of a specified
        /// architecture dependency; only for architecture dependencies.
        /// </summary>
        Specified = 7,

        /// <summary>
        /// Tags an implementation edge that has not yet been mapped.
        /// </summary>
        Unmapped = 8
    }

    /// <summary>
    /// Implements the reflexion analysis, which compares an implementation against an expected
    /// architecture based on a mapping between the two.
    /// </summary>
    /// <remarks>
    /// Whenever we talk about the "implementation graph", "architecture graph", or "mapping graph",
    /// we are referring to a subgraph of the full reflexion graph. Namely:
    /// <ul>
    /// <li>
    /// "implementation graph" == all graph elements with the <see cref="ReflexionGraphTools.ImplementationLabel"/>
    /// </li>
    /// <li>
    /// "architecture graph" == all graph elements with the <see cref="ReflexionGraphTools.ArchitectureLabel"/>
    /// </li>
    /// <li>
    /// "mapping graph" == all edges of type <see cref="MapsToType"/> and all nodes connected to those edges
    /// </li>
    /// </ul>
    /// </remarks>
    public partial class ReflexionGraph : Graph
    {
        /// <summary>
        /// Runs the reflexion analysis. If an observer has registered before,
        /// the observer will receive the results via the callback Update(ChangeEvent).
        /// </summary>
        public void RunAnalysis()
        {
            AnalysisInitialized = true;
            ConstructTransitiveMapping();
            FromScratch();
            //DumpResults();
        }

        /// <summary>
        /// The edge type maps-to for edges mapping implementation entities onto architecture entities.
        /// </summary>
        public const string MapsToType = "Maps_To";

        /// <summary>
        /// Whether the reflexion analysis has already been initialized / run.
        /// If this is false, incremental events like <see cref="AddNode"/> will only modify the graph
        /// and not run the reflexion analysis.
        /// </summary>
        public bool AnalysisInitialized { get; private set; }

        #region State Edge Attribute

        /// <summary>
        /// Name of the edge attribute for the state of a dependency.
        /// </summary>
        private const string stateAttribute = "Reflexion.State";

        /// <summary>
        /// Sets the state of <paramref name="edge"/> to <paramref name="newState"/>.
        /// </summary>
        /// <param name="edge">edge whose state is to be set</param>
        /// <param name="newState">the state to be set</param>
        private static void SetState(Edge edge, State newState)
        {
<<<<<<< HEAD
            // Debug.Log($"{edge.ID} Set Reflexion.State = {newState}");
            edge.SetInt(StateAttribute, (int)newState);
=======
            edge.SetInt(stateAttribute, (int)newState);
>>>>>>> 84979300
        }

        /// <summary>
        /// Transfers edge from its old state to <paramref name="newState"/>;
        /// notifies all observers if the old state and <paramref name="newState"/> actually differ.
        /// Note that, if <paramref name="edge"/> is a propagated edge, <see cref="Transition"/> will be recursively
        /// called on each originating edge, and no notification will be sent for the propagated edge.
        /// </summary>
        /// <param name="edge">edge being changed</param> 
        /// <param name="newState">the new state of the edge after the change</param>
        private void Transition(Edge edge, State newState)
        {
            State state = edge.State();
            if (state != newState)
            {
                SetState(edge, newState);
                if (edge.IsInArchitecture() && !IsSpecified(edge))
                {
                    // If this is in fact a propagated edge, we transition the originating implementation edges too.
                    // Observers won't be notified of this propagated edge, we instead tell them about each
                    // of these originating edges.
                    AssertOrThrow(propagationTable.ContainsKey(edge.ID), () => new ExpectedPropagatedEdgeException(edge));
                    foreach (Edge originatingEdge in GetOriginatingEdges(edge))
                    {
                        Transition(originatingEdge, newState);
                    }
                }
                else
                {
                    Notify(new EdgeChange(Version, edge, state, newState, edge.GetSubgraphs()));
                }
            }
        }

        /// <summary>
        /// Returns true if <paramref name="edge"/> is a specified edge in the architecture (has one of the
        /// following states: specified, convergent, absent, allowed absent).
        /// Precondition: <paramref name="edge"/> must be in the architecture graph.
        /// </summary>
        /// <param name="edge">architecture dependency</param>
        /// <returns>true if edge is a specified architecture dependency</returns>
        public static bool IsSpecified(Edge edge)
        {
            AssertOrThrow(edge.IsInArchitecture(), () => new NotInSubgraphException(Architecture, edge));
            State state = edge.State();
            return state == State.Specified || state == State.Convergent || state == State.Absent || state == State.AllowedAbsent;
        }

        /// <summary>
        /// Returns true if <paramref name="edge"/> is a divergent
        /// edge (present in the implementation graph, but missing in
        /// the architecture graph).
        /// Precondition: <paramref name="edge"/> must be in the implementation graph.
        /// </summary>
        /// <param name="edge">architecture dependency</param>
        /// <returns>true if edge is a divergent architecture dependency</returns>
        public static bool IsDivergent(Edge edge)
        {
            AssertOrThrow(edge.IsInReflexion(), () => new NotInSubgraphException(Implementation, edge));
            return edge.State() == State.Divergent;
        }
        #endregion

        #region Edge counter attribute

        /// <summary>
        /// Name of the edge attribute for the counter of a dependency.
        /// </summary>
        /// <remarks>
        /// The counter counts the number of propagations.
        /// </remarks>
        private const string counterAttribute = "Reflexion.Counter";

        /// <summary>
        /// Sets counter of given architecture dependency <paramref name="edge"/> to given <paramref name="value"/>.
        /// Precondition: <paramref name="edge"/> is in the architecture graph.
        /// </summary>
        /// <param name="edge">an architecture dependency whose counter is to be set</param>
        /// <param name="value">value to be set</param>
        private static void SetCounter(Edge edge, int value)
        {
            AssertOrThrow(edge.IsInArchitecture(), () => new NotInSubgraphException(Architecture, edge));
            edge.SetInt(counterAttribute, value);
        }

        /// <summary>
        /// Adds <paramref name="value"/> to the counter attribute of given <paramref name="edge"/>.
        /// The value may be negative.
        /// Precondition: <paramref name="edge"/> is in the architecture graph.
        /// </summary>
        /// <param name="edge">an architecture dependency whose counter is to be changed</param>
        /// <param name="value">value to be added</param>
        private static void AddToCounter(Edge edge, int value)
        {
            AssertOrThrow(edge.IsInArchitecture(), () => new NotInSubgraphException(Architecture, edge));
            if (edge.TryGetInt(counterAttribute, out int oldValue))
            {
                edge.SetInt(counterAttribute, oldValue + value);
            }
            else
            {
                edge.SetInt(counterAttribute, value);
            }
        }

        /// <summary>
        /// Returns the the counter of given architecture dependency <paramref name="edge"/>.
        /// Precondition: <paramref name="edge"/> is in the architecture graph.
        /// </summary>
        /// <param name="edge">an architecture dependency whose counter is to be retrieved</param>
        /// <returns>the counter of <paramref name="edge"/></returns>
        private static int GetArchCounter(Edge edge)
        {
            AssertOrThrow(edge.IsInArchitecture(), () => new NotInSubgraphException(Architecture, edge));
            return edge.TryGetInt(counterAttribute, out int value) ? value : 0;
        }

        /// <summary>
        /// Returns the the counter of given dependency <paramref name="edge"/>.
        /// Precondition: <paramref name="edge"/> is either in the architecture or the implementation graph.
        /// </summary>
        /// <param name="edge">an architecture or implementation dependency whose counter is to be retrieved</param>
        /// <returns>the counter of <paramref name="edge"/></returns>
        private static int GetCounter(Edge edge)
        {
            if (edge.IsInArchitecture())
            {
                return GetArchCounter(edge);
            }
            else if (edge.IsInImplementation())
            {
                return GetImplCounter(edge);
            }
            else
            {
                throw new NotSupportedException($"Can't retrieve counter of edge '{edge.ToShortString()}' "
                                                + "because it's neither in implementation nor in architecture!");
            }
        }

        /// <summary>
        /// Increases counter of <paramref name="edge"/> by <paramref name="value"/> (may be negative).
        /// If its counter drops to zero, the edge is removed.
        /// Notifies if edge's state changes.
        /// Precondition: <paramref name="edge"/> is a dependency in architecture graph that
        /// was propagated from the implementation graph (i.e., !IsSpecified(<paramref name="edge"/>)).
        /// </summary>
        /// <param name="edge">propagated dependency in architecture graph</param>
        /// <param name="value">value to be added</param>
        private void ChangePropagatedDependency(Edge edge, int value)
        {
            AssertOrThrow(edge.IsInArchitecture(), () => new NotInSubgraphException(Architecture, edge));
            AssertOrThrow(!IsSpecified(edge), () => new ExpectedPropagatedEdgeException(edge));
            int oldValue = GetArchCounter(edge);
            int newValue = oldValue + value;
            // TODO(falko17): Figure 5.b on page 10 also describes a state change to 'allowed'.
            if (newValue <= 0)
            {
                // This will also send notifications about all originating implementation dependencies which
                // are now unmapped.
                Transition(edge, State.Unmapped);
                // We can drop this edge; it is no longer needed.
                SetCounter(edge, 0);
                propagationTable.Remove(edge.ID);
                base.RemoveEdge(edge);
            }
            else
            {
                SetCounter(edge, newValue);
            }
        }

        /// <summary>
        /// Returns the value of the counter attribute of an implementation dependency.
        /// Currently, 1 is always returned.
        /// Precondition: <paramref name="edge"/> is in the implementation graph.
        /// </summary>
        /// <param name="edge">an implementation dependency whose counter is to be retrieved</param>
        /// <returns>value of the counter attribute of given implementation dependency</returns>
        private static int GetImplCounter(Edge edge = null)
        {
            // returns the value of the counter attribute of edge
            // at present, dependencies extracted from the source
            // do not have an edge counter; therefore, we return just 1
            return 1;
        }

        #endregion

        #region Modifiers

        // The following operations manipulate the relevant graphs of the
        // context and trigger the incremental update of the reflexion results;
        // if anything in the reflexion results changes, all observers are informed
        // by the update message.
        // Never modify the underlying graphs directly; always use the following
        // methods. Otherwise the reflexion result may be in an inconsistent state.
        //
        // Implementation detail: in case of a state change, Notify(ChangeEvent arg)
        // will be called where arg describes the type of change; such change information
        // consists of the object changed (either a single edge or node) and the kind
        // of change, namely, addition/removal or a counter increment/decrement.
        // Note that any of the following modifiers may result in a sequence of updates
        // where each single change is reported.
        // Note also that a removal of a node implies that all its incoming and outgoing
        // edges (hierarchical as well as dependencies) will be removed, too.
        // Note also that an addition of an edge will imply an implicit addition of
        // its source and target node if there are not yet contained in the target graph.

        #region Edge

        // TODO(falko17): Add parameter documentation
        /// <summary>
        /// A function delegate that can be used to handle changes of the mapping by HandleMappedSubtree.
        /// </summary>
        /// <param name="edge"></param>
        /// <param name="from"></param>
        /// <param name="to"></param>
        private delegate void HandleMappingChange(Edge edge, Node from, Node to);

        // Meaning of "propagate": copy edge from implementation to architecture
        // Meaning of "lift": move upwards through hierarchy and check convergence

        /// <summary>
        /// Handles every dependency edge (incoming as well as outgoing) of every node in given
        /// <paramref name="subtree"/> as follows:
        ///
        /// Let e = (i1, i2) be a dependency edge where either i1 or i2 or both are contained in
        /// <paramref name="subtree"/>. Then e falls into one of the following categories:
        ///  (1) inner dependency: it is in between two entities, i1 and i2, mapped onto the same entity:
        ///      mapsTo(i1) != null and mapsTo(i2) != null and mapsTo(i1) = mapsTo(i2)
        ///  (2) cross dependency: it is in between two entities, i1 and i2, mapped onto different entities:
        ///      mapsTo(i1) != null and mapsTo(i2) != null and mapsTo(i1) != mapsTo(i2)
        ///  (3) dangling dependency: it is in between two entities, i1 and i2, not yet both mapped:
        ///      mapsTo(i1) = null or mapsTo(i2) = null
        ///
        /// Dangling dependencies will be ignored. For every inner or cross dependency, e, the given
        /// <paramref name="handler"/> will be applied with the following arguments:
        ///
        ///   if e is an outgoing cross dependency, i.e., e.Source is contained in subtree:
        ///     handler(e, archNode, mapsTo(e.Target))
        ///   if e is an incoming cross dependency, i.e., e.Target is contained in subtree:
        ///     handler(e, mapsTo(e.Source), archNode)
        ///   if e is an inner dependency:
        ///     handler(e, archNode, archNode)
        ///
        /// Precondition: given <paramref name="archNode"/> is in the architecture graph and
        /// all nodes in <paramref name="subtree"/> are in the implementation graph.
        /// </summary>
        /// <param name="subtree">implementation nodes whose mapping is to be adjusted</param>
        /// <param name="archNode">architecture node related to the nodes in subtree (to be mapped or unmapped);
        /// this may either be the architecture node onto which the nodes in subtree were mapped originally
        /// when this function is called to unmap a subtree or architecture node onto which the nodes in subtree
        /// are to be mapped as new</param>
        /// <param name="handler">delegate handling the necessary adjustment</param>
        private void HandleMappedSubtree(IEnumerable<Node> subtree, Node archNode, HandleMappingChange handler)
        {
            AssertOrThrow(archNode.IsInArchitecture(), () => new NotInSubgraphException(Architecture, archNode));
            // An inner dependency may occur twice in the iteration below, once in the set
            // of outgoing edges and once in the set of incoming edges of any nodes in the subtree.
            // We may call the handler only once for these; that is why we need to keep a log of
            // inner edges already handled.
            ISet<Edge> innerEdgesAlreadyHandled = new HashSet<Edge>();
            foreach (Node implNode in subtree)
            {
                AssertOrThrow(implNode.IsInImplementation(), () => new NotInSubgraphException(Implementation, implNode));
                foreach (Edge outgoing in implNode.Outgoings.Where(x => x.IsInImplementation()))
                {
                    if (implicitMapsToTable.TryGetValue(outgoing.Target.ID, out Node oldTarget))
                    {
                        // outgoing is not dangling; it is either an inner or cross dependency
                        if (oldTarget == archNode)
                        {
                            // outgoing is an inner dependency
                            if (innerEdgesAlreadyHandled.Add(outgoing))
                            {
                                // Note: ISet.Add(e) yields true if e has not been contained in the set so far.
                                // That is, outgoing has not been processed yet.
                                handler(outgoing, archNode, archNode);
                            }
                        }
                        else
                        {
                            // outgoing is an outgoing cross dependency
                            handler(outgoing, archNode, oldTarget);
                        }
                    }
                }

                foreach (Edge incoming in implNode.Incomings.Where(x => x.IsInImplementation()))
                {
                    AssertOrThrow(incoming.IsInImplementation(), () => new NotInSubgraphException(Implementation, incoming));
                    if (implicitMapsToTable.TryGetValue(incoming.Source.ID, out Node oldTarget))
                    {
                        // incoming is not dangling; it is either an incoming cross or inner dependency
                        if (oldTarget == archNode)
                        {
                            // outgoing is an inner dependency
                            if (innerEdgesAlreadyHandled.Add(incoming))
                            {
                                // Note: ISet.Add(e) yields true if e has not been contained in the set so far.
                                // That is, incoming has not been processed yet.
                                handler(incoming, archNode, archNode);
                            }
                        }
                        else
                        {
                            handler(incoming, oldTarget, archNode);
                        }
                    }
                }
            }
        }

        /// <summary>
        /// If both <paramref name="from"/> and <paramref name="to"/> are not null,
        /// the propagated architecture dependency corresponding
        /// to given <paramref name="implementationDependency"/> is lifted where the counter of the matching specified
        /// architecture dependency and the counter of this propagated architecture dependency are decreased
        /// by the absolute value of <paramref name="implementationDependency"/>'s counter.
        /// Otherwise, nothing is done.
        /// Precondition: <paramref name="implementationDependency"/> is a dependency edge contained
        /// in implementation graph and <paramref name="to"/> and <paramref name="from"/> are
        /// contained in the architecture graph.
        /// </summary>
        /// <param name="implementationDependency">an implementation dependency whose corresponding
        /// propagated dependency in the architecture graph is to be decreased and lifted</param>
        /// <param name="from">architecture node = Maps_To(implementationDependency.Source)</param>
        /// <param name="to">architecture node = Maps_To(implementationDependency.Target)</param>
        private void DecreaseAndLift(Edge implementationDependency, Node from, Node to)
        {
            if (from != null && to != null)
            {
                AssertOrThrow(implementationDependency.IsInImplementation(), () => new NotInSubgraphException(Implementation, implementationDependency));
                AssertOrThrow(from.IsInArchitecture(), () => new NotInSubgraphException(Architecture, from));
                AssertOrThrow(to.IsInArchitecture(), () => new NotInSubgraphException(Architecture, to));
                Edge propagatedEdge = GetPropagatedDependency(from, to, implementationDependency.Type);
                // It can happen that one of the edges end is not mapped, hence, no edge was propagated.
                if (propagatedEdge != null)
                {
                    int counter = -GetImplCounter(implementationDependency);
                    if (Lift(propagatedEdge.Source, propagatedEdge.Target, propagatedEdge.Type, counter, out Edge _))
                    {
                        // matching specified architecture dependency found; no state change
                    }

                    ChangePropagatedDependency(propagatedEdge, counter);
                    if (GetCounter(propagatedEdge) > 0)
                    {
                        // We need to remove the implementation edge from the propagation table, because it's no longer
                        // mapped to the propagated edge.
                        bool implRemoved = propagationTable[propagatedEdge.ID].Remove(implementationDependency);
                        Assert.IsTrue(implRemoved, "Originating edge should have been present in propagation table!");
                        // Not every originating dependency has been unmapped, only the one passed in here.
                        Transition(implementationDependency, State.Unmapped);
                    }
                    // Otherwise, edge has been removed. We shall not call `Transition` in this case,
                    // because the propagated edge no longer exists.
                }
            }
        }

        /// <summary>
        /// Propagates and lifts given <paramref name="implementationDependency"/>.
        /// Precondition: <paramref name="implementationDependency"/> is a dependency edge contained
        /// in implementation graph and <paramref name="to"/> and <paramref name="from"/>
        /// are contained in the architecture graph.
        ///
        /// </summary>
        /// <param name="implementationDependency">an implementation dependency whose corresponding propagated
        /// dependency in the architecture graph is to be increased and lifted</param>
        /// <param name="from">architecture node = MapsTo(implementationDependency.Source)</param>
        /// <param name="to">architecture node = MapsTo(implementationDependency.Target)</param>
        /// <remarks>
        /// <paramref name="from"/> and <paramref name="to"/> are actually ignored (intentionally).
        /// </remarks>
        private void IncreaseAndLift(Edge implementationDependency, Node from, Node to)
        {
            AssertOrThrow(implementationDependency.IsInImplementation(), () => new NotInSubgraphException(Implementation, implementationDependency));
            AssertOrThrow(from.IsInArchitecture(), () => new NotInSubgraphException(Architecture, from));
            AssertOrThrow(to.IsInArchitecture(), () => new NotInSubgraphException(Architecture, to));
            // safely ignore from and to
            PropagateAndLiftDependency(implementationDependency);
        }

        /// <summary>
        /// Returns the list of nodes in the subtree rooted by given <paramref name="node"/> (including this
        /// node itself) excluding those descendants in nested subtrees rooted by a mapper node,
        /// that is, are mapped elsewhere.
        /// Precondition: <paramref name="node"/> is contained in implementation graph and not Is_Mapper(node).
        /// Postcondition: all nodes in the result are in the implementation graph and mapped
        /// onto the same architecture node as the given node; the given node is included
        /// in the result.
        /// </summary>
        /// <param name="node">root node of the subtree</param>
        private List<Node> MappedSubtree(Node node)
        {
            AssertOrThrow(node.IsInImplementation(), () => new NotInSubgraphException(Implementation, node));
            return node.Children().Where(x => !IsExplicitlyMapped(x))
                       .SelectMany(MappedSubtree).Prepend(node).ToList();
        }

        #endregion

        #endregion

        #region Summaries

        /// <summary>
        /// Prints a summary of the number of edges in each state using Unity's standard logger.
        /// Is equivalent to PrintSummary(Summary()).
        /// </summary>
        public void PrintSummary()
        {
            PrintSummary(Summary());
        }

        /// <summary>
        /// Prints the given <paramref name="summary"/> of the number of edges in each state
        /// using Unity's standard logger. The argument <paramref name="summary"/> can be
        /// computed by Summary(). It is assumed to have as many entries as there are different
        /// State values. When indexed by a State value, it yields the number of edges in the
        /// architecture that are in this state.
        /// </summary>
        /// <param name="summary">Number of edges in the architecture indexed by state value</param>
        public static void PrintSummary(int[] summary)
        {
            string[] stateNames = Enum.GetNames(typeof(State));
            foreach (int stateValue in Enum.GetValues(typeof(State)))
            {
                Debug.Log($"number of edges in state {stateNames[stateValue]} = {summary[stateValue]}\n");
            }
        }

        /// <summary>
        /// Yields a summary of the number of edges in the architecture for each respective state.
        /// The result has as many entries as there are different State values. When indexed by a
        /// State value, it yields the number of edges in the architecture that are in this state.
        /// For instance, Summary()[(int)State.divergent] gives the number of architecture edges
        /// that are in state divergent.
        /// </summary>
        /// <returns>summary of the number of edges in the architecture for each respective state</returns>
        public int[] Summary()
        {
            string[] stateNames = Enum.GetNames(typeof(State));
            int[] summary = new int[stateNames.Length];

            foreach (Edge edge in Edges().Where(x => x.IsInArchitecture()))
            {
                summary[(int)edge.State()] += GetArchCounter(edge);
            }

            return summary;
        }

        /// <summary>
        /// Whether descendants may implicitly access their ancestors.
        /// </summary>
        private readonly bool allowDependenciesToParents;

        #endregion

        #region Node and Edge predicates

        /// <summary>
        /// Returns false for given node if it should be ignored in the reflexion analysis.
        /// For instance, artificial nodes, template instances, and nodes with ambiguous definitions
        /// are to be ignored.
        /// Precondition: node is a node in the implementation graph.
        /// </summary>
        /// <param name="node">implementation node</param>
        /// <returns>true if node should be considered in the reflexion analysis</returns>
        private static bool IsRelevant(Node node)
        {
            return true;
            // FIXME: For the time being, we consider every node to be relevant.

            //if (source_node->has_value(_node_is_artificial_attribute)
            //    && !source_node->has_value(_node_is_inherited_attribute))
            //{
            //    return false;
            //}
            //else if (source_node->has_value(_node_is_template_instance_attribute))
            //{
            //    return false;
            //}
            //else if (source_node->has_value(_node_has_ambiguous_definition_attribute))
            //{
            //    return false;
            //}
            //else
            //{
            //    return true;
            //}
        }

        /// <summary>
        /// Returns false for given edge if it should be ignored in the reflexion analysis.
        /// For instance, artificial edges and edges for which at least one end is an irrelevant node
        /// are to be ignored.
        /// Precondition: edge is an edge in the implementation graph.
        /// </summary>
        /// <param name="edge">implementation dependency</param>
        /// <returns>true if edge should be considered in the reflexion analysis</returns>
        private static bool IsRelevant(Edge edge)
        {
            return IsRelevant(edge.Source) && IsRelevant(edge.Target);
            // FIXME: For the time being, we consider every edge to be relevant as long as their
            // source and target are relevant.
        }

        #endregion

        #region Mapping

        /// <summary>
        /// The implicit mapping as derived from explicitMapsToTable.
        /// Note 1: the mapping key is the ID of a node in implementation and the mapping value a node in architecture
        /// Note 2: not every node in implementation is a key in this dictionary; node in the implementation
        /// neither mapped explicitly nor implicitly will not be contained.
        /// </summary>
        private Dictionary<string, Node> implicitMapsToTable;

        /// <summary>
        /// The explicit mapping from implementation node ID onto architecture nodes
        /// as derived from the mappings graph. This is equivalent to the content
        /// of the mapping graph where the corresponding nodes of the implementation
        /// (source of a mapping) and architecture (target of a mapping) are used.
        /// The correspondence of nodes between these three graphs is established
        /// by way of the unique ID attribute.
        /// Note: key is a node in the implementation and target a node in the
        /// architecture graph.
        /// </summary>
        private Dictionary<string, Node> explicitMapsToTable;

        /// <summary>
        /// Creates the transitive closure for the mapping so that we
        /// know immediately where an implementation entity is mapped to.
        /// The result is stored in explicitMapsToTable and implicitMapsToTable.
        /// </summary>
        private void ConstructTransitiveMapping()
        {
            // Because AddSubtreeToImplicitMap() will check whether a node is a
            // mapper, which is done by consulting explicitMapsToTable, we need
            // to first create the explicit mapping and can only then map the otherwise
            // unmapped children
            explicitMapsToTable = new Dictionary<string, Node>();
            foreach (Edge mapsTo in Edges().Where(x => x.IsInMapping()))
            {
                Node source = mapsTo.Source;
                Node target = mapsTo.Target;
                AssertOrThrow(source.IsInImplementation(), () => new NotInSubgraphException(Implementation, source));
                AssertOrThrow(target.IsInArchitecture(), () => new NotInSubgraphException(Architecture, target));
                explicitMapsToTable[source.ID] = target;
                //explicitMapsToTable[InImplementation[source.ID]] = InArchitecture[target.ID];
            }

            implicitMapsToTable = new Dictionary<string, Node>();

            foreach (Edge mapsTo in Edges().Where(x => x.IsInMapping()))
            {
                Node source = mapsTo.Source;
                Node target = mapsTo.Target;
                AssertOrThrow(source.IsInImplementation(), () => new NotInSubgraphException(Implementation, source));
                AssertOrThrow(target.IsInArchitecture(), () => new NotInSubgraphException(Architecture, target));
                AddSubtreeToImplicitMap(source, target);
            }

            // Notify after the the implicit and explicit mapping are complete
            foreach (Edge mapsTo in Edges().Where(x => x.IsInMapping()))
            {
                // We'll now also notify our observer's that a "new" mapping edge exists.
                Notify(new EdgeEvent(Version, mapsTo, ChangeType.Addition, Mapping));
                // TODO: Unsure whether we still need the above notification?
                //       Graph sends it out on creation of the edge anyway.
            }
        }

        /// <summary>
        /// Returns true if <paramref name="node"/> is explicitly mapped, that is,
        /// contained in <see cref="explicitMapsToTable"/>  as a key.
        /// Precondition: <paramref name="node"/> is a node of the implementation graph
        /// </summary>
        /// <param name="node">implementation node</param>
        /// <returns>true if node is explicitly mapped</returns>
        public bool IsExplicitlyMapped(Node node) => explicitMapsToTable.ContainsKey(node.ID);

        /// <summary>
        /// Adds all descendants of <paramref name="root"/> in the implementation that are implicitly
        /// mapped onto the same target as <paramref name="root"/> to the implicit mapping table
        /// <see cref="implicitMapsToTable"/> and maps them onto <paramref name="target"/>. This function recurses
        /// into all subtrees unless the root of a subtree is an explicitly mapped node.
        /// Preconditions:
        /// (1) <paramref name="root"/> is a node in implementation
        /// (2) <paramref name="target"/> is a node in architecture
        /// </summary>
        /// <param name="root">implementation node that is the root of a subtree to be mapped implicitly</param>
        /// <param name="target">architecture node that is the target of the implicit mapping</param>
        private void AddSubtreeToImplicitMap(Node root, Node target)
        {
            AssertOrThrow(root.IsInImplementation(), () => new NotInSubgraphException(Implementation, root));
            AssertOrThrow(target.IsInArchitecture(), () => new NotInSubgraphException(Architecture, target));
            IList<Node> children = root.Children();
            foreach (Node child in children)
            {
                // child is contained in implementation
                if (!IsExplicitlyMapped(child))
                {
                    AddSubtreeToImplicitMap(child, target);
                }
            }
            implicitMapsToTable[root.ID] = target;
        }

        #endregion


        #region DG Utilities

        /// <summary>
        /// Map from IDs of propagated edges to their originating edges, i.e., the edges they were propagated from.
        /// The list that is mapped to is never empty.
        /// </summary>
        private readonly IDictionary<string, IList<Edge>> propagationTable = new Dictionary<string, IList<Edge>>();

        /// <summary>
        /// Returns the edges from which the given <paramref name="propagatedEdge"/> was propagated.
        ///
        /// Pre-conditions:
        /// - Given <paramref name="propagatedEdge"/> is in the architecture graph.
        ///
        /// Post-conditions:
        /// - Returned edges are in the implementation graph. Note that the returned list may be empty.
        /// </summary>
        /// <param name="propagatedEdge">Propagated edge whose originating edges shall be returned</param>
        /// <returns>Edges from which <paramref name="propagatedEdge"/> was propagated</returns>
        public IList<Edge> GetOriginatingEdges(Edge propagatedEdge)
        {
            AssertOrThrow(propagatedEdge.IsInArchitecture(), () => new NotInSubgraphException(Architecture, propagatedEdge));
            return propagationTable.TryGetValue(propagatedEdge.ID, out IList<Edge> edges) ? edges : new List<Edge>();
        }

        /// <summary>
        /// Adds value to counter of <paramref name="edge"/> and transforms its state.
        /// Notifies if edge state changes.
        /// Precondition: <paramref name="edge"/> is in architecture graph and specified.
        /// </summary>
        /// <param name="edge">architecture dependency to be changed</param>
        /// <param name="value">the value to be added to the edge's counter</param>
        private void ChangeSpecifiedDependency(Edge edge, int value)
        {
            AssertOrThrow(edge.IsInArchitecture(), () => new NotInSubgraphException(Architecture, edge));
            AssertOrThrow(IsSpecified(edge), () => new ExpectedSpecifiedEdgeException(edge));
            int oldValue = GetArchCounter(edge);
            int newValue = oldValue + value;
            State state = edge.State();

            if (oldValue == 0)
            {
                Transition(edge, State.Convergent);
            }
            else if (newValue == 0)
            {
                Transition(edge, State.Absent);
            }

            SetCounter(edge, newValue);
        }

        #endregion

        #region Analysis Steps

        /// <summary>
        /// Runs reflexion analysis from scratch, i.e., non-incrementally.
        /// </summary>
        private void FromScratch()
        {
            Reset();
            CalculateConvergencesAndDivergences();
            CalculateAbsences();
        }

        /// <summary>
        /// Resets architecture markings and implementation states.
        /// </summary>
        private void Reset()
        {
            ResetArchitecture();
            ResetImplementation();
        }

        /// <summary>
        /// Sets the state of all implementation dependencies to 'unmapped'.
        /// </summary>
        private void ResetImplementation()
        {
            foreach (Edge edge in Edges().Where(x => x.IsInImplementation()))
            {
                Transition(edge, State.Unmapped);
            }
        }

        /// <summary>
        /// The state of all architectural dependencies will be set to 'undefined'
        /// and their counters be set to zero again. Propagated dependencies are
        /// removed.
        /// </summary>
        private void ResetArchitecture()
        {
            List<Edge> toBeRemoved = new List<Edge>();

            foreach (Edge edge in Edges().Where(x => x.IsInArchitecture()))
            {
                State state = edge.State();
                switch (state)
                {
                    case State.Undefined:
                    case State.Specified:
                        SetCounter(edge, 0); // Note: architecture edges have a counter
                        Transition(edge, State.Specified); // initial state must be State.specified
                        break;
                    case State.Absent:
                    case State.Convergent:
                        // The initial state of an architecture dependency that was not propagated is specified.
                        Transition(edge, State.Specified);
                        SetCounter(edge, 0); // Note: architecture edges have a counter
                        break;
                    case State.Allowed:
                    case State.Divergent:
                    case State.ImplicitlyAllowed:
                    case State.AllowedAbsent:
                        // The edge is a left-over from a previous analysis and should be
                        // removed. No need to delete from propagationTable, as we clear that at the end anyway.
                        toBeRemoved.Add(edge);
                        break;
                    default:
                        // Also need to clear here, otherwise we're in a bad state.
                        propagationTable.Clear();
                        throw new ArgumentOutOfRangeException(nameof(state), state, "Unknown state encountered!");
                }
            }

            propagationTable.Clear();

            // Removal of edges from architecture must be done outside of the loop
            // because the loop iterates on architecture.Edges().
            foreach (Edge edge in toBeRemoved)
            {
                base.RemoveEdge(edge);
            }
        }

        /// <summary>
        /// Calculates convergences and divergences non-incrementally.
        /// </summary>
        private void CalculateConvergencesAndDivergences()
        {
            // Iterate on all nodes in the domain of implicitMapsToTable
            // (N.B.: these are nodes that are in 'implementation'), and
            // propagate and lift their dependencies in the architecture
            foreach (KeyValuePair<string, Node> mapsTo in implicitMapsToTable)
            {
                Node sourceNode = GetNode(mapsTo.Key);
                AssertOrThrow(sourceNode.IsInImplementation(), () => new NotInSubgraphException(Implementation, sourceNode));
                if (IsRelevant(sourceNode))
                {
                    // Node is contained in implementation graph and implicitMapsToTable
                    PropagateAndLiftOutgoingDependencies(sourceNode);
                }
            }
        }

        /// <summary>
        /// Calculates absences non-incrementally.
        /// Pre-condition: <see cref="CalculateConvergencesAndDivergences"/> has been called previously.
        /// </summary>
        private void CalculateAbsences()
        {
            // after CalculateConvergesAndDivergences() all
            // architectural dependencies not marked as 'convergent'
            // are 'absent' (unless the architecture edge is marked 'optional')
            foreach (Edge edge in Edges().Where(x => x.IsInArchitecture()))
            {
                State state = edge.State();
                if (IsSpecified(edge) && state != State.Convergent)
                {
                    Transition(edge,
                               edge.HasToggle("Architecture.Is_Optional") ? State.AllowedAbsent : State.Absent);
                }
            }
        }

        /// <summary>
        /// Returns propagated dependency in architecture graph matching the type of
        /// the implementation dependency Edge exactly if one exists;
        /// returns null if none can be found.
        /// Precondition: <paramref name="source"/> and <paramref name="target"/>
        /// are two architecture entities in architecture
        /// graph onto which an implementation dependency of type <paramref name="itsType"/> was
        /// possibly propagated.
        /// Postcondition: resulting edge is in architecture or null
        /// </summary>
        /// <param name="source">source node of propagated dependency in architecture</param>
        /// <param name="target">target node of propagated dependency in architecture</param>
        /// <param name="itsType">the edge type of the propagated dependency</param>
        /// <returns>the propagated edge in the architecture graph between source and target
        /// with given type; null if there is no such edge</returns>
        private static Edge GetPropagatedDependency(
            Node source, // source of edge; must be in architecture
            Node target, // target of edge; must be in architecture
            string itsType) // the edge type that must match exactly
        {
            AssertOrThrow(source.IsInArchitecture(), () => new NotInSubgraphException(Architecture, source));
            AssertOrThrow(target.IsInArchitecture(), () => new NotInSubgraphException(Architecture, target));
            // There may be multiple (more precisely, two or less) edges from source to target with itsType,
            // but at most one that was specified by the user in the architecture model (we assume that
            // the architecture graph does not have redundant specified dependencies).
            // All others (more precisely, at most one) are dependencies that were propagated from the
            // implementation graph to the architecture graph.
            return source.FromTo(target, itsType).SingleOrDefault(edge => !IsSpecified(edge));
        }

        /// <summary>
        /// Propagates and lifts dependency edge from implementation to architecture graph.
        ///
        /// Precondition: <paramref name="implementationDependency"/> is in implementation graph.
        /// </summary>
        /// <param name="implementationDependency">the implementation edge to be propagated</param>
        private void PropagateAndLiftDependency(Edge implementationDependency)
        {
            AssertOrThrow(implementationDependency.IsInImplementation(), () => new NotInSubgraphException(Implementation, implementationDependency));
            Node implSource = implementationDependency.Source;
            Node implTarget = implementationDependency.Target;
            AssertOrThrow(implSource.IsInImplementation(), () => new NotInSubgraphException(Implementation, implSource));
            AssertOrThrow(implTarget.IsInImplementation(), () => new NotInSubgraphException(Implementation, implTarget));
            string implType = implementationDependency.Type;

            Node archSource = MapsTo(implSource);
            Node archTarget = MapsTo(implTarget);

            if (archSource == null || archTarget == null)
            {
                // source or target are not mapped; so we cannot do anything
                return;
            }

            AssertOrThrow(archSource.IsInArchitecture(), () => new NotInSubgraphException(Architecture, archSource));
            AssertOrThrow(archTarget.IsInArchitecture(), () => new NotInSubgraphException(Architecture, archTarget));
            Edge architectureDependency = GetPropagatedDependency(archSource, archTarget, implType);
            AssertOrThrow(architectureDependency == null || architectureDependency.IsInArchitecture(),
                          () => new NotInSubgraphException(Architecture, architectureDependency));
            Edge allowingEdge;
            if (architectureDependency == null)
            {
                // a propagated dependency has not existed yet; we need to create one
                architectureDependency = NewImplDepInArchitecture(archSource, archTarget, implType, implementationDependency, out allowingEdge);
                AssertOrThrow(architectureDependency.IsInArchitecture(), () => new NotInSubgraphException(Architecture, architectureDependency));
            }
            else
            {
                // a propagated dependency exists already
                int implCounter = GetImplCounter(implementationDependency);
                AssertOrThrow(architectureDependency.Source.IsInArchitecture(),
                              () => new NotInSubgraphException(Architecture, architectureDependency.Source));
                AssertOrThrow(architectureDependency.Target.IsInArchitecture(),
                              () => new NotInSubgraphException(Architecture, architectureDependency.Target));
                propagationTable[architectureDependency.ID].Add(implementationDependency);
                Lift(architectureDependency.Source, architectureDependency.Target, implType, implCounter, out allowingEdge);
                ChangePropagatedDependency(architectureDependency, implCounter);
                Transition(implementationDependency, architectureDependency.State());
            }
            // TODO: keep a trace of dependency propagation
            //causing.insert(std::pair<Edge*, Edge*>
            // (allowing_edge ? allowing_edge : architecture_dep, implementationDependency));
        }

        /// <summary>
        /// Propagates the outgoing dependencies of <paramref name="node"/> from implementation to architecture
        /// graph and lifts them in architecture (if and only if an outgoing dependency is
        /// relevant).
        ///
        /// Precondition: <paramref name="node"/> is in implementation graph.
        /// </summary>
        /// <param name="node">implementation node whose outgoings are to be propagated and lifted</param>
        private void PropagateAndLiftOutgoingDependencies(Node node)
        {
            AssertOrThrow(node.IsInImplementation(), () => new NotInSubgraphException(Implementation, node));
            foreach (Edge edge in node.Outgoings.Where(x => x.IsInImplementation()))
            {
                // edge is in implementation
                // only relevant dependencies may be propagated and lifted
                if (IsRelevant(edge))
                {
                    PropagateAndLiftDependency(edge);
                }
            }
        }

        /// <summary>
        /// Returns the architecture node upon which <paramref name="node"/> is mapped;
        /// if <paramref name="node"/> is not mapped, null is returned.
        /// Precondition: <paramref name="node"/> is in implementation.
        /// Postcondition: either result is null or result is in architecture
        /// </summary>
        /// <param name="node"></param>
        /// <returns>the architecture node upon which node is mapped or null</returns>
        public Node MapsTo(Node node)
        {
            AssertOrThrow(node.IsInImplementation(), () => new NotInSubgraphException(Implementation, node));
            return implicitMapsToTable.TryGetValue(node.ID, out Node target) ? target : null;
        }

        /// <summary>
        /// Returns true if this causing implementation edge is a dependency from child to
        /// parent in the sense of the <see cref="allowDependenciesToParents"/> option.
        ///
        /// Precondition: <paramref name="edge"/> is in implementation graph.
        /// </summary>
        /// <param name="edge">dependency edge to be checked</param>
        /// <returns>true if this causing edge is a dependency from child to parent</returns>
        private bool IsDependencyToParent(Edge edge)
        {
            AssertOrThrow(edge.IsInImplementation(), () => new NotInSubgraphException(Implementation, edge));
            Node mappedSource = MapsTo(edge.Source);
            Node mappedTarget = MapsTo(edge.Target);

            if (mappedSource != null && mappedTarget != null)
            {
                AssertOrThrow(mappedSource.IsInArchitecture(), () => new NotInSubgraphException(Architecture, mappedSource));
                AssertOrThrow(mappedTarget.IsInArchitecture(), () => new NotInSubgraphException(Architecture, mappedTarget));
                return IsDescendantOf(mappedSource, mappedTarget);
            }

            return false;
        }

        /// <summary>
        /// Returns true if <paramref name="descendant"/> is a descendant of <paramref name="ancestor"/>
        /// in the node hierarchy.
        ///
        /// Precondition: <paramref name="descendant"/> and <paramref name="ancestor"/> are in the same graph.
        /// </summary>
        /// <param name="descendant">source node</param>
        /// <param name="ancestor">target node</param>
        /// <returns>true if <paramref name="descendant"/> is a descendant of <paramref name="ancestor"/></returns>
        private static bool IsDescendantOf(Node descendant, Node ancestor)
        {
            Node cursor = descendant.Parent;
            while (cursor != null && cursor != ancestor)
            {
                cursor = cursor.Parent;
            }

            return cursor == ancestor;
        }

        /// <summary>
        /// Creates and returns a new edge of type <paramref name="itsType"/> from <paramref name="from"/> to
        /// <paramref name="to"/> with given <paramref name="label"/>
        /// Use this function for source dependencies.
        /// Source dependencies are a special case because there may be two
        /// equivalent source dependencies between the same node pair: one
        /// specified and one propagated.
        ///
        /// Precondition: <paramref name="from"/> and <paramref name="to"/> are already in the graph.
        /// </summary>
        /// <param name="from">the source of the edge</param>
        /// <param name="to">the target of the edge</param>
        /// <param name="itsType">the type of the edge</param>
        /// <param name="isVirtual">whether the new edge should be drawn in the scene</param>
        /// <param name="addToGraph">whether the newly created edge shall be added to the graph</param>
        /// <returns>the new edge</returns>
        private Edge AddEdge(Node from, Node to, string itsType, bool isVirtual, bool addToGraph = true)
        {
            // Note: a propagated edge between the same two architectural entities may be specified as well;
            // hence, we may have multiple edges in between.
            // Because of that and because the edge's ID is generated based on its source, target, and type,
            // we need to set the ID ourselves to make sure it is unique.
            Edge result = new Edge(from, to, itsType)
            {
                // The edge ID must be changed before the edge is added to the graph.
                ID = Guid.NewGuid().ToString()
            };
            if (from.IsInImplementation())
            {
                AssertOrThrow(to.IsInImplementation(), () => new NotInSubgraphException(Implementation, to));
                result.SetInImplementation();
            }
            else if (from.IsInArchitecture())
            {
                AssertOrThrow(to.IsInArchitecture(), () => new NotInSubgraphException(Architecture, to));
                result.SetInArchitecture();
            }

            if (isVirtual)
            {
                result.SetToggle(Edge.IsVirtualToggle);
            }

            SetState(result, State.Undefined);

            if (addToGraph)
            {
                base.AddEdge(result);
            }
            return result;
        }

        /// <summary>
        /// Adds a propagated dependency to the architecture graph
        /// from <paramref name="archSource"/> to <paramref name="archTarget"/> with given <paramref name="edgeType"/>.
        /// This edge is lifted to an allowing specified architecture dependency if there is one
        /// (if that is the case the specified architecture dependency allowing this implementation
        /// dependency is returned in the output parameter allowingEdgeOut). The state
        /// of the allowing specified architecture dependency is set to convergent if
        /// such an edge exists. Likewise, the state of the propagated dependency is
        /// set to either allowed, implicitlyAllowed, or divergent.
        ///
        /// Preconditions:
        /// (1) there is no propagated edge from <paramref name="archSource"/> to <paramref name="archTarget"/>
        /// with the given <paramref name="edgeType"/> yet
        /// (2) <paramref name="archSource"/> and <paramref name="archTarget"/> are in the architecture graph
        /// (3) <paramref name="originatingEdge"/> is in the implementation graph.
        /// Postcondition: the newly created and returned dependency is contained in
        /// the architecture graph and marked as propagated.
        /// </summary>
        /// <param name="archSource">architecture node that is the source of the propagated edge</param>
        /// <param name="archTarget">architecture node that is the target of the propagated edge</param>
        /// <param name="edgeType">type of the propagated implementation edge</param>
        /// <param name="originatingEdge">Implementation edge from which the newly created edge will originate</param>
        /// <param name="allowingEdgeOut">the specified architecture dependency allowing the implementation
        /// dependency if there is one; otherwise null; allowingEdgeOut is also null if the implementation
        /// dependency form a self-loop (archSource == archTarget); self-dependencies are implicitly
        /// allowed, but do not necessarily have a specified architecture dependency</param>
        /// <returns>a new propagated dependency in the architecture graph</returns>
        private Edge NewImplDepInArchitecture(Node archSource, Node archTarget, string edgeType, Edge originatingEdge, out Edge allowingEdgeOut)
        {
            AssertOrThrow(archSource.IsInArchitecture(), () => new NotInSubgraphException(Architecture, archSource));
            AssertOrThrow(archTarget.IsInArchitecture(), () => new NotInSubgraphException(Architecture, archTarget));
            AssertOrThrow(originatingEdge.IsInImplementation(), () => new NotInSubgraphException(Implementation, originatingEdge));
            Edge alreadyPropagated = Edges().FirstOrDefault(x => x.Source == archSource
                                                                           && x.Target == archTarget
                                                                           && x.Type == edgeType
                                                                           && x.IsInArchitecture() && !IsSpecified(x));
            AssertOrThrow(alreadyPropagated == null, () => new AlreadyPropagatedException(alreadyPropagated, originatingEdge));

            const int counter = 1;
            Edge propagatedArchitectureDep = AddEdge(archSource, archTarget, edgeType, true);
            // propagatedArchitectureDep is a propagated dependency in the architecture graph
            SetCounter(propagatedArchitectureDep, counter);
            IList<Edge> propagated = propagationTable[propagatedArchitectureDep.ID] = new List<Edge>();
            propagated.Add(originatingEdge);

            // propagatedArchitectureDep is a dependency propagated from the implementation onto the architecture;
            // it was just created and, hence, has no state yet (which means it is State.undefined).

            if (Lift(archSource, archTarget, edgeType, counter, out allowingEdgeOut))
            {
                // found a matching specified architecture dependency allowing propagatedArchitectureDep
                Transition(propagatedArchitectureDep, State.Allowed);
            }
            else if (archSource == archTarget)
            {
                // by default, every entity may use itself
                Transition(propagatedArchitectureDep, State.ImplicitlyAllowed);
                // Note: there is no specified architecture dependency that allows this implementation
                // dependency. Self dependencies are implicitly allowed.
                allowingEdgeOut = null;
            }
            else if (allowDependenciesToParents
                     && IsDescendantOf(propagatedArchitectureDep.Source, propagatedArchitectureDep.Target))
            {
                Transition(propagatedArchitectureDep, State.ImplicitlyAllowed);
                // Note: there is no specified architecture dependency that allows this implementation
                // dependency. Dependencies from descendants to ancestors are implicitly allowed if
                // AllowDependenciesToParents is true.
                allowingEdgeOut = null;
            }
            else
            {
                Transition(propagatedArchitectureDep, State.Divergent);
                allowingEdgeOut = null;
            }

            return propagatedArchitectureDep;
        }

        /// <summary>
        /// Returns true if a matching architecture dependency is found, also
        /// sets <paramref name="allowingEdgeOut"/> to that edge in that case.
        /// If no such matching edge is found, false is returned and <paramref name="allowingEdgeOut"/> is null.
        /// Precondition: <paramref name="from"/> and <paramref name="to"/> are in the architecture graph.
        /// Postcondition: <paramref name="allowingEdgeOut"/> is a specified dependency in architecture graph or null.
        /// </summary>
        /// <param name="from">source of the edge</param>
        /// <param name="to">target of the edge</param>
        /// <param name="edgeType">type of the edge</param>
        /// <param name="counter">the multiplicity of the edge, i.e. the number of other
        /// edges covered by it</param>
        /// <param name="allowingEdgeOut">the specified architecture dependency allowing the implementation
        /// dependency if there is any; otherwise null</param>
        /// <returns>True if a matching architecture dependency is found</returns>
        private bool Lift(Node from, Node to, string edgeType, int counter, out Edge allowingEdgeOut)
        {
            AssertOrThrow(from.IsInArchitecture(), () => new NotInSubgraphException(Architecture, from));
            AssertOrThrow(to.IsInArchitecture(), () => new NotInSubgraphException(Architecture, to));
            IList<Node> parents = to.Ascendants();
            Node notInArch = parents.FirstOrDefault(x => !x.IsInArchitecture() && !x.HasToggle(RootToggle));
            AssertOrThrow(notInArch == null, () => new NotInSubgraphException(Architecture, notInArch));
            Node cursor = from;
            AssertOrThrow(cursor.IsInArchitecture(), () => new NotInSubgraphException(Architecture, cursor));
            while (cursor != null)
            {
                IEnumerable<Edge> outs = cursor.Outgoings.Where(x => x.IsInArchitecture());
                foreach (Edge edge in outs)
                {
                    AssertOrThrow(edge.IsInArchitecture(), () => new NotInSubgraphException(Architecture, edge));
                    // Assert: edge is in architecture; edgeType is the type of edge
                    // being propagated and lifted; it may be more concrete than the
                    // type of the specified architecture dependency.
                    if (IsSpecified(edge)
                        // && edge.HasSupertypeOf(edgeType) FIXME: We consider that edges match independent of their types
                        && parents.Contains(edge.Target))
                    {
                        // matching architecture dependency found
                        ChangeSpecifiedDependency(edge, counter);
                        allowingEdgeOut = edge;
                        return true;
                    }
                }

                cursor = cursor.Parent;
            }

            // no matching architecture dependency found
            allowingEdgeOut = null;
            return false;
        }

        #endregion

        #region Helper methods for debugging

        /// <summary>
        /// Returns the Source.File attribute of the given <paramref name="graphElement"/> if it exists, otherwise
        /// the empty string.
        /// </summary>
        /// <param name="graphElement">attributable element</param>
        /// <returns>Source.File attribute or empty string</returns>
        private static string GetFilename(GraphElement graphElement)
        {
            return graphElement.Filename() ?? string.Empty;
        }

        /// <summary>
        /// Returns the Source.Line attribute as a string if it exists; otherwise the empty string.
        /// </summary>
        /// <param name="graphElement">attributable element</param>
        /// <returns>Source.Line attribute or empty string</returns>
        private static string GetSourceLine(GraphElement graphElement)
        {
            int? result = graphElement.SourceLine();
            return result.HasValue ? result.ToString() : string.Empty;
        }

        /// <summary>
        /// Returns a human-readable identifier for the given node.
        /// Note: this identifier is not necessarily unique.
        /// </summary>
        /// <param name="node">node whose identifier is required</param>
        /// <param name="beVerbose">whether to provide verbose output</param>
        /// <returns>an identifier for the given node</returns>
        private static string NodeName(Node node, bool beVerbose = false)
        {
            string name = node.SourceName;
            return beVerbose ? $"{name} ({node.ID}) {node.GetType().Name}" : name;
        }

        /// <summary>
        /// Returns a human-readable identifier for the given node further qualified with
        /// its source location if available.
        /// Note: this identifier is not necessarily unique.
        /// </summary>
        /// <param name="node">node whose identifier is required</param>
        /// <param name="beVerbose">whether to provide verbose output</param>
        /// <returns>an identifier for the given node</returns>
        // returns node name
        private static string QualifiedNodeName(Node node, bool beVerbose = false)
        {
            string filename = GetFilename(node);
            string loc = GetSourceLine(node);
            return $"{NodeName(node, beVerbose)}@{filename}:{loc}";
        }

        /// <summary>
        /// Returns the edge as a clause "type(from, to)".
        /// </summary>
        /// <param name="edge">edge whose clause is expected</param>
        /// <returns>the edge as a clause</returns>
        private static string AsClause(Edge edge)
        {
            return $"{edge.GetType().Name}({NodeName(edge.Source)}, {NodeName(edge.Target)})";
        }

        /// <summary>
        /// Returns the edge as a qualified clause "type(from@loc, to@loc)@loc",
        /// </summary>
        /// <param name="edge">edge whose qualified clause is expected</param>
        /// <returns>qualified clause</returns>
        private static string AsQualifiedClause(Edge edge)
        {
            return $"{edge.GetType().Name}({QualifiedNodeName(edge.Source)}, "
                   + $"{QualifiedNodeName(edge.Target)})@{GetFilename(edge)}:{GetSourceLine(edge)}";
        }

        /// <summary>
        /// Dumps given <paramref name="nodeSet"/> after given message was dumped.
        /// </summary>
        /// <param name="nodeSet">list of nodes whose qualified name is to be dumped</param>
        /// <param name="message">message to be emitted before the nodes</param>
        private static void DumpNodeSet(List<Node> nodeSet, string message)
        {
            Debug.Log(message + "\n");
            foreach (Node node in nodeSet)
            {
                Debug.Log(QualifiedNodeName(node, true) + "\n");
            }
        }

        /// <summary>
        /// Dumps given <paramref name="edgeSet"/> after given message was dumped.
        /// </summary>
        /// <param name="edgeSet">list of edges whose qualified name is to be dumped</param>
        private static void DumpEdgeSet(List<Edge> edgeSet)
        {
            foreach (Edge edge in edgeSet)
            {
                Debug.Log(AsQualifiedClause(edge) + "\n");
            }
        }

        /// <summary>
        /// Dumps the nodes and edges of the <paramref name="graph"/> to Unity's debug console.
        /// Intended for debugging.
        /// </summary>
        public static void DumpGraph(Graph graph)
        {
            Debug.Log($"Graph {graph.Name} with {graph.NodeCount} nodes and {graph.EdgeCount} edges: \n");
            Debug.Log("NODES\n");
            foreach (Node node in graph.Nodes())
            {
                Debug.Log(node.ToString());
            }

            Debug.Log("EDGES\n");
            foreach (Edge edge in graph.Edges())
            {
                // edge counter state
                Debug.Log($"{AsClause(edge)} {GetArchCounter(edge)} {edge.State()}\n");
            }
        }

        public void DumpMapping()
        {
            Debug.Log("EXPLICITLY MAPPED NODES\n");
            DumpTable(explicitMapsToTable);
            Debug.Log("IMPLICITLY MAPPED NODES\n");
            DumpTable(implicitMapsToTable);
        }

        public static void DumpTable(Dictionary<string, Node> table)
        {
            foreach (KeyValuePair<string, Node> entry in table)
            {
                Debug.Log($"  {entry.Key} -> {entry.Value.ID}\n");
            }
        }

        #endregion
    }
}<|MERGE_RESOLUTION|>--- conflicted
+++ resolved
@@ -159,12 +159,7 @@
         /// <param name="newState">the state to be set</param>
         private static void SetState(Edge edge, State newState)
         {
-<<<<<<< HEAD
-            // Debug.Log($"{edge.ID} Set Reflexion.State = {newState}");
-            edge.SetInt(StateAttribute, (int)newState);
-=======
             edge.SetInt(stateAttribute, (int)newState);
->>>>>>> 84979300
         }
 
         /// <summary>
