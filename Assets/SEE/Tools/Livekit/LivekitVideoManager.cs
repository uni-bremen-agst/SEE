// Code inspired by https://github.com/livekit-examples/unity-example/blob/main/LivekitUnitySampleApp/Assets/LivekitSamples.cs
using Dissonance;
using LiveKit;
using LiveKit.Proto;
using SEE.Controls;
using SEE.Game;
using SEE.GO;
using SEE.UI;
using SEE.UI.Notification;
using SEE.Utils;
using System.Collections;
using System.Collections.Generic;
using Unity.Netcode;
using UnityEngine;
using RoomOptions = LiveKit.RoomOptions;

namespace SEE.Tools.Livekit
{
    /// <summary>
    /// Manages LiveKit video streams and plays them via the LivekitVideo object in the player objects.
    /// Handles publishing/unpublishing local video, subscribing/unsubscribing to remote video,
    /// and switching between available camera devices.
    /// </summary>
    /// <remarks>
    /// This component is attached to the DesktopPlayer.
    /// /remarks>
    public class LiveKitVideoManager : MonoBehaviour
    {
        /// <summary>
        /// The URL of the LiveKit server to connect to. This is a websocket URL.
        /// </summary>
        [Tooltip("The URL of the LiveKit server to connect to. A websocket URL.")]
        public string LiveKitUrl = "ws://localhost:7880";

        /// <summary>
        /// The URL used to fetch the access token required for authentication.
        /// </summary>
        [Tooltip("The URL used to fetch the access token required for authentication.")]
        public string TokenUrl = "http://localhost:3000";

        /// <summary>
        /// The room name to join in LiveKit.
        /// </summary>
        [Tooltip("The room name to join in LiveKit.")]
        public string RoomName = "development";

        /// <summary>
        /// The LiveKit room object that manages connection and tracks.
        /// </summary>
        private Room room = null;

        /// <summary>
        /// The local video track being published to the LiveKit server.
        /// </summary>
        private LocalVideoTrack publishedTrack = null;

        /// <summary>
        /// The WebCamTexture used to capture the video stream from the selected camera.
        /// </summary>
        private WebCamTexture webCamTexture = null;

        /// <summary>
        /// A list of video sources created from the local webcam that are currently being published to the room.
        /// </summary>
        private readonly List<RtcVideoSource> rtcVideoSources = new();

        /// <summary>
        /// A list of video streams from remote participants in the LiveKit room.
        /// </summary>
        private readonly List<VideoStream> videoStreams = new();

        /// <summary>
        /// If this code is executed in an environment different from <see cref="PlayerInputType.DesktopPlayer"/>,
        /// the object will be disabled.
        /// </summary>
        private void Start()
        {
<<<<<<< HEAD
            if (SceneSettings.InputType != PlayerInputType.DesktopPlayer)
=======
            // FIXME (#826): Rather than trying to obtain the token on Start, we should rather try that only
            // if the user explicitly demands it (starts the face cam). Otherwise we might annoy
            // the user with a failing request to the token server that is not needed.
            if (User.UserSettings.IsDesktop)
>>>>>>> 51056b35
            {
                gameObject.SetActive(false);
            }
            else
            {
                LiveKitUrl = PlayerPrefs.GetString(PlayerPrefsKeys.LiveKitURL, LiveKitUrl);
                TokenUrl = PlayerPrefs.GetString(PlayerPrefsKeys.TokenURL, TokenUrl);
                RoomName = PlayerPrefs.GetString(PlayerPrefsKeys.RoomName, RoomName);
            }
        }

        /// <summary>
        /// Cleans up resources when the object is destroyed, including stopping the webcam
        /// and disconnecting from the LiveKit room.
        /// </summary>
        private void OnDestroy()
        {
            room?.Disconnect();
            CleanUp();
            room = null;
        }

        /// <summary>
        /// Toggles video publishing on and off.
        /// It can be toggled with <see cref="SEEInput.ToggleFaceCam"/>.
        /// </summary>
        private void Update()
        {
            if (SEEInput.ToggleFaceCam())
            {
                if (publishedTrack == null)
                {
                    if (room == null || !room.IsConnected)
                    {
                        StartCoroutine(ConnectAndPublish());
                    }
                    else
                    {
                        StartCoroutine(PublishVideo());
                    }
                }
                else
                {
                    StartCoroutine(UnpublishVideo());
                }
            }
        }

        /// <summary>
        /// Pauses or resumes the webcam video when the application is paused or resumed.
        /// </summary>
        /// <param name="pause">Whether the application is paused.</param>
        private void OnApplicationPause(bool pause)
        {
            if (webCamTexture != null)
            {
                if (pause)
                {
                    webCamTexture.Pause();
                }
                else
                {
                    webCamTexture.Play();
                }
            }
        }

        /// <summary>
        /// Updates the stored LiveKit setting values and notifies the
        /// settings menu to refresh its UI representation accordingly.
        /// </summary>
        /// <param name="liveKitURL">The LiveKit server URL to apply.</param>
        /// <param name="tokenURL">The token service URL used to request access tokens.</param>
        /// <param name="roomName">The name of the LiveKit room to join.</param>
        public void UpdateSettings(string liveKitURL, string tokenURL, string roomName)
        {
            LiveKitUrl = liveKitURL;
            TokenUrl = tokenURL;
            RoomName = roomName;

            if (LocalPlayer.TryGetSettingsMenu(out SettingsMenu menu))
            {
                menu.UpdateLiveKitSettings();
            }
        }

        #region Camera Methods
        /// <summary>
        /// Subscribes to the <see cref="WebcamManager.OnActiveWebcamChanged"/> event.
        /// This ensures that the component reacts whenever the active webcam changes.
        /// Additionally, if a webcam is already active when this component is enabled,
        /// <see cref="HandleWebcamChanged"/> is called immediately to synchronize state.
        /// </summary>
        private void OnEnable()
        {
            WebcamManager.OnActiveWebcamChanged += HandleWebcamChanged;
            // Request current state once when enabling
            if (WebcamManager.ActiveWebcam != null)
            {
                HandleWebcamChanged(WebcamManager.ActiveWebcam);
            }
        }

        /// <summary>
        /// Unsubscribes from the <see cref="WebcamManager.OnActiveWebcamChanged"/> event
        /// to prevent memory leaks or invalid callbacks when the component is disabled.
        /// </summary>
        private void OnDisable()
        {
            WebcamManager.OnActiveWebcamChanged -= HandleWebcamChanged;
        }

        /// <summary>
        /// Handles updates when the active webcam changes.
        /// Updates the currently published video stream, saves the selected camera,
        /// and switches the <see cref="WebCamTexture"/> used by this component.
        /// </summary>
        /// <param name="newWebcam">
        /// The newly active <see cref="WebCamTexture"/> provided by the <see cref="WebcamManager"/>.
        /// Can be <c>null</c> if no webcam is available.
        /// </param>
        private void HandleWebcamChanged(WebCamTexture newWebcam)
        {
            if (newWebcam == null || webCamTexture == newWebcam)
            {
                return;
            }

            if (publishedTrack != null)
            {
                StartCoroutine(UnpublishVideo());
            }

            // Initialize a new WebCamTexture with the selected camera device.
            webCamTexture = newWebcam;
        }
        #endregion

        #region Connection Methods
        /// <summary>
        /// Fetches an authentication token from the token server and connects to the LiveKit room.
        /// Makes a GET request to the token server with the room name and participant name.
        /// The name of the participant is the local client ID.
        /// </summary>
        /// <returns>Coroutine to handle the asynchronous token request process.</returns>
        private IEnumerator FetchTokenAndJoinRoom()
        {
            // Send a GET request to the token server to retrieve the token for this client.
            string uri = $"{TokenUrl}/getToken?roomName={RoomName}&participantName={NetworkManager.Singleton.LocalClientId}";
            using UnityEngine.Networking.UnityWebRequest www = UnityEngine.Networking.UnityWebRequest.Get(uri);
            // Wait for the request to complete.
            yield return www.SendWebRequest();

            // Check if the request was successful.
            if (www.result == UnityEngine.Networking.UnityWebRequest.Result.Success)
            {
                // Token received, proceed to join the room using the received token.
                yield return StartCoroutine(JoinRoom(www.downloadHandler.text));
            }
            else
            {
                ShowNotification.Error("LiveKit", $"Failed to get token from {uri}: {www.error}.");
            }
        }

        /// <summary>
        /// Connects to the LiveKit room using the previously fetched token.
        /// Initializes the room, subscribes to events, and connects with provided room options.
        /// </summary>
        /// <param name="token">The authentication token received from the token server.</param>
        /// <returns>Coroutine that handles the connection to the room.</returns>
        private IEnumerator JoinRoom(string token)
        {
            // Initialize a new room instance.
            room = new();

            // Subscribe to events related to track management.
            room.TrackSubscribed += TrackSubscribed;
            room.TrackUnsubscribed += UnTrackSubscribed;

            RoomOptions options = new();

            // Attempt to connect to the room using the LiveKit server URL and the provided token.;
            ConnectInstruction connect = room.Connect(LiveKitUrl, token, options);
            float elapsed = 0f;
            float timeoutSeconds = 10f;
            while (!connect.IsDone)
            {
                if (elapsed >= timeoutSeconds)
                {
                    ShowNotification.Error("LiveKit", $"Connection to room \"{RoomName}\" timed out after {timeoutSeconds} seconds.");
                    yield break;
                }
                elapsed += Time.deltaTime;
                yield return null;
            }

            // Check if the connection was successful.
            if (connect.IsError)
            {
                ShowNotification.Error("LiveKit", $"Failed to connect to room: \"{RoomName}\" {connect}.");
            }
            else
            {
                Debug.Log($"[LiveKit] Connected to \"{room.Name}\" \n");
            }
        }

        /// <summary>
        /// Indicates whether the current LiveKit room is connected.
        /// </summary>
        /// <returns>
        /// <c>true</c> if the <see cref="room"/> is not <c>null</c> and
        /// <see cref="room.IsConnected"/> evaluates to <c>true</c>;
        /// otherwise <c>false</c>.
        /// </returns>

        public bool IsConnected() => room != null && room.IsConnected;
        #endregion

        #region Publish Methods
        /// <summary>
        /// Publishes the local video track to the LiveKit room.
        /// Creates a video track from the webcamtexture and publishes it to the room.
        /// Updates the mesh object for the local client with the video.
        /// The Mesh object is provided by LivekitVideo.prefab,
        /// which is instantiated as an immediate child of the Player object.
        /// </summary>
        /// <returns>Coroutine to handle the asynchronous publishing process.</returns>
        private IEnumerator PublishVideo()
        {
            if (room == null || !room.IsConnected)
            {
                ShowNotification.Error("LiveKit", "Not connected.");
                yield break;
            }
            // Acquire camera device.
            WebcamManager.Acquire();

            // Create a video source from the current webcam texture.
            WebCameraSource source = new(webCamTexture);

            // Create a local video track with the video source.
            LocalVideoTrack track = LocalVideoTrack.CreateVideoTrack("my-video-track", source, room);

            // Define options for publishing the video track.
            TrackPublishOptions options = new()
            {
                VideoCodec = VideoCodec.H264, // Codec to be used for video.
                VideoEncoding = new VideoEncoding
                {
                    MaxBitrate = 512000, // Maximum bitrate in bits per second.
                                         // Higher values improve the quality, but require more bandwidth.
                    MaxFramerate = 30 // Maximum frames per second.
                },
                Simulcast = true, // Enable simulcast for better scalability.
                                  // Allows participants different quality levels, but increases the server load.
                Source = TrackSource.SourceCamera // Specify the source as the camera.
            };

            // Publish the video track to the room.
            UnityEngine.Assertions.Assert.IsNotNull(room.LocalParticipant, "Local participant is null");
            PublishTrackInstruction publish = room.LocalParticipant.PublishTrack(track, options);
            yield return publish;

            // Check if the publishing was successful.
            if (!publish.IsError)
            {
                publishedTrack = track;

                // Get the LiveKitVideo instance from the registry.
                if (!LiveKitVideoRegistry.TryGet(NetworkManager.Singleton.LocalClientId, out LiveKitVideo liveKitVideo))
                {
                    Debug.LogError("LiveKitVideo object not found for local client!");
                    yield break;
                }

                if (liveKitVideo.TryGetComponent(out MeshRenderer renderer))
                {
                    // Enable the renderer and set the texture.
                    renderer.material.mainTexture = webCamTexture;
                    renderer.enabled = true;
                }

                // Start capturing and updating the video source.
                source.Start();
                StartCoroutine(source.Update());
                rtcVideoSources.Add(source);

                UIOverlay.ToggleLiveKit();
            }
        }

        /// <summary>
        /// Establishes a connection to the LiveKit room if not already connected
        /// and publishes the local video track.
        /// </summary>
        /// <returns>
        /// A coroutine that yields while the connection and publishing process is ongoing.
        /// </returns>
        private IEnumerator ConnectAndPublish()
        {
            using (LoadingSpinner.ShowIndeterminate("Establishing LiveKit connection..."))
            {
                if (room == null || !room.IsConnected)
                {
                    yield return StartCoroutine(FetchTokenAndJoinRoom());
                    // wait one frame to allow room state update.
                    yield return null;
                }

                if (room != null && room.IsConnected)
                {
                    yield return StartCoroutine(PublishVideo());
                }
            }
        }

        /// <summary>
        /// Unpublishes the local video track from the LiveKit room.
        /// Stops the video, disables the mesh renderer, and removes the video track.
        /// </summary>
        /// <returns>Coroutine to handle the asynchronous unpublishing process.</returns>
        private IEnumerator UnpublishVideo()
        {
            foreach (var source in rtcVideoSources)
            {
                source.Stop();
            }
            rtcVideoSources.Clear();
            yield return null;

            // Release camera device.
            if (webCamTexture.isPlaying)
            {
                WebcamManager.Release();
            }

            // Unpublish the video track from the room.
            UnpublishTrackInstruction unpublish = room.LocalParticipant.UnpublishTrack(publishedTrack, true);
            yield return unpublish;

            // Check if the unpublishing was successful.
            if (!unpublish.IsError)
            {
                publishedTrack = null;

                // Get the LiveKitVideo instance from the registry.
                if (LiveKitVideoRegistry.TryGet(NetworkManager.Singleton.LocalClientId, out LiveKitVideo liveKitVideo)
                    && liveKitVideo.TryGetComponent(out MeshRenderer renderer))
                {
                    renderer.enabled = false;
                    renderer.material.mainTexture = null;
                }

                UIOverlay.ToggleLiveKit();
            }
        }
        #endregion

        #region Track Methods
        /// <summary>
        /// Callback method that is invoked when a remote track is subscribed.
        /// Handles the display of the remote video stream on a mesh object.
        /// The Mesh object is provided by <see cref="LiveKitVideo"/>,
        /// which is instantiated as an immediate child of the Player object.
        /// </summary>
        /// <param name="track">The remote track being subscribed to.</param>
        /// <param name="publication">The publication details of the track.</param>
        /// <param name="participant">The remote participant owning the track.</param>
        private void TrackSubscribed(IRemoteTrack track, RemoteTrackPublication publication, RemoteParticipant participant)
        {
            if (track is RemoteVideoTrack videoTrack)
            {
                Debug.Log("[LiveKit] TrackSubscribed for " + participant.Identity);

                // Retrieve the LiveKitVideo instance from the registry
                ulong clientId = ParseIdentity(participant);
                if (!LiveKitVideoRegistry.TryGet(clientId, out LiveKitVideo liveKitVideo))
                {
                    Debug.LogError($"No LiveKitVideo registered for participant {participant.Identity}");
                    return;
                }

                // Create a new VideoStream instance for the subscribed track.
                VideoStream stream = new(videoTrack);

                // Assign texture to the LiveKitVideo's renderer when received.
                stream.TextureReceived += texture =>
                {
                    if (liveKitVideo.TryGetComponent(out MeshRenderer renderer))
                    {
                        // Enable the renderer and set the texture.
                        renderer.material.mainTexture = texture;
                        renderer.enabled = true;
                    }
                };

                stream.Start(); // Start the video stream.
                StartCoroutine(stream.Update()); // Continuously update the video stream.
                videoStreams.Add(stream); // Add the stream to the list of active video streams.
            }
        }

        /// <summary>
        /// Callback method that is invoked when a remote track is unsubscribed.
        /// Cleans up the mesh object associated with the remote video stream.
        /// </summary>
        /// <param name="track">The remote track being unsubscribed.</param>
        /// <param name="publication">The publication details of the track.</param>
        /// <param name="participant">The remote participant owning the track.</param>
        private void UnTrackSubscribed(IRemoteTrack track, RemoteTrackPublication publication, RemoteParticipant participant)
        {
            if (track is RemoteVideoTrack
                && LiveKitVideoRegistry.TryGet(ParseIdentity(participant), out LiveKitVideo liveKitVideo)
                && liveKitVideo.TryGetComponent(out MeshRenderer renderer))
            {
                renderer.enabled = false;
                renderer.material.mainTexture = null;
            }
        }

        /// <summary>
        /// Converts a <see cref="RemoteParticipant"/>.Identity string to a ulong client ID.
        /// Throws an exception if the identity is not a valid ulong.
        /// </summary>
        /// <param name="participant">The LiveKit remote participant.</param>
        /// <returns>The client ID as ulong.</returns>
        /// <exception cref="System.FormatException">
        /// Thrown if the Identity cannot be parsed to ulong.
        /// </exception>
        private ulong ParseIdentity(RemoteParticipant participant)
        {
            if (ulong.TryParse(participant.Identity, out ulong clientId))
            {
                return clientId;
            }
            else
            {
                throw new System.FormatException(
                    $"Invalid RemoteParticipant.Identity: '{participant.Identity}' cannot be converted to ulong.");
            }
        }
        #endregion

        #region Cleanup Methods
        /// <summary>
        /// Cleans up all video-related objects and stops all video streams and RTC sources.
        /// </summary>
        private void CleanUp()
        {
            // Stop all local RTC video sources
            foreach (RtcVideoSource rtcVideoSource in rtcVideoSources)
            {
                rtcVideoSource.Stop();
            }
            rtcVideoSources.Clear();

            // Stop all remote video streams
            foreach (VideoStream videoStream in videoStreams)
            {
                videoStream.Stop();
            }
            videoStreams.Clear();

            // Disable all LiveKitVideo renderers (local + remote) from the registry
            foreach (LiveKitVideo liveKitVideo in LiveKitVideoRegistry.GetAll())
            {
                if (liveKitVideo != null && liveKitVideo.TryGetComponent(out MeshRenderer renderer))
                {
                    renderer.enabled = false;
                    renderer.material.mainTexture = null;
                }
            }
        }
    }
}
#endregion<|MERGE_RESOLUTION|>--- conflicted
+++ resolved
@@ -1,5 +1,4 @@
 // Code inspired by https://github.com/livekit-examples/unity-example/blob/main/LivekitUnitySampleApp/Assets/LivekitSamples.cs
-using Dissonance;
 using LiveKit;
 using LiveKit.Proto;
 using SEE.Controls;
@@ -75,14 +74,7 @@
         /// </summary>
         private void Start()
         {
-<<<<<<< HEAD
-            if (SceneSettings.InputType != PlayerInputType.DesktopPlayer)
-=======
-            // FIXME (#826): Rather than trying to obtain the token on Start, we should rather try that only
-            // if the user explicitly demands it (starts the face cam). Otherwise we might annoy
-            // the user with a failing request to the token server that is not needed.
-            if (User.UserSettings.IsDesktop)
->>>>>>> 51056b35
+            if (!User.UserSettings.IsDesktop)
             {
                 gameObject.SetActive(false);
             }
