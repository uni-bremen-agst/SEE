﻿using SEE.Game.Operator;
using SEE.GO;
using SEE.Utils;
using UnityEngine;

namespace SEE.Net.Actions
{
    /// <summary>
    /// This class is responsible for the scaling nodes via network from one
    /// client to all others and to the server.
    /// </summary>
    public class ScaleNodeNetAction : AbstractNetAction
    {
        /// <summary>
        /// The id of the gameObject that has to be scaled.
        /// </summary>
        public string GameObjectID;

        /// <summary>
        /// The new local scale to transfer over the network.
        /// </summary>
        public Vector3 LocalScale;

        /// <summary>
        /// The factor by which the animation should be sped up or slowed down.
        /// </summary>
        public float AnimationFactor;

        /// <summary>
        /// Constructs a ScaleNodeNetAction
        /// </summary>
        /// <param name="gameObjectID">The unique name of the GameObject that should be scaled through the network</param>
        /// <param name="localScale">The new local scale of the GameObject</param>
        /// <param name="factor">The factor by which the animation should be sped up or slowed down</param>
        public ScaleNodeNetAction(string gameObjectID, Vector3 localScale, float factor = 1)
        {
            GameObjectID = gameObjectID;
            LocalScale = localScale;
            AnimationFactor = factor;
        }

        /// <summary>
        /// Things to execute on the server (none for this class).
        /// </summary>
        public override void ExecuteOnServer()
        {
            // Intentionally left blank
        }

        /// <summary>
        /// Finds the GameObject on the Client and sets its scale.
        /// </summary>
        public override void ExecuteOnClient()
        {
<<<<<<< HEAD
            Find(GameObjectID).AddOrGetComponent<NodeOperator>().ScaleTo(LocalScale, AnimationFactor);
=======
            if (!IsRequester())
            {
                Find(GameObjectID).NodeOperator().ScaleTo(LocalScale, AnimationFactor);
            }
>>>>>>> 989ce74f
        }
    }
}<|MERGE_RESOLUTION|>--- conflicted
+++ resolved
@@ -52,14 +52,7 @@
         /// </summary>
         public override void ExecuteOnClient()
         {
-<<<<<<< HEAD
-            Find(GameObjectID).AddOrGetComponent<NodeOperator>().ScaleTo(LocalScale, AnimationFactor);
-=======
-            if (!IsRequester())
-            {
-                Find(GameObjectID).NodeOperator().ScaleTo(LocalScale, AnimationFactor);
-            }
->>>>>>> 989ce74f
+            Find(GameObjectID).NodeOperator().ScaleTo(LocalScale, AnimationFactor);
         }
     }
 }