﻿using System.Collections.Generic;
using System.Net;
using SEE.Controls;
using UnityEngine.Assertions;

namespace SEE.Net.Actions
{
    /// <summary>
    /// !!! IMPORTANT !!!
    ///   See <see cref="AbstractNetAction"/> before modifying this class!
    /// </summary>
    public class SetGrabNetAction : AbstractNetAction
    {
        /// <summary>
        /// Every grabbed object of the end point of every client. This is only used by
        /// the server.
        /// </summary>
        internal static readonly Dictionary<ulong, HashSet<InteractableObject>> GrabbedObjects
            = new Dictionary<ulong, HashSet<InteractableObject>>();

        /// <summary>
        /// Should not be sent to newly connecting clients
        /// </summary>
        public override bool ShouldBeSentToNewClient { get => false; }

        /// <summary>
        /// The id of the interactable.
        /// </summary>
        public string ID;

        /// <summary>
        /// Whether the interactable should be grabbed.
        /// </summary>
        public bool Grab;

        /// <summary>
        /// Constructor.
        /// </summary>
        /// <param name="interactable">The interactable to be (un)grabbed.</param>
        /// <param name="grab">Whether the interactable should be grabbed.</param>
        public SetGrabNetAction(InteractableObject interactable, bool grab)
        {
            Assert.IsNotNull(interactable);

            ID = interactable.name;
            Grab = grab;
        }

        /// <summary>
        /// Adds/removes the interactable objects of given id to
        /// <see cref="GrabbedObjects"/>.
        /// </summary>
        public override void ExecuteOnServer()
        {
            if (Grab)
            {
                InteractableObject interactable = InteractableObject.Get(ID);
                if (interactable)
                {
                    ulong requester = Requester;
                    if (!GrabbedObjects.TryGetValue(requester, out HashSet<InteractableObject> interactables))
                    {
                        interactables = new HashSet<InteractableObject>();
                        GrabbedObjects.Add(requester, interactables);
                    }
                    interactables.Add(interactable);
                }
            }
            else
            {
                InteractableObject interactable = InteractableObject.Get(ID);
                if (interactable)
                {
                    ulong requester = Requester;
                    if (GrabbedObjects.TryGetValue(requester, out HashSet<InteractableObject> interactables))
                    {
                        interactables.Remove(interactable);
                        if (interactables.Count == 0)
                        {
                            GrabbedObjects.Remove(requester);
                        }
                    }
                }
            }
        }

        /// <summary>
        /// Sets the grab value for the interactable object of given id.
        /// </summary>
        public override void ExecuteOnClient()
        {
            InteractableObject interactable = InteractableObject.Get(id);
            if (interactable)
            {
<<<<<<< HEAD
                interactable.SetGrab(grab, false);
=======
                InteractableObject interactable = InteractableObject.Get(ID);
                if (interactable)
                {
                    interactable.SetGrab(Grab, false);
                }
>>>>>>> 989ce74f
            }
        }
    }
}<|MERGE_RESOLUTION|>--- conflicted
+++ resolved
@@ -89,19 +89,8 @@
         /// </summary>
         public override void ExecuteOnClient()
         {
-            InteractableObject interactable = InteractableObject.Get(id);
-            if (interactable)
-            {
-<<<<<<< HEAD
-                interactable.SetGrab(grab, false);
-=======
-                InteractableObject interactable = InteractableObject.Get(ID);
-                if (interactable)
-                {
-                    interactable.SetGrab(Grab, false);
-                }
->>>>>>> 989ce74f
-            }
+            InteractableObject interactable = InteractableObject.Get(ID);
+            interactable?.SetGrab(Grab, false);
         }
     }
 }