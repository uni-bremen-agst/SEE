﻿using SEE.Game.Operator;
using SEE.GO;
using SEE.Utils;
using UnityEngine;

namespace SEE.Net.Actions
{
    /// <summary>
    /// Propagates the rotation of a game node through the network.
    /// </summary>
    internal class RotateNodeNetAction : AbstractNetAction
    {
        /// <summary>
        /// The unique name of the game object that needs to be rotated.
        /// </summary>
        public string GameObjectID;

        /// <summary>
        /// The rotation of the game object.
        /// </summary>
        public Quaternion Rotation;

        /// <summary>
        /// Constructor.
        /// Assumption: The <paramref name="nodes"/> have their final rotation.
        /// These rotations will be broadcasted.
        /// </summary>
        /// <param name="id">the unique ID of the game object to be rotated</param>
        /// <param name="rotation">the rotation by which to rotate the game object</param>
        public RotateNodeNetAction(string id, Quaternion rotation)
        {
            GameObjectID = id;
            Rotation = rotation;
        }

        /// <summary>
        /// Rotation of node in all clients except the requesting client.
        /// </summary>
        public override void ExecuteOnClient()
        {
<<<<<<< HEAD
            GameObject gameObject = Find(GameObjectID);
            NodeOperator nodeOperator = gameObject.AddOrGetComponent<NodeOperator>();
            nodeOperator.RotateTo(Rotation, 0);
=======
            if (!IsRequester())
            {
                GameObject gameObject = Find(GameObjectID);
                NodeOperator nodeOperator = gameObject.NodeOperator();
                nodeOperator.RotateTo(Rotation, 0);
            }
>>>>>>> 989ce74f
        }

        public override void ExecuteOnServer()
        {
            // Intentionally left blank.
        }
    }
}<|MERGE_RESOLUTION|>--- conflicted
+++ resolved
@@ -38,18 +38,9 @@
         /// </summary>
         public override void ExecuteOnClient()
         {
-<<<<<<< HEAD
             GameObject gameObject = Find(GameObjectID);
-            NodeOperator nodeOperator = gameObject.AddOrGetComponent<NodeOperator>();
+            NodeOperator nodeOperator = gameObject.NodeOperator ();
             nodeOperator.RotateTo(Rotation, 0);
-=======
-            if (!IsRequester())
-            {
-                GameObject gameObject = Find(GameObjectID);
-                NodeOperator nodeOperator = gameObject.NodeOperator();
-                nodeOperator.RotateTo(Rotation, 0);
-            }
->>>>>>> 989ce74f
         }
 
         public override void ExecuteOnServer()
