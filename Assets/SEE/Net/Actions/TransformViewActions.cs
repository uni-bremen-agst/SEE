﻿using UnityEngine;

namespace SEE.Net
{
    /// <summary>
    /// Supplies utility functionality for transform view actions.
    /// </summary>
    internal static class TransformViewActionHelper
    {
        /// <summary>
        /// Finds the transform view of given index in view container of given ID.
        /// </summary>
        /// <param name="id">The ID of the view container.</param>
        /// <param name="index">The index of the transform view in the view container.
        /// </param>
        /// <returns>The acquired transform view or <code>null</code>, if none was found.
        /// </returns>
        internal static TransformView AcquireTransformView(uint id, int index)
        {
            TransformView result = null;

            ViewContainer viewContainer = ViewContainer.GetViewContainerByID(id);
            if (viewContainer && !viewContainer.IsOwner())
            {
                TransformView transformView = (TransformView)viewContainer.GetViewByIndex(index);
                if (transformView)
                {
                    result = transformView;
                }
            }
            return result;
        }
    }

    /// <summary>
    /// !!! IMPORTANT !!!
<<<<<<< HEAD
    ///   See <see cref="AbstractAction"/> before modifying this class!
    ///
=======
    ///   See <see cref="AbstractNetAction"/> before modifying this class!
    ///   
>>>>>>> 7793a5c6
    /// Synchronizes positions between Clients.
    /// </summary>
    public class TransformViewPositionAction : AbstractNetAction
    {
        /// <summary>
        /// The unique ID of the view container containing the transform view.
        /// </summary>
        public uint viewContainerID;

        /// <summary>
        /// The index of the view inside of the view container.
        /// </summary>
        public int viewIndex;

        /// <summary>
        /// The new position to be synchronized.
        /// </summary>
        public Vector3 position;

        /// <summary>
        /// Constructs an action for given transform view and position.
        /// </summary>
        /// <param name="transformView">The transform view to synchronize.</param>
        /// <param name="position">The new position.</param>
        public TransformViewPositionAction(TransformView transformView, Vector3 position)
        {
            viewContainerID = transformView.viewContainer.id;
            viewIndex = transformView.viewContainer.GetIndexOf(transformView);
            this.position = position;
        }

        protected override void ExecuteOnServer()
        {
            // intentionally left blank
        }

        /// <summary>
        /// Sets the <see cref="position"/> in transform view of <see cref="viewIndex"/>
        /// in view container with <see cref="viewContainerID"/>.
        /// </summary>
        protected override void ExecuteOnClient()
        {
            TransformViewActionHelper.AcquireTransformView(viewContainerID, viewIndex)?.SetNextPosition(position);
        }
    }

    /// <summary>
    /// !!! IMPORTANT !!!
    ///   See <see cref="AbstractNetAction"/> before modifying this class!
    ///
    /// Synchronizes rotations between Clients.
    /// </summary>
    public class TransformViewRotationAction : AbstractNetAction
    {
        /// <summary>
        /// The unique ID of the view container containing the transform view.
        /// </summary>
        public uint viewContainerID;

        /// <summary>
        /// The index of the view inside of the view container.
        /// </summary>
        public int viewIndex;

        /// <summary>
        /// The rotation to be synchronized.
        /// </summary>
        public Quaternion rotation;

        /// <summary>
        /// Constructs an action for given transform view and rotation.
        /// </summary>
        /// <param name="transformView">The transform view to synchronize.</param>
        /// <param name="rotation">The new rotation.</param>
        public TransformViewRotationAction(TransformView transformView, Quaternion rotation)
        {
            viewContainerID = transformView.viewContainer.id;
            viewIndex = transformView.viewContainer.GetIndexOf(transformView);
            this.rotation = rotation;
        }

        protected override void ExecuteOnServer()
        {
            // intentionally left blank
        }

        /// <summary>
        /// Sets the <see cref="rotation"/> in transform view of <see cref="viewIndex"/>
        /// in view container with <see cref="viewContainerID"/>.
        /// </summary>
        protected override void ExecuteOnClient()
        {
            TransformViewActionHelper.AcquireTransformView(viewContainerID, viewIndex)?.SetNextRotation(rotation);
        }
    }

    /// <summary>
    /// !!! IMPORTANT !!!
<<<<<<< HEAD
    ///   See <see cref="AbstractAction"/> before modifying this class!
    ///
=======
    ///   See <see cref="AbstractNetAction"/> before modifying this class!
    ///   
>>>>>>> 7793a5c6
    /// Synchronizes cale between Clients.
    /// </summary>
    public class TransformViewScaleAction : AbstractNetAction
    {
        /// <summary>
        /// The unique ID of the view container containing the transform view.
        /// </summary>
        public uint viewContainerID;

        /// <summary>
        /// The index of the view inside of the view container.
        /// </summary>
        public int viewIndex;

        /// <summary>
        /// The scale to be synchronized.
        /// </summary>
        public Vector3 scale;

        /// <summary>
        /// Constructs an action for given transform view and scale.
        /// </summary>
        /// <param name="transformView">The transform view to synchronize.</param>
        /// <param name="scale">The new scale.</param>
        public TransformViewScaleAction(TransformView transformView, Vector3 scale)
        {
            viewContainerID = transformView.viewContainer.id;
            viewIndex = transformView.viewContainer.GetIndexOf(transformView);
            this.scale = scale;
        }

        protected override void ExecuteOnServer()
        {
            // intentionally left blank
        }

        /// <summary>
        /// Sets the <see cref="scale"/> in transform view of <see cref="viewIndex"/>
        /// in view container with <see cref="viewContainerID"/>.
        /// </summary>
        protected override void ExecuteOnClient()
        {
            TransformViewActionHelper.AcquireTransformView(viewContainerID, viewIndex)?.SetNextScale(scale);
        }
    }
}<|MERGE_RESOLUTION|>--- conflicted
+++ resolved
@@ -34,13 +34,8 @@
 
     /// <summary>
     /// !!! IMPORTANT !!!
-<<<<<<< HEAD
-    ///   See <see cref="AbstractAction"/> before modifying this class!
+    ///   See <see cref="AbstractNetAction"/> before modifying this class!
     ///
-=======
-    ///   See <see cref="AbstractNetAction"/> before modifying this class!
-    ///   
->>>>>>> 7793a5c6
     /// Synchronizes positions between Clients.
     /// </summary>
     public class TransformViewPositionAction : AbstractNetAction
@@ -139,13 +134,8 @@
 
     /// <summary>
     /// !!! IMPORTANT !!!
-<<<<<<< HEAD
-    ///   See <see cref="AbstractAction"/> before modifying this class!
+    ///   See <see cref="AbstractNetAction"/> before modifying this class!
     ///
-=======
-    ///   See <see cref="AbstractNetAction"/> before modifying this class!
-    ///   
->>>>>>> 7793a5c6
     /// Synchronizes cale between Clients.
     /// </summary>
     public class TransformViewScaleAction : AbstractNetAction
