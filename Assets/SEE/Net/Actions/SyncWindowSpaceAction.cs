--- conflicted
+++ resolved
@@ -1,11 +1,6 @@
 ﻿using System;
 using SEE.Controls;
-<<<<<<< HEAD
-using SEE.Game.UI.Window;
-using Unity.Netcode;
-=======
 using SEE.UI.Window;
->>>>>>> 989ce74f
 using UnityEngine;
 
 namespace SEE.Net.Actions
@@ -50,22 +45,11 @@
 
         public override void ExecuteOnClient()
         {
-            if (!WindowSpaceManager.ManagerInstance)
+            // If no space manager exists, there is nothing we can (or should) do.
+            if (WindowSpaceManager.ManagerInstance)
             {
-<<<<<<< HEAD
-                // If no space manager exists, there is nothing we can (or should) do.
-                return;
-=======
-                if (!WindowSpaceManager.ManagerInstance)
-                {
-                    // If no space manager exists, there is nothing we can (or should) do.
-                    return;
-                }
-
-                WindowSpaceManager.ManagerInstance.UpdateSpaceFromValueObject(RequesterIPAddress, space);
->>>>>>> 989ce74f
+                WindowSpaceManager.ManagerInstance.UpdateSpaceFromValueObject(Requester.ToString(), space);
             }
-            WindowSpaceManager.ManagerInstance.UpdateSpaceFromValueObject(Requester.ToString(), Space);
         }
     }
 }