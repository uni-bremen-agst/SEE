﻿using SEE.Controls;
using UnityEngine;
using UnityEngine.Assertions;

namespace SEE.Net.Actions
{

    /// <summary>
    /// Updates position, rotation and potentially local scale of an interactable
    /// object.
    ///
    /// !!! IMPORTANT !!!
    ///   See <see cref="AbstractNetAction"/> before modifying this class!
    /// </summary>
    public class SynchronizeInteractableNetAction : AbstractNetAction
    {
        /// <summary>
        /// The id of the interactable.
        /// </summary>
        public string ID;

        /// <summary>
        /// The position of the interactable.
        /// </summary>
        public Vector3 Position;

        /// <summary>
        /// The rotation of the interactable.
        /// </summary>
        public Quaternion Rotation;

        /// <summary>
        /// The local scale of the interactable or <c>null</c>, if the
        /// local scale is not to be synchronized.
        /// </summary>
        public Vector3? LocalScale = null;

        /// <summary>
        /// Constructor.
        /// </summary>
        /// <param name="interactable">The interactable to be synchronized.</param>
        /// <param name="syncLocalScale">Whether the local scale is to be synchronized.
        /// </param>
        public SynchronizeInteractableNetAction(InteractableObject interactable, bool syncLocalScale)
        {
            Assert.IsNotNull(interactable);

            ID = interactable.name;
            Position = interactable.transform.position;
            Rotation = interactable.transform.rotation;
            if (syncLocalScale)
            {
                LocalScale = interactable.transform.localScale;
            }
        }

        public override void ExecuteOnServer()
        {
        }

        /// <summary>
        /// Updates position, rotation and potentially local scale of the interactable
        /// object of given id.
        /// </summary>
        public override void ExecuteOnClient()
        {
            InteractableObject interactable = InteractableObject.Get(id);
            if (interactable)
            {
<<<<<<< HEAD
                interactable.InteractableSynchronizer?.NotifyJustReceivedUpdate();
                interactable.transform.position = position;
                interactable.transform.rotation = rotation;
                if (localScale.HasValue)
                {
                    interactable.transform.localScale = localScale.Value;
=======
                InteractableObject interactable = InteractableObject.Get(ID);
                if (interactable)
                {
                    interactable.InteractableSynchronizer?.NotifyJustReceivedUpdate();
                    interactable.transform.position = Position;
                    interactable.transform.rotation = Rotation;
                    if (LocalScale.HasValue)
                    {
                        interactable.transform.localScale = LocalScale.Value;
                    }
>>>>>>> 989ce74f
                }
            }
        }
    }
}<|MERGE_RESOLUTION|>--- conflicted
+++ resolved
@@ -56,6 +56,7 @@
 
         public override void ExecuteOnServer()
         {
+            // Intentionally left blank.
         }
 
         /// <summary>
@@ -64,28 +65,15 @@
         /// </summary>
         public override void ExecuteOnClient()
         {
-            InteractableObject interactable = InteractableObject.Get(id);
+            InteractableObject interactable = InteractableObject.Get(ID);
             if (interactable)
             {
-<<<<<<< HEAD
                 interactable.InteractableSynchronizer?.NotifyJustReceivedUpdate();
-                interactable.transform.position = position;
-                interactable.transform.rotation = rotation;
-                if (localScale.HasValue)
+                interactable.transform.position = Position;
+                interactable.transform.rotation = Rotation;
+                if (LocalScale.HasValue)
                 {
-                    interactable.transform.localScale = localScale.Value;
-=======
-                InteractableObject interactable = InteractableObject.Get(ID);
-                if (interactable)
-                {
-                    interactable.InteractableSynchronizer?.NotifyJustReceivedUpdate();
-                    interactable.transform.position = Position;
-                    interactable.transform.rotation = Rotation;
-                    if (LocalScale.HasValue)
-                    {
-                        interactable.transform.localScale = LocalScale.Value;
-                    }
->>>>>>> 989ce74f
+                    interactable.transform.localScale = LocalScale.Value;
                 }
             }
         }
