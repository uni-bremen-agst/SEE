﻿using System.Collections.Generic;
using System.Net;
using SEE.Controls;
using UnityEngine.Assertions;

namespace SEE.Net.Actions
{
    /// <summary>
    /// !!! IMPORTANT !!!
    ///   See <see cref="AbstractNetAction"/> before modifying this class!
    /// </summary>
    public class SetSelectNetAction : AbstractNetAction
    {
        /// <summary>
        /// Every selected object of the end point of every client. This is only used by
        /// the server.
        /// </summary>
        internal static readonly Dictionary<ulong, HashSet<InteractableObject>> SelectedObjects
            = new Dictionary<ulong, HashSet<InteractableObject>>();

        /// <summary>
        /// The id of the interactable.
        /// </summary>
        public string ID;

        /// <summary>
        /// Whether the interactable should be selected.
        /// </summary>
        public bool Select;

        /// <summary>
        /// Constructor.
        /// </summary>
        /// <param name="interactable">The interactable to be (de)selected.</param>
        /// <param name="select">Whether the interactable should be selected.</param>
        public SetSelectNetAction(InteractableObject interactable, bool select)
        {
            Assert.IsNotNull(interactable);

            ID = interactable.name;
            Select = select;
        }

        /// <summary>
        /// Adds/removes the interactable objects of given id to
        /// <see cref="SelectedObjects"/>.
        /// </summary>
        public override void ExecuteOnServer()
        {
            if (Select)
            {
                InteractableObject interactable = InteractableObject.Get(ID);
                if (interactable)
                {
                    ulong requester = Requester;
                    if (!SelectedObjects.TryGetValue(requester, out HashSet<InteractableObject> interactables))
                    {
                        interactables = new HashSet<InteractableObject>();
                        SelectedObjects.Add(requester, interactables);
                    }
                    interactables.Add(interactable);
                }
            }
            else
            {
                InteractableObject interactable = InteractableObject.Get(ID);
                if (interactable)
                {
                    ulong requester = Requester;
                    if (SelectedObjects.TryGetValue(requester, out HashSet<InteractableObject> interactables))
                    {
                        interactables.Remove(interactable);
                        if (interactables.Count == 0)
                        {
                            SelectedObjects.Remove(requester);
                        }
                    }
                }
            }
        }

        /// <summary>
        /// Sets the select value for the interactable object of given id.
        /// </summary>
        public override void ExecuteOnClient()
        {
            InteractableObject interactable = InteractableObject.Get(id);
            if (interactable)
            {
<<<<<<< HEAD
                interactable.SetSelect(select, false);
=======
                InteractableObject interactable = InteractableObject.Get(ID);
                if (interactable)
                {
                    interactable.SetSelect(Select, false);
                }
>>>>>>> 989ce74f
            }
        }
    }
}<|MERGE_RESOLUTION|>--- conflicted
+++ resolved
@@ -84,18 +84,10 @@
         /// </summary>
         public override void ExecuteOnClient()
         {
-            InteractableObject interactable = InteractableObject.Get(id);
+            InteractableObject interactable = InteractableObject.Get(ID);
             if (interactable)
             {
-<<<<<<< HEAD
-                interactable.SetSelect(select, false);
-=======
-                InteractableObject interactable = InteractableObject.Get(ID);
-                if (interactable)
-                {
-                    interactable.SetSelect(Select, false);
-                }
->>>>>>> 989ce74f
+                interactable.SetSelect(Select, false);
             }
         }
     }
