--- conflicted
+++ resolved
@@ -41,12 +41,8 @@
         /// </summary>
         /// <param name="gameObjectIDs">the list of unique names of the gameObjects representing
         /// a node or edge that have to be revived</param>
-<<<<<<< HEAD
         /// <param name="nodeTypes">the map of the node types to be restored.</param>
         /// <exception cref="ArgumentNullException">thrown if <paramref name="gameObjectIDs"/>
-=======
-        /// <exception cref="System.ArgumentNullException">thrown if <paramref name="gameObjectIDs"/>
->>>>>>> 5cb3009f
         /// or any of its elements is null</exception>
         public ReviveNetAction(List<string> gameObjectIDs, Dictionary<string, VisualNodeAttributes> nodeTypes)
         {
