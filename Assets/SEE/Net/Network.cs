--- conflicted
+++ resolved
@@ -14,7 +14,6 @@
 using SEE.Utils.Config;
 using SEE.Utils.Paths;
 using Sirenix.OdinInspector;
-using Sirenix.Utilities;
 using Unity.Netcode;
 using Unity.Netcode.Transports.UTP;
 using UnityEditor;
@@ -31,14 +30,6 @@
     public class Network : MonoBehaviour
     {
         /// <summary>
-<<<<<<< HEAD
-=======
-        /// The default severity of the native logger of <see cref="NetworkCommsDotNet"/>.
-        /// </summary>
-        private const NetworkCommsLogger.Severity defaultSeverity = NetworkCommsLogger.Severity.High;
-
-        /// <summary>
->>>>>>> 989ce74f
         /// The single unique instance of the network.
         /// </summary>
         public static Network Instance { get; private set; }
@@ -105,13 +96,8 @@
         /// in the editor or in game play because <see cref="NetworkManager.Singleton"/> is
         /// available only during run-time.
         /// </summary>
-<<<<<<< HEAD
-        /// <returns>underlying <see cref="UnityTransport"/> of the <see cref="NetworkManager"/></returns>
-        private UnityTransport GetNetworkTransport()
-=======
         /// <returns>underlying <see cref="UNetTransport"/> of the <see cref="NetworkManager"/></returns>
         private static UnityTransport GetNetworkTransport()
->>>>>>> 989ce74f
         {
             NetworkManager networkManager = GetNetworkManager();
             NetworkConfig networkConfig = networkManager.NetworkConfig;
@@ -188,14 +174,6 @@
         [Tooltip("The name of the game scene.")]
         public string GameScene = "SEEWorld";
 
-        /// <summary>
-        /// Whether the city should be loaded on start up. Is ignored, if this client
-        /// does not host the server.
-        ///
-        /// FIXME: This is currently not supported. That is why we hide it in the Inspector.
-        /// </summary>
-        [SerializeField, HideInInspector] private bool loadCityOnStart = false;
-
 #if UNITY_EDITOR
 
         /// <summary>
@@ -210,25 +188,12 @@
         [PropertyTooltip("Whether the network logging should be enabled.")]
         private bool internalLoggingEnabled = true;
 
-<<<<<<< HEAD
-=======
-        /// <summary>
-        /// The minimal logged severity.
-        /// </summary>
-        [SerializeField, FoldoutGroup(loggingFoldoutGroup)]
-        [PropertyTooltip("The minimal logged severity.")]
-        private NetworkCommsLogger.Severity minimalSeverity = defaultSeverity;
-
-        /// <summary>
-        /// Whether the logging of NetworkComms should be enabled.
-        /// </summary>
-        [SerializeField, FoldoutGroup(loggingFoldoutGroup), LabelText("NetworkComms Logging")]
-        [PropertyTooltip("Whether the NetworkComms logging should be enabled. NetworkComms is the third-party network component used by SEE.")]
-        private bool networkCommsLoggingEnabled = false;
-
->>>>>>> 989ce74f
+        /// <summary>
+        /// <see cref="internalLoggingEnabled"/>
+        /// </summary>
+        public static bool InternalLoggingEnabled => Instance && Instance.internalLoggingEnabled;
+
 #endif
-
         /// <summary>
         /// True if we are running a host or server.
         /// </summary>
@@ -240,18 +205,6 @@
         /// if none is set.
         /// </summary>
         public static string RemoteServerIPAddress => NetworkManager.Singleton.GetComponent<UnityTransport>().ConnectionData.ServerListenAddress;
-
-        /// <summary>
-        /// <see cref="loadCityOnStart"/>
-        /// </summary>
-        public static bool LoadCityOnStart => Instance && Instance.loadCityOnStart;
-
-#if UNITY_EDITOR
-        /// <summary>
-        /// <see cref="internalLoggingEnabled"/>
-        /// </summary>
-        public static bool InternalLoggingEnabled => Instance && Instance.internalLoggingEnabled;
-#endif
 
         /// <summary>
         /// The Unity main thread. Note that we cannot initialize its value here
@@ -315,7 +268,7 @@
             NetworkManager.Singleton.OnServerStarted += OnServerStarted;
             NetworkManager.Singleton.NetworkConfig.ConnectionApproval = true;
 
-            string[] arguments = Environment.GetCommandLineArgs(); 
+            string[] arguments = Environment.GetCommandLineArgs();
 
             //Check command line arguments
             for (int i = 0; i < arguments.Length; i++)
@@ -408,7 +361,7 @@
         /// </summary>
         private void InitializeGame()
         {
-            if (HostServer && loadCityOnStart)
+            if (HostServer)
             {
                 foreach (AbstractSEECity city in FindObjectsOfType<AbstractSEECity>())
                 {
@@ -422,81 +375,9 @@
                     }
                 }
             }
-
-            GameObject rig = GameObject.Find("Player Rig");
-            if (rig)
-            {
-                // FIXME this has to adapted once VR-hardware is available. Also, this is now initialized in Server.cs
-#if false
-                ControlMode mode = rig.GetComponent<ControlMode>();
-#if UNITY_EDITOR
-                if (mode.ViveController && mode.LeapMotion)
-                {
-                    Logger.LogError("Only one mode should be enabled!");
-                }
-#endif
-                if (mode.ViveController)
-                {
-                    new InstantiateAction("SEENetViveControllerLeft").Execute();
-                    new InstantiateAction("SEENetViveControllerRight").Execute();
-                    new InstantiateAction("SEENetViveControllerRay").Execute();
-                }
-                else if (mode.LeapMotion)
-                {
-                    throw new NotImplementedException("Multiplayer does not support Leap Motion!");
-                }
-#if UNITY_EDITOR
-                else
-                {
-                    Logger.LogError("No mode selected!");
-                }
-#endif
-#endif
-            }
-        }
-
-        /// <summary>
-<<<<<<< HEAD
-=======
-        /// Sends all pending packets.
-        /// </summary>
-        private void LateUpdate()
-        {
-            if (HostServer)
-            {
-                Server.Update();
-            }
-            Client.Update();
-
-            if (submittedSerializedPackets.Count != 0)
-            {
-                foreach (Connection connection in submittedSerializedPackets.Keys)
-                {
-                    List<string> serializedObjects = submittedSerializedPackets[connection];
-
-                    if (serializedObjects.Count != 0)
-                    {
-                        ulong id = ulong.MaxValue;
-                        if (HostServer && Server.Connections.Contains(connection))
-                        {
-                            id = Server.OutgoingPacketSequenceIDs[connection]++;
-                        }
-                        else if (Client.Connection.Equals(connection))
-                        {
-                            id = Client.OutgoingPacketID++;
-                        }
-                        Assert.IsTrue(id != ulong.MaxValue);
-
-                        PacketSequencePacket packet = new PacketSequencePacket(id, serializedObjects.ToArray());
-                        Send(connection, PacketSerializer.Serialize(packet));
-                        serializedObjects.Clear();
-                    }
-                }
-            }
-        }
-
-        /// <summary>
->>>>>>> 989ce74f
+        }
+
+        /// <summary>
         /// Shuts down the server and the client.
         /// This method is called only when this component is destroyed, which
         /// may be at the very end of the game.
@@ -510,7 +391,7 @@
         {
             // FIXME there must be a better way to stop the logging spam!
             string currentDirectory = Directory.GetCurrentDirectory();
-            DirectoryInfo directoryInfo = new DirectoryInfo(currentDirectory);
+            DirectoryInfo directoryInfo = new(currentDirectory);
             FileInfo[] fileInfos = directoryInfo.GetFiles();
             foreach (FileInfo fileInfo in fileInfos)
             {
@@ -538,75 +419,6 @@
         }
 
         /// <summary>
-<<<<<<< HEAD
-=======
-        /// Submits a packet for dispatch.
-        /// </summary>
-        /// <param name="connection">The connection the packet should be sent through.
-        /// </param>
-        /// <param name="packet">The packet to be sent.</param>
-        internal static void SubmitPacket(Connection connection, AbstractPacket packet)
-        {
-            Assert.IsNotNull(connection);
-            Assert.IsNotNull(packet);
-
-            SubmitPacket(connection, PacketSerializer.Serialize(packet));
-        }
-
-        /// <summary>
-        /// Submits a packet for dispatch.
-        /// </summary>
-        /// <param name="connection">The connecting, the packet should be sent through.
-        /// </param>
-        /// <param name="packet">The serialized packet to be sent.</param>
-        internal static void SubmitPacket(Connection connection, string serializedPacket)
-        {
-            bool result = Instance.submittedSerializedPackets.TryGetValue(connection, out List<string> serializedPackets);
-            if (!result)
-            {
-                serializedPackets = new List<string>();
-                Instance.submittedSerializedPackets.Add(connection, serializedPackets);
-            }
-            serializedPackets.Add(serializedPacket);
-        }
-
-        /// <summary>
-        /// Sends a serialized packet via given connection.
-        /// </summary>
-        /// <param name="connection">The connection.</param>
-        /// <param name="serializedPacket">The serialized packet to be sent.</param>
-        private static void Send(Connection connection, string serializedPacket)
-        {
-            string packetType = Client.Connection.Equals(connection) ? Server.PacketType : Client.PacketType;
-
-            try
-            {
-                connection.SendObject(packetType, serializedPacket);
-            }
-            catch (Exception)
-            {
-                lock (deadConnections)
-                {
-                    if (!deadConnections.Contains(connection))
-                    {
-                        deadConnections.Add(connection);
-                        Invoker.Invoke((Connection c) => { deadConnections.Remove(c); }, 1.0f, connection);
-                        Util.Logger.LogWarning(
-                            "Packet could not be sent to '" +
-                            connection.ConnectionInfo.RemoteEndPoint.ToString() +
-                            "'! Destination may not be listening or connection timed out. Closing connection!"
-                        );
-                        if (HostServer)
-                        {
-                            connection.CloseConnection(true);
-                        }
-                    }
-                }
-            }
-        }
-
-        /// <summary>
->>>>>>> 989ce74f
         /// Returns an array of all local IP-Addresses.
         /// </summary>
         /// <returns>An array of all local IP-Addresses.</returns>
@@ -673,16 +485,7 @@
         public delegate void CallBack(bool success, string message);
 
         /// <summary>
-<<<<<<< HEAD
         /// Starts a server process.
-=======
-        /// The IP4 address, port, and protocol.
-        /// </summary>
-        private string ServerAddress => $"{ServerIP4Address}:{ServerPort} (UDP)";
-
-        /// <summary>
-        /// Starts a host process, i.e., a server and a local client.
->>>>>>> 989ce74f
         ///
         /// Note: This method starts a co-routine and then returns to the caller immediately.
         /// The <paramref name="callBack"/> tells the caller that the co-routine has come to
@@ -696,13 +499,8 @@
 
             void InternalStartServer()
             {
-<<<<<<< HEAD
                 ServerIP4Address = "0.0.0.0";
-                Debug.Log($"Server is starting to listen at {ServerIP4Address}:{ServerPort}...\n");
-=======
                 Debug.Log($"Server is starting to listen at {ServerAddress}...\n");
-                Debug.Log($"Local client is trying to connect to server {ServerAddress}...\n");
->>>>>>> 989ce74f
                 try
                 {
                     NetworkManager.Singleton.ConnectionApprovalCallback = ApprovalCheck;
@@ -712,7 +510,7 @@
                     }
                     else
                     {
-                        throw new CannotStartServer($"Could not start host {ServerAddress}");
+                        throw new CannotStartServer($"Could not start host {ServerAddress}.");
                     }
                 }
                 catch (Exception exception)
@@ -720,13 +518,12 @@
                     callBack(false, exception.Message);
                     throw;
                 }
-<<<<<<< HEAD
-                callBack(true, $"Server started at {ServerIP4Address}:{ServerPort}.");
-=======
-                callBack(true, $"Host started at {ServerAddress}.");
->>>>>>> 989ce74f
-            }
-        }
+                callBack(true, $"Server started at {ServerAddress}.");
+            }
+        }
+        /// The IP4 address, port, and protocol.
+        /// </summary>
+        private string ServerAddress => $"{ServerIP4Address}:{ServerPort} (UDP)";
 
         /// <summary>
         /// Starts a host process, i.e., a server and a local client.
@@ -743,12 +540,8 @@
 
             void InternalStartHost()
             {
-<<<<<<< HEAD
-                Debug.Log($"Server is starting to listen at {ServerIP4Address}:{ServerPort}...\n");
-                Debug.Log($"Local client is trying to connect to server {ServerIP4Address}:{ServerPort}...\n");
-=======
-                Debug.Log($"Client is trying to connect to server {ServerAddress}...\n");
->>>>>>> 989ce74f
+                Debug.Log($"Server is starting to listen at {ServerAddress}...\n");
+                Debug.Log($"Local client is trying to connect to server {ServerAddress}...\n");
                 try
                 {
                     NetworkManager.Singleton.ConnectionApprovalCallback = ApprovalCheck;
@@ -758,20 +551,15 @@
                     }
                     else
                     {
-<<<<<<< HEAD
-                        throw new CannotStartServer($"Could not start host {ServerIP4Address}:{ServerPort}");
-=======
-                        throw new NoServerConnection($"Could not connect to server {ServerAddress}");
->>>>>>> 989ce74f
+                        throw new CannotStartServer($"Could not start host {ServerAddress}");
                     }
                 }
                 catch (Exception exception)
                 {
-                    Debug.LogError($"Could not connect to server {ServerAddress}. Details: {exception.Message}\n");
                     callBack(false, exception.Message);
                     throw;
                 }
-                callBack(true, $"Host started at {ServerIP4Address}:{ServerPort}.");
+                callBack(true, $"Host started at {ServerAddress}.");
             }
         }
 
@@ -786,40 +574,15 @@
         {
             if (RoomPassword == System.Text.Encoding.ASCII.GetString(request.Payload))
             {
-<<<<<<< HEAD
-                Debug.Log($"Client {request.ClientNetworkId} has send right room password");
+                Debug.Log($"Client {request.ClientNetworkId} has sent right room password");
                 response.Approved = true;
-                
+
             }
             else
             {
                 response.Approved = false;
                 response.Reason = "Invalid password";
-                Debug.LogWarning($"Client {request.ClientNetworkId} has send wrong room password");
-=======
-                float waitingTime = 0;
-                float waitingTimePerIteration = 0.5f;
-
-                while (!NetworkManager.Singleton.IsConnectedClient)
-                {
-                    Debug.Log($"Client is waiting for connection to server {ServerAddress} {waitingTime}/{maxWaitingTime}...\n");
-                    yield return new WaitForSeconds(waitingTimePerIteration);
-                    waitingTime += waitingTimePerIteration;
-                    if (waitingTime > maxWaitingTime)
-                    {
-                        break;
-                    }
-                }
-                if (NetworkManager.Singleton.IsConnectedClient)
-                {
-                    callBack(true, $"Client is connected to server {ServerAddress}.");
-                }
-                else
-                {
-                    callBack(false, $"Could not connect to server {ServerAddress}.");
-                    throw new NoServerConnection($"Could not connect to server {ServerAddress}");
-                }
->>>>>>> 989ce74f
+                Debug.LogWarning($"Client {request.ClientNetworkId} has sent wrong room password");
             }
         }
 
@@ -828,15 +591,11 @@
         /// because the connection was successfully established.
         /// The <paramref name="owner"/> is not used
         /// </summary>
-<<<<<<< HEAD
         private void OnClientConnectedCallback(ulong owner)
         {
             callbackToMenu(true, "You are connected to " + ServerIP4Address);
             callbackToMenu = null;
         }
-=======
-        private const float maxWaitingTime = 5 * 60;
->>>>>>> 989ce74f
 
         /// <summary>
         /// Sends the client back to the main menu because the connection could not be established
@@ -864,8 +623,7 @@
 
             void InternalStartClient()
             {
-<<<<<<< HEAD
-                Debug.Log($"Client is trying to connect to server {ServerIP4Address}:{ServerPort}...\n");
+                Debug.Log($"Client is trying to connect to server {ServerAddress}...\n");
 
                 NetworkManager.Singleton.NetworkConfig.ConnectionData = Encoding.ASCII.GetBytes(RoomPassword);
                 NetworkManager.Singleton.OnClientConnectedCallback += OnClientConnectedCallback;
@@ -873,28 +631,8 @@
 
                 if (NetworkManager.Singleton.StartClient())
                 {
-                        InitializeGame();
-                }
-=======
-                Debug.Log($"Server is starting to listening at {ServerAddress}...\n");
-                try
-                {
-                    if (NetworkManager.Singleton.StartServer())
-                    {
-                        StartUp();
-                    }
-                    else
-                    {
-                        throw new CannotStartServer($"Could not start server {ServerAddress}");
-                    }
-                }
-                catch (Exception exception)
-                {
-                    callBack(false, exception.Message);
-                    throw;
-                }
-                callBack(true, $"Server is listening at {ServerAddress}.");
->>>>>>> 989ce74f
+                    InitializeGame();
+                }
             }
         }
 
@@ -902,7 +640,7 @@
         /// The maximal waiting time in seconds a client is willing to wait until a connection
         /// can be established.
         /// </summary>
-        private const float MaxWaitingTime = 5 * 60;
+        private const float maxWaitingTime = 5 * 60;
 
         /// <summary>
         /// A delegate that will be called in <see cref="ShutdownNetwork(OnShutdownFinished)"/> when
@@ -994,7 +732,7 @@
         /// This is used only for informational purposes in <see cref="AddressesInfo"/>.
         /// </summary>
         [Serializable]
-        private struct AddressInfo
+        private readonly struct AddressInfo
         {
             /// <summary>
             /// The address family of the TCP/IP protocol, e.g., InterNetworkV6
@@ -1047,7 +785,6 @@
         /// <summary>
         /// Default path of the configuration file (path and filename).
         /// </summary>
-        [SerializeField]
         [PropertyTooltip("Path of the file containing the network configuration.")]
         [HideReferenceObjectPicker, FoldoutGroup(configurationFoldoutGroup)]
         public FilePath ConfigPath = new();
@@ -1087,10 +824,6 @@
         /// </summary>
         private const string serverActionPortLabel = "serverActionPort";
         /// <summary>
-        /// Label of attribute <see cref="loadCityOnStart"/> in the configuration file.
-        /// </summary>
-        private const string loadCityOnStartLabel = "loadCityOnStart";
-        /// <summary>
         /// Label of attribute <see cref="GameScene"/> in the configuration file.
         /// </summary>
         private const string gameSceneLabel = "gameScene";
@@ -1101,16 +834,11 @@
         /// <summary>
         /// Label of attribute <see cref="ServerPort"/> in the configuration file.
         /// </summary>
-<<<<<<< HEAD
-        private const string ServerPortLabel = "serverPort";
-
+        private const string serverPortLabel = "serverPort";
         /// <summary>
         /// Label of attribute <see cref="RoomPassword"/> in the configuration file.
         /// </summary>
-        private const string RoomPasswordLabel = "roomPassword";
-=======
-        private const string serverPortLabel = "serverPort";
->>>>>>> 989ce74f
+        private const string roomPasswordLabel = "roomPassword";
         /// <summary>
         /// Label of attribute <see cref="ServerIP4Address"/> in the configuration file.
         /// </summary>
@@ -1149,22 +877,12 @@
         /// <param name="writer">the writer to be used to save the settings</param>
         protected virtual void Save(ConfigWriter writer)
         {
-<<<<<<< HEAD
-            writer.Save(ServerActionPort, ServerActionPortLabel);
-            writer.Save(loadCityOnStart, LoadCityOnStartLabel);
-            writer.Save(GameScene, GameSceneLabel);
-            writer.Save(VoiceChat.ToString(), VoiceChatLabel);
-            writer.Save(ServerPort, ServerPortLabel);
-            writer.Save(RoomPassword, RoomPasswordLabel);
-            writer.Save(ServerIP4Address, ServerIP4AddressLabel);
-=======
             writer.Save(ServerActionPort, serverActionPortLabel);
-            writer.Save(loadCityOnStart, loadCityOnStartLabel);
             writer.Save(GameScene, gameSceneLabel);
             writer.Save(VoiceChat.ToString(), voiceChatLabel);
             writer.Save(ServerPort, serverPortLabel);
             writer.Save(ServerIP4Address, serverIP4AddressLabel);
->>>>>>> 989ce74f
+            writer.Save(RoomPassword, roomPasswordLabel);
         }
 
         /// <summary>
@@ -1173,18 +891,10 @@
         /// <param name="attributes">the attributes from which to restore the settings</param>
         protected virtual void Restore(Dictionary<string, object> attributes)
         {
-<<<<<<< HEAD
-            ConfigIO.Restore(attributes, ServerActionPortLabel, ref ServerActionPort);
-            ConfigIO.Restore(attributes, LoadCityOnStartLabel, ref loadCityOnStart);
-            ConfigIO.Restore(attributes, GameSceneLabel, ref GameScene);
-            ConfigIO.Restore(attributes, RoomPasswordLabel, ref RoomPassword);
-            ConfigIO.RestoreEnum(attributes, VoiceChatLabel, ref VoiceChat);
-=======
             ConfigIO.Restore(attributes, serverActionPortLabel, ref ServerActionPort);
-            ConfigIO.Restore(attributes, loadCityOnStartLabel, ref loadCityOnStart);
             ConfigIO.Restore(attributes, gameSceneLabel, ref GameScene);
             ConfigIO.RestoreEnum(attributes, voiceChatLabel, ref VoiceChat);
->>>>>>> 989ce74f
+            ConfigIO.Restore(attributes, roomPasswordLabel, ref RoomPassword);
             {
                 int value = ServerPort;
                 ConfigIO.Restore(attributes, serverPortLabel, ref value);
