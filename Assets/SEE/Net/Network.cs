--- conflicted
+++ resolved
@@ -437,13 +437,9 @@
         /// </summary>
         private void InitializeGame()
         {
-<<<<<<< HEAD
+            AsyncUtils.MainThreadId = Thread.CurrentThread.ManagedThreadId;
+
             if (HostServer)
-=======
-            AsyncUtils.MainThreadId = Thread.CurrentThread.ManagedThreadId;
-
-            if (HostServer && loadCityOnStart)
->>>>>>> 579dcb07
             {
                 foreach (AbstractSEECity city in FindObjectsOfType<AbstractSEECity>())
                 {
