﻿using System;
using System.Collections;
using System.Collections.Generic;
using System.ComponentModel;
using System.IO;
using System.Linq;
using System.Net;
using System.Text;
using System.Threading;
using Dissonance;
using SEE.Game.City;
using SEE.GO;
using SEE.UI.Notification;
using SEE.Utils;
using SEE.Utils.Config;
using SEE.Utils.Paths;
using Sirenix.OdinInspector;
using Sirenix.Serialization;
using Unity.Netcode;
using Unity.Netcode.Transports.UTP;
using UnityEditor;
using UnityEngine;
using UnityEngine.Assertions;
using UnityEngine.SceneManagement;

namespace SEE.Net
{
    /// <summary>
    /// Handles the most general parts of networking.
    /// </summary>
    [Serializable]
    public class Network : MonoBehaviour
    {
        /// <summary>
        /// The single unique instance of the network.
        /// </summary>
        public static Network Instance { get; private set; }

        /// <summary>
        /// The <see cref="ActionNetwork"/> instance for communication between the clients and the server.
        /// </summary>
        public static readonly Lazy<ActionNetwork> ActionNetworkInst = new(InitActionNetworkInst);

        /// <summary>
        /// The maximal port number.
        /// </summary>
        private const int maxServerPort = 65535;

        /// <summary>
        /// The ID of the server to fetch files from.
        /// </summary>
        public static string ServerId;

        /// <summary>
        /// The protocol of the backend server. Either "http://" or "https://".
        /// </summary>
        public static string Protocol = "http://";
        /// <summary>
        /// Base URL of the backend server where the files are stored
        /// </summary>
        public static string BackendDomain = "localhost:8080";
        /// <summary>
        /// REST resource path, i.e., the URL part identifying the client REST API.
        /// </summary>
        public static string ClientAPI = "/api/v1/";
        /// <summary>
        /// The complete URL of the Client REST API.
        /// </summary>
        public static string ClientRestAPI => Protocol + Network.BackendDomain + ClientAPI;

        /// <summary>
        /// The UDP port where the server listens to NetCode and Dissonance traffic.
        /// Valid range is [0, 65535].
        /// </summary>
        public int ServerPort
        {
            set
            {
                if (value < 0 || value > maxServerPort)
                {
                    throw new ArgumentOutOfRangeException($"A port must be in [0..{maxServerPort}. Received: {value}.");
                }
                UnityTransport netTransport = GetNetworkTransport();
                netTransport.ConnectionData.Port = (ushort)value;

            }
            get
            {
                UnityTransport netTransport = GetNetworkTransport();
                return netTransport.ConnectionData.Port;
            }
        }

        /// <summary>
<<<<<<< HEAD
        /// Playername for chat and avatar tag
        /// </summary>
        public string PlayerName { get; set; } = string.Empty;
        /// <summary>
        /// Returns the underlying <see cref="UNetTransport"/> of the <see cref="NetworkManager"/>.
=======
        /// The password used to enter a meeting room.
        /// </summary>
        public string RoomPassword = "";

        /// <summary>
        /// Used to tell the caller whether the routine has been completed.
        /// </summary>
        private CallBack callbackToMenu = null;

        /// <summary>
        /// Returns the underlying <see cref="UnityTransport"/> of the <see cref="NetworkManager"/>.
>>>>>>> d9dab0f3
        /// This information is retrieved differently depending upon whether we are running
        /// in the editor or in game play because <see cref="NetworkManager.Singleton"/> is
        /// available only during run-time.
        /// </summary>
        /// <returns>underlying <see cref="UNetTransport"/> of the <see cref="NetworkManager"/></returns>
        private static UnityTransport GetNetworkTransport()
        {
            NetworkManager networkManager = GetNetworkManager();
            NetworkConfig networkConfig = networkManager.NetworkConfig;
            if (networkConfig == null)
            {
                Debug.LogError($"NetworkManager.Singleton has no valid {nameof(NetworkConfig)}.\n");
                return null;
            }
            return networkConfig.NetworkTransport as UnityTransport;
        }

        /// <summary>
        /// Returns the <see cref="NetworkManager"/>.
        /// </summary>
        /// <returns>the <see cref="NetworkManager"/></returns>
        /// <remarks>This method works both in the editor and at runtime. In the editor,
        /// a NetworkManager is retrieved from a game object. It that fails, an exception
        /// is thrown.</remarks>
        private static NetworkManager GetNetworkManager()
        {
#if UNITY_EDITOR
            const string metworkManagerName = "NetworkManager";
            GameObject networkManagerGO = GameObject.Find(metworkManagerName);
            if (networkManagerGO == null)
            {
                throw new Exception($"The scene currently opened in the editor does not have a game object {metworkManagerName}.");
            }
            if (networkManagerGO.TryGetComponentOrLog(out NetworkManager result))
            {
                return result;
            }
            else
            {
                throw new Exception($"The game object {metworkManagerName} in the scene currently opened in the editor does not have a component {nameof(NetworkManager)}.");
            }
#else
            // NetworkManager.Singleton is available only during run-time.
            if (NetworkManager.Singleton)
            {
                return NetworkManager.Singleton;
            }
            else
            {
                throw new Exception($"{nameof(NetworkManager)} does not exist.");
            }
#endif
        }

        /// <summary>
        /// The IP4 address of the server.
        /// </summary>
        public string ServerIP4Address
        {
            set
            {
                if (string.IsNullOrWhiteSpace(value))
                {
                    throw new ArgumentOutOfRangeException($"Invalid server IP address: {value}.");
                }
                UnityTransport netTransport = GetNetworkTransport();
                netTransport.ConnectionData.ServerListenAddress = value;
            }

            get
            {
                UnityTransport netTransport = GetNetworkTransport();
                return netTransport.ConnectionData.ServerListenAddress;
            }
        }

        /// <summary>
        /// The name of the scene to be loaded when the game starts.
        /// </summary>
        [Tooltip("The name of the game scene.")]
        public string GameScene = "SEEWorld";

#if UNITY_EDITOR

        /// <summary>
        /// Name of the Inspector foldout group for the logging setttings.
        /// </summary>
        private const string loggingFoldoutGroup = "Logging";

        /// <summary>
        /// Whether the internal logging should be enabled.
        /// </summary>
        [SerializeField, FoldoutGroup(loggingFoldoutGroup)]
        [PropertyTooltip("Whether the network logging should be enabled.")]
        private bool internalLoggingEnabled = true;

        /// <summary>
        /// <see cref="internalLoggingEnabled"/>
        /// </summary>
        public static bool InternalLoggingEnabled => Instance && Instance.internalLoggingEnabled;

#endif
        /// <summary>
        /// True if we are running a host or server.
        /// </summary>
        public static bool HostServer => NetworkManager.Singleton != null
            && (NetworkManager.Singleton.IsHost || NetworkManager.Singleton.IsServer);

        /// <summary>
        /// The IP address of the host or server, respectively; the empty string
        /// if none is set.
        /// </summary>
        public static string RemoteServerIPAddress => NetworkManager.Singleton.GetComponent<UnityTransport>().ConnectionData.ServerListenAddress;

        /// <summary>
        /// The Unity main thread. Note that we cannot initialize its value here
        /// because the elaboration code initializing static attributes may be
        /// executed by a thread different from Unity's main thread. This attribute
        /// will be initialized in <see cref="Awake"/> for this reason.
        /// </summary>
        private static Thread mainThread = null;
        /// <summary>
        /// Contains the Unity main thread of the application.
        /// </summary>
        public static Thread MainThread
        {
            get
            {
                Assert.IsNotNull(mainThread, "The main Unity thread must not have been determined as of now!");
                return mainThread;
            }
            private set
            {
                Assert.IsNotNull(value, "The main Unity thread must not be null!");
                if (mainThread != value)
                {
                    Assert.IsNull(mainThread, "The main Unity thread has already been determined!");
                    mainThread = value;
                }
            }
        }

        /// <summary>
        /// Stores every executed Action to be synced with new connecting clients
        /// </summary>
        public static List<string> NetworkActionList = new();

        private void Awake()
        {
            /// The field <see cref="MainThread"/> is supposed to denote Unity's main thread.
            /// The <see cref="Awake"/> function is guaranteed to be executed by Unity's main
            /// thread, that is, <see cref="Thread.CurrentThread"/> represents Unity's
            /// main thread here.
            MainThread = Thread.CurrentThread;

            Load();
        }

        /// <summary>
        /// Name of command-line argument for room password <see cref="RoomPassword"/>.
        /// </summary>
        private const string passwordArgument = "--password";

        /// <summary>
        /// Name of command-line argument for UDP port <see cref="ServerPort"/>.
        /// </summary>
        private const string portArgument = "--port";
        /// <summary>
        /// Name of command-line argument for backend domain URL  <see cref="BackendDomain"/>.
        /// </summary>
        private const string domainArgument = "--host";
        /// <summary>
        /// Name of command-line argument for the server id  <see cref="ServerId"/>.
        /// </summary>
        private const string serverIdArgument = "--id";
        /// <summary>
        /// Name of command-line argument for launching this Unity instance
        /// as a dedicated server.
        /// </summary>
        private const string launchAsServerArgument = "--launch-as-server";

        /// <summary>
        /// Makes sure that we have only one <see cref="Instance"/> and checks
        /// command-line arguments.
        /// </summary>
        private void Start()
        {
            if (Instance)
            {
                if (Instance != this)
                {
                    Util.Logger.LogWarning("There must not be more than one Network component! "
                        + $"The component {typeof(Network)} in {Instance.gameObject.FullName()} will be destroyed!\n");
                }
            }
            Instance = this;

            NetworkManager.Singleton.OnServerStarted += OnServerStarted;
            NetworkManager.Singleton.NetworkConfig.ConnectionApproval = true;
#if UNITY_EDITOR
            Debug.Log("Skipping parsing command-line parameters in Editor mode.\n");
#else
            ProcessCommandLineArguments();
#endif
        }

        /// <summary>
        /// Processes and determines the values of the command-line arguments
        /// <see cref="ServerPort"/>, <see cref="RoomPassword"/>, <see cref="BackendDomain"/>,
        /// <see cref="ServerId"/>, and starts the server if the command-line argument
        /// <see cref="launchAsServerArgument"/> is present.
        /// </summary>
        /// <exception cref="ArgumentException">thrown if an option requiring a value does
        /// not have one</exception>
        private void ProcessCommandLineArguments()
        {
            string[] arguments = Environment.GetCommandLineArgs();

            bool launchAsServer = false;

            // Commented out because it logs the plaintext password!
            Debug.Log($"Parsing {arguments.Length} command-line parameters.\n"); //:\n{string.Join("; ", arguments)}");

            // Check command line arguments
            // The first element in the array contains the file name of the executing program.
            // If the file name is not available, the first element is equal to String.Empty.
            for (int i = 1; i < arguments.Length; i++)
            {
                switch (arguments[i])
                {
                    case portArgument:
                        Debug.Log($"Found {portArgument} as parameter {i}.\n");
                        CheckArgumentValue(arguments, i, portArgument);
                        ServerPort = Int32.Parse(arguments[i + 1]);
                        i++; // skip one parameter
                        break;
                    case passwordArgument:
                        Debug.Log($"Found {passwordArgument} as parameter {i}.\n");
                        CheckArgumentValue(arguments, i, passwordArgument);
                        RoomPassword = arguments[i + 1];
                        i++; // skip one parameter
                        break;
                    case domainArgument:
                        Debug.Log($"Found {domainArgument} as parameter {i}.\n");
                        CheckArgumentValue(arguments, i, domainArgument);
                        BackendDomain = arguments[i + 1];
                        i++; // skip one parameter
                        break;
                    case serverIdArgument:
                        Debug.Log($"Found {serverIdArgument} as parameter {i}.\n");
                        CheckArgumentValue(arguments, i, serverIdArgument);
                        ServerId = arguments[i + 1];
                        i++; // skip one parameter
                        break;
                    case launchAsServerArgument:
                        Debug.Log($"Found {launchAsServerArgument} as parameter {i}.\n");
                        // This argument does not have a value. It works as a flag.
                        launchAsServer = true;
                        break;
                    default:
                        Debug.LogWarning($"Unknown command-line parameter {i} will be ignored: {arguments[i]}.\n");
                        break;
                }
            }

            if (launchAsServer)
            {
                CallBack serverCallback = (success, message) =>
                {
                    if (success)
                    {
                        Debug.Log($"Server started successfully: {message}.\n");
                    }
                    else
                    {
                        Debug.LogError($"Starting server failed: {message}.\n");
                    }
                };
                Debug.LogWarning("Starting server...\n");
                StartServer(serverCallback);
            }

            return;

            static void CheckArgumentValue(string[] arguments, int i, string argument)
            {
                if (i + 1 >= arguments.Length)
                {
                    throw new ArgumentException($"Argument value for {argument} is missing.");
                }
                if (string.IsNullOrWhiteSpace(arguments[i + 1]))
                {
                    throw new ArgumentException($"Argument value for {argument} is missing.");
                }
            }
        }

        /// <summary>
        /// Yields the <see cref="ActionNetwork"/> component attached to the Server game object.
        /// </summary>
        private static ActionNetwork InitActionNetworkInst()
        {
            const string serverName = "Server";
            GameObject server = GameObject.Find(serverName);
            if (server != null)
            {
                server.TryGetComponentOrLog(out ActionNetwork serverNetwork);
                return serverNetwork;
            }
            else
            {
                Debug.LogError($"There is no game object named {serverName} in the scene.\n");
                return null;
            }
        }

        /// <summary>
        /// Broadcasts a serialized action.
        /// </summary>
        /// <param name="serializedAction">Serialized action to be broadcast</param>
        /// <param name="recipients">List of recipients to broadcast to. Will broadcast to all clients if this is <c>null</c> or omitted.</param>
        public static void BroadcastAction(String serializedAction, ulong[] recipients = null)
        {
            ActionNetworkInst.Value?.BroadcastActionServerRpc(serializedAction, recipients);
        }

        /// <summary>
        /// Starts the selected voice chat system according to <see cref="VoiceChat"/>.
        /// </summary>
        private void StartVoiceChat()
        {
            switch (VoiceChat)
            {
                case VoiceChatSystems.Vivox:
                    EnableDissonance(false);
                    VivoxInitialize();
                    break;
                case VoiceChatSystems.Dissonance:
                    EnableDissonance(true);
                    break;
                case VoiceChatSystems.None:
                    EnableDissonance(false);
                    break;
                default:
                    EnableDissonance(false);
                    throw new NotImplementedException($"Unhanded voice chat option {VoiceChat}.");
            }
        }

        /// <summary>
        /// Enables/disables Dissonance as the voice chat system.
        /// </summary>
        /// <param name="enable">whether to enable Dissonance</param>
        private static void EnableDissonance(bool enable)
        {
            // The DissonanceComms is initially active and the local player is not muted and not deafened.
            DissonanceComms dissonanceComms = FindObjectOfType<DissonanceComms>(includeInactive: true);
            if (dissonanceComms != null)
            {
                dissonanceComms.IsMuted = !enable;
                dissonanceComms.IsDeafened = !enable;
                dissonanceComms.enabled = enable;
            }
            else
            {
                Debug.LogError($"There is no {typeof(DissonanceComms)} in the current scene.\n");
            }
        }

        /// <summary>
        /// Initializes the game.
        /// </summary>
        private void InitializeGame()
        {
            AsyncUtils.MainThreadId = Thread.CurrentThread.ManagedThreadId;

            if (HostServer)
            {
                foreach (AbstractSEECity city in FindObjectsOfType<AbstractSEECity>())
                {
                    if (city is SEECity seeCity)
                    {
                        seeCity.LoadAndDrawGraphAsync().Forget();
                    }
                    else
                    {
                        Util.Logger.LogError("Unsupported city type!");
                    }
                }
            }
        }

        /// <summary>
        /// Shuts down the server and the clients.
        /// This method is called only when this component is destroyed, which
        /// may be at the very end of the game.
        /// </summary>
        private void OnDestroy()
        {
            ShutdownNetwork();
        }

        /// <summary>
        /// Shuts down the network (server and clients).
        /// </summary>
        private void ShutdownNetwork()
        {
            // FIXME there must be a better way to stop the logging spam!
            string currentDirectory = Directory.GetCurrentDirectory();
            DirectoryInfo directoryInfo = new(currentDirectory);
            FileInfo[] fileInfos = directoryInfo.GetFiles();
            foreach (FileInfo fileInfo in fileInfos)
            {
                string fileName = fileInfo.Name;
                string[] prefixes = {
                    "CompleteIncomingItemTaskError",
                    "ConnectionKeepAlivePollError",
                    "Error",
                    "ManagedThreadPoolCallBackError",
                    "PacketHandlerErrorGlobal"
                };
                if (prefixes.Any(t => fileName.Contains(t)))
                {
                    try
                    {
                        fileInfo.Delete();
                    }
                    catch (IOException)
                    {
                    }
                }
            }
            SceneManager.sceneLoaded -= OnSceneLoaded;
            Debug.Log("Network is shut down.\n");
        }

        /// <summary>
        /// Returns an array of all local IP-Addresses.
        /// </summary>
        /// <returns>An array of all local IP-Addresses.</returns>
        public static IPAddress[] LookupLocalIPAddresses()
        {
            string hostName = Dns.GetHostName();
            IPHostEntry hostEntry = Dns.GetHostEntry(hostName);
            return hostEntry.AddressList;
        }

        /// <summary>
        /// Loads the <see cref="GameScene"/>. Will be called when the server was started.
        /// Registers <see cref="OnSceneLoaded(Scene, LoadSceneMode)"/> to be called when
        /// the scene is fully loaded.
        /// </summary>
        private void OnServerStarted()
        {
            SceneManager.sceneLoaded -= OnSceneLoaded;
            SceneManager.sceneLoaded += OnSceneLoaded;
            SceneManager.sceneUnloaded -= OnSceneUnloaded;
            SceneManager.sceneUnloaded += OnSceneUnloaded;
            NetworkManager.Singleton.SceneManager.LoadScene(GameScene, LoadSceneMode.Single);
        }

        /// <summary>
        /// Starts the voice-chat system selected. Unregisters itself from
        /// <see cref="SceneManager.sceneLoaded"/>.
        /// Note: This method is assumed to be called when the new scene is fully loaded.
        /// </summary>
        /// <param name="scene">scene that was loaded</param>
        /// <param name="mode">the mode in which the scene was loaded</param>
        private void OnSceneLoaded(Scene scene, LoadSceneMode mode)
        {
            // Now we have loaded the scene that is supposed to contain settings for the voice chat
            // system. We can now turn on the voice chat system.
            Debug.Log($"Loaded scene {scene.name} in mode {mode}.\n");
            SceneManager.sceneLoaded -= OnSceneLoaded;
            StartVoiceChat();
        }

        /// <summary>
        /// Unregisters itself from <see cref="SceneManager.sceneLoaded"/>.
        /// Note: This method is assumed to be called when the new scene is fully unloaded.
        /// </summary>
        /// <param name="scene">scene that was loaded</param>
        private void OnSceneUnloaded(Scene scene)
        {
            Debug.Log($"Unloaded scene {scene.name}.\n");
            if (scene.name == GameScene)
            {
                SceneManager.sceneUnloaded -= OnSceneUnloaded;
                ShutdownNetwork();
                Destroyer.Destroy(Instance);
            }
        }

        /// <summary>
        /// Callback delegate used by <see cref="StartHost(CallBack)"/>, <see cref="StartClient(CallBack)"/>,
        /// and <see cref="StartServer(CallBack)"/> after they have been finished (they are using
        /// co-routines).
        /// </summary>
        /// <param name="success">if true, the operation was successful</param>
        /// <param name="message">a description of what happened</param>
        public delegate void CallBack(bool success, string message);

        /// <summary>
        /// Starts a server process.
        ///
        /// Note: This method starts a co-routine and then returns to the caller immediately.
        /// The <paramref name="callBack"/> tells the caller that the co-routine has come to
        /// an end.
        /// </summary>
        /// <param name="callBack">a callback to be called when done; its parameter will be true
        /// in case of success or otherwise false</param>
        public void StartServer(CallBack callBack)
        {
            StartCoroutine(ShutdownNetwork(InternalStartServer));

            void InternalStartServer()
            {
                // Using an IP address of 0.0.0.0 for the server listen address will make a
                // server or host listen on all IP addresses assigned to the local system.
                // This can be particularly helpful if you are testing a client instance
                // on the same system as well as one or more client instances connecting
                // from other systems on your local area network. Another scenario is while
                // developing and debugging you might sometimes test local client instances
                // on the same system and sometimes test client instances running on external
                // systems.
                ServerIP4Address = "0.0.0.0";
                Debug.Log($"Server is starting to listen at {ServerAddress}...\n");
                try
                {
                    NetworkManager.Singleton.ConnectionApprovalCallback = ApprovalCheck;
                    if (NetworkManager.Singleton.StartServer())
                    {
                        InitializeGame();
                        NetworkManager.Singleton.OnClientConnectedCallback += OnClientConnectedCallbackForServer;
                        NetworkManager.Singleton.OnClientDisconnectCallback += OnClientDisconnectCallbackForServer;
                    }
                    else
                    {
                        throw new CannotStartServer($"Could not start server {ServerAddress}.");
                    }
                }
                catch (Exception exception)
                {
                    callBack(false, exception.Message);
                    throw;
                }
                callBack(true, $"Server started at {ServerAddress}.");
            }
        }

        /// <summary>
        /// Callback called when a client has connected to the server.
        /// Emits a user message.
        /// </summary>
        /// <param name="client">the ID of the client</param>
        private void OnClientConnectedCallbackForServer(ulong client)
        {
            ShowNotification.Info("Connection", $"Client {client} has connected.");
        }

        /// <summary>
        /// Callback called when a client has disconnected from the server.
        /// Emits a user message.
        /// </summary>
        /// <param name="client">the ID of the client</param>
        private void OnClientDisconnectCallbackForServer(ulong client)
        {
            ShowNotification.Info("Connection", $"Client {client} has disconnected.");
        }

        /// The IP4 address, port, and protocol.
        /// </summary>
        private string ServerAddress => $"{ServerIP4Address}:{ServerPort} (UDP)";

        /// <summary>
        /// Starts a host process, i.e., a server and a local client.
        ///
        /// Note: This method starts a co-routine and then returns to the caller immediately.
        /// The <paramref name="callBack"/> tells the caller that the co-routine has come to
        /// an end.
        /// </summary>
        /// <param name="callBack">a callback to be called when done; its parameter will be true
        /// in case of success or otherwise false</param>
        public void StartHost(CallBack callBack)
        {
            StartCoroutine(ShutdownNetwork(InternalStartHost));

            void InternalStartHost()
            {
                Debug.Log($"Host is starting to listen at {ServerAddress}...\n");
                Debug.Log($"Local client is trying to connect to server {ServerAddress}...\n");
                try
                {
                    NetworkManager.Singleton.ConnectionApprovalCallback = ApprovalCheck;
                    if (NetworkManager.Singleton.StartHost())
                    {
                        InitializeGame();
                        NetworkManager.Singleton.OnClientConnectedCallback += OnClientConnectedCallbackForServer;
                        NetworkManager.Singleton.OnClientDisconnectCallback += OnClientDisconnectCallbackForServer;
                    }
                    else
                    {
                        throw new CannotStartServer($"Could not start host {ServerAddress}");
                    }
                }
                catch (Exception exception)
                {
                    callBack(false, exception.Message);
                    throw;
                }
                callBack(true, $"Host started at {ServerAddress}.");
            }
        }

        /// <summary>
        /// Checks whether a specific client is authorized to establish a connection to the server.
        /// The client sends the server a request with a password to join the room,
        /// the server sends a corresponding response depending on whether the sent password matches
        /// the set password.
        /// <param name="request">contains the password</param>
        /// <param name="response">contains the answer of the server</param>
        /// </summary>
        private void ApprovalCheck(NetworkManager.ConnectionApprovalRequest request,
                                   NetworkManager.ConnectionApprovalResponse response)
        {
            if (RoomPassword == Encoding.ASCII.GetString(request.Payload))
            {
                Debug.Log($"Client {request.ClientNetworkId} has sent correct room password.\n");
                response.Approved = true;

            }
            else
            {
                response.Approved = false;
                response.Reason = "Invalid password";
                Debug.LogWarning($"Client {request.ClientNetworkId} has sent incorrect room password.\n");
            }
        }

        /// <summary>
        /// Removes the reference to the callback used to send the client back to the main menu
        /// because the connection was successfully established.
        /// The <paramref name="owner"/> is not used.
        /// </summary>
        /// <param name="owner">ID of the owner (ignored)</param>
        private void OnClientConnectedCallback(ulong owner)
        {
            callbackToMenu?.Invoke(true, $"You are connected to {ServerAddress}.");
            callbackToMenu = null;
        }

        /// <summary>
        /// Sends the client back to the main menu because the connection could not
        /// be established.
        /// The <paramref name="owner"/> is not used.
        /// </summary>
        /// <param name="owner">ID of the owner (ignored)</param>
        private void OnClientDisconnectCallback(ulong owner)
        {
            callbackToMenu?.Invoke(false,
                                   $"The server {ServerAddress} has refused the connection due to the following reason: "
                                     + NetworkManager.Singleton.DisconnectReason);
            callbackToMenu = null;
        }

        /// <summary>
        /// Starts a client.
        ///
        /// Note: This method starts a co-routine and then returns to the caller immediately.
        /// The <paramref name="callBack"/> tells the caller that the co-routine has come to
        /// an end.
        /// </summary>
        /// <param name="callBack">a callback to be called when done; its parameter will be true
        /// in case of success or otherwise false</param>
        public void StartClient(CallBack callBack)
        {
            callbackToMenu = callBack;
            StartCoroutine(ShutdownNetwork(InternalStartClient));

            void InternalStartClient()
            {
                Debug.Log($"Client is trying to connect to server {ServerAddress}...\n");

                NetworkManager.Singleton.NetworkConfig.ConnectionData = Encoding.ASCII.GetBytes(RoomPassword);
                NetworkManager.Singleton.OnClientConnectedCallback += OnClientConnectedCallback;
                NetworkManager.Singleton.OnClientDisconnectCallback += OnClientDisconnectCallback;

                if (NetworkManager.Singleton.StartClient())
                {
                    InitializeGame();
                }
            }
        }

        /// <summary>
        /// The maximal waiting time in seconds a client is willing to wait until a connection
        /// can be established.
        /// </summary>
        private const float maxWaitingTimeInSeconds = 5 * 60;

        /// <summary>
        /// A delegate that will be called in <see cref="ShutdownNetwork(OnShutdownFinished)"/> when
        /// the network has been shut down (if needed at all), for instance, to (re-)start the network.
        /// </summary>
        delegate void OnShutdownFinished();

        /// <summary>
        /// If the network is already running, it will be shut down. Finally, <paramref name="onShutdownFinished"/>
        /// will be called.
        ///
        /// This method is used as a co-routine started in <see cref="StartHost(CallBack)"/>,
        /// <see cref="StartServer(CallBack)"/>, and <see cref="StartClient(CallBack)"/>.
        /// </summary>
        /// <param name="onShutdownFinished">function to be called at the end of the shutdown</param>
        /// <returns>whether to continue this co-routine</returns>
        private IEnumerator ShutdownNetwork(OnShutdownFinished onShutdownFinished)
        {
            // In case we are connected, we will first disconnect.
            if (NetworkManager.Singleton.IsClient || NetworkManager.Singleton.IsServer)
            {
                Debug.Log("Network is shutting down...\n");

                // NetworkManager.Singleton.Shutdown() can be called by clients, server, and host.
                // It will take of the necessary shutdown actions required for these respective
                // roles.
                NetworkManager.Singleton.Shutdown();

                // The shutdown is not immediate. We will need to wait until this process has
                // finished, i.e., until NetworkManager.Singleton.ShutdownInProgress becomes false.
                while (NetworkManager.Singleton.ShutdownInProgress)
                {
                    yield return null;
                }
            }

            ShutdownNetwork();

            onShutdownFinished();
        }

        /// <summary>
        /// The kinds of voice-chats system we support. None means no voice
        /// chat whatsoever.
        /// </summary>
        public enum VoiceChatSystems
        {
            None = 0,       // no voice chat
            Dissonance = 1, // Dissonance voice chat
            Vivox = 2       // Vivox voice chat
        }

        /// <summary>
        /// Name of the Inspector foldout group for the logging setttings.
        /// </summary>
        private const string voiceChatFoldoutGroup = "Voice Chat";

        /// <summary>
        /// The voice chat system as selected by the user. Note: This attribute
        /// can be changed in the editor via <see cref="NetworkEditor"/> as well
        /// as at the start up in the <see cref="OpeningDialog"/>.
        /// </summary>
        [Tooltip("The voice chat system to be used. 'None' for no voice chat."), FoldoutGroup(voiceChatFoldoutGroup)]
        public VoiceChatSystems VoiceChat = VoiceChatSystems.None;

        /// <summary>
        /// Shuts down the voice-chat system.
        /// </summary>
        private void OnApplicationQuit()
        {
            switch (VoiceChat)
            {
                case VoiceChatSystems.None:
                    // nothing to be done
                    break;
                case VoiceChatSystems.Dissonance:
                    // nothing to be done
                    break;
                case VoiceChatSystems.Vivox:
                    VivoxClient?.Uninitialize();
                    break;
                default:
                    throw new NotImplementedException();
            }
        }

        /// <summary>
        /// Represents an IP address along with its IP address family.
        /// This is used only for informational purposes in <see cref="AddressesInfo"/>.
        /// </summary>
        [Serializable]
        private readonly struct AddressInfo
        {
            /// <summary>
            /// The address family of the TCP/IP protocol, e.g., InterNetworkV6
            /// or InterNetwork.
            /// </summary>
            public readonly string AddressFamily;
            /// <summary>
            /// The IP address.
            /// </summary>
            public readonly string IPAddress;
            /// <summary>
            /// Constructor.
            /// </summary>
            /// <param name="addressFamiliy">address family of the TCP/IP protocol</param>
            /// <param name="ipAddress">IP address</param>
            public AddressInfo(string addressFamiliy, string ipAddress)
            {
                AddressFamily = addressFamiliy;
                IPAddress = ipAddress;
            }
        }

        /// <summary>
        /// The IP addresses and the address families they belong to for the local machine.
        /// This will be used in the Inspector for informational purposes only.
        /// </summary>
        [ShowInInspector]
        [PropertyTooltip("IP addresses of this machine.")]
        [TableList(IsReadOnly = true)]
        private IList<AddressInfo> AddressesInfo
        {
            get
            {
                return LookupLocalIPAddresses()
                              .Select(ip => new AddressInfo(ip.AddressFamily.ToString(), ip.ToString()))
                              .ToList();
            }
        }

        /// <summary>
        /// The name of the group for the fold-out group of the configuration file.
        /// </summary>
        private const string configurationFoldoutGroup = "Configuration File";

        /// <summary>
        /// The name of the group for the Inspector buttons loading and saving the configuration file.
        /// </summary>
        private const string configurationButtonsGroup = "ConfigurationButtonsGroup";

        /// <summary>
        /// Default path of the configuration file (path and filename).
        /// </summary>
        [PropertyTooltip("Path of the file containing the network configuration.")]
        [OdinSerialize, HideReferenceObjectPicker, FoldoutGroup(configurationFoldoutGroup)]
        public DataPath ConfigPath = new();

        /// <summary>
        /// Saves the settings of this network configuration to <see cref="ConfigPath()"/>.
        /// If the configuration file exists already, it will be overridden.
        /// </summary>
        [Button(ButtonSizes.Small)]
        [PropertyTooltip("Saves the network settings in a configuration file.")]
        [ButtonGroup(configurationButtonsGroup)]
        public void Save()
        {
            Save(ConfigPath.Path);
        }

        /// <summary>
        /// Loads the settings of this network configuration from <see cref="ConfigPath()"/>
        /// if it exists. If it does not exist, nothing happens.
        /// </summary>
        [Button(ButtonSizes.Small)]
        [PropertyTooltip("Loads the network configuration file.")]
        [ButtonGroup(configurationButtonsGroup)]
        public void Load()
        {
            Load(ConfigPath.Path);
        }

        #region ConfigIO

        //--------------------------------
        // Configuration file input/output
        //--------------------------------

        /// <summary>
        /// Label of attribute <see cref="GameScene"/> in the configuration file.
        /// </summary>
        private const string gameSceneLabel = "gameScene";
        /// <summary>
        /// Label of attribute <see cref="VoiceChat"/> in the configuration file.
        /// </summary>
        private const string voiceChatLabel = "voiceChat";
        /// <summary>
        /// Label of attribute <see cref="ServerPort"/> in the configuration file.
        /// </summary>
        private const string serverPortLabel = "serverPort";
        /// <summary>
        /// Label of attribute <see cref="RoomPassword"/> in the configuration file.
        /// </summary>
        private const string roomPasswordLabel = "roomPassword";
        /// <summary>
        /// Label of attribute <see cref="ServerIP4Address"/> in the configuration file.
        /// </summary>
        private const string serverIP4AddressLabel = "serverIP4Address";
        /// <summary>
        /// Label of attribute <see cref="PlayerName"/> in the configuration file.
        /// </summary>
        private const string playernameLabel = "playername";

        /// <summary>
        /// Saves the settings of this network configuration to <paramref name="filename"/>.
        /// </summary>
        /// <param name="filename">name of the file in which the settings are stored</param>
        public void Save(string filename)
        {
            using ConfigWriter writer = new(filename);
            Save(writer);
        }

        /// <summary>
        /// Reads the settings of this network configuration from <paramref name="filename"/>.
        /// </summary>
        /// <param name="filename">name of the file from which the settings are restored</param>
        public void Load(string filename)
        {
            if (File.Exists(filename))
            {
                Debug.Log($"Loading network configuration file from {filename}.\n");
                using ConfigReader stream = new(filename);
                Restore(stream.Read());
            }
            else
            {
                Debug.LogError($"Network configuration file {filename} does not exist.\n");
            }
        }

        /// <summary>
        /// Saves the settings of this network configuration using <paramref name="writer"/>.
        /// </summary>
        /// <param name="writer">the writer to be used to save the settings</param>
        protected virtual void Save(ConfigWriter writer)
        {
            writer.Save(GameScene, gameSceneLabel);
            writer.Save(VoiceChat.ToString(), voiceChatLabel);
            writer.Save(ServerPort, serverPortLabel);
            writer.Save(ServerIP4Address, serverIP4AddressLabel);
<<<<<<< HEAD
            writer.Save(PlayerName, playernameLabel);
=======
            writer.Save(RoomPassword, roomPasswordLabel);
>>>>>>> d9dab0f3
        }

        /// <summary>
        /// Restores the settings from <paramref name="attributes"/>.
        /// </summary>
        /// <param name="attributes">the attributes from which to restore the settings</param>
        protected virtual void Restore(Dictionary<string, object> attributes)
        {
            ConfigIO.Restore(attributes, gameSceneLabel, ref GameScene);
            ConfigIO.RestoreEnum(attributes, voiceChatLabel, ref VoiceChat);
            ConfigIO.Restore(attributes, roomPasswordLabel, ref RoomPassword);
            {
                int value = ServerPort;
                ConfigIO.Restore(attributes, serverPortLabel, ref value);
                ServerPort = value;
            }
            {
                string value = ServerIP4Address;
                ConfigIO.Restore(attributes, serverIP4AddressLabel, ref value);
                ServerIP4Address = value;
            }
            {
                string value = PlayerName;
                ConfigIO.Restore(attributes, playernameLabel, ref value);
                PlayerName = value;
            }
        }

        #endregion

        #region Vivox

        public const string VivoxIssuer = "torben9605-se19-dev";
        public const string VivoxDomain = "vdx5.vivox.com";
        public const string VivoxSecretKey = "kick271";
        public static readonly TimeSpan VivoxExpirationDuration = new TimeSpan(365, 0, 0, 0);

        public static VivoxUnity.Client VivoxClient { get; private set; } = null;
        public static VivoxUnity.AccountId VivoxAccountID { get; private set; } = null;
        public static VivoxUnity.ILoginSession VivoxLoginSession { get; private set; } = null;
        public static VivoxUnity.IChannelSession VivoxChannelSession { get; private set; } = null;

        [SerializeField]
        [Tooltip("The channel name for Vivox."), FoldoutGroup(voiceChatFoldoutGroup)]
        [ShowIf("VoiceChat", VoiceChatSystems.Vivox)]
        private string vivoxChannelName = string.Empty;
        public static string VivoxChannelName { get => Instance ? Instance.vivoxChannelName : string.Empty; }

        private static void VivoxInitialize()
        {
            VivoxUnity.VivoxConfig config = new VivoxUnity.VivoxConfig { InitialLogLevel = vx_log_level.log_debug };
            VivoxClient = new VivoxUnity.Client();
            VivoxClient.Initialize(config);

            string userName = "u-" + NetworkManager.Singleton.LocalClientId.ToString().Replace(':', '.');
            VivoxAccountID = new VivoxUnity.AccountId(VivoxIssuer, userName, VivoxDomain);
            VivoxLoginSession = VivoxClient.GetLoginSession(VivoxAccountID);
            VivoxLoginSession.PropertyChanged += VivoxOnLoginSessionPropertyChanged;
            VivoxLoginSession.BeginLogin(new Uri("https://vdx5.www.vivox.com/api2"), VivoxLoginSession.GetLoginToken(VivoxSecretKey, VivoxExpirationDuration), ar0 =>
            {
                VivoxLoginSession.EndLogin(ar0);

                string channelName = channelName = "c-" + VivoxChannelName;
                VivoxUnity.ChannelId channelID = new VivoxUnity.ChannelId(VivoxIssuer, channelName, VivoxDomain, VivoxUnity.ChannelType.NonPositional);

                // NOTE(torben): GetChannelSession() creates a new channel, if it does
                // not exist yet. Thus, a client, that is not the server could
                // potentially create the voice channel. To make sure this does not
                // happen, VivoxInitialize() must always be called AFTER the server
                // and client were initialized, because if this client tries to connect
                // to a server and can not connect, it will go to offline mode and not
                // initialize Vivox.
                VivoxChannelSession = VivoxLoginSession.GetChannelSession(channelID);
                VivoxChannelSession.PropertyChanged += VivoxOnChannelPropertyChanged;
                VivoxChannelSession.MessageLog.AfterItemAdded += VivoxOnChannelMessageReceived;
                VivoxChannelSession.BeginConnect(true, true, true, VivoxChannelSession.GetConnectToken(VivoxSecretKey, VivoxExpirationDuration), ar1 =>
                {
                    VivoxChannelSession.EndConnect(ar1);
                    if (HostServer && VivoxChannelSession.Participants.Count != 0)
                    {
                        // TODO: this channel already exists and the name is unavailable!
                        Util.Logger.Log("Channel with given name already exists. Select a differend name!");
                        VivoxChannelSession.Disconnect();
                        VivoxLoginSession.DeleteChannelSession(channelID);
                    }
                });
            });
        }

        private static void SendGroupMessage()
        {
            string channelName = VivoxChannelSession.Channel.Name;
            string senderName = VivoxAccountID.Name;
            string message = "Hello World!";

            VivoxChannelSession.BeginSendText(message, ar =>
            {
                try
                {
                    VivoxChannelSession.EndSendText(ar);
                }
                catch (Exception e)
                {
                    Util.Logger.LogException(e);
                }
            });
        }

        private static void VivoxOnLoginSessionPropertyChanged(object sender, PropertyChangedEventArgs propertyChangedEventArgs)
        {
            if (propertyChangedEventArgs.PropertyName == "State")
            {
                switch ((sender as VivoxUnity.ILoginSession).State)
                {
                    case VivoxUnity.LoginState.LoggingIn:
                        break;

                    case VivoxUnity.LoginState.LoggedIn:
                        break;

                    case VivoxUnity.LoginState.LoggedOut:
                        break;
                    default:
                        break;
                }
            }
        }

        private static void VivoxOnChannelPropertyChanged(object sender, PropertyChangedEventArgs propertyChangedEventArgs)
        {
            VivoxUnity.IChannelSession channelSession = (VivoxUnity.IChannelSession)sender;

            if (propertyChangedEventArgs.PropertyName == "AudioState")
            {
                switch (channelSession.AudioState)
                {
                    case VivoxUnity.ConnectionState.Connected: Util.Logger.Log("Audio chat connected in " + channelSession.Key.Name + " channel."); break;
                    case VivoxUnity.ConnectionState.Disconnected: Util.Logger.Log("Audio chat disconnected in " + channelSession.Key.Name + " channel."); break;
                }
            }
            else if (propertyChangedEventArgs.PropertyName == "TextState")
            {
                switch (channelSession.TextState)
                {
                    case VivoxUnity.ConnectionState.Connected:
                        Util.Logger.Log("Text chat connected in " + channelSession.Key.Name + " channel.");
                        SendGroupMessage();
                        break;
                    case VivoxUnity.ConnectionState.Disconnected:
                        Util.Logger.Log("Text chat disconnected in " + channelSession.Key.Name + " channel.");
                        break;
                }
            }
        }

        private static void VivoxOnChannelMessageReceived(object sender, VivoxUnity.QueueItemAddedEventArgs<VivoxUnity.IChannelTextMessage> queueItemAddedEventArgs)
        {
            string channelName = queueItemAddedEventArgs.Value.ChannelSession.Channel.Name;
            string senderName = queueItemAddedEventArgs.Value.Sender.Name;
            string message = queueItemAddedEventArgs.Value.Message;

            Util.Logger.Log(channelName + ": " + senderName + ": " + message + "\n");
        }

        #endregion
    }
}<|MERGE_RESOLUTION|>--- conflicted
+++ resolved
@@ -92,13 +92,6 @@
         }
 
         /// <summary>
-<<<<<<< HEAD
-        /// Playername for chat and avatar tag
-        /// </summary>
-        public string PlayerName { get; set; } = string.Empty;
-        /// <summary>
-        /// Returns the underlying <see cref="UNetTransport"/> of the <see cref="NetworkManager"/>.
-=======
         /// The password used to enter a meeting room.
         /// </summary>
         public string RoomPassword = "";
@@ -110,7 +103,6 @@
 
         /// <summary>
         /// Returns the underlying <see cref="UnityTransport"/> of the <see cref="NetworkManager"/>.
->>>>>>> d9dab0f3
         /// This information is retrieved differently depending upon whether we are running
         /// in the editor or in game play because <see cref="NetworkManager.Singleton"/> is
         /// available only during run-time.
@@ -982,7 +974,7 @@
             Load(ConfigPath.Path);
         }
 
-        #region ConfigIO
+#region ConfigIO
 
         //--------------------------------
         // Configuration file input/output
@@ -1008,10 +1000,6 @@
         /// Label of attribute <see cref="ServerIP4Address"/> in the configuration file.
         /// </summary>
         private const string serverIP4AddressLabel = "serverIP4Address";
-        /// <summary>
-        /// Label of attribute <see cref="PlayerName"/> in the configuration file.
-        /// </summary>
-        private const string playernameLabel = "playername";
 
         /// <summary>
         /// Saves the settings of this network configuration to <paramref name="filename"/>.
@@ -1051,11 +1039,7 @@
             writer.Save(VoiceChat.ToString(), voiceChatLabel);
             writer.Save(ServerPort, serverPortLabel);
             writer.Save(ServerIP4Address, serverIP4AddressLabel);
-<<<<<<< HEAD
-            writer.Save(PlayerName, playernameLabel);
-=======
             writer.Save(RoomPassword, roomPasswordLabel);
->>>>>>> d9dab0f3
         }
 
         /// <summary>
@@ -1077,16 +1061,11 @@
                 ConfigIO.Restore(attributes, serverIP4AddressLabel, ref value);
                 ServerIP4Address = value;
             }
-            {
-                string value = PlayerName;
-                ConfigIO.Restore(attributes, playernameLabel, ref value);
-                PlayerName = value;
-            }
-        }
-
-        #endregion
-
-        #region Vivox
+        }
+
+#endregion
+
+#region Vivox
 
         public const string VivoxIssuer = "torben9605-se19-dev";
         public const string VivoxDomain = "vdx5.vivox.com";
@@ -1220,6 +1199,6 @@
             Util.Logger.Log(channelName + ": " + senderName + ": " + message + "\n");
         }
 
-        #endregion
+#endregion
     }
 }