using Assets.SEE.Utils;
using SEE.Controls.Actions;
using System;
using System.Collections.Generic;
using System.Linq;
using static Assets.SEE.Utils.ActionHistory;

namespace SEE.Net
{
    /// <summary>
    /// Syncs the action history through the network on each client.
    /// </summary>
    public  class GlobalActionHistoryNetwork : AbstractAction
    { 

        /// <summary>
        /// Which mode should the Execute perform
        /// </summary>
        private enum Mode
        {
            init,
            push,
            delete,
            replace,
        };
        /// <summary>
        /// State of the mode
        /// </summary>
        private Mode mode = Mode.init;

        /// <summary>
        /// The type of the action (action or undoneAction).
        /// </summary>
        public ActionHistory.HistoryType type;

        /// <summary>
        /// The id of the action.
        /// </summary>
        public string actionId;

        /// <summary>
        /// The ids of all objects which are changed by the action.
        /// </summary>
        public List<string> changedObjects;

        /// <summary>
<<<<<<< HEAD
=======
        /// True, if an action should be pushed, else false.
        /// </summary>
        public bool push = false;

        /// <summary>
        /// True, if an action should be deleted, else false.
        /// </summary>
        public bool delete = false;

        /// <summary>
        /// True, if an action should be replaced, else false.
        /// </summary>
        public bool replace = false;

        /// <summary>
>>>>>>> d34f0bd4
        /// The old item which has to be replaced.
        /// </summary>
        public Tuple<bool, HistoryType, string, List<string>> oldItem;

        /// <summary>
        /// The new item which is replacing the old.
        /// </summary>
        public Tuple<bool, HistoryType, string, List<string>> newItem;

        public GlobalActionHistoryNetwork() 
        {
            // Intentionally left blank.
        }

        /// <summary>
        /// Stuff to execute on the server. Nothing to be done here.
        /// </summary>
        protected override void ExecuteOnServer()
        {
            // Intentionally left blank.
        }

        /// <summary>
        /// Syncs the GlobalActionHistory on each client.
        /// </summary>
        protected override void ExecuteOnClient()
        {
            if (!IsRequester())
            {
                if (mode == Mode.push) GlobalActionHistory.Push(new Tuple<bool, ActionHistory.HistoryType, string, List<string>>(false, type, actionId, changedObjects));
                else if (mode == Mode.delete) GlobalActionHistory.DeleteItem(actionId, false);
                else if (mode == Mode.replace) GlobalActionHistory.Replace(oldItem, newItem, true);
                mode = Mode.init;
            }
        }

        /// <summary>
        /// Initiates the push of an action on each client
        /// </summary>
        /// <param name="type">Which type is the action (action, undoneAction)</param>
        /// <param name="actionId">The id of the action</param>
        /// <param name="changedObjects">The ids of the objects which are edited from the action</param>
        public void Push( ActionHistory.HistoryType type, string actionId, string changedObjects)
        {
            mode = Mode.push;
            this.type = type;
            this.actionId = actionId;
            this.changedObjects = StringToList(changedObjects);
            Execute(null);    

        }

        /// <summary>
        /// Initiates the deletion process on each client.
        /// </summary>
        /// <param name="actionId">The id of the action</param>
        public void Delete(string actionId) 
        {
            this.actionId = actionId;
            mode = Mode.delete;

            Execute(null);
        }

        /// <summary>
        /// Updates an entry through all clients.
        /// </summary>
        public void Replace(ActionHistory.HistoryType oldType, string id, string oldChangedObjects, ActionHistory.HistoryType newType, string newChangedObjects)
        {
            oldItem = new Tuple<bool, HistoryType, string, List<string>>(false, oldType, id, StringToList(oldChangedObjects));
            newItem = new Tuple<bool, HistoryType, string, List<string>>(false, newType, id, StringToList(newChangedObjects));
            mode = Mode.replace;
            Execute(null);
        }

        /// <summary>
        /// Parses a comma-seperated string of changedObjects and returns them as single elements in a list.
        /// </summary>
        /// <param name="changedObjectsToParse">the changed objects which has to be parsed</param>
        /// <returns>a list of names of changed gameObjects</returns>
        private List<string> StringToList(string changedObjectsToParse)
        {
            if (changedObjectsToParse == null)
            {
                return null;
            }
            string[] changedObjectsAsArray = new string[changedObjectsToParse.Split(',').Length];
            changedObjectsAsArray = changedObjectsToParse.Split(',');
            List<string> result = changedObjectsAsArray.ToList();
            return result;
        }
    }
}<|MERGE_RESOLUTION|>--- conflicted
+++ resolved
@@ -14,7 +14,7 @@
     { 
 
         /// <summary>
-        /// Which mode should the Execute perform
+        /// The state which determines which action should be performed.
         /// </summary>
         private enum Mode
         {
@@ -23,8 +23,9 @@
             delete,
             replace,
         };
+
         /// <summary>
-        /// State of the mode
+        /// The specific instance of <see cref="Mode"/>
         /// </summary>
         private Mode mode = Mode.init;
 
@@ -44,24 +45,6 @@
         public List<string> changedObjects;
 
         /// <summary>
-<<<<<<< HEAD
-=======
-        /// True, if an action should be pushed, else false.
-        /// </summary>
-        public bool push = false;
-
-        /// <summary>
-        /// True, if an action should be deleted, else false.
-        /// </summary>
-        public bool delete = false;
-
-        /// <summary>
-        /// True, if an action should be replaced, else false.
-        /// </summary>
-        public bool replace = false;
-
-        /// <summary>
->>>>>>> d34f0bd4
         /// The old item which has to be replaced.
         /// </summary>
         public Tuple<bool, HistoryType, string, List<string>> oldItem;
