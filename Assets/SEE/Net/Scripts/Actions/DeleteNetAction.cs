<<<<<<< HEAD
﻿using SEE.Controls.Actions;
=======
﻿using SEE.Controls;
using SEE.Net;
>>>>>>> d3941803
using UnityEngine;

namespace SEE.Net
{
    /// <summary>
    /// This class is responsible for deleting a node via network from one client to all others and 
    /// to the server. 
    /// </summary>
    public class DeleteNetAction : AbstractAction
    {
        // Note: All attributes are made public so that they will be serialized
        // for the network transfer.

        /// <summary>
        /// The unique name of the gameObject of a node or edge that needs to be deleted.
        /// </summary>
        public string GameObjectID;

<<<<<<< HEAD
        /// <summary>
        /// Creates a new DeleteNetAction.
        /// </summary>
        /// <param name="gameObjectID">the unique name of the gameObject of a node or edge 
        /// that has to be deleted</param>
        public DeleteNetAction(string gameObjectID)
        {
            this.GameObjectID = gameObjectID;
        }

        /// <summary>
        /// Things to execute on the server (none for this class). Necessary because it is abstract
        /// in the superclass.
        /// </summary>
        protected override void ExecuteOnServer()
        {
            // Intentionally left blank.
        }

        /// <summary>
        /// Deletes given GameObject on each client.
        /// </summary>
        protected override void ExecuteOnClient()
        {
            if (!IsRequester())
            {           
                DeleteAction.DeleteSelectedObject(GameObject.Find(GameObjectID));
            }
=======
    /// <summary>
    /// Deletes given GameObject on each client.
    /// </summary>
    protected override void ExecuteOnClient()
    {
        if (!IsRequester())
        {
            //    //Fixme(Thore): Network-DeleteAction has to be fixed in #204
            GameObject playerDesktop = PlayerSettings.LocalPlayer;
            //    playerDesktop.TryGetComponent(out DeleteAction deleteAction);
            //    deleteAction.DeleteSelectedObject(GameObject.Find(GameObjectID));
>>>>>>> d3941803
        }
    }
}<|MERGE_RESOLUTION|>--- conflicted
+++ resolved
@@ -1,9 +1,4 @@
-<<<<<<< HEAD
 ﻿using SEE.Controls.Actions;
-=======
-﻿using SEE.Controls;
-using SEE.Net;
->>>>>>> d3941803
 using UnityEngine;
 
 namespace SEE.Net
@@ -22,7 +17,6 @@
         /// </summary>
         public string GameObjectID;
 
-<<<<<<< HEAD
         /// <summary>
         /// Creates a new DeleteNetAction.
         /// </summary>
@@ -49,21 +43,11 @@
         {
             if (!IsRequester())
             {           
-                DeleteAction.DeleteSelectedObject(GameObject.Find(GameObjectID));
+                //    //Fixme(Thore): Network-DeleteAction has to be fixed in #204
+            	GameObject playerDesktop = PlayerSettings.LocalPlayer;
+            	//    playerDesktop.TryGetComponent(out DeleteAction deleteAction);
+            	//    deleteAction.DeleteSelectedObject(GameObject.Find(GameObjectID))
             }
-=======
-    /// <summary>
-    /// Deletes given GameObject on each client.
-    /// </summary>
-    protected override void ExecuteOnClient()
-    {
-        if (!IsRequester())
-        {
-            //    //Fixme(Thore): Network-DeleteAction has to be fixed in #204
-            GameObject playerDesktop = PlayerSettings.LocalPlayer;
-            //    playerDesktop.TryGetComponent(out DeleteAction deleteAction);
-            //    deleteAction.DeleteSelectedObject(GameObject.Find(GameObjectID));
->>>>>>> d3941803
         }
     }
 }