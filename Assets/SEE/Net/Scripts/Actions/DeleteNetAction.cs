--- conflicted
+++ resolved
@@ -27,11 +27,6 @@
     }
 
     /// <summary>
-    /// The name of the Player-Desktop gameobject.
-    /// </summary>
-    private const string PlayerDesktop = "PlayerDesktop";
-
-    /// <summary>
     /// Things to execute on the server (none for this class). Necessary because it is abstract
     /// in the superclass.
     /// </summary>
@@ -45,15 +40,6 @@
     /// </summary>
     protected override void ExecuteOnClient()
     {
-<<<<<<< HEAD
-        //if (!IsRequester())
-        //{
-        //    //Fixme(Thore): Network-DeleteAction has to be fixed in #204
-        //    GameObject playerDesktop = GameObject.Find(PlayerDesktop);
-        //    playerDesktop.TryGetComponent(out DeleteAction deleteAction);
-        //    deleteAction.DeleteSelectedObject(GameObject.Find(GameObjectID));
-        //}
-=======
         if (!IsRequester())
         {
             //    //Fixme(Thore): Network-DeleteAction has to be fixed in #204
@@ -61,6 +47,5 @@
             //    playerDesktop.TryGetComponent(out DeleteAction deleteAction);
             //    deleteAction.DeleteSelectedObject(GameObject.Find(GameObjectID));
         }
->>>>>>> dde72d9b
     }
 }