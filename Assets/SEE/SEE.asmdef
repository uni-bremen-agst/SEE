{
    "name": "SEE",
    "references": [
        "GUID:b42d3f2b4b2024b0fb4b93601f0faf4c",
        "GUID:74fd32818bdd6ed012fb3490ef6e9793",
        "GUID:1fbf338ef6b952a448262a7ff7df5fe4",
        "GUID:aa6566e932b797047baf84679039a6bb",
        "GUID:6055be8ebefd69e48b49212b09b47b2f",
        "GUID:4193d973dd9520c4c99ad13d4f9b1f08",
        "GUID:494c63475fee9483c8fce70028bf0ec3",
        "GUID:a7a4c34601384f9389d5c4207f3c6331",
        "GUID:8b7cc3e86d77403b8b984c08cbaeaf8f",
<<<<<<< HEAD
        "GUID:624fcfd0a59299b4985987e6a89552b2"
=======
        "GUID:0d15e06d88ad85c4e8793535401b5eef",
        "GUID:bf06a4913aa6be5409beddfe58700866"
>>>>>>> 2b4c1d3d
    ],
    "includePlatforms": [],
    "excludePlatforms": [],
    "allowUnsafeCode": false,
    "overrideReferences": false,
    "precompiledReferences": [],
    "autoReferenced": true,
    "defineConstraints": [],
    "versionDefines": [],
    "noEngineReferences": false
}<|MERGE_RESOLUTION|>--- conflicted
+++ resolved
@@ -10,12 +10,9 @@
         "GUID:494c63475fee9483c8fce70028bf0ec3",
         "GUID:a7a4c34601384f9389d5c4207f3c6331",
         "GUID:8b7cc3e86d77403b8b984c08cbaeaf8f",
-<<<<<<< HEAD
         "GUID:624fcfd0a59299b4985987e6a89552b2"
-=======
         "GUID:0d15e06d88ad85c4e8793535401b5eef",
         "GUID:bf06a4913aa6be5409beddfe58700866"
->>>>>>> 2b4c1d3d
     ],
     "includePlatforms": [],
     "excludePlatforms": [],
