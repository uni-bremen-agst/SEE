--- conflicted
+++ resolved
@@ -26,14 +26,11 @@
         "GUID:f4cb6d2c24715bd4884385645277f011",
         "GUID:ad04e4f5949be9644989a3ea11bdc60e",
         "GUID:e40ba710768534012815d3193fa296cb",
-<<<<<<< HEAD
         "GUID:3248779d86bd31747b5d2214f30b01ac"
-=======
         "GUID:fd52adc2a1b8feb4c9107afa630f7f5d",
         "GUID:7961912276e4be84391a491f67747de0",
         "GUID:275275aaf8d681644b033d97f0aac7ff",
         "GUID:fe685ec1767f73d42b749ea8045bfe43"
->>>>>>> fb3917dc
     ],
     "includePlatforms": [],
     "excludePlatforms": [],
