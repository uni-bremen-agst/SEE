{
    "name": "SEE",
    "references": [
        "GUID:b42d3f2b4b2024b0fb4b93601f0faf4c",
        "GUID:74fd32818bdd6ed012fb3490ef6e9793",
        "GUID:1fbf338ef6b952a448262a7ff7df5fe4",
        "GUID:aa6566e932b797047baf84679039a6bb",
        "GUID:6055be8ebefd69e48b49212b09b47b2f",
        "GUID:4193d973dd9520c4c99ad13d4f9b1f08",
        "GUID:494c63475fee9483c8fce70028bf0ec3",
        "GUID:a7a4c34601384f9389d5c4207f3c6331",
        "GUID:8b7cc3e86d77403b8b984c08cbaeaf8f",
<<<<<<< HEAD
        "GUID:a09b502a3463f794a83cf80a67a246d2",
        "GUID:bf6dc59e1402c8f47a4cd9c8bb47579a",
        "GUID:77ccaf49895b0d64e87cd4b4faf83c49"
=======
        "GUID:0d15e06d88ad85c4e8793535401b5eef",
        "GUID:bf06a4913aa6be5409beddfe58700866"
>>>>>>> 2b4c1d3d
    ],
    "includePlatforms": [],
    "excludePlatforms": [],
    "allowUnsafeCode": false,
    "overrideReferences": false,
    "precompiledReferences": [],
    "autoReferenced": true,
    "defineConstraints": [],
    "versionDefines": [],
    "noEngineReferences": false
}<|MERGE_RESOLUTION|>--- conflicted
+++ resolved
@@ -10,14 +10,8 @@
         "GUID:494c63475fee9483c8fce70028bf0ec3",
         "GUID:a7a4c34601384f9389d5c4207f3c6331",
         "GUID:8b7cc3e86d77403b8b984c08cbaeaf8f",
-<<<<<<< HEAD
-        "GUID:a09b502a3463f794a83cf80a67a246d2",
-        "GUID:bf6dc59e1402c8f47a4cd9c8bb47579a",
-        "GUID:77ccaf49895b0d64e87cd4b4faf83c49"
-=======
         "GUID:0d15e06d88ad85c4e8793535401b5eef",
         "GUID:bf06a4913aa6be5409beddfe58700866"
->>>>>>> 2b4c1d3d
     ],
     "includePlatforms": [],
     "excludePlatforms": [],
