﻿using System;
using System.Collections;
using System.Collections.Generic;
using Dissonance;
using SEE.Controls;
using SEE.GO;
using Sirenix.OdinInspector;
using Unity.Netcode;
using UnityEngine;
<<<<<<< HEAD
using UnityEngine.XR;
=======
using SEE.Utils;
>>>>>>> 6a267a88

namespace SEE.Game.Worlds
{
    /// <summary>
    /// Spawns players in multi-player mode.
    /// </summary>
    public class PlayerSpawner : MonoBehaviour
    {
        /// <summary>
        /// Information needed to spawn a player avatar.
        /// </summary>
        [Serializable]
        private class SpawnInfo
        {
            [Tooltip("Avatar game object used as prefab")]
            public GameObject PlayerPrefab;
            [Tooltip("World-space position at which to spawn")]
            public Vector3 Position;
            [Tooltip("Rotation in degree along the y axis")]
            public float Rotation;
        }

        /// <summary>
        /// The information needed to spawn player avatars.
        /// </summary>
        [Tooltip("The information to be used to spawn players."), ShowInInspector, SerializeField]
        private List<SpawnInfo> PlayerSpawns = new List<SpawnInfo>();

        /// <summary>
        /// The dissonance communication. Its game object holds the remote players as its children.
        /// </summary>
        private DissonanceComms dissonanceComms = null;

        /// <summary>
        /// Starts the co-routine <see cref="SpawnPlayerCoroutine"/>.
        /// </summary>
        private void OnEnable()
        {
            StartCoroutine(SpawnPlayerCoroutine());
        }

        /// <summary>
        /// The NetworkManager, used to spawn the FaceCam.
        /// </summary>
        private readonly NetworkManager networkManager = NetworkManager.Singleton;

        /// <summary>
        /// This co-routine sets <see cref="dissonanceComms"/>, registers <see cref="Spawn(ulong)"/>
        /// on the <see cref="NetworkManager.Singleton.OnClientConnectedCallback"/> and spawns
        /// the first local client.
        /// </summary>
        /// <returns>enumerator as to how to continue this co-routine</returns>
        private IEnumerator SpawnPlayerCoroutine()
        {
            NetworkManager networkManager = NetworkManager.Singleton;
            while (ReferenceEquals(networkManager, null))
            {
                networkManager = NetworkManager.Singleton;
                yield return null;
            }

            // Terminate this co-routine if not run by the server.
            if (!networkManager.IsServer)
            {
                yield break;
            }

            // !!!!!!!!!!!!!!!!!!!!!!!!!!!!!!!!!!!!!!!!!!!!!!!!!!!!!!!
            // The following code will be executed only on the server.
            // !!!!!!!!!!!!!!!!!!!!!!!!!!!!!!!!!!!!!!!!!!!!!!!!!!!!!!!

            // Wait until Dissonance is created
            while (ReferenceEquals(dissonanceComms, null))
            {
                dissonanceComms = FindObjectOfType<DissonanceComms>();
                yield return null;
            }

            // The callback to invoke once a client connects. This callback is only
            // ran on the server and on the local client that connects. We want
            // to spawn a player whenever a client connects.
            networkManager.OnClientConnectedCallback += Spawn;
            networkManager.OnClientDisconnectCallback += ClientDisconnects;
            // Spawn the local player.
            Spawn(networkManager.LocalClientId);
        }

        /// <summary>
        /// The number of players spawned so far.
        /// </summary>
        private int numberOfSpawnedPlayers = 0;

        /// <summary>
        /// Spawns a player using the <see cref="PlayerSpawns"/>.
        /// </summary>
        /// <param name="owner">the network ID of the owner</param>
        private void Spawn(ulong owner)
        {
            int index = numberOfSpawnedPlayers % PlayerSpawns.Count;

            GameObject player = Instantiate(PlayerSpawns[index].PlayerPrefab,
                PlayerSpawns[index].Position,
                Quaternion.Euler(new Vector3(0, PlayerSpawns[index].Rotation, 0)));
            
            numberOfSpawnedPlayers++;
            player.name = "Player " + numberOfSpawnedPlayers;
            Debug.Log($"Spawned {player.name} (network id: {owner}, local: {IsLocal(owner)}) at position {player.transform.position}.\n");
            if (player.TryGetComponent(out NetworkObject net))
            {
                net.SpawnAsPlayerObject(owner, destroyWithScene: true);
            }
            else
            {
                Debug.LogError($"Spawned player {player.name} does not have a {typeof(NetworkObject)} component.\n");
            }
#if !PLATFORM_LUMIN || UNITY_EDITOR
            if (networkManager.IsServer)
            {
                // FIXME: The FaceCam prefab is instantiated only for the player on the server.
                // That means the FaceCam will work only on the host, but not on any of the clients.
                // This was noted in issue #633
                // Add the FaceCam to the player.
                GameObject faceCam = PrefabInstantiator.InstantiatePrefab("Prefabs/FaceCam/FaceCam");
                faceCam.GetComponent<NetworkObject>().Spawn();
                faceCam.transform.parent = player.transform;
            }
#endif
        }

        /// <summary>
        /// Emits that the client with given <paramref name="networkID"/> has disconnected.
        /// </summary>
        /// <param name="networkID">the network ID of the disconnecting client</param>
        private void ClientDisconnects(ulong networkID)
        {
            Debug.Log($"Player with ID {networkID} (local: {IsLocal(networkID)}) disconnects.\n");
        }

        /// <summary>
        /// True if <paramref name="owner"/> identifies the local player.
        /// </summary>
        /// <param name="owner">the network ID of the owner</param>
        /// <returns>true iff <paramref name="owner"/> identifies
        /// <see cref="NetworkManager.Singleton.LocalClientId"/></returns>
        private bool IsLocal(ulong owner)
        {
            return owner == NetworkManager.Singleton.LocalClientId;
        }
    }
}<|MERGE_RESOLUTION|>--- conflicted
+++ resolved
@@ -7,11 +7,8 @@
 using Sirenix.OdinInspector;
 using Unity.Netcode;
 using UnityEngine;
-<<<<<<< HEAD
+using SEE.Utils;
 using UnityEngine.XR;
-=======
-using SEE.Utils;
->>>>>>> 6a267a88
 
 namespace SEE.Game.Worlds
 {
@@ -115,7 +112,7 @@
             GameObject player = Instantiate(PlayerSpawns[index].PlayerPrefab,
                 PlayerSpawns[index].Position,
                 Quaternion.Euler(new Vector3(0, PlayerSpawns[index].Rotation, 0)));
-            
+
             numberOfSpawnedPlayers++;
             player.name = "Player " + numberOfSpawnedPlayers;
             Debug.Log($"Spawned {player.name} (network id: {owner}, local: {IsLocal(owner)}) at position {player.transform.position}.\n");
