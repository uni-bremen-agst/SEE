--- conflicted
+++ resolved
@@ -1,6 +1,5 @@
 ﻿using Dissonance;
 using SEE.Game.Drawable;
-using SEE.Game.UI.Notification;
 using Sirenix.OdinInspector;
 using System;
 using System.Collections;
@@ -115,12 +114,6 @@
                 // By default a newly spawned network Prefab instance is owned by the server
                 // unless otherwise specified.
                 net.SpawnAsPlayerObject(owner, destroyWithScene: true);
-<<<<<<< HEAD
-                if (numberOfSpawnedPlayers > 1)
-                {
-                    DrawableSynchronizer.Synchronize();
-                }
-=======
 #if DEBUG
                 Debug.Log($"Is local player: {net.IsLocalPlayer}. Owner of player {player.name} is server: {net.IsOwnedByServer} or is local client: {net.IsOwner}\n");
 #endif
@@ -156,7 +149,10 @@
                 }
 #endif
 #endif
->>>>>>> a91b269f
+                if (numberOfSpawnedPlayers > 1)
+                {
+                    DrawableSynchronizer.Synchronize();
+                }
             }
             else
             {
