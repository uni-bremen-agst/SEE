--- conflicted
+++ resolved
@@ -63,11 +63,7 @@
             codeWindow.transform.Find("Dragger/IDEButton").gameObject.GetComponent<Button>()
                 .onClick.AddListener(() =>
                 {
-<<<<<<< HEAD
-                    IDEIntegration.Instance?.OpenFile(FilePath, SolutionPath, VisibleLine).Forget();
-=======
                     IDEIntegration.Instance?.OpenFile(FilePath, SolutionPath, markedLine).Forget();
->>>>>>> e0ca078a
                 });
 
             // Register events to find out when window was scrolled in.
