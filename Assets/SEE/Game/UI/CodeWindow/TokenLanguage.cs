--- conflicted
+++ resolved
@@ -130,7 +130,11 @@
         /// Set of antlr type names for Java newlines.
         /// </summary>
         private static readonly HashSet<string> javaNewlines = new HashSet<string> { "NEWLINE" };
-<<<<<<< HEAD
+        /// <summary>
+        /// Set of antlr type names for Java comments.
+        /// </summary>
+        private static readonly HashSet<string> javaComments = new HashSet<string> { "COMMENT", "LINE_COMMENT" };
+
 
         #endregion
 
@@ -190,14 +194,12 @@
         /// Set of antlr type names for CSharp newlines.
         /// </summary>
         private static readonly HashSet<string> cSharpNewlines = new HashSet<string> { "NL" };
-
-=======
         /// <summary>
         /// Set of antlr type names for Java comments.
         /// </summary>
-        private static readonly HashSet<string> javaComments = new HashSet<string> { "COMMENT", "LINE_COMMENT" };
-        
->>>>>>> b21b99c6
+        private static readonly HashSet<string> cSharpComments = new HashSet<string> { "SINGLE_LINE_DOC_COMMENT", "DELIMITED_DOC_COMMENT", "SINGLE_LINE_COMMENT", "DELIMITED_COMMENT" };
+        
+
         #endregion
 
         #region Static Types
@@ -217,7 +219,7 @@
         /// Token Language for Java.
         /// </summary>
         public static readonly TokenLanguage CSharp = new TokenLanguage(cSharpFileName, cSharpExtensions, cSharpKeywords, cSharpNumbers,
-            cSharpStrings, cSharpPunctuation, cSharpIdentifiers, cSharpWhitespace, cSharpNewlines);
+            cSharpStrings, cSharpPunctuation, cSharpIdentifiers, cSharpWhitespace, cSharpNewlines, cSharpComments);
 
 
         #endregion
@@ -300,14 +302,10 @@
             ICharStream input = CharStreams.fromString(content);
             if (LexerFileName.Equals(javaFileName))
             {
-<<<<<<< HEAD
-                return new Java9Lexer(CharStreams.fromString(content));
+                return new Java9Lexer(input);
             } else if (LexerFileName.Equals(cSharpFileName))
             {
-                return new CSharpLexer(CharStreams.fromString(content));
-=======
-                return new Java9Lexer(input);
->>>>>>> b21b99c6
+                return new CSharpLexer(input);
             }
 
             throw new InvalidOperationException("No lexer defined for this language yet.");
