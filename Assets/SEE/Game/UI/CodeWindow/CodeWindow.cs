--- conflicted
+++ resolved
@@ -31,15 +31,12 @@
         public string FilePath;
 
         /// <summary>
-<<<<<<< HEAD
-=======
         /// The line that was marked (1-indexed). Unlike <see cref="VisibleLine"/>,
         /// this line is independent of scrolling.
         /// </summary>
         private int markedLine = 1;
 
         /// <summary>
->>>>>>> 5ec5ba2b
         /// The solution path used for the IDE integration.
         /// </summary>
         public string SolutionPath;
