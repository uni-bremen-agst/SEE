--- conflicted
+++ resolved
@@ -95,23 +95,6 @@
         }
 
         /// <summary>
-<<<<<<< HEAD
-        /// Whether this menu can be closed by the built-in mechanisms.
-        /// </summary>
-        protected bool closingIsEnabled = true;
-
-        /// <summary>
-        /// Enables/disables all built-in mechanisms to close this dialog.
-        /// If the built-in mechanisms are disabled, a client needs to use
-        /// other means, e.g., Destroy this game object.
-        ///
-        /// Note: closing is enabled by default.
-        /// </summary>
-        /// <param name="enable">whether built-in mechanisms for closing should be enabled</param>
-        public void EnableClosing(bool enable)
-        {
-            closingIsEnabled = enable;
-=======
         /// If true, the user can close this menu by not making any selectiion,
         /// that is, this menu can be closed by the built-in mechanisms without
         /// triggering any action.
@@ -157,7 +140,6 @@
                     PlatformUnsupported();
                     break;
             }
->>>>>>> bb57875d
         }
 
         /// <summary>
@@ -211,22 +193,14 @@
         /// <summary>
         /// Returns the titles of all <see cref="entries"/> plus
         /// <see cref="CloseMenuCommand"/> appended at the end
-<<<<<<< HEAD
-        /// if <see cref="closingIsEnabled"/>.
-=======
         /// if <see cref="allowNoSelection"/>.
->>>>>>> bb57875d
         /// </summary>
         /// <returns>titles of all <see cref="entries"/> appended by
         /// <see cref="CloseMenuCommand"/></returns>
         private string[] GetMenuEntryTitles()
         {
             IEnumerable<string> result = entries.Select(x => x.Title);
-<<<<<<< HEAD
-            return (closingIsEnabled ? result : result.Append(CloseMenuCommand)).ToArray();
-=======
             return (allowNoSelection ? result : result.Append(CloseMenuCommand)).ToArray();
->>>>>>> bb57875d
         }
 
         /// <summary>
