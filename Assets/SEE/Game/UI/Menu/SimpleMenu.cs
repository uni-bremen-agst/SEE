﻿using System;
using System.Collections.Generic;
using System.Linq;
using SEE.Controls;
using SEE.GO;
using UnityEngine;
using UnityEngine.Events;
#if !UNITY_ANDROID
using UnityEngine.Windows.Speech;
#endif

namespace SEE.Game.UI.Menu
{
    /// <summary>
    /// A menu containing a list of <see cref="MenuEntry"/> items.
    /// The difference between this and the generic menu class is that the type parameter doesn't have to be
    /// specified here.
    /// </summary>
    public class SimpleMenu : SimpleMenu<MenuEntry>
    {
        // Intentionally empty, see class documentation.
    }

    /// <summary>
    /// Represents a menu of various actions the user can choose from.
    /// The Menu consists of multiple MenuEntries of the type <typeparamref name="T"/>
    /// and can have multiple representations depending on the platform used.
    /// </summary>
    /// <typeparam name="T">the type of entries used. Must be derived from <see cref="MenuEntry"/>.</typeparam>
    /// <seealso cref="MenuEntry"/>
    public partial class SimpleMenu<T> : PlatformDependentComponent where T : MenuEntry
    {
        /// <summary>
        /// Event type which is used for the <see cref="OnMenuEntrySelected"/> event.
        /// Has the <see cref="MenuEntry"/> type <typeparamref name="T"/> as a parameter.
        /// </summary>
        [Serializable]
        public class MenuEntrySelectedEvent : UnityEvent<T> { }

        /// <summary>
        /// The name of this menu. Displayed to the user.
        /// </summary>
        private string title = "Unnamed Menu";

        /// <summary>
        /// The name of this menu. Displayed to the user.
        /// </summary>
        public string Title
        {
            get => title;
            set
            {
                title = value;
                UpdateDesktopTitle();
            }
        }

        /// <summary>
        /// Brief description of what this menu controls.
        /// Will be displayed to the user above the choices.
        /// The text may <i>not be longer than 3 lines!</i>
        /// </summary>
        private string description = "No description added.";

        /// <summary>
        /// Brief description of what this menu controls.
        /// Will be displayed to the user above the choices.
        /// The text may <i>not be longer than 3 lines!</i>
        /// </summary>
        public string Description
        {
            get => description;
            set
            {
                description = value;
                UpdateDesktopDescription();
            }
        }

        /// <summary>
        /// Icon for this menu. Displayed along the title.
        /// Default is a generic settings (gear) icon.
        /// </summary>
        private Sprite icon;

        /// <summary>
        /// Icon for this menu. Displayed along the title.
        /// Default is a generic settings (gear) icon.
        /// </summary>
        public Sprite Icon
        {
            get => icon;
            set
            {
                icon = value;
                UpdateDesktopIcon();
            }
        }

        /// <summary>
        /// Whether the menu shall be shown. Managed by property <see cref="MenuShown"/>.
        /// </summary>
        private bool menuShown;

        /// <summary>
        /// Whether the menu shall be shown.
        /// </summary>
        public bool MenuShown {
            get => menuShown;
            private set
            {
                menuShown = value;
                OnMenuToggle.Invoke(value);
            }}

        /// <summary>
        /// Whether the menu is currently shown or not.
        /// If this does not match <see cref="MenuShown"/>,
        /// the <see cref="Update"/> method will update the UI accordingly.
        /// </summary>
        private bool CurrentMenuShown;

        /// <summary>
        /// This event will be called whenever an entry in the menu is chosen.
        /// Its parameter will be the chosen <see cref="MenuEntry"/> with type <typeparamref name="T"/>.
        /// </summary>
        public readonly MenuEntrySelectedEvent OnMenuEntrySelected = new MenuEntrySelectedEvent();

        /// <summary>
        /// Event raised whenever <see cref="MenuShown"/> is set (no matter to what value).
        /// </summary>
        protected readonly UnityEvent<bool> OnMenuToggle = new UnityEvent<bool>();

        /// <summary>
        /// A list of menu entries for this menu.
        /// </summary>
        /// <seealso cref="MenuEntry"/>
        protected readonly List<T> entries = new List<T>();

        /// <summary>
        /// A read-only wrapper around the list of menu entries for this menu.
        /// </summary>
        /// <seealso cref="MenuEntry"/>
        public IList<T> Entries => entries.AsReadOnly();

        /// <summary>
        /// Displays or hides the menu, depending on <paramref name="show"/>.
        /// </summary>
        /// <param name="show">Whether the menu should be shown.</param>
        public void ShowMenu(bool show)
        {
            MenuShown = show;
#if !UNITY_ANDROID
            Listen(show);
#endif
        }

        /// <summary>
        /// If true, the user can close this menu by not making any selection,
        /// that is, this menu can be closed by the built-in mechanisms without
        /// triggering any action.
        /// </summary>
        protected bool allowNoSelection = true;

        /// <summary>
        /// If <paramref name="enable"/> is true, the user can close this menu
        /// by not making any selection, that is, this menu can be closed by
        /// the built-in mechanisms without triggering any action.
        /// Note: by default the user is offered a way to get out of this menu without
        /// making any selection.
        /// </summary>
        /// <param name="enable">whether built-in mechanisms for closing without
        /// triggering any action should be enabled</param>
        public void AllowNoSelection(bool enable)
        {
            allowNoSelection = enable;
        }

        /// <summary>
        /// Declares whether the menu should be hidden (<see cref="ShowMenu(false)"/>) when
        /// the user has made a selection.
        /// The default is to hide the menu after selection.
        /// </summary>
        /// <param name="hide">if true, the menu will be hidden after a selection</param>
        public void HideAfterSelection(bool hide)
        {
            switch (Platform)
            {
                case PlayerInputType.DesktopPlayer:
                    HideAfterSelectionDesktop(hide);
                    break;
                case PlayerInputType.TouchGamepadPlayer:
                    break;
                case PlayerInputType.VRPlayer:
                    break;
<<<<<<< HEAD
                case PlayerInputType.HoloLensPlayer:
                    break;
                case PlayerInputType.MobilePlayer:
                    break;
=======
>>>>>>> f1f51773
                case PlayerInputType.None: // no UI has to be rendered
                    break;
                default:
                    PlatformUnsupported();
                    break;
            }
        }
#if !UNITY_ANDROID
        /// <summary>
        /// The keyword recognizer used to detect the spoken menu entry titles.
        /// </summary>
        protected KeywordInput keywordInput;

        /// <summary>
        /// If <paramref name="listen"/> is true, the <see cref="keywordInput"/>
        /// is started to listen to the menu entry titles and one of the entries
        /// can be triggered by saying its title. If <paramref name="listen"/> is
        /// false instead, the <see cref="keywordInput"/> will be disposed.
        /// </summary>
        /// <param name="listen">whether <see cref="keywordInput"/> should be
        /// listening</param>
        private void Listen(bool listen)
        {
            if (listen)
            {
                // We may already be listening.
                StopListening();
                keywordInput = new KeywordInput(GetMenuEntryTitles());
                keywordInput.Register(OnMenuEntryTitleRecognized);
                keywordInput.Start();
            }
            else
            {
                StopListening();
            }
        }

        /// <summary>
        /// Stops the <see cref="keywordInput"/> if not null. <see cref="keywordInput"/>
        /// will be null afterwards.
        /// </summary>
        private void StopListening()
        {
            if (keywordInput != null)
            {
                keywordInput.Unregister(OnMenuEntryTitleRecognized);
                keywordInput.Dispose();
                keywordInput = null;
            }
        }
#endif

        /// <summary>
        /// The keyword to be used to close the menu verbally.
        /// </summary>
        protected const string CloseMenuCommand = "close menu";

        /// <summary>
        /// Returns the titles of all <see cref="entries"/> plus
        /// <see cref="CloseMenuCommand"/> appended at the end
        /// if <see cref="allowNoSelection"/>.
        /// </summary>
        /// <returns>titles of all <see cref="entries"/> appended by
        /// <see cref="CloseMenuCommand"/></returns>
        protected virtual string[] GetMenuEntryTitles()
        {
            IEnumerable<string> result = entries.Select(x => x.Title);
            return (allowNoSelection ? result : result.Append(CloseMenuCommand)).ToArray();
        }

        /// <summary>
        /// Callback registered in <see cref="Listen(bool)"/> to be called when
        /// one of the menu entry titles was recognized (spoken by the user).
        /// Triggers the corresponding action of the selected entry if the
        /// corresponding entry title was recognized and then closes the menu
        /// again. If only <see cref="CloseMenuCommand"/> was recognized, no
        /// action will be triggered, yet the menu will be closed, too.
        /// </summary>
        /// <param name="args">the phrase recognized</param>
#if !UNITY_ANDROID
        protected virtual void OnMenuEntryTitleRecognized(PhraseRecognizedEventArgs args)
        {
            Debug.Log(args.text);
            int i = 0;
            foreach (string keyword in GetMenuEntryTitles())
            {
                if (args.text == keyword)
                {
                    if (args.text != CloseMenuCommand)
                    {
                        SelectEntry(i);
                    }
                    ToggleMenu();
                    break;
                }
                i++;
            }
        }
#endif

        /// <summary>
        /// Displays the menu when it is hidden, and vice versa.
        /// </summary>
        public void ToggleMenu()
        {
            ShowMenu(!MenuShown);
        }

        /// <summary>
        /// Adds an <paramref name="entry"/> to this menu's <see cref="entries"/>.
        /// </summary>
        /// <param name="entry">The entry to add to this menu.</param>
        public void AddEntry(T entry)
        {
            if (entries.Any(x => x.Title == entry.Title))
            {
                throw new InvalidOperationException($"Button with the given title '{entry.Title}' already exists!");
            }
            entries.Add(entry);
            if (HasStarted)
            {
                AddDesktopButtons(new[] { entry });
            }
        }

        /// <summary>
        /// Adds <paramref name="menuEntries"/> to this menu's <see cref="entries"/>.
        /// </summary>
        /// <param name="menuEntries">The entries to add to this menu.</param>
        public void AddEntries(IEnumerable<T> menuEntries)
        {
            foreach (T entry in menuEntries)
            {
                AddEntry(entry);
            }
        }

        /// <summary>
        /// Removes the given <paramref name="entry"/> from the menu.
        /// If the <paramref name="entry"/> is not present in the menu, nothing will happen.
        /// </summary>
        /// <param name="entry">The entry to remove from the menu</param>
        public void RemoveEntry(T entry)
        {
            entries.Remove(entry);
            if (HasStarted)
            {
                RemoveDesktopButton(entry);
            }
        }

        /// <summary>
        /// Removes the given <paramref name="menuEntries"/> from the menu.
        /// If the <paramref name="menuEntries"/> are not present in the menu, nothing will happen.
        /// </summary>
        /// <param name="menuEntries">The entries to remove from the menu</param>
        public void RemoveEntries(IEnumerable<T> menuEntries)
        {
            foreach (T menuEntry in menuEntries)
            {
                RemoveEntry(menuEntry);
            }
        }

        /// <summary>
        /// Selects the entry at <paramref name="index"/>.
        /// </summary>
        /// <param name="index">The index in <see cref="Entries"/> of the selected entry.</param>
        /// <exception cref="ArgumentOutOfRangeException">When <paramref name="index"/> is above the size of
        /// <see cref="Entries"/></exception>
        public void SelectEntry(int index)
        {
            if (index >= Entries.Count)
            {
                throw new ArgumentOutOfRangeException($"Entry index {index} doesn't exist in "
                                                   + $"{Entries.Count}-element array entries.");
            }
            OnEntrySelected(Entries[index]);
        }

        /// <summary>
        /// Called when an entry in the menu is selected.
        /// </summary>
        /// <param name="entry">The entry which was selected.</param>
        protected virtual void OnEntrySelected(T entry)
        {
            entry.DoAction?.Invoke();
            OnMenuEntrySelected.Invoke(entry);
        }

        /// <summary>
        /// Loads default icon (cannot be done during instantiation, only in <see cref="Awake"/>
        /// or <see cref="Start"/>).
        /// </summary>
        private void Awake()
        {
            // Load default icon (can't be done during instantiation, only in Awake() or Start())
            icon = Resources.Load<Sprite>("Materials/ModernUIPack/Settings");
        }

        protected override void StartTouchGamepad() => StartDesktop();

        protected override void StartVR() => StartDesktop();

        protected override void UpdateTouchGamepad() => UpdateDesktop();

        protected override void UpdateVR() => UpdateDesktop();
    }
}<|MERGE_RESOLUTION|>--- conflicted
+++ resolved
@@ -193,13 +193,8 @@
                     break;
                 case PlayerInputType.VRPlayer:
                     break;
-<<<<<<< HEAD
-                case PlayerInputType.HoloLensPlayer:
-                    break;
                 case PlayerInputType.MobilePlayer:
                     break;
-=======
->>>>>>> f1f51773
                 case PlayerInputType.None: // no UI has to be rendered
                     break;
                 default:
