--- conflicted
+++ resolved
@@ -1,110 +1,13 @@
-<<<<<<< HEAD
-﻿using System;
-using Michsky.UI.ModernUIPack;
-using SEE.Utils;
-using Sirenix.Utilities;
-using TMPro;
-using UnityEngine;
-using UnityEngine.UI;
-=======
 using System.Collections.Generic;
 using System.Linq;
 using SEE.Controls;
 using UnityEngine;
 using UnityEngine.Events;
 using UnityEngine.Windows.Speech;
->>>>>>> 61de8bd4
 
 namespace SEE.Game.UI.Menu
 {
     /// <summary>
-<<<<<<< HEAD
-    /// A simple list menu containing <see cref="MenuEntry"/> items.
-    /// </summary>
-    public class SimpleMenu : SimpleMenu<MenuEntry> { }
-
-    /// <summary>
-    /// A simple list menu which instantiates prefabs for each menu entry.
-    /// The hierarchy of the prefabs and which prefabs are used are customizable.
-    /// </summary>
-    /// <typeparam name="T"></typeparam>
-    public class SimpleMenu<T> : ListMenu<T> where T : MenuEntry
-    {
-        /// <summary>
-        /// Prefab for the menu.
-        /// </summary>
-        protected virtual string MenuPrefab => UI_PREFAB_FOLDER + "Menu";
-        /// <summary>
-        /// Prefab for the list containing the menu entries.
-        /// Only used if nothing is found at <see cref="EntryListPath"/>.
-        /// </summary>
-        protected virtual string EntryListPrefab => UI_PREFAB_FOLDER + "MenuEntries";
-        /// <summary>
-        /// Prefab for each menu entry.
-        /// </summary>
-        protected virtual string EntryPrefab => UI_PREFAB_FOLDER + "Button";
-        /// <summary>
-        /// Sprite for the icon.
-        /// </summary>
-        protected virtual string IconSprite => "Materials/ModernUIPack/Settings";
-
-        /// <summary>
-        /// Path to the content game object.
-        /// Contains the entry list.
-        /// </summary>
-        protected virtual string ContentPath => "Main Content/Content Mask/Content";
-        /// <summary>
-        /// Path to the entry list game object.
-        /// Is child of the content game object.
-        /// </summary>
-        protected virtual string EntryListPath => "Menu Entries/Scroll Area/List";
-        
-        /// <summary>
-        /// The menu manager.
-        /// </summary>
-        protected ModalWindowManager MenuManager { get; private set; }
-        /// <summary>
-        /// The content game object.
-        /// </summary>
-        protected GameObject Content { get; private set; }
-        /// <summary>
-        /// The entry list game object.
-        /// </summary>
-        protected GameObject EntryList { get; private set; }
-        
-        /// <summary>
-        /// Returns the game object corresponding to a menu entry.
-        /// Assumes that the menu contains the entry.
-        /// </summary>
-        /// <param name="entry">The menu entry.</param>
-        /// <returns>The game object of the entry.</returns>
-        public override GameObject EntryGameObject(T entry) => EntryList.transform.Find(entry.Title).gameObject;
-        
-        /// <summary>
-        /// The menu tooltip.
-        /// </summary>
-        protected Tooltip.Tooltip MenuTooltip { get; private set; }
-
-        /// <summary>
-        /// Initializes the menu and stores specific parts of the menu.
-        /// Creates the entry list if necessary.
-        /// </summary>
-        protected override void StartDesktop()
-        {
-            // instantiates the menu
-            Menu = PrefabInstantiator.InstantiatePrefab(MenuPrefab, Canvas.transform, false);
-            Menu.name = Title;
-            MenuManager = Menu.GetComponent<ModalWindowManager>();
-            
-            // stores specific parts of the menu
-            Content = Menu.transform.Find(ContentPath).gameObject;
-            // instantiates the entry list if necessary
-            if (!Content.transform.Find(EntryListPath))
-            {
-                GameObject go = PrefabInstantiator.InstantiatePrefab(EntryListPrefab, Content.transform, false);
-                // uses the start of EntryListPath as the name
-                go.name = EntryListPath.Split('/')[0];
-=======
     /// A platform dependent menu.
     /// Contains a title, description, icon and listens to specific keywords.
     /// </summary>
@@ -180,65 +83,10 @@
             {
                 closeMenuKeyword = value;
                 OnCloseMenuCommandChanged?.Invoke();
->>>>>>> 61de8bd4
-            }
-            EntryList = Content.transform.Find(EntryListPath).gameObject;
-
-            // creates the tooltip
-            MenuTooltip = Menu.AddComponent<Tooltip.Tooltip>();
-        }
-
-        /// <summary>
-<<<<<<< HEAD
-        /// <see cref="StartDesktop"/>
-        /// </summary>
-        protected override void StartVR() => StartDesktop();
-        
-        /// <summary>
-        /// <see cref="StartDesktop"/>
-        /// </summary>
-        protected override void StartTouchGamepad() => StartDesktop();
-
-        /// <summary>
-        /// Loads the sprite.
-        /// </summary>
-        private void Awake()
-        {
-            Icon = Resources.Load<Sprite>(IconSprite);
-        }
-
-        /// <summary>
-        /// Updates the menu and adds listeners for updating the menu.
-        /// </summary>
-        protected override void OnStartFinished()
-        {
-            base.OnStartFinished();
-            // updates the menu
-            UpdateTitle();
-            UpdateDescription();
-            UpdateIcon();
-            UpdateShowMenu();
-            UpdateCloseButton();
-            Entries.ForEach(AddButton);
-            // adds listeners for updating the menu
-            OnTitleChanged += UpdateTitle;
-            OnDescriptionChanged += UpdateDescription;
-            OnIconChanged += UpdateIcon;
-            OnShowMenuChanged += UpdateShowMenu;
-            OnAllowNoSelectionChanged += UpdateCloseButton;
-            OnEntryAdded += AddButton;
-            OnEntryRemoved += DestroyButton;
-        }
-
-        /// <summary>
-        /// Updates the title.
-        /// </summary>
-        protected virtual void UpdateTitle()
-        {
-            Menu.name = Title;
-            MenuManager.titleText = Title;
-            UpdateLayout();
-=======
+            }
+        }
+
+        /// <summary>
         /// Whether the menu is shown.
         /// </summary>
         private bool showMenu;
@@ -300,18 +148,9 @@
             KeywordListener = new KeywordInput(GetKeywords().ToArray());
             KeywordListener.Register(HandleKeyword);
             KeywordListener.Start();
->>>>>>> 61de8bd4
-        }
-    
-        /// <summary>
-<<<<<<< HEAD
-        /// Updates the description.
-        /// </summary>
-        protected virtual void UpdateDescription()
-        {
-            MenuManager.descriptionText = Description;
-            UpdateLayout();
-=======
+        }
+    
+        /// <summary>
         /// The keywords the menu should listen to.
         /// </summary>
         /// <returns>titles the menu should listen to</returns>
@@ -320,102 +159,9 @@
             IEnumerable<string> keywords = Enumerable.Empty<string>();
             if (CloseMenuKeyword != null) keywords = keywords.Append(CloseMenuKeyword);
             return keywords;
->>>>>>> 61de8bd4
-        }
-    
-        /// <summary>
-<<<<<<< HEAD
-        /// Updates the icon.
-        /// </summary>
-        protected virtual void UpdateIcon()
-        {
-            MenuManager.icon = Icon;
-            UpdateLayout();
-        }
-
-        /// <summary>
-        /// Updates whether the menu is shown.
-        /// </summary>
-        protected virtual void UpdateShowMenu()
-        {
-            if (ShowMenu)
-            {
-                Menu.transform.SetAsLastSibling();
-                MenuManager.OpenWindow();
-                MenuTooltip.enabled = true;
-            }
-            else
-            {
-                MenuManager.CloseWindow();
-                MenuTooltip.Hide();
-                MenuTooltip.enabled = false;
-            }
-        }
-
-
-        /// <summary>
-        /// Updates whether the close button is active.
-        /// Only visible if <see cref="AllowNoSelection"/> is true.
-        /// </summary>
-        protected virtual void UpdateCloseButton()
-        {
-            MenuManager.confirmButton.gameObject.SetActive(AllowNoSelection);
-        }
-
-        /// <summary>
-        /// Instantiates the button for a menu entry.
-        /// It is assumed that the menu contains the entry.
-        /// </summary>
-        /// <param name="entry">The added menu entry.</param>
-        protected virtual void AddButton(T entry)
-        {
-            GameObject button =
-                PrefabInstantiator.InstantiatePrefab(EntryPrefab, EntryList.transform, false);
-
-            // title and icon
-            button.name = entry.Title;
-            ButtonManagerBasicWithIcon manager = button.GetComponent<ButtonManagerBasicWithIcon>();
-            manager.buttonText = entry.Title;
-            manager.buttonIcon = entry.Icon;
-            
-            // hover listeners
-            PointerHelper pointerHelper = button.GetComponent<PointerHelper>();
-            pointerHelper.EnterEvent.AddListener(() => MenuTooltip.Show(entry.Description));
-            pointerHelper.ExitEvent.AddListener(MenuTooltip.Hide);
-
-            // select listener or show that button is disabled
-            if (entry.Enabled) 
-                manager.clickEvent.AddListener(() => SelectEntry(entry));
-            else 
-                manager.useRipple = false;
-            
-            // colors
-            Color color = entry.Enabled ? entry.EntryColor : entry.DisabledColor;
-            button.GetComponent<Image>().color = color;
-            Color textColor = color.IdealTextColor();
-            manager.normalText.color = textColor;
-            manager.normalImage.color = textColor;
-        }
-
-        /// <summary>
-        /// Destroys the button for a removed menu entry.
-        /// It is assumed that the menu contained the entry.
-        /// </summary>
-        /// <param name="entry">The menu entry.</param>
-        protected virtual void DestroyButton(T entry)
-        {
-            Destroy(EntryGameObject(entry));
-        }
-
-        /// <summary>
-        /// Updates the menu layout.
-        /// </summary>
-        protected virtual void UpdateLayout()
-        {
-            MenuManager.UpdateUI();
-            LayoutRebuilder.ForceRebuildLayoutImmediate(Menu.transform as RectTransform);
-        }
-=======
+        }
+    
+        /// <summary>
         /// Triggers when a keyword was recognized.
         /// Executes a special action depending on the keyword.
         /// </summary>
@@ -465,6 +211,5 @@
         /// Triggers when a keyword was recognized by the listener. (<see cref="HandleKeyword"/>)
         /// </summary>
         public event UnityAction<string> OnKeywordRecognized;
->>>>>>> 61de8bd4
     }
 }