--- conflicted
+++ resolved
@@ -12,7 +12,6 @@
 namespace SEE.Game.UI.Menu
 {
     /// <summary>
-<<<<<<< HEAD
     /// A nested menu containing a list of <see cref="MenuEntry"/> items.
     /// The difference between this and the generic menu class <see cref="NestedListMenu{T}"/>
     /// is that the type parameter doesn't have to be specified here.
@@ -28,11 +27,6 @@
     /// to nested submenus, this class also offers a search over all buttons.
     /// </summary>
     public class NestedListMenu<T> : SimpleListMenu<T> where T : MenuEntry
-=======
-    /// A menu similar to the <see cref="SimpleListMenu"/> with buttons which can open other menus.
-    /// </summary>
-    public class NestedListMenu : SimpleListMenu<MenuEntry>
->>>>>>> 16ac5511
     {
         /// <summary>
         /// The menu levels we have ascended through.
@@ -72,22 +66,16 @@
         /// </summary>
         private bool searchActive;
 
-<<<<<<< HEAD
         public override void SelectEntry(T entry)
-=======
-        public override void SelectEntry(MenuEntry entry)
->>>>>>> 16ac5511
         {
             if (entry is NestedMenuEntry<T> nestedEntry)
             {
+                // If this contains another menu level, repopulate list with new level after saving the current one
                 AscendLevel(nestedEntry);
             }
             else
             {
-<<<<<<< HEAD
-=======
                 // Otherwise, we do the same we'd do normally
->>>>>>> 16ac5511
                 base.SelectEntry(entry);
             }
         }
@@ -192,16 +180,8 @@
         {
             base.StartDesktop();
 
-<<<<<<< HEAD
             Transform searchField = Content.transform.Find("Search Field");
             if (searchField)
-=======
-            Content.transform.Find("Search Field").gameObject.TryGetComponentOrLog(out searchInput);
-
-            searchInput.onValueChanged.AddListener(SearchTextEntered);
-            MenuManager.onCancel.AddListener(DescendLevel); // Go one level higher when clicking "back"
-            MenuManager.onCancel.AddListener(() =>
->>>>>>> 16ac5511
             {
                 if (searchField.gameObject.TryGetComponentOrLog(out searchInput))
                 {
@@ -216,24 +196,12 @@
             MenuManager.onCancel.AddListener(DescendLevel); // Go one level higher when clicking "back"
             if (ResetLevelOnClose)
             {
-<<<<<<< HEAD
                 // When closing the menu, its level will be reset to the top.
                 MenuManager.onConfirm.AddListener(ResetToBase);
             }
 
             // If the menu is enabled, keybord shortcuts must be disabled and vice versa.
-            OnShowMenuChanged += ToggleKeyboardShortcuts;
-
-            void ToggleKeyboardShortcuts()
-            {
-                SEEInput.KeyboardShortcutsEnabled = !ShowMenu;
-            }
-=======
-                MenuManager.onConfirm.AddListener(ResetToBase); // When closing the menu, its level will be reset to the top
-            }
-
             OnShowMenuChanged += () => SEEInput.KeyboardShortcutsEnabled = !ShowMenu;
->>>>>>> 16ac5511
         }
 
         /// <summary>
