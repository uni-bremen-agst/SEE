--- conflicted
+++ resolved
@@ -43,25 +43,10 @@
         /// <summary>
         /// The current platform.
         /// </summary>
-        protected readonly PlayerInputType Platform = SceneSettings.InputType;
+        protected PlayerInputType Platform { get; private set; }
 
         /// <summary>
-<<<<<<< HEAD
         /// Whether the component is initialized.
-=======
-        /// Whether the <see cref="Start"/> method of this component has already been called.
-        /// </summary>
-        /// <remarks>Note that this will only be set to true <em>after</em> the Start method has been called.
-        /// If you check this property from within your component's start method, it will still be false.</remarks>
-        protected bool HasStarted { get; private set; }
-
-        /// <summary>
-        /// Called when the <see cref="Start()"/> method of this component is executed on the Desktop platform.
-        /// </summary>
-        protected virtual void StartDesktop() => PlatformUnsupported();
-        /// <summary>
-        /// Called when the <see cref="Start()"/> method of this component is executed on the TouchGamepad platform.
->>>>>>> aab68cc3
         /// </summary>
         /// <see cref="Start"/>
         protected bool HasStarted { get; private set; }
@@ -79,16 +64,9 @@
                 Canvas = GameObject.Find(UI_CANVAS_NAME) ?? PrefabInstantiator.InstantiatePrefab(UI_CANVAS_PREFAB);
                 Canvas.name = UI_CANVAS_NAME;
             }
-<<<<<<< HEAD
-            // initialization has started
-            HasStarted = true;
-            
-            // calls the start method for the current platform
-=======
 
             // Execute platform dependent code
             Platform = SceneSettings.InputType;
->>>>>>> aab68cc3
             switch (Platform)
             {
                 case PlayerInputType.DesktopPlayer: StartDesktop();
@@ -104,12 +82,9 @@
                     break;
             }
 
-<<<<<<< HEAD
             // initialization finished
             OnStartFinished();
-=======
             HasStarted = true;
->>>>>>> aab68cc3
         }
 
         /// <summary>
