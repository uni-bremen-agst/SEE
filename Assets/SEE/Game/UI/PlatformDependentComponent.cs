--- conflicted
+++ resolved
@@ -154,11 +154,7 @@
         /// Can be used add listeners and update UI after initialization.
         /// </summary>
         protected virtual void OnStartFinished() { }
-<<<<<<< HEAD
-        
-=======
 
->>>>>>> 16ac5511
         /**
          * Triggers when the menu is initialized. (<see cref="Start"/> and <see cref="HasStarted"/>)
          */
