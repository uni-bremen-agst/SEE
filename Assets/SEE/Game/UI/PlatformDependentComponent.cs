--- conflicted
+++ resolved
@@ -83,10 +83,6 @@
             }
 
             // initialization finished
-<<<<<<< HEAD
-            OnStartFinished();
-=======
->>>>>>> 61de8bd4
             HasStarted = true;
             OnStartFinished();
         }
