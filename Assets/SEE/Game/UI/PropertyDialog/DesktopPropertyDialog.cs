﻿using Michsky.UI.ModernUIPack;
using SEE.GO;
using SEE.Utils;
using System;
using System.Linq;
using UnityEngine;
using UnityEngine.UI;

namespace SEE.Game.UI.PropertyDialog
{
    /// <summary>
    /// A UI dialog consisting of several groups, each representing a list of configurable properties.
    ///
    /// This file contains the implementation for the desktop environment.
    /// </summary>
    public partial class PropertyDialog
    {
        /// <summary>
        /// The path of the prefab to instantiate the dialog.
        /// </summary>
        private const string DialogPrefab = "Prefabs/UI/PropertyDialog";
        /// <summary>
        /// Name of the ascendant in the Modern UI Pack dialog relative to the instantiated <see cref="dialog"/>.
        /// </summary>
        private const string ContentChildName = "Main Content/Content Mask/Content/InputFields/Scroll Area/List";

        /// <summary>
        /// The instantiation of <see cref="DialogPrefab"/>.
        /// </summary>
        private GameObject dialog;
        /// <summary>
        /// The component <see cref="ModalWindowManager"/> attached to the instantiated <see cref="dialog"/>.
        /// This component allows us to set the icon, title, description of the dialog and to retrieve
        /// the OK and Cancel buttons we need to react to.
        /// </summary>
        private ModalWindowManager modal;

        /// <summary>
        /// Whether the dialog may handle its own closing.
        /// </summary>
        private bool allowClosing = true;

        /// <summary>
        /// Instantiates <see cref="dialog"/> from <see cref="DialogPrefab"/>,
        /// and makes it a child of the <see cref="Canvas"/>.
        /// In addition, a <see cref="ModalWindowManager"/> is attached to it (<see cref="modal"/>)
        /// with the attributes <see cref="Title"/> and <see cref="Description"/> and the <see cref="Icon"/>.
        /// Every <see cref="groups"/> element is created and added as child to the dialog's ascendant
        /// named <see cref="ContentChildName"/>.
        /// </summary>
        protected override void StartDesktop()
        {
            try
            {
                dialog = PrefabInstantiator.InstantiatePrefab(DialogPrefab, Canvas.transform, false);
            }
            catch (Exception e)
            {
                Debug.LogError($"The dialog {Title} could not be instantiated using the prefab {DialogPrefab}: {e.Message}.\n");
                enabled = false;
                return;
            }
            dialog.name = Title;
            if (dialog.TryGetComponent(out modal))
            {
                modal.titleText = Title;
                if (Icon != null)
                {
                    modal.icon = Icon;
                }
                modal.descriptionText = Description;

                Transform contentChild = dialog.transform.Find(ContentChildName);
                foreach (PropertyGroup group in groups)
                {
                    group.SetParent(contentChild.gameObject);
                }

                // Client notifications for the buttons
                modal.onConfirm.AddListener(() => OnConfirm.Invoke());
                modal.onCancel.AddListener(() => OnCancel.Invoke());

                // To close the dialog if any of the buttons are pressed.
                if (allowClosing)
                {
                    modal.onConfirm.AddListener(() => DialogShouldBeShown = false);
                    modal.onCancel.AddListener(() => DialogShouldBeShown = false);
                }

                EnableOnClick(modal.confirmButton, allowClosing);
                EnableOnClick(modal.cancelButton, allowClosing);

                if (groups.Any())
                {
                    if (contentChild.parent.gameObject.TryGetComponentOrLog(out ScrollRect rect))
                    {
                        rect.content = (RectTransform)groups[0].PropertyGroupUIObject.transform;
                    }
                }
            }
            else
            {
                Debug.LogError($"The dialog {dialog.name} does not have a {nameof(ModalWindowManager)} component attached to it.\n");
                enabled = false;
            }
        }

        /// <summary>
        /// Enables or disables the dialog depending on <see cref="DialogShouldBeShown"/>.
        /// </summary>
        protected override void UpdateDesktop()
        {
            if (DialogShouldBeShown != dialogIsShown)
            {
                if (DialogShouldBeShown)
                {
                    // Move window to the top of the hierarchy (which, confusingly, is actually at the bottom)
                    // so that this dialog is rendered over any other potentially existing item on the UI canvas.
                    modal.transform.SetAsLastSibling();
                    GetReady();
                    modal.OpenWindow();
                }
                else
                {
                    modal.CloseWindow();
                }
                dialogIsShown = !dialogIsShown;
            }
        }

        /// <summary>
        /// Calls <see cref="PropertyGroup.GetReady()"/> for each group in <see cref="groups"/>.
        /// </summary>
        private void GetReady()
        {
            foreach (PropertyGroup group in groups)
            {
                group.GetReady();
            }
<<<<<<< HEAD
=======
        }

        /// <summary>
        /// Implementation of <see cref="Close()"/> for <see cref="PlayerInputType.DesktopPlayer"/>.
        /// Closes the modal window.
        /// </summary>
        private void CloseDesktop()
        {
            modal?.CloseWindow();
        }

        /// <summary>
        /// Implementation of <see cref="AllowClosing(bool)"/> for <see cref="PlayerInputType.DesktopPlayer"/>.
        /// Disables/enables the OnClick callback of the two buttons (OK and Cancel).
        /// </summary>
        /// <param name="allow">whether the dialog may handle its own closing</param>
        private void AllowClosingDesktop(bool allow)
        {
            /// We cannot act on the OK and cancel button yet, because they may not exist
            /// when this method is called. We only save the client's wish here and handle
            /// the necessary modifications in <see cref="StartDesktop"/>.
            allowClosing = allow;
        }

        /// <summary>
        /// Adds or removes <see cref="CloseDesktop"/> from the <paramref name="button"/>'s
        /// onClick event dependent upon <paramref name="add"/>.
        /// </summary>
        /// <param name="button">the button for which to register/unregister <see cref="CloseDesktop"/></param>
        /// <param name="add">if true, <see cref="CloseDesktop"/> is registered on onClick,
        /// otherwise unregistered</param>
        private void EnableOnClick(Button button, bool add)
        {
            if (add)
            {
                button.onClick.AddListener(CloseDesktop);
            }
            else
            {
                button.onClick.RemoveListener(CloseDesktop);
            }
>>>>>>> bb57875d
        }
    }
}<|MERGE_RESOLUTION|>--- conflicted
+++ resolved
@@ -137,8 +137,6 @@
             {
                 group.GetReady();
             }
-<<<<<<< HEAD
-=======
         }
 
         /// <summary>
@@ -180,7 +178,6 @@
             {
                 button.onClick.RemoveListener(CloseDesktop);
             }
->>>>>>> bb57875d
         }
     }
 }