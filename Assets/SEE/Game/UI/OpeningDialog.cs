﻿using System.Collections.Generic;
using SEE.Game.UI.Menu;
using SEE.Utils;
using SEE.GO;
using UnityEngine;
using SEE.Game.UI.PropertyDialog;
using System;
using SEE.Game.UI.Notification;
using SEE.Controls;
using Sirenix.Utilities;

namespace SEE.UI
{
    /// <summary>
    /// Implements the behaviour of the in-game menu for the selection of the networking
    /// configuration (host, server, client, settings) that is shown at the start up.
    /// </summary>
    internal class OpeningDialog : MonoBehaviour
    {
        /// <summary>
        /// The UI object representing the menu the user chooses the action from.
        /// </summary>
        private SimpleListMenu menu;

        /// <summary>
        /// This creates and returns the action menu, with which a user can configure the
        /// networking.
        /// </summary>
        /// <returns>the newly created action menu component.</returns>
        private SimpleListMenu CreateMenu()
        {
            GameObject actionMenuGO = new() { name = "Network Menu" };
<<<<<<< HEAD
            IList<MenuEntry> entries = SelectionEntries();
=======
            IList<ToggleMenuEntry> entries = SelectionEntries();
>>>>>>> 16ac5511
            SimpleListMenu actionMenu = actionMenuGO.AddComponent<SimpleListMenu>();
            actionMenu.AllowNoSelection = false; // the menu cannot be closed; user must make a decision
            actionMenu.Title = "Network Configuration";
            actionMenu.Description = "Please select the network configuration you want to activate.";
            entries.ForEach(actionMenu.AddEntry);
            // We will handle the closing of the menu ourselves: we need to wait until a network
            // connection can be established.
            actionMenu.HideAfterSelection = false;
            return actionMenu;
        }

        /// <summary>
        /// Returns the menu entries for this dialog.
        /// </summary>
        /// <returns>menu entries for this dialog</returns>
        private IList<MenuEntry> SelectionEntries()
        {
            Color color = Color.blue;

<<<<<<< HEAD
            return new List<MenuEntry>
                    {
                      new(selectAction: this.StartHost,
                          unselectAction: null,
                          title: "Host",
                          description: "Starts a server and local client process.",
                          entryColor: NextColor(),
                          icon: Resources.Load<Sprite>("Icons/Host")),
                      new(selectAction: this.StartClient,
                          unselectAction: null,
                          title: "Client",
                          description: "Starts a local client connection to a server.",
                          entryColor: NextColor(),
                          icon: Resources.Load<Sprite>("Icons/Client")),
#if ENABLE_VR
                      new(selectAction: this.ToggleEnvironment,
                          unselectAction: null,
                          title: "Toggle Desktop/VR",
                          description: "Toggles between desktop and VR hardware.",
                          entryColor: NextColor(),
                          icon: Resources.Load<Sprite>("Icons/Client")),
#endif
                      // FIXME: Running only a server is currently not working.
                      //new (               entryAction: StartServer,
                      //                    exitAction: null,
                      //                    title: "Server",
                      //                    description: "Starts a dedicated server without local client.",
                      //                    entryColor: NextColor(),
                      //                    icon: Resources.Load<Sprite>("Icons/Server")),
                      new(selectAction: this.Settings,
                          unselectAction: null,
                          title: "Settings",
                          description: "Allows to set additional network settings.",
                          entryColor: Color.gray,
                          icon: Resources.Load<Sprite>("Icons/Settings")),
=======
            return new List<ToggleMenuEntry>
            {
                new(
                    entryAction: StartHost,
                    exitAction: null,
                    title: "Host",
                    description: "Starts a server and local client process.",
                    entryColor: NextColor(),
                    icon: Resources.Load<Sprite>("Icons/Host")),
                new(
                    entryAction: StartClient,
                    exitAction: null,
                    title: "Client",
                    description: "Starts a local client connection to a server.",
                    entryColor: NextColor(),
                    icon: Resources.Load<Sprite>("Icons/Client")),
#if ENABLE_VR
                new(
                    entryAction: ToggleEnvironment,
                    exitAction: null,
                    title: "Toggle Desktop/VR",
                    description: "Toggles between desktop and VR hardware.",
                    entryColor: NextColor(),
                    icon: Resources.Load<Sprite>("Icons/Client")),
#endif

                // FIXME: Running only a server is currently not working.
                //new ToggleMenuEntry(active: false,
                //                    entryAction: StartServer,
                //                    exitAction: null,
                //                    title: "Server",
                //                    description: "Starts a dedicated server without local client.",
                //                    entryColor: NextColor(),
                //                    icon: Resources.Load<Sprite>("Icons/Server")),
                new(
                    entryAction: Settings,
                    exitAction: null,
                    title: "Settings",
                    description: "Allows to set additional network settings.",
                    entryColor: Color.gray,
                    icon: Resources.Load<Sprite>("Icons/Settings")),
>>>>>>> 16ac5511
            };

            Color NextColor()
            {
                Color result = color;
                color = color.Lighter();
                return result;
            }
        }

        /// <summary>
        /// The <see cref="Net.Network"/> component configured by this dialog.
        /// </summary>
        private Net.Network network;

        /// <summary>
        /// Starts a host (= server + local client) on this machine.
        /// </summary>
        private void StartHost()
        {
            try
            {
                // Hide menu while the network is about to be started so that the user
                // user select any menu entry while this process is running. We do
                // not want the user to start any other network setting until this
                // process has come to an end.
                menu.ShowMenu = false;
                SceneSettings.InputType = inputType;
                network.StartHost(NetworkCallBack);
            }
            catch (Exception exception)
            {
                menu.ShowMenu = true;
                ShowNotification.Error("Host cannot be started", exception.Message);
            }
        }

        /// <summary>
        /// Starts a client on this machine.
        /// </summary>
        private void StartClient()
        {
            try
            {
                // Hide menu while the network is about to be started so that the user
                // user select any menu entry while this process is running. We do
                // not want the user to start any other network setting until this
                // process has come to an end.
                menu.ShowMenu = false;
                SceneSettings.InputType = inputType;
                network.StartClient(NetworkCallBack);
            }
            catch (Exception exception)
            {
                menu.ShowMenu = true;
                ShowNotification.Error("Server connection failed", exception.Message);
            }
        }

        /// <summary>
        /// Starts a dedicated server on this machine (only server, no client).
        /// </summary>
        //private void StartServer()
        //{
        //    try
        //    {
        //        // Hide menu while the network is about to be started so that the user
        //        // user select any menu entry while this process is running. We do
        //        // not want the user to start any other network setting until this
        //        // process has come to an end.
        //        menu.ShowMenu(false);
        //        SceneSettings.InputType = inputType;
        //        network.StartServer(NetworkCallBack);
        //    }
        //    catch (Exception exception)
        //    {
        //        menu.ShowMenu(true);
        //        ShowNotification.Error("Server cannot be started", exception.Message);
        //    }
        //}

        /// <summary>
        /// If <paramref name="success"/>, the <see cref="menu"/> is turned off.
        ///
        /// This method is used as a callback in <see cref="StartClient"/>, <see cref="StartServer"/>,
        /// and <see cref="StartHost"/>.
        /// </summary>
        /// <param name="success">true tells us that the network could be started successfully</param>
        /// <param name="message">a description of what happened</param>
        private void NetworkCallBack(bool success, string message)
        {
            menu.ShowMenu = !success;
            if (!success)
            {
                ShowNotification.Error("Network problem", message);
            }
        }

        /// <summary>
        /// Opens the dialog to configure the network settings.
        /// </summary>
        private void Settings()
        {
            /// Note: We arrive here because the user pressed one of the buttons of the
            /// menu, which - in turn - will call menu.ShowMenu(false). Thus
            /// at this time, menu is no longer visible. When the following dialog
            /// is finished, <see cref="Reactivate"/> will be called to turn the menu on again.
            NetworkPropertyDialog dialog = new(network, Reactivate);
            dialog.Open();
        }

        /// <summary>
        /// Turns on the <see cref="menu"/>.
        /// </summary>
        private void Reactivate()
        {
            menu.ShowMenu = true;
        }

        /// <summary>
        /// Sets <see cref="network"/> if it exists as a component attached to
        /// this game object; otherwise this component is disabled.
        /// </summary>
        private void Awake()
        {
            if (!gameObject.TryGetComponentOrLog(out network))
            {
                enabled = false;
            }
        }

        /// <summary>
        /// Creates and shows the <see cref="menu"/>.
        /// </summary>
        private void Start()
        {
            menu = CreateMenu();
            SceneSettings.Load();
            inputType = SceneSettings.InputType;
            // While this OpeningDialog is open, we want to run in a desktop environment,
            // because our GUI implementation is not yet complete for VR. The NetworkPropertyDialog
            // uses widgets that are not implemented for VR. Neither are ShowNotifications not
            // implemented for VR yet.
            // We reset SceneSettings.InputType here to a desktop environment.
            // The loaded settings for the input type is kept in inputType. This field
            // will be toggled by request of the user and only when the host or client is
            // actually started, we assign the value of inputType to SceneSettings.InputType.
            SceneSettings.InputType = PlayerInputType.DesktopPlayer;
            menu.ShowMenu = true;
            ShowEnvironment();
        }

        /// <summary>
        /// The currently selected player input type.
        /// </summary>
        private PlayerInputType inputType;

        /// <summary>
        /// Toggles <see cref="inputType"/> between <see cref="PlayerInputType.VRPlayer"/>
        /// and <see cref="PlayerInputType.DesktopPlayer"/>. The resulting value is saved.
        /// </summary>
        private void ToggleEnvironment()
        {
            if (inputType == PlayerInputType.DesktopPlayer)
            {
                inputType = PlayerInputType.VRPlayer;
            }
            else
            {
                inputType = PlayerInputType.DesktopPlayer;
            }

            SceneSettings.Save();
            ShowEnvironment();
        }

        /// <summary>
        /// Notifies the user via <see cref="ShowNotification.Info(string, string, float, bool)"/>
        /// which player input type was chosen.
        /// </summary>
        private void ShowEnvironment()
        {
            ShowNotification.Info("Environment", Environment());

            string Environment()
            {
                return inputType switch
                {
                    PlayerInputType.DesktopPlayer => "Desktop environment is selected.",
                    PlayerInputType.VRPlayer => "VR environment is selected.",
                    PlayerInputType.TouchGamepadPlayer => "Touch gamepad environment is selected.",
                    PlayerInputType.None => "No environment is selected.",
                    _ => throw new NotImplementedException($"Case {inputType} is not handled")
                };
            }
        }
    }
}<|MERGE_RESOLUTION|>--- conflicted
+++ resolved
@@ -30,11 +30,7 @@
         private SimpleListMenu CreateMenu()
         {
             GameObject actionMenuGO = new() { name = "Network Menu" };
-<<<<<<< HEAD
             IList<MenuEntry> entries = SelectionEntries();
-=======
-            IList<ToggleMenuEntry> entries = SelectionEntries();
->>>>>>> 16ac5511
             SimpleListMenu actionMenu = actionMenuGO.AddComponent<SimpleListMenu>();
             actionMenu.AllowNoSelection = false; // the menu cannot be closed; user must make a decision
             actionMenu.Title = "Network Configuration";
@@ -54,7 +50,6 @@
         {
             Color color = Color.blue;
 
-<<<<<<< HEAD
             return new List<MenuEntry>
                     {
                       new(selectAction: this.StartHost,
@@ -90,50 +85,7 @@
                           description: "Allows to set additional network settings.",
                           entryColor: Color.gray,
                           icon: Resources.Load<Sprite>("Icons/Settings")),
-=======
-            return new List<ToggleMenuEntry>
-            {
-                new(
-                    entryAction: StartHost,
-                    exitAction: null,
-                    title: "Host",
-                    description: "Starts a server and local client process.",
-                    entryColor: NextColor(),
-                    icon: Resources.Load<Sprite>("Icons/Host")),
-                new(
-                    entryAction: StartClient,
-                    exitAction: null,
-                    title: "Client",
-                    description: "Starts a local client connection to a server.",
-                    entryColor: NextColor(),
-                    icon: Resources.Load<Sprite>("Icons/Client")),
-#if ENABLE_VR
-                new(
-                    entryAction: ToggleEnvironment,
-                    exitAction: null,
-                    title: "Toggle Desktop/VR",
-                    description: "Toggles between desktop and VR hardware.",
-                    entryColor: NextColor(),
-                    icon: Resources.Load<Sprite>("Icons/Client")),
-#endif
-
-                // FIXME: Running only a server is currently not working.
-                //new ToggleMenuEntry(active: false,
-                //                    entryAction: StartServer,
-                //                    exitAction: null,
-                //                    title: "Server",
-                //                    description: "Starts a dedicated server without local client.",
-                //                    entryColor: NextColor(),
-                //                    icon: Resources.Load<Sprite>("Icons/Server")),
-                new(
-                    entryAction: Settings,
-                    exitAction: null,
-                    title: "Settings",
-                    description: "Allows to set additional network settings.",
-                    entryColor: Color.gray,
-                    icon: Resources.Load<Sprite>("Icons/Settings")),
->>>>>>> 16ac5511
-            };
+                    };
 
             Color NextColor()
             {
