--- conflicted
+++ resolved
@@ -51,54 +51,15 @@
             Color color = Color.blue;
 
             return new List<ToggleMenuEntry>
-<<<<<<< HEAD
-                    { new(
-                                          entryAction: this.StartHost,
-                                          exitAction: null,
-                                          title: "Host",
-                                          description: "Starts a server and local client process.",
-                                          entryColor: NextColor(),
-                                          icon: Resources.Load<Sprite>("Icons/Host")),
-                      new(
-                                          entryAction: this.StartClient,
-                                          exitAction: null,
-                                          title: "Client",
-                                          description: "Starts a local client connection to a server.",
-                                          entryColor: NextColor(),
-                                          icon: Resources.Load<Sprite>("Icons/Client")),
-                      new(
-                                          entryAction: this.ToggleEnvironment,
-                                          exitAction: null,
-                                          title: "Toggle Desktop/VR",
-                                          description: "Toggles between desktop and VR hardware.",
-                                          entryColor: NextColor(),
-                                          icon: Resources.Load<Sprite>("Icons/Client")),
-
-                      // FIXME: Running only a server is currently not working.
-                      //new ToggleMenuEntry(active: false,
-                      //                    entryAction: StartServer,
-                      //                    exitAction: null,
-                      //                    title: "Server",
-                      //                    description: "Starts a dedicated server without local client.",
-                      //                    entryColor: NextColor(),
-                      //                    icon: Resources.Load<Sprite>("Icons/Server")),
-                      new(
-                                          entryAction: this.Settings,
-                                          exitAction: null,
-                                          title: "Settings",
-                                          description: "Allows to set additional network settings.",
-                                          entryColor: Color.gray,
-                                          icon: Resources.Load<Sprite>("Icons/Settings")),
-=======
-            {
-                new(active: false,
+            {
+                new(
                     entryAction: StartHost,
                     exitAction: null,
                     title: "Host",
                     description: "Starts a server and local client process.",
                     entryColor: NextColor(),
                     icon: Resources.Load<Sprite>("Icons/Host")),
-                new(active: false,
+                new(a
                     entryAction: StartClient,
                     exitAction: null,
                     title: "Client",
@@ -106,7 +67,7 @@
                     entryColor: NextColor(),
                     icon: Resources.Load<Sprite>("Icons/Client")),
 #if ENABLE_VR
-                new(active: false,
+                new(
                     entryAction: ToggleEnvironment,
                     exitAction: null,
                     title: "Toggle Desktop/VR",
@@ -123,14 +84,13 @@
                 //                    description: "Starts a dedicated server without local client.",
                 //                    entryColor: NextColor(),
                 //                    icon: Resources.Load<Sprite>("Icons/Server")),
-                new(active: false,
+                new(
                     entryAction: Settings,
                     exitAction: null,
                     title: "Settings",
                     description: "Allows to set additional network settings.",
                     entryColor: Color.gray,
                     icon: Resources.Load<Sprite>("Icons/Settings")),
->>>>>>> 7fe60f7f
             };
 
             Color NextColor()
