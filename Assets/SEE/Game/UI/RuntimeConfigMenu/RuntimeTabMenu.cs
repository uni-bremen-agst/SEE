--- conflicted
+++ resolved
@@ -739,9 +739,8 @@
             action.Value = getter();
             action.Execute();
         });
-<<<<<<< HEAD
+
         boxSlider.onValueChanged.AddListener((_, _) => CheckImmediateRedraw());
-=======
 
         Slider hueSlider = colorPickerGameObject.GetComponentInChildren<Slider>();
         RuntimeSliderManager endEditManager = hueSlider.gameObject.AddComponent<RuntimeSliderManager>();
@@ -753,6 +752,7 @@
             action.Value = getter();
             action.Execute();
         };
+        // TODO: Trigger CheckImmediateRedraw
 
         TMP_InputField inputField = colorPickerGameObject.GetComponentInChildren<TMP_InputField>();
         inputField.onSelect.AddListener(str => SEEInput.KeyboardShortcutsEnabled = false);
@@ -772,7 +772,6 @@
         if (!recursive)
             colorPickerGameObject.transform.parent.parent.GetComponentInChildren<RuntimeConfigMenuCollapse>().OnClickCollapse();
 
->>>>>>> ab30f5f7
         OnSyncField += (widgetPath, value) =>
         {
             if (widgetPath == colorPickerGameObject.FullName())
@@ -785,16 +784,7 @@
         {
             colorPicker.CurrentColor = getter();
         };
-<<<<<<< HEAD
-        /* TODO: What is the purpose of this?
-        if (!recursive)
-        {
-            OnUpdateMenuValues?.Invoke();
-        };
-        */
-=======
-
->>>>>>> ab30f5f7
+
         if (!recursive)
         {
             RuntimeSmallEditorButton smallEditorButton = colorPickerGameObject.AddComponent<RuntimeSmallEditorButton>();
