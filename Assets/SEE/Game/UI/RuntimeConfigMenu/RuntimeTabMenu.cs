using System;
using System.Collections;
using System.Collections.Generic;
using System.Linq;
using System.Reflection;
using Michsky.UI.ModernUIPack;
using SEE.Controls;
using SEE.Game;
using SEE.Game.City;
using SEE.Game.UI.ConfigMenu;
using SEE.Game.UI.Menu;
using SEE.Game.UI.RuntimeConfigMenu;
using SEE.GO;
using SEE.Layout.NodeLayouts.Cose;
using SEE.Net.Actions.RuntimeConfig;
using SEE.Utils;
using SimpleFileBrowser;
using Sirenix.Utilities;
using TMPro;
using UnityEngine;
using UnityEngine.Events;
using UnityEngine.UI;
using FilePicker = SEE.Game.UI.FilePicker.FilePicker;
using Random = UnityEngine.Random;
using Slider = UnityEngine.UI.Slider;

public class RuntimeTabMenu : TabMenu<ToggleMenuEntry>
{
    public const string RUNTIME_CONFIG_PREFAB_FOLDER = UI_PREFAB_FOLDER + "RuntimeConfigMenu/";
    public const string SETTINGS_OBJECT_PREFAB = RUNTIME_CONFIG_PREFAB_FOLDER + "RuntimeSettingsObject";
    public const string SWITCH_PREFAB = UI_PREFAB_FOLDER + "Input Group - Switch";
    public const string SLIDER_PREFAB = UI_PREFAB_FOLDER + "Input Group - Slider";
    public const string DROPDOWN_PREFAB = UI_PREFAB_FOLDER + "Input Group - Dropdown";
    public const string COLORPICKER_PREFAB = UI_PREFAB_FOLDER + "Input Group - Color Picker";
    public const string STRINGFIELD_PREFAB = RUNTIME_CONFIG_PREFAB_FOLDER + "Input Group - StringInputField";
    public const string BUTTON_PREFAB = RUNTIME_CONFIG_PREFAB_FOLDER + "Button";
    public const string ADD_ELEMENT_BUTTON_PREFAB = RUNTIME_CONFIG_PREFAB_FOLDER + "AddButton";
    public const string REMOVE_ELEMENT_BUTTON_PREFAB = RUNTIME_CONFIG_PREFAB_FOLDER + "RemoveButton";
    protected override string MenuPrefab => RUNTIME_CONFIG_PREFAB_FOLDER + "RuntimeConfigMenuRework_v2";
    protected override string ViewPrefab => RUNTIME_CONFIG_PREFAB_FOLDER + "RuntimeSettingsView";
    protected override string EntryPrefab => RUNTIME_CONFIG_PREFAB_FOLDER + "RuntimeTabButton";

    protected override string ContentPath => "Main Content";
    protected override string ViewListPath => "ViewList";
    protected override string EntryListPath => "TabButtons/TabObjects";
    protected virtual string ConfigButtonListPath => "ConfigButtons/Content";

    protected virtual string CitySwitcherPath => "City Switcher";

    private HorizontalSelector citySwitcher;
    private GameObject configButtonList;

    public int CityIndex;

    protected override void StartDesktop()
    {
        base.StartDesktop();
        configButtonList = Content.transform.Find(ConfigButtonListPath).gameObject;
        citySwitcher =  Content.transform.Find(CitySwitcherPath).GetComponent<HorizontalSelector>();

        SetupCitySwitcher();
    }

    /// <summary>
    /// Updates the menu and adds listeners.
    /// </summary>
    protected override void OnStartFinished()
    {
        base.OnStartFinished();
        OnEntryAdded += _ => SetMiscAsLastTab();

        LoadCity(CityIndex);

        OnSyncField += (widgetName, value) =>
        {
            Debug.LogError("Sync " + RuntimeConfigMenu.GetCity(CityIndex).name + "\t"
                           + widgetName.Split("/").Last() + "\t" + value);
        };
        OnSyncMethod += widgetName =>
        {
            Debug.LogError("Sync " + RuntimeConfigMenu.GetCity(CityIndex).name + "\t"
                           + widgetName.Split("/").Last());
        };
    }

    protected virtual void CreateButton(MethodInfo methodInfo, AbstractSEECity city)
    {
        RuntimeButtonAttribute buttonAttribute = methodInfo.GetCustomAttributes().OfType<RuntimeButtonAttribute>().FirstOrDefault();
        // only methods with the button attribute
        if (buttonAttribute == null) return;
        // only methods with no parameters
        if (methodInfo.GetParameters().Length > 0) return;

        GameObject button = PrefabInstantiator.InstantiatePrefab(BUTTON_PREFAB, configButtonList.transform, false);
        button.name = methodInfo.GetCustomAttribute<RuntimeButtonAttribute>().Label;
        ButtonManagerWithIcon buttonManager = button.GetComponent<ButtonManagerWithIcon>();
        buttonManager.buttonText = methodInfo.GetCustomAttribute<RuntimeButtonAttribute>().Label;
    
        buttonManager.clickEvent.AddListener(() => {
            methodInfo.Invoke(city, null); // calls the method
            OnUpdateMenuValues?.Invoke(); // updates the menu
        });
        buttonManager.clickEvent.AddListener(() =>
        {
            UpdateCityMethodNetAction netAction = new();
            netAction.CityIndex = CityIndex;
            netAction.WidgetPath = button.FullName();
            netAction.Execute();
        });
        OnSyncMethod += widgetPath => {
            if (widgetPath == button.FullName()) {
                methodInfo.Invoke(city, null); // calls the method
                OnUpdateMenuValues?.Invoke(); // updates the menu  
            }
        };
    }
    
    public void LoadCity(int i)
    {
        AbstractSEECity city = RuntimeConfigMenu.GetCity(i);
        city.GetType().GetMembers().ForEach(memberInfo => {
            if (memberInfo.DeclaringType == typeof(AbstractSEECity) || 
                memberInfo.DeclaringType!.IsSubclassOf(typeof(AbstractSEECity))) 
                CreateSetting(memberInfo, null, city);
        });
        city.GetType().GetMethods().ForEach(methodInfo => CreateButton(methodInfo, city));
        SelectEntry(Entries.First(entry => entry.Title != "Misc"));
    } 

    private void SetupCitySwitcher()
    {
        citySwitcher.itemList.Clear();
        citySwitcher.defaultIndex = CityIndex;
        RuntimeConfigMenu.GetCities().ForEach(city => citySwitcher.CreateNewItem(city.name));
        citySwitcher.SetupSelector();
        citySwitcher.selectorEvent.AddListener(index =>
        {
            OnSwitchCity?.Invoke(index);
            citySwitcher.index = CityIndex;
            citySwitcher.UpdateUI();
        });
    }

    /// <summary>
    /// Returns the view game object.
    /// Adds an entry if necessary.
    /// </summary>
    /// <param name="attributes"></param>
    /// <returns></returns>
    private GameObject CreateOrGetViewGameObject(IEnumerable<Attribute> attributes)
    {
        string tabName = attributes.OfType<RuntimeFoldoutAttribute>().FirstOrDefault()?.name ??
                         "Misc";
        ToggleMenuEntry entry = Entries.FirstOrDefault(entry => entry.Title == tabName);
        // adds an entry (tab + view) if necessary
        if (entry == null)
        {
            entry = new ToggleMenuEntry(
                entryAction: () => { },
                exitAction: () => { },
                tabName,
                description: $"Settings for {tabName}",
                entryColor: Random.ColorHSV(), // TODO: Color
                icon: Icon, // TODO: Icon
                enabled: true
            );
            AddEntry(entry);
        }

        return ViewGameObject(entry);
    }

    /// <summary>
    /// Sets the misc button as the last in the tab list.
    /// </summary>
    protected virtual void SetMiscAsLastTab()
    {
        ToggleMenuEntry miscEntry = Entries.FirstOrDefault(entry => entry.Title == "Misc");
        if (miscEntry != null) EntryGameObject(miscEntry).transform.SetAsLastSibling();
    }

    private void CreateSetting(MemberInfo memberInfo, GameObject parent, object obj)
    {
        if (memberInfo.GetCustomAttributes().Any(attribute => attribute is ObsoleteAttribute)) return;
        switch (memberInfo)
        {
            case FieldInfo fieldInfo:
                if (fieldInfo.IsLiteral || fieldInfo.IsInitOnly) return;
                CreateSetting(
                    getter: () => fieldInfo.GetValue(obj),
                    settingName: memberInfo.Name,
                    parent: parent,
                    setter: changedValue => fieldInfo.SetValue(obj, changedValue),
                    attributes: memberInfo.GetCustomAttributes()
                );
                break;
            case PropertyInfo propertyInfo:
                if (propertyInfo.GetMethod == null || propertyInfo.SetMethod == null ||
                    !propertyInfo.CanRead || !propertyInfo.CanWrite) return;
                CreateSetting(
                    getter: () => propertyInfo.GetValue(obj),
                    settingName: memberInfo.Name,
                    parent: parent,
                    setter: changedValue => propertyInfo.SetValue(obj, changedValue),
                    attributes: memberInfo.GetCustomAttributes()
                );
                break;
        }
    }

    private void CreateSetting(Func<object> getter, string settingName, GameObject parent, 
        UnityAction<object> setter = null, IEnumerable<Attribute> attributes = null)
    {
        Attribute[] attributeArray = attributes as Attribute[] ?? attributes?.ToArray() ?? Array.Empty<Attribute>();
        parent ??= CreateOrGetViewGameObject(attributeArray).transform.Find("Content").gameObject;

        object value = getter();
        switch (value)
        {
            case bool:
                CreateSwitch(
                    settingName: settingName, 
                    setter: changedValue => setter!(changedValue), 
                    getter: () => (bool) getter(), 
                    parent: parent
                );
                break;
            case int:
                CreateSlider(
                    settingName: settingName, 
                    range: attributeArray.OfType<RangeAttribute>().ElementAtOrDefault(0), 
                    setter: changedValue => setter!((int) changedValue), 
                    getter: () => (int)getter(), 
                    useRoundValue: true, 
                    parent: parent
                );
                break;
            case uint:
                CreateSlider(
                    settingName: settingName, 
                    range: attributeArray.OfType<RangeAttribute>().ElementAtOrDefault(0), 
                    setter: changedValue => setter!((uint) changedValue), 
                    getter: () => (uint)getter(), 
                    useRoundValue: true, 
                    parent: parent
                );
                break;
            case float:
                CreateSlider(
                    settingName: settingName, 
                    range: attributeArray.OfType<RangeAttribute>().ElementAtOrDefault(0), 
                    setter: changedValue => setter!(changedValue), 
                    getter: () => (float)getter(), 
                    useRoundValue: false, 
                    parent: parent
                );
                break;
            case string:
                CreateStringField(
                    settingName: settingName,
                    setter: changedValue => setter!(changedValue),
                    getter: () => (string) getter(),
                    parent: parent
                );
                break;
            case Color:
                CreateColorPicker(
                    settingName: settingName, 
                    parent: parent
                );
                break;
            case DataPath dataPath:
                parent = CreateNestedSetting(settingName, parent);
                FilePicker filePicker = parent.AddComponent<FilePicker>();
                filePicker.DataPathInstance = dataPath;
                filePicker.Label = settingName;
                filePicker.PickingMode = FileBrowser.PickMode.Files;
                filePicker.OnMenuInitialized += () => AddLayoutElement(parent.transform.Find(settingName).gameObject);
                break;
            case Enum:
                CreateDropDown(
                    settingName: settingName, 
                    setter: changedValue => setter!(Enum.ToObject(value.GetType(), changedValue)),
                    values: value.GetType().GetEnumNames(),
                    getter: () => getter().ToString(),
                    parent: parent
                );
                break;
            // from here on come nested settings
            case NodeTypeVisualsMap:
            case ColorMap:
                FieldInfo mapInfo = value.GetType().GetField("map", BindingFlags.Instance | BindingFlags.NonPublic)!;
                CreateSetting(
                    getter: () => mapInfo.GetValue(value),
                    settingName: settingName,
                    parent: parent,
                    setter: null,
                    // TODO: Which attributes? Both or which one?
                    attributes: mapInfo.GetCustomAttributes().Concat(attributes ?? Enumerable.Empty<Attribute>())
                );
                break;
            case AntennaAttributes:
                FieldInfo antennaInfo = value.GetType().GetField("AntennaSections")!;
                CreateSetting(
                    getter: () => antennaInfo.GetValue(value),
                    settingName: settingName,
                    parent: parent,
                    setter: null,
                    // TODO: Which attributes? Both or which one?
                    attributes: antennaInfo.GetCustomAttributes().Concat(attributes ?? Enumerable.Empty<Attribute>())
                );
                break;
            // from here on come nested settings
            case HashSet<string>:
                // TODO: How to edit the strings?
                // TODO: Currently only works on first edit
                /*
            parent = CreateNestedSetting( name, parent);
            int strIndex = 0;
            foreach (string str in hashSet)
            {
                CreateSetting(
                    value: str,
                    name: strIndex.ToString(),
                    parent: parent,
                    setter: changedValue =>
                    {
                        hashSet.Remove(str); 
                        hashSet.Add((string)changedValue);
                    },
                    attributes: null
                );
                strIndex++;
            }
            */
                break;
            case IDictionary dict:
                parent = CreateNestedSetting(settingName, parent);
                UpdateDictChildren(parent, dict);
                OnUpdateMenuValues += () => UpdateDictChildren(parent, dict);
                break;
            case IList<string> list:
                parent = CreateNestedSetting(settingName, parent);
                // Buttons erstellen
                GameObject addButton = PrefabInstantiator.InstantiatePrefab(ADD_ELEMENT_BUTTON_PREFAB, parent.transform);
                GameObject removeButton = PrefabInstantiator.InstantiatePrefab(REMOVE_ELEMENT_BUTTON_PREFAB, parent.transform);
                removeButton.name = "RemoveElementButton";
                ButtonManagerWithIcon removeButtonManager = removeButton.GetComponent<ButtonManagerWithIcon>();
                addButton.name = "AddElementButton";
                ButtonManagerWithIcon addButtonManager = addButton.GetComponent<ButtonManagerWithIcon>();
                // Listener AddButton
                addButtonManager.clickEvent.AddListener(() => {
                    list.Add(""); 
                    UpdateListChildren(list, parent);
                    addButtonManager.transform.SetAsLastSibling();
                    removeButtonManager.transform.SetAsLastSibling();
                });
                // Listener RemoveButton
                removeButtonManager.clickEvent.AddListener(() => {
                    list.RemoveAt(list.Count - 1);
                    UpdateListChildren(list, parent);
                    addButtonManager.transform.SetAsLastSibling();
                    removeButtonManager.transform.SetAsLastSibling();
                });
                // Update
                UpdateListChildren(list, parent);
                addButton.transform.SetAsLastSibling();
                removeButton.transform.SetAsLastSibling();
                OnUpdateMenuValues += () => {
                    UpdateListChildren(list, parent);
                    addButton.transform.SetAsLastSibling();
                    removeButton.transform.SetAsLastSibling();
                };
                break;
            // confirmed types where the nested fields should be edited
            case ColorRange:
            case ColorProperty:
            case CoseGraphAttributes:
            case VisualNodeAttributes:
            case NodeLayoutAttributes:
            case EdgeLayoutAttributes:
            case EdgeSelectionAttributes:
            case ErosionAttributes:
            case BoardAttributes:
                parent = CreateNestedSetting(settingName, parent);
                value.GetType().GetMembers().ForEach(nestedInfo => CreateSetting(nestedInfo, parent, value));
                break;
            // unconfirmed types where the nested fields should be edited
            case VisualAttributes:
            case ConfigIO.PersistentConfigItem:
            case LabelAttributes:
                if (value.GetType() != typeof(VisualAttributes)
                    && value.GetType() != typeof(ConfigIO.PersistentConfigItem)
                    && value.GetType() != typeof(LabelAttributes)
                   )
                {
                    Debug.Log("Missing: (Maybe)" + settingName + " " + value.GetType().GetNiceName());
                }
                parent = CreateNestedSetting(settingName, parent);
                value.GetType().GetMembers().ForEach(nestedInfo => CreateSetting(nestedInfo, parent, value));
                break;
            default:
                Debug.LogWarning("Missing: " + settingName + " " + value?.GetType().GetNiceName());
                break;
        }
    } 

    private GameObject CreateNestedSetting(string settingName, GameObject parent)
    {
        GameObject container =
            PrefabInstantiator.InstantiatePrefab(SETTINGS_OBJECT_PREFAB, parent.transform, false);
        container.name = settingName;
        container.GetComponentInChildren<TextMeshProUGUI>().text = settingName;
        return container.transform.Find("Content").gameObject;
    }

    private void CreateSlider(string settingName, RangeAttribute range, UnityAction<float> setter, Func<float> getter, 
        bool useRoundValue, GameObject parent, bool recursive = false)
    {
        range ??= new RangeAttribute(0, 2);

        GameObject sliderGameObject =
            PrefabInstantiator.InstantiatePrefab(SLIDER_PREFAB, parent.transform, false);
        sliderGameObject.name = settingName;
        AddLayoutElement(sliderGameObject);
        SliderManager sliderManager = sliderGameObject.GetComponentInChildren<SliderManager>();
        Slider slider = sliderGameObject.GetComponentInChildren<Slider>();
        TextMeshProUGUI text = sliderGameObject.transform.Find("Label").GetComponent<TextMeshProUGUI>();
        text.text = settingName;
            
        sliderManager.usePercent = false;
        sliderManager.useRoundValue = useRoundValue;
        slider.minValue = range.min;
        slider.maxValue = range.max;

        RuntimeSliderManager endEditManager =  slider.gameObject.AddComponent<RuntimeSliderManager>();
            
        slider.value = getter();
        endEditManager.OnEndEdit += () => setter(slider.value);

        endEditManager.OnEndEdit += () =>
        {
            UpdateFloatCityFieldNetAction action = new();
            action.CityIndex = CityIndex;
            action.WidgetPath = sliderGameObject.FullName();
            action.Value = slider.value;
            action.Execute();
        };
        
        OnSyncField += (widgetPath, value) =>
        {
            if (widgetPath == sliderGameObject.FullName())
            {
                setter((float) value);
                slider.value = (float) value;
                sliderManager.UpdateUI();
            }
        };
        
        OnUpdateMenuValues += () =>
        {
            slider.value = getter();
            sliderManager.UpdateUI();
        };
        

        if (!recursive)
        {
            RuntimeSmallEditorButton smallEditorButton = sliderGameObject.AddComponent<RuntimeSmallEditorButton>();
            smallEditorButton.OnShowMenuChanged += () =>
            {
                ShowMenu = !smallEditorButton.ShowMenu;
                OnUpdateMenuValues?.Invoke();
            };
            smallEditorButton.CreateWidget = smallEditor => 
                CreateSlider(settingName, range, setter, getter, useRoundValue, smallEditor, true);
        }        
    }

    private void CreateSwitch(string settingName, UnityAction<bool> setter, Func<bool> getter, GameObject parent,
        bool recursive = false)
    {
        GameObject switchGameObject =
            PrefabInstantiator.InstantiatePrefab(SWITCH_PREFAB, parent.transform, false);
        switchGameObject.name = settingName;
        AddLayoutElement(switchGameObject);
        SwitchManager switchManager = switchGameObject.GetComponentInChildren<SwitchManager>();
        TextMeshProUGUI text = switchGameObject.transform.Find("Label").GetComponent<TextMeshProUGUI>();
        text.text = settingName;

        switchManager.isOn = getter();
        switchManager.UpdateUI();
        switchManager.OnEvents.AddListener(() => setter(true));
        switchManager.OnEvents.AddListener(() =>
        {
            UpdateBoolCityFieldNetAction action = new();
            action.CityIndex = CityIndex;
            action.WidgetPath = switchGameObject.FullName();
            action.Value = true;
            action.Execute();
        });
        switchManager.OffEvents.AddListener(() => setter(false));
        switchManager.OffEvents.AddListener(() =>
        {
            UpdateBoolCityFieldNetAction action = new();
            action.CityIndex = CityIndex;
            action.WidgetPath = switchGameObject.FullName();
            action.Value = false;
            action.Execute();
        });

        OnSyncField += (widgetPath, value) =>
        {
            if (widgetPath == switchGameObject.FullName())
            {
                setter((bool) value);
                switchManager.isOn = (bool) value;
                switchManager.UpdateUI();
            }
        };
        
        OnUpdateMenuValues += () =>
        {
            switchManager.isOn = getter();
            switchManager.UpdateUI();
        };

        if (!recursive)
        {
            RuntimeSmallEditorButton smallEditorButton = switchGameObject.AddComponent<RuntimeSmallEditorButton>();
            smallEditorButton.OnShowMenuChanged += () =>
            {
                ShowMenu = !smallEditorButton.ShowMenu;
                OnUpdateMenuValues?.Invoke();
            };
            smallEditorButton.CreateWidget = smallEditor =>
                CreateSwitch(settingName, setter, getter, smallEditor, true);
        }

    

    }

    private void CreateStringField(string settingName, UnityAction<string> setter, Func<string> getter, 
        GameObject parent, bool recursive = false)
    {
        GameObject stringGameObject =
            PrefabInstantiator.InstantiatePrefab(STRINGFIELD_PREFAB, parent.transform, false);
        stringGameObject.name = settingName;
        AddLayoutElement(stringGameObject);
        TextMeshProUGUI text = stringGameObject.transform.Find("Label").GetComponent<TextMeshProUGUI>();
        text.text = settingName;

        TMP_InputField inputField = stringGameObject.GetComponentInChildren<TMP_InputField>();
        inputField.text = getter();
        inputField.onSelect.AddListener(_ => SEEInput.KeyboardShortcutsEnabled = false);
        inputField.onDeselect.AddListener(_ => SEEInput.KeyboardShortcutsEnabled = true);
        inputField.onEndEdit.AddListener(setter);
        inputField.onEndEdit.AddListener(changedValue =>
        {
            UpdateStringCityFieldNetAction action = new();
            action.CityIndex = CityIndex;
            action.WidgetPath = stringGameObject.FullName();
            action.Value = changedValue;
            action.Execute();
        });
        
        OnUpdateMenuValues += () => inputField.text = getter();

        OnSyncField += (widgetPath, value) =>
        {
            if (widgetPath == stringGameObject.FullName())
            {
                setter(value as string);
                inputField.text = value as string;
            }
        };
        
        
        if (!recursive)
        {
            RuntimeSmallEditorButton smallEditorButton = stringGameObject.AddComponent<RuntimeSmallEditorButton>();
            smallEditorButton.OnShowMenuChanged += () =>
            {
                ShowMenu = !smallEditorButton.ShowMenu;
                OnUpdateMenuValues?.Invoke();
            };
            smallEditorButton.CreateWidget = smallEditor =>
                CreateStringField(settingName, setter, getter, smallEditor, true);
        }
    }

    // TODO: Add action
    private void CreateDropDown(string settingName, UnityAction<int> setter, IEnumerable<string> values, 
        Func<string> getter, GameObject parent, bool recursive = false)
    {
        string[] valueArray = values as string[] ?? values.ToArray();
    
        GameObject dropDownGameObject =
            PrefabInstantiator.InstantiatePrefab(DROPDOWN_PREFAB, parent.transform, false);
        dropDownGameObject.name = settingName;
        AddLayoutElement(dropDownGameObject);
        TextMeshProUGUI text = dropDownGameObject.transform.Find("Label").GetComponent<TextMeshProUGUI>();
        text.text = settingName;
        // TODO: value and setter

        CustomDropdown dropdown = dropDownGameObject.transform.Find("DropdownCombo/Dropdown").GetComponent<CustomDropdown>();
        TMP_InputField customInput = dropDownGameObject.transform.Find("DropdownCombo/Input").GetComponent<TMP_InputField>();
        Dictaphone dictaphone = dropDownGameObject.transform.Find("DropdownCombo/DictateButton").GetComponent<Dictaphone>();
    
        customInput.gameObject.SetActive(false);
        dictaphone.gameObject.SetActive(false);

        dropdown.isListItem = true;
        dropdown.listParent = Canvas.transform;
        dropdown.selectedItemIndex = Array.IndexOf(valueArray, getter());
        valueArray.ForEach(s => dropdown.CreateNewItemFast(s, null));
        
        dropdown.SetupDropdown();
        
        dropdown.dropdownEvent.AddListener(setter);
        dropdown.dropdownEvent.AddListener(changedValue =>
        {
            UpdateIntCityFieldNetAction action = new();
            action.CityIndex = CityIndex;
            action.WidgetPath = dropDownGameObject.FullName();
            action.Value = changedValue;
            action.Execute();
        });
        
        OnSyncField += (widgetPath, value) =>
        {
            if (widgetPath == dropDownGameObject.FullName())
            {
                setter((int) value);
                dropdown.ChangeDropdownInfo((int) value);
            }
        };

        OnUpdateMenuValues += () => dropdown.ChangeDropdownInfo(Array.IndexOf(valueArray, getter()));

        if (!recursive)
        {
            RuntimeSmallEditorButton smallEditorButton = dropDownGameObject.AddComponent<RuntimeSmallEditorButton>();
            smallEditorButton.OnShowMenuChanged += () =>
            {
                ShowMenu = !smallEditorButton.ShowMenu;
                OnUpdateMenuValues?.Invoke();
            };
            smallEditorButton.CreateWidget = smallEditor =>
                CreateDropDown(settingName, setter, valueArray, getter, smallEditor, true);
        }
    }

    // TODO: Add action
    private void CreateColorPicker(string settingName, GameObject parent, bool recursive = false)
    {
        parent = CreateNestedSetting("Color Picker: " + settingName, parent);

        GameObject colorPickerGameObject =
            PrefabInstantiator.InstantiatePrefab(COLORPICKER_PREFAB, parent.transform, false);
        colorPickerGameObject.name = settingName;
        AddLayoutElement(colorPickerGameObject);
        TextMeshProUGUI text = colorPickerGameObject.transform.Find("Label").GetComponent<TextMeshProUGUI>();
        text.text = settingName;
        // TODO: Value and setter

        if (!recursive)
        {
            RuntimeSmallEditorButton smallEditorButton = colorPickerGameObject.AddComponent<RuntimeSmallEditorButton>();
            smallEditorButton.OnShowMenuChanged += () =>
            {
                ShowMenu = !smallEditorButton.ShowMenu;
                OnUpdateMenuValues?.Invoke();
            };
            smallEditorButton.CreateWidget = smallEditor =>
                CreateColorPicker(settingName, smallEditor, true);
        }

    }

    private void UpdateListChildren(IList<string> list, GameObject parent)
    {
        // removes superfluous children
        foreach (Transform child in parent.transform)
        {
            if (Int32.TryParse(child.name, out int index))
            {
                if (index >= list.Count) 
                    Destroyer.Destroy(child.gameObject);
            } 
        }
        // creates needed children
        for (int i = 0; i < list.Count; i++)
        {
            if (parent.transform.Find(i.ToString()) == null)
            {
                int iCopy = i;
                CreateSetting(
                    getter: () => list[iCopy],
                    settingName: i.ToString(),
                    parent: parent,
                    setter: changedValue => list[iCopy] = changedValue as string
                );
            }
        }
    }

    private void UpdateDictChildren(GameObject parent, IDictionary dict)
    {
        // removes children that aren't in the dictionary any more
        foreach (Transform child in parent.transform)
        {
            if (!dict.Contains(child.name)) Destroyer.Destroy(child);
        }
        // goes through all dictionary keys
        foreach (object key in dict.Keys)
        {
            // creates a child if it doesn't exist yet
            if (parent.transform.Find(key.ToString()) == null)
            {
                CreateSetting(
                    getter: () => dict[key],
                    settingName: key.ToString(),
                    parent: parent,
                    setter: changedValue => dict[key] = changedValue
                );
            }
        }
    }

    private void AddLayoutElement(GameObject go)
    {
        LayoutElement le = go.AddComponent<LayoutElement>();
        le.minWidth = ((RectTransform) go.transform).rect.width;
        le.minHeight = ((RectTransform) go.transform).rect.height;
    }

    public Action<string, object> OnSyncField;
<<<<<<< HEAD
=======
    public Action<string> OnSyncMethod;

>>>>>>> f722f5fc
    public event Action OnUpdateMenuValues;

    public event Action<int> OnSwitchCity;
}<|MERGE_RESOLUTION|>--- conflicted
+++ resolved
@@ -610,7 +610,7 @@
     
         customInput.gameObject.SetActive(false);
         dictaphone.gameObject.SetActive(false);
-
+    
         dropdown.isListItem = true;
         dropdown.listParent = Canvas.transform;
         dropdown.selectedItemIndex = Array.IndexOf(valueArray, getter());
@@ -737,11 +737,8 @@
     }
 
     public Action<string, object> OnSyncField;
-<<<<<<< HEAD
-=======
     public Action<string> OnSyncMethod;
 
->>>>>>> f722f5fc
     public event Action OnUpdateMenuValues;
 
     public event Action<int> OnSwitchCity;
