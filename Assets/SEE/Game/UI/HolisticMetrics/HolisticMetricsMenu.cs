using System.Collections.Generic;
using System.Linq;
using SEE.Controls;
using SEE.Controls.Actions.HolisticMetrics;
using SEE.Game.HolisticMetrics;
using SEE.Game.UI.Menu;
using SEE.Game.UI.Notification;
using SEE.Game.UI.PropertyDialog.HolisticMetrics;
using SEE.Utils;
using Sirenix.Utilities;
using UnityEngine;

namespace SEE.Game.UI.HolisticMetrics
{
    /// <summary>
    /// This class controls the holistic metrics menu that allows the player to add, change, delete and save metrics
    /// boards.
    /// The content of this class is inspired by OpeningDialog.cs because I think it makes sense to implement the menu
    /// like other menus in the SEE project; I don't think it would help to reinvent the wheel here.
    /// </summary>
    public class HolisticMetricsMenu : MonoBehaviour
    {
        /// <summary>
        /// The menu instance that represents the holistic metrics menu
        /// </summary>
        private SimpleListMenu menu;

        /// <summary>
        /// When this component starts, it will instantiate the menu with all the menu entries and everything.
        /// </summary>
        private void Start()
        {
            menu = CreateMenu();
        }
        
        /// <summary>
        /// In every Update step, we want to check whether the player has pressed the key for toggling the holistic
        /// metrics menu. In that case, we toggle the menu.
        /// </summary>
        private void Update()
        {
            if (SEEInput.ToggleHolisticMetricsMenu())
            {
                menu.ToggleMenu();
            }
        }

        /// <summary>
        /// This method returns a new holistic metrics menu with all the menu entries and everything.
        /// </summary>
        /// <returns>A new holistic metrics menu</returns>
        private SimpleListMenu CreateMenu()
        {
            GameObject actionMenuGO = new GameObject { name = "Holistic metrics menu" };
            IList<MenuEntry> entries = SelectionEntries();
<<<<<<< HEAD
            SimpleMenu actionMenu = actionMenuGO.AddComponent<SimpleMenu>();
=======
            SimpleListMenu actionMenu = actionMenuGO.AddComponent<SimpleListMenu>();
>>>>>>> 61de8bd4
            actionMenu.AllowNoSelection = true;
            actionMenu.Title = "Holistic metrics menu";
            actionMenu.Description = "Add / change the metrics board(s).";
            entries.ForEach(actionMenu.AddEntry);
            actionMenu.HideAfterSelection = true;
            return actionMenu;
        }

        /// <summary>
        /// Returns a list of all menu entries that belong into the holistic metrics menu.
        /// </summary>
        /// <returns>The list of menu entries for the holistic metrics menu</returns>
        private IList<MenuEntry> SelectionEntries()
        {
            return new List<MenuEntry>
            {
                new MenuEntry(
                    action: Undo,
                    title: "Undo last action",
                    description: "Revert the last holistic metrics action",
                    entryColor: Color.grey,
                    icon: Resources.Load<Sprite>("Materials/ModernUIPack/Arrow Bold")),
                new MenuEntry(
                    action: Redo,
                    title: "Redo last action",
                    description: "Re-does the action that was last undone",
                    entryColor: Color.grey,
                    icon: Resources.Load<Sprite>("Materials/ModernUIPack/Arrow Bold reverse")),
                new MenuEntry(
                    action: NewBoard,
                    title: "New board",
                    description: "Add a new metrics board to the scene",
                    entryColor: Color.green.Darker(),
                    icon: Resources.Load<Sprite>("Materials/ModernUIPack/Plus")),
                new MenuEntry(
                    action : MoveBoard,
                    title: "Move boards",
                    description: "Toggles the move buttons under the boards",
                    entryColor: Color.yellow,
                    icon: Resources.Load<Sprite>("Materials/40+ Simple Icons - Free/Scale_Simple_Icons_UI")),
                new MenuEntry(
                    action: DeleteBoard,
                    title: "Delete board",
                    description: "Delete a board from the scene",
                    entryColor: Color.red.Darker(),
                    icon: Resources.Load<Sprite>("Materials/ModernUIPack/Minus")),
                new MenuEntry(
                    action: AddWidget,
                    title: "Add widget",
                    description: "Add a widget to a board",
                    entryColor: Color.green.Darker(),
                    icon: Resources.Load<Sprite>("Materials/ModernUIPack/Plus")),
                new MenuEntry(
                    action: MoveWidgets,
                    title: "Move widgets",
                    description: "Widgets can be dragged around (or deactivates this)",
                    entryColor: Color.yellow,
                    icon: Resources.Load<Sprite>("Materials/40+ Simple Icons - Free/Scale_Simple_Icons_UI")),
                new MenuEntry(
                    action: RemoveWidget,
                    title: "Remove widget",
                    description: "Remove a widget from a board",
                    entryColor: Color.red.Darker(),
                    icon: Resources.Load<Sprite>("Materials/ModernUIPack/Minus")),
                new MenuEntry(
                    action: SaveBoardConfiguration,
                    title: "Save board",
                    description: "Save a board from the scene to a file",
                    entryColor: Color.blue,
                    icon: Resources.Load<Sprite>("Materials/ModernUIPack/Document")),
                new MenuEntry(
                    action: LoadBoardConfiguration,
                    title: "Load board",
                    description: "Load a board from a file into the scene",
                    entryColor: Color.blue,
                    icon: Resources.Load<Sprite>("Materials/ModernUIPack/Document"))
            };
        }

        /// <summary>
        /// This method repeats the holistic metrics action undone last and closes the menu.
        /// </summary>
        private void Redo()
        {
            menu.ToggleMenu();
            HolisticMetricsActionHistory.Redo();
        }
        
        /// <summary>
        /// This method reverts the last holistic metrics action and closes the menu.
        /// </summary>
        private void Undo()
        {
            menu.ToggleMenu();
            HolisticMetricsActionHistory.Undo();
        }
        
        /// <summary>
        /// This method gets called when the player clicks on the "New board" button. It will close the menu and open
        /// the dialog for adding a new board to the scene.
        /// </summary>
        private void NewBoard()
        {
            menu.ToggleMenu();
            new AddBoardDialog().Open();
        }
        
        /// <summary>
        /// This method gets called when the player clicks on the "Move boards" button. If there are any boards in the
        /// scene, it will toggle the moving option for the boards which means that there will be orange buttons under
        /// the boards with which the boards can be dragged around. If there are no boards, the player will be notified
        /// about that.
        /// </summary>
        private void MoveBoard()
        {
            menu.ToggleMenu();

            if (BoardsManager.GetNames().Any())
            {
                if (BoardsManager.ToggleMoving())  // If true that means that is is now activated
                {
                    ShowNotification.Info(
                        "Move the boards around as desired",
                        "Click the button under a board to move that board around. Don't forget to " +
                        " deactivate this mode when done.");   
                }
            }
            else
            {
                ShowNotification.Warn(
                    "No boards in the scene",
                    "There are not metrics boards that could be moved.");
            }
        }

        /// <summary>
        /// This method will be called when the player clicks on the "Delete board" button. If there are any metrics
        /// boards in the scene, it will open the dialog for deleting a metrics board. Otherwise it will notify the
        /// player.
        /// </summary>
        private void DeleteBoard()
        {
            menu.ToggleMenu();

            if (BoardsManager.GetNames().Any())
            {
                new DeleteBoardDialog().Open();
            }
            else
            {
                ShowNotification.Warn(
                    "No boards in the scene",
                    "There are no metrics boards in the scene");
            }
        }
        
        /// <summary>
        /// This method will be called when the player clicks on the "Add widget" button. It will check whether there
        /// are any metrics boards in the scene. If so, then it will show the dialog for adding a new widget to a board.
        /// Otherwise, it will notify the player that there are no metrics boards in the scene.
        /// </summary>
        private void AddWidget()
        {
            menu.ToggleMenu();

            if (BoardsManager.GetNames().Any())
            {
                new AddWidgetDialog().Open();
            }
            else
            {
                ShowNotification.Warn(
                    "No boards in the scene",
                    "There are no metrics boards on which you could add a widget");
            }
        }

        /// <summary>
        /// This method will be called when the player clicks on the "Move widgets" button. It toggles that the widgets
        /// can be moved. When the moving has been activated now (not deactivated), a notification will be shown to the
        /// player that contains instructions for how to move widgets.
        /// </summary>
        private void MoveWidgets()
        {
            menu.ToggleMenu();

            if (BoardsManager.ToggleWidgetsMoving())
            {
                ShowNotification.Info(
                    "Click hold widget",
                    "Click and hold on a widget, then move the cursor to move the widget. Don't" +
                    " forget to deactivate this move when done.");
            }
        }

        /// <summary>
        /// This method will be called when the player clicks on the "Remove widget" button. It will check if there are
        /// any boards in the scene and if so, it will add a WidgetDeleter to every widget so it can be clicked and
        /// deleted. Otherwise, it will notify the player.
        /// </summary>
        private void RemoveWidget()
        {
            menu.ToggleMenu();

            if (BoardsManager.GetNames().Any())
            {
                // TODO: Also check if any of the boards has any widgets
                // TODO: Let the player cancel this
                ShowNotification.Info(
                    "Select the widget to delete",
                    "Click on a widget to delete it");
                BoardsManager.AddWidgetDeleters();
            }
            else
            {
                ShowNotification.Warn(
                    "No boards in the scene",
                    "Therefore there cannot be any widgets you could remove");
            }
        }

        /// <summary>
        /// This method gets called when the player clicks on the "Save board" button. It will check whether or not
        /// there are any metrics boards in the scene and if that is true, it will show the dialog for saving a metrics
        /// board. Otherwise, it will notify the player.
        /// </summary>
        private void SaveBoardConfiguration()
        {
            menu.ToggleMenu();

            if (BoardsManager.GetNames().Any())
            {
                new SaveBoardConfigurationDialog().Open();
            }
            else
            {
                ShowNotification.Warn(
                    "No boards in the scene",
                    "There are no metrics boards in the scene");
            }
        }

        /// <summary>
        /// This method will get called when the player clicks on the "Load board" button. It will check if there are
        /// any metrics boards configurations saved in the directory for metrics boards configurations. If there are
        /// any, it will let the player choose one. Otherwise, it will notify the player.
        /// </summary>
        private void LoadBoardConfiguration()
        {
            menu.ToggleMenu();
            
            if (ConfigManager.GetSavedFileNames().Any())
            {
                new LoadBoardConfigurationDialog().Open();
            }
            else
            {
                ShowNotification.Warn(
                    "No files to choose from",
                    "The folder containing the board configurations is empty");
            }
        }
    }
}<|MERGE_RESOLUTION|>--- conflicted
+++ resolved
@@ -53,11 +53,7 @@
         {
             GameObject actionMenuGO = new GameObject { name = "Holistic metrics menu" };
             IList<MenuEntry> entries = SelectionEntries();
-<<<<<<< HEAD
-            SimpleMenu actionMenu = actionMenuGO.AddComponent<SimpleMenu>();
-=======
             SimpleListMenu actionMenu = actionMenuGO.AddComponent<SimpleListMenu>();
->>>>>>> 61de8bd4
             actionMenu.AllowNoSelection = true;
             actionMenu.Title = "Holistic metrics menu";
             actionMenu.Description = "Add / change the metrics board(s).";
