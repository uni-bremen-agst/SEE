--- conflicted
+++ resolved
@@ -17,19 +17,16 @@
 //TORT OR OTHERWISE, ARISING FROM, OUT OF OR IN CONNECTION WITH THE SOFTWARE OR THE
 //USE OR OTHER DEALINGS IN THE SOFTWARE.
 
-<<<<<<< HEAD
-
-using System;
-using System.Collections.Generic;
-using System.Linq;
-=======
->>>>>>> 57ff9738
+
 using SEE.DataModel.DG;
 using SEE.Game.Evolution;
 using SEE.GO;
 using SEE.Layout;
 using SEE.Layout.NodeLayouts;
 using SEE.Utils;
+using System;
+using System.Collections.Generic;
+using System.Linq;
 using UnityEngine;
 using UnityEngine.Assertions;
 using UnityEngine.Events;
