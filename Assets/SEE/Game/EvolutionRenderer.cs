//Copyright 2020 Florian Garbade

//Permission is hereby granted, free of charge, to any person obtaining a
//copy of this software and associated documentation files (the "Software"),
//to deal in the Software without restriction, including without limitation
//the rights to use, copy, modify, merge, publish, distribute, sublicense,
//and/or sell copies of the Software, and to permit persons to whom the Software
//is furnished to do so, subject to the following conditions:

//The above copyright notice and this permission notice shall be included in
//all copies or substantial portions of the Software.

//THE SOFTWARE IS PROVIDED "AS IS", WITHOUT WARRANTY OF ANY KIND, EXPRESS OR IMPLIED,
//INCLUDING BUT NOT LIMITED TO THE WARRANTIES OF MERCHANTABILITY, FITNESS FOR A PARTICULAR
//PURPOSE AND NONINFRINGEMENT. IN NO EVENT SHALL THE AUTHORS OR COPYRIGHT HOLDERS BE
//LIABLE FOR ANY CLAIM, DAMAGES OR OTHER LIABILITY, WHETHER IN AN ACTION OF CONTRACT,
//TORT OR OTHERWISE, ARISING FROM, OUT OF OR IN CONNECTION WITH THE SOFTWARE OR THE
//USE OR OTHER DEALINGS IN THE SOFTWARE.

using SEE.DataModel.DG;
using SEE.Game.Evolution;
using SEE.Game.Charts;
using SEE.GO;
using SEE.Layout;
using SEE.Layout.NodeLayouts;
using SEE.Utils;
using System;
using System.Collections.Generic;
using System.Linq;
using UnityEngine;
using UnityEngine.Assertions;
using UnityEngine.Events;

namespace SEE.Game
{
    /// <summary>
    /// Renders the evolution of the graph series through animations. Incrementally updates
    /// the graph (removal/addition of nodes/edges).
    /// 
    /// Note: The renderer is a MonoBehaviour, thus, will be added as a component to a game
    /// object. As a consequence, a constructor will not be called and is meaningless.
    /// 
    /// Assumption: This EvolutionRenderer is attached to a game object representing a code
    /// city that has another component of type SEECityEvolution.
    /// </summary>
    public class EvolutionRenderer : MonoBehaviour
    {
        /// <summary>
        /// Constructors for MonoBehaviours are meaningless. We need to initialize everything
        /// at Start() time.
        /// </summary>
        public void Start()
        {
            RegisterAllAnimators(animators);
        }

        /// <summary>
        /// The graph renderer used to draw a single graph and the later added nodes and edges.
        /// This attribute will be set in the setter of the attribute CityEvolution because it
        /// depends upon the city, which is set by this setter.
        /// </summary>
        private GraphRenderer graphRenderer;  // not serialized by Unity; will be set in CityEvolution property

        /// <summary>
        /// The manager of the game objects created for the city.         
        /// This attribute will be set in the setter of the attribute CityEvolution because it
        /// depends upon the graphRenderer, which in turn depends upon the city, which is set by 
        /// this setter.
        /// </summary>
        private ObjectManager objectManager;  // not serialized by Unity; will be set in CityEvolution property

        /// <summary>
        /// The marker used to mark the new and removed game objects.
        /// </summary>
        private Marker marker;  // not serialized by Unity; will be set in CityEvolution property

        /// <summary>
        /// The kind of comparison to determine whether there any differences between
        /// two corresponding graph elements (corresponding by their ID) in
        /// two different graphs of the graph series.
        /// </summary>
        private GraphElementDiff diff;  // not serialized by Unity; will be set in CityEvolution property

        /// <summary>
        /// The city evolution to be drawn by this renderer.
        /// </summary>
        public SEECityEvolution CityEvolution
        {
            set
            {
                // A constructor with a parameter is meaningless for a class that derives from MonoBehaviour.
                // So we cannot make the following assignment in the constructor. Neither
                // can we assign this value at the declaration of graphRenderer because
                // we need the city argument, which comes only later. Anyhow, whenever we
                // assign a new city, we also need a new graph renderer for that city.
                // So in fact this is the perfect place to assign graphRenderer.
                graphRenderer = new GraphRenderer(value, null);
                Assert.IsNotNull(graphRenderer);
                diff = new NumericAttributeDiff(value.AllMetricAttributes());
                objectManager = new ObjectManager(graphRenderer, gameObject);
                if (gameObject.TryGetComponent<SEECityEvolution>(out SEECityEvolution cityEvolution))
                {
                    marker = new Marker(graphRenderer,
                                        markerWidth: cityEvolution.MarkerWidth,
                                        markerHeight: cityEvolution.MarkerHeight,
                                        additionColor: cityEvolution.AdditionBeamColor,
                                        changeColor: cityEvolution.ChangeBeamColor,
                                        deletionColor: cityEvolution.DeletionBeamColor,
                                        duration: AnimationLag);
                }
                else
                {
                    Debug.LogErrorFormat("This EvolutionRenderer attached to {0} has no sibling component of type SEECityEvolution",
                                         name);
                    enabled = false;
                }
            }
        }

        /// <summary>
        /// Shortest time period in which an animation can be run in seconds.
        /// </summary>
        private readonly float MinimalWaitTimeForNextRevision = 0.1f;

        /// <summary>
        /// Registers <paramref name="action"/> to be called back when the shown
        /// graph has changed.
        /// </summary>
        /// <param name="action">action to be called back</param>
        internal void Register(UnityAction action)
        {
            shownGraphHasChangedEvent.AddListener(action);
        }

        /// <summary>
        /// An event fired upon the start of an animation.
        /// </summary>
        public readonly UnityEvent AnimationStartedEvent = new UnityEvent();

        /// <summary>
        /// An event fired upon the end of an animation.
        /// </summary>
        public readonly UnityEvent AnimationFinishedEvent = new UnityEvent();

        /// <summary>
        /// Used to store whether a node has been bored or changed.
        /// </summary>
        private enum MarkerType {Changed, Born};

        /// <summary>
        /// The animator used when an inner node is removed from the scene.
        /// </summary>
        protected readonly AbstractAnimator moveAnimator = new MoveAnimator();

        /// <summary>
        /// An animator used for all other occasions.
        /// </summary>
        protected readonly AbstractAnimator moveScaleShakeAnimator = new MoveScaleShakeAnimator();

        /// <summary>
        /// Whether the animation is still ongoing.
        /// </summary>
        private bool _isStillAnimating = false;  // serialized by Unity

        /// <summary>
        /// Whether the edge animation is ongoing.
        /// </summary>
        private bool moveEdges = false;

        /// <summary>
        /// Saves pairs of old and new edges.
        /// </summary>
        private IList<(GameObject, GameObject)> matchedEdges;

        /// <summary>
        /// Timer for edge animation
        /// </summary>
        private float timer = 0f;

        /// <summary>
        /// True if animation is still ongoing.
        /// </summary>
        public bool IsStillAnimating
        {
            get => _isStillAnimating;
            set => _isStillAnimating = value;
        }

        /// <summary>
        /// The collection of registered <see cref="AbstractAnimator"/> to be updated
        /// automatically for changes during the animation time period.
        /// </summary>
        private readonly List<AbstractAnimator> animators = new List<AbstractAnimator>();

        /// <summary>
        /// The duration of an animation. This value can be controlled by the user.
        /// </summary>
        private float _animationDuration = AbstractAnimator.DefaultAnimationTime;  // not serialized by Unity

        /// <summary>
        /// The duration of an animation.
        /// </summary>
        public float AnimationDuration
        {
            get => _animationDuration;
            set
            {
                if (value >= 0)
                {
                    _animationDuration = value;
                    animators.ForEach(animator =>
                    {
                        animator.MaxAnimationTime = value;
                        animator.AnimationsDisabled = value == 0;
                    });
                }
            }
        }

        /// <summary>
        /// The city (graph + layout) currently shown.
        /// </summary>
        private LaidOutGraph _currentCity;  // not serialized by Unity

        /// <summary>
        /// The underlying graph of the city currently shown.
        /// </summary>
        protected Graph CurrentGraphShown => _currentCity?.Graph;
        /// <summary>
        /// The layout of the city currently shown. The layout is a mapping of the graph
        /// nodes' IDs onto their layout nodes.
        /// </summary>
        protected Dictionary<string, ILayoutNode> CurrentLayoutShown => _currentCity?.Layout;  // not serialized by Unity

        /// <summary>
        /// The city (graph + layout) to be shown next.
        /// </summary>
        private LaidOutGraph _nextCity;  // not serialized by Unity
        /// <summary>
        /// The next city (graph + layout) to be shown. 
        /// Note: 'next' does not necessarily mean that it is a graph coming later in the
        /// series of the graph evolution. It just means that this is the next graph to
        /// be shown. If the user goes backward in time, _nextCity is actually an older
        /// graph.
        /// </summary>
        protected Graph NextGraphToBeShown => _nextCity?.Graph;  // not serialized by Unity
        /// <summary>
        /// The layout of _nextGraph. The layout is a mapping of the graph
        /// nodes' IDs onto their ILayoutNodes.
        /// </summary>
        protected Dictionary<string, ILayoutNode> NextLayoutToBeShown => _nextCity?.Layout;  // not serialized by Unity

        /// <summary>
        /// Allows the comparison of two instances of <see cref="Node"/> from different graphs.
        /// </summary>
        private readonly NodeEqualityComparer nodeEqualityComparer = new NodeEqualityComparer();

        /// <summary>
        /// List for saving the copied nodes. Is used for animation.
        /// </summary>
        private List<GameObject> animationNodes = new List<GameObject>();

        /// <summary>
        /// List for saving the deactivated nodes. Is used for animation.
        /// </summary>
        private List<GameObject> currentNodes = new List<GameObject>();

        /// <summary>
        /// List to add markers to the animated nodes afterwards
        /// </summary>
        private List<(GameObject, MarkerType)> animationMarker = new List<(GameObject, MarkerType)>();

        /// <summary>
        /// Allows the comparison of two instances of <see cref="Edge"/> from different graphs.
        /// </summary>
        private readonly EdgeEqualityComparer edgeEqualityComparer = new EdgeEqualityComparer();

        /// <summary>
        /// All pre-computed layouts for the whole graph series.
        /// </summary>
        private Dictionary<Graph, Dictionary<string, ILayoutNode>> Layouts { get; }
             = new Dictionary<Graph, Dictionary<string, ILayoutNode>>();  // not serialized by Unity

        /// <summary>
        /// Creates and saves the layouts for all given <paramref name="graphs"/>. This will 
        /// also create all necessary game objects -- even those game objects that are not 
        /// present in the first graph in this list.
        /// </summary>
        private void CalculateAllGraphLayouts(List<Graph> graphs)
        {
            // Determine the layouts of all loaded graphs upfront.
            Performance p = Performance.Begin("Layouting all " + graphs.Count + " graphs");
            graphs.ForEach(graph =>
            {
                Layouts[graph] = CalculateLayout(graph);
            });
            objectManager.Clear();
            p.End(true);
        }

        /// <summary>
        /// If true, inner nodes should not be rendered. This will be true if a non-hierarchical
        /// layout is applied.
        /// </summary>
        private bool ignoreInnerNodes = true;  // not serialized by Unity

        /// <summary>
        /// Calculates the layout data for <paramref name="graph"/> using the graphRenderer.
        /// All the game objects created for the nodes of <paramref name="graph"/> will
        /// be created by the objectManager, thus, be available for later use. The layout
        /// is not actually applied.
        /// </summary>
        /// <param name="graph">graph for which the layout is to be calculated</param>
        /// <returns>the node layout for all nodes in <paramref name="graph"/></returns>
        private Dictionary<string, ILayoutNode> CalculateLayout(Graph graph)
        {
            // The following code assumes that a leaf node remains a leaf across all
            // graphs of the graph series and an inner node remains an inner node.
            // This may not necessarily be true. For instance, an empty directory could 
            // get subdirectories in the course of the evolution.

            // Collecting all game objects corresponding to nodes of the given graph.
            // If the node existed in a previous graph, we will re-use its corresponding
            // game object created earlier.
            List<GameObject> gameObjects = new List<GameObject>();

            // The layout to be applied.
            NodeLayout nodeLayout = graphRenderer.GetLayout();

            // Gather all nodes for the layout.
            ignoreInnerNodes = !nodeLayout.IsHierarchical();
            foreach (Node node in graph.Nodes())
            {
                if (!ignoreInnerNodes || node.IsLeaf())
                {
                    // All layouts (flat and hierarchical ones) must be able to handle leaves; 
                    // hence, leaves can be added at any rate. For a hierarchical layout, we 
                    // need to add the game objects for inner nodes, too. To put it differently,
                    // inner nodes are added only if we apply a hierarchical layout.
                    objectManager.GetNode(node, out GameObject gameNode);
                    // Now after having attached the new node to the game object,
                    // we must adjust the scale of it according to the newly attached node so 
                    // that the layouter has these. We need to adjust the scale only for leaves, 
                    // however, because the layouter will select the scale for inner nodes.
                    if (node.IsLeaf())
                    {
                        graphRenderer.AdjustScaleOfLeaf(gameNode);
                    }
                    gameObjects.Add(gameNode);
                }
            }

            // Calculate and apply the node layout
            ICollection<ILayoutNode> layoutNodes = ToLayoutNodes(gameObjects);
            // Note: Apply applies its results only on the layoutNodes but not on the game objects
            // these layoutNodes represent. Here, we leave the game objects untouched. The layout
            // must be later applied when we render a city. Here, we only store the layout for later use.
            nodeLayout.Apply(layoutNodes);
            GraphRenderer.Fit(gameObject, layoutNodes);          
            return ToNodeIDLayout(layoutNodes);

            // Note: The game objects for leaf nodes are already properly scaled by the call to 
            // objectManager.GetNode() above. Yet, inner nodes are generally not scaled by
            // the layout and there may be layouts that may shrink leaf nodes. For instance,
            // TreeMap shrinks leaves so that they fit into the available space.
            // Anyhow, we do not need to apply the layout already now. That can be deferred
            // to the point in time when the city is actually visualized. Here, we just calculate
            // the layout for every graph in the graph series for later use.
        }

        /// <summary>
        /// Yields the collection of LayoutNodes corresponding to the given <paramref name="gameNodes"/>.
        /// Each LayoutNode has the position, scale, and rotation of the game node. The graph node 
        /// attached to the game node is passed on to the LayoutNode so that the graph node data is
        /// available to the node layout (e.g., Parent or Children).
        /// Sets also the node levels of all resulting LayoutNodes.
        /// </summary>
        /// <param name="gameNodes">collection of game objects created to represent inner nodes or leaf nodes of a graph</param>
        /// <returns>collection of LayoutNodes representing the information of <paramref name="gameNodes"/> for layouting</returns>
        private ICollection<ILayoutNode> ToLayoutNodes(List<GameObject> gameNodes)
        {
            IList<ILayoutNode> result = new List<ILayoutNode>();
            Dictionary<Node, ILayoutNode> to_layout_node = new Dictionary<Node, ILayoutNode>();

            foreach (GameObject gameObject in gameNodes)
            {
                Node node = gameObject.GetComponent<NodeRef>().Value;
                LayoutNode layoutNode = new LayoutNode(node, to_layout_node);
                // We must transfer the scale from gameObject to layoutNode.
                // Rotation and CenterPosition are all zero. They will be computed by the layout,
                // but the layout needs the game object's scale.
                layoutNode.LocalScale = graphRenderer.GetSize(gameObject);
                result.Add(layoutNode);
            }
            LayoutNodes.SetLevels(result);
            return result;
        }

        /// <summary>
        /// Returns a mapping of graph-node IDs onto their corresponding <paramref name="layoutNodes"/>.
        /// </summary>
        /// <param name="layoutNodes">collection of layout nodes to be mapped</param>
        /// <returns>mapping indexed by the IDs of the nodes corresponding to the layout nodes</returns>
        private static Dictionary<string, ILayoutNode> ToNodeIDLayout(ICollection<ILayoutNode> layoutNodes)
        {
            Dictionary<string, ILayoutNode> result = new Dictionary<string, ILayoutNode>();
            foreach (ILayoutNode layoutNode in layoutNodes)
            {
                result[layoutNode.ID] = layoutNode;
            }
            return result;
        }

        /// <summary>
        /// Retrieves the pre-computed stored layout for given <paramref name="graph"/>
        /// in output parameter <paramref name="layout"/> if one can be found. If a
        /// layout was actually found, true is returned; otherwise false.
        /// </summary>
        /// <param name="graph">the graph for which to determine the layout</param>
        /// <param name="layout">the retrieved layout or null</param>
        /// <returns>true if a layout could be found</returns>
        public bool TryGetLayout(Graph graph, out Dictionary<string, ILayoutNode> layout)
        {
            return Layouts.TryGetValue(graph, out layout);
        }

        /// <summary>
        /// Displays the given graph instantly if all animations are finished. This is
        /// called when we jump directly to a specific graph in the graph series: when
        /// we start the visualization of the graph evolution initially and when the user
        /// selects a specific graph revision.
        /// The graph is drawn from scratch.
        /// </summary>
        /// <param name="graph">graph to be drawn initially</param>
        public void DisplayGraphAsNew(LaidOutGraph graph)
        {
            graph.AssertNotNull("graph");

            if (IsStillAnimating)
            {
                Debug.LogWarning("Graph changes are blocked while animations are running.\n");
                return;
            }
            // The upfront calculation of the node layout for all graphs has filled
            // objectManager with game objects for those nodes. Likewise, when we jump
            // to a graph directly in the version history, the nodes of its predecessors
            // may still be contained in the scene and objectManager. We need to clean up 
            // first.
            objectManager?.Clear();
            RenderGraph(_currentCity, graph);
        }

        /// <summary>
        /// Starts the animations to transition from the current to the next graph.
        /// </summary>
        /// <param name="current">the currently shown graph</param>
        /// <param name="next">the next graph to be shown</param>
        public void TransitionToNextGraph(LaidOutGraph current, LaidOutGraph next)
        {
            current.AssertNotNull("current");
            next.AssertNotNull("next");

            if (IsStillAnimating)
            {
                Debug.Log("Graph changes are blocked while animations are running.\n");
                return;
            }
            MoveScaleShakeAnimator.DeletePowerBeams();
            RenderGraph(current, next);
        }

        /// <summary>
        /// Renders the animation from CurrentGraphShown to NextGraphToBeShown.
        /// </summary>
        /// <param name="current">the graph currently shown that is to be migrated into the next graph; may be null</param>
        /// <param name="next">the new graph to be shown, in which to migrate the current graph; must not be null</param>
        private void RenderGraph(LaidOutGraph current, LaidOutGraph next)
        {
            next.AssertNotNull("next");
            IsStillAnimating = true;
            // First remove all markings of the previous animation cycle.
            marker.Clear();
            AnimationStartedEvent.Invoke();
            if (current != null)
            {
                // For all nodes of the current graph not in the next graph; that is, all
                // nodes removed: remove those. Note: The comparison is based on the
                // IDs of the nodes because nodes between two graphs must be different
                // even if they denote the "logically same" node.
                current.Graph?
                    .Nodes().Except(next.Graph.Nodes(), nodeEqualityComparer).ToList()
                    .ForEach(node =>
                    {
                        RenderRemovedNode(node);
                    });

                // For all edges of the current graph not in the next graph; that is, all
                // edges removed: remove those. As above, edges are compared by their
                // IDs.
                 current.Graph?
                     .Edges().Except(next.Graph.Edges(), edgeEqualityComparer).ToList()
                     .ForEach(RenderRemovedOldEdge);
            }
            // We need to assign _nextCity because the callback RenderPlane, RenderInnerNode, RenderLeaf, and 
            // RenderEdge will access it.
            _nextCity = next;
            // Draw all nodes of next graph.
            if (ignoreInnerNodes)
            {
                // FIXME: The root could be a leaf.
                next.Graph.Traverse(IgnoreNode, IgnoreNode, RenderNode);
            }
            else
            {
                next.Graph.Traverse(RenderNode, RenderNode, RenderNode);
            }
            // FOR ANIMATION: next.Graph.Edges().ForEach(RenderEdge);

            // We have made the transition to the next graph.
            _currentCity = next;
            RenderPlane();
            MoveEdges();

            Invoke("OnAnimationsFinished", Math.Max(AnimationDuration, MinimalWaitTimeForNextRevision));
        }


        /// <summary>
        /// Current graph revision counter
        /// </summary>
        private int currentGraphRevisionCounter = 0;

        /// <summary>
        /// Event function triggered when alls animations are finished. Animates the transition of the edges and renders all edges
        /// as new and notifies everyone that the animation is finished.
        /// </summary>
        private void OnAnimationsFinished()
        {       
            // Activates the nodes that were deactivated for the animation    
            foreach (GameObject currentNode in currentNodes)
            {
                currentNode.SetActive(true);
            }
            // Deletes the nodes created during animation
            foreach (GameObject animationNode in animationNodes)
            {
                Destroyer.DestroyGameObject(animationNode);
            }
            // Adds a marker to the nodes
            foreach ((GameObject, MarkerType) nodeMarker in animationMarker)
            {
                switch (nodeMarker.Item2)
                {
                    case MarkerType.Changed: 
                        marker.MarkChanged(nodeMarker.Item1);
                        break;
                    case MarkerType.Born: 
                        marker.MarkBorn(nodeMarker.Item1);
                        break;
                    default:
                        throw new NotImplementedException($"Unhandled case {nodeMarker.Item2}.");
                }
            }
            // Clears all lists relevant for the animation of the nodes
            animationNodes.Clear();
            currentNodes.Clear();
            animationMarker.Clear();

            // Destroy all previous edges and draw all edges of next graph. This can only
            // be done when nodes have reached their final position, that is, at the end
            // of the animation cycle.
            objectManager.RenderEdges();

            // Stops the edge animation
            moveEdges = false;
            IsStillAnimating = false;
            AnimationFinishedEvent.Invoke();
            NodeChangesBuffer.GetSingleton().currentRevisionCounter = currentGraphRevisionCounter;
            NodeChangesBuffer.GetSingleton().addedNodeIDsCache = new List<string>(NodeChangesBuffer.GetSingleton().addedNodeIDs);
            NodeChangesBuffer.GetSingleton().addedNodeIDs.Clear();
            NodeChangesBuffer.GetSingleton().changedNodeIDsCache = new List<string>(NodeChangesBuffer.GetSingleton().changedNodeIDs);
            NodeChangesBuffer.GetSingleton().changedNodeIDs.Clear();
            NodeChangesBuffer.GetSingleton().removedNodeIDsCache = new List<string>(NodeChangesBuffer.GetSingleton().removedNodeIDs);
            NodeChangesBuffer.GetSingleton().removedNodeIDs.Clear();
        }

        /// <summary>
        /// Is called by Constructor the register all given <paramref name="animators"/>,
        /// so they can be updated accordingly.
        /// </summary>
        /// <param name="animators">list of animators to be informed</param>
        protected virtual void RegisterAllAnimators(IList<AbstractAnimator> animators)
        {
            animators.Add(moveScaleShakeAnimator);
            animators.Add(moveAnimator);
        }

        /// <summary>
        /// Renders a plane enclosing all game objects of the currently shown graph.
        /// </summary>
        protected virtual void RenderPlane()
        {
            bool isPlaneNew = !objectManager.GetPlane(out GameObject plane);
            if (!isPlaneNew)
            {
                // We are re-using the existing plane, hence, we animate its change
                // (new position and new scale).
                objectManager.GetPlaneTransform(out Vector3 centerPosition, out Vector3 scale);

                Tweens.Scale(plane, scale, moveAnimator.MaxAnimationTime);
                Tweens.Move(plane, centerPosition, moveAnimator.MaxAnimationTime);
            }
        }

        /// <summary>
        /// Combines the edges of the old and the new graph by their ID. Called by the MoveEdges method
        /// </summary>
        /// <param name="oldEdges">List of currently drawn edges</param>
        /// <param name="newEdges">List of new edges to be drawn</param>
        /// <returns>List of related edges</returns>
        protected virtual IList<(GameObject, GameObject)> EdgeMatcher(IList<GameObject> oldEdges, IList<GameObject> newEdges)
        {
            IList<(GameObject, GameObject)> result = new List<(GameObject, GameObject)>();
            foreach (GameObject oldEdgeGameObject in oldEdges)
            {
                foreach (GameObject newEdgeGameObject in newEdges)
                {                    
                    if (oldEdgeGameObject.TryGetComponent<EdgeRef>(out EdgeRef oldEdgeRef) 
                        && newEdgeGameObject.TryGetComponent<EdgeRef>(out EdgeRef newEdgeRef)
                        && oldEdgeRef.edge.Equals(newEdgeRef.edge))
                    {
                        result.Add((oldEdgeGameObject, newEdgeGameObject));
                    }
                }
            }
            return result;
        }
        
        /// <summary>
        /// Calculates the control points of the edges of the next graph and generates their actual line points from them. 
        /// </summary>
        protected virtual void MoveEdges()
        {
           try
           {
                // Calculates the edges for the next graph
                IList<GameObject> newEdges = objectManager.CalculateNewEdgeControlPoints().ToList();
                IList<GameObject> oldEdges = objectManager.GetEdges().ToList();
                
                // Searches for pairs between old and new edges
                matchedEdges =  EdgeMatcher(oldEdges,newEdges);              
                // Case distinction in case the layout does not need sample points
                if(!graphRenderer.GetSettings().EdgeLayout.Equals(SEE.Layout.EdgeLayouts.EdgeLayoutKind.Straight))
                {
                    foreach((GameObject oldEdge, GameObject newEdge) in matchedEdges)
                    {
                        oldEdge.TryGetComponent<Points>(out Points oP);
                        newEdge.TryGetComponent<Points>(out Points nP);

                        uint sampleRate = (uint)Math.Max(oP.linePoints.Count(),nP.linePoints.Count());

                        // Creates new line points from the control points 
                        oP.linePoints = SEE.Layout.Utils.LinePoints.BSplineLinePointsSampleRate(oP.controlPoints, sampleRate);
                        nP.linePoints = SEE.Layout.Utils.LinePoints.BSplineLinePointsSampleRate(nP.controlPoints, sampleRate);

                        // Saves the new line points to the LineRenderer
                        oldEdge.TryGetComponent<LineRenderer>(out LineRenderer lineRenderer);
                        lineRenderer.positionCount = oP.linePoints.Count();
                        lineRenderer.SetPositions(oP.linePoints);
                    }
                }
                    // Sets the timer for the animation to zero
                    timer = 0f;
                    // Starts the animation of the edges
                    moveEdges = true;
            }
            catch (ArgumentNullException)
            {
                moveEdges = false;
            }
        }
        
        /// <summary>
        /// Interpolates the points of the old edges with those of the new edges over time.
        /// </summary>
        void Update()
        {
            if (moveEdges) 
            {
                timer += Time.deltaTime;
                 foreach ((GameObject oldEdge, GameObject newEdge) in matchedEdges)
                 {
                    if (oldEdge.TryGetComponent<LineRenderer>(out LineRenderer lineRenderer)
                        && newEdge.TryGetComponent<Points>(out Points newLinePoints))
                    {
                        for (int i = 0; i < lineRenderer.positionCount; i++)
                        {
                            lineRenderer.SetPosition(i, Vector3.Lerp(lineRenderer.GetPosition(i),
                                                                     newLinePoints.linePoints[i],
                                                                     timer / AnimationDuration));
                        }
                    }
                }
            }
        }

        /// <summary>
        /// Event function that adjusts the given <paramref name="gameNode"/>
        /// according to is attached node's color (style) metric.
        /// It will be called as a callback after the animation of a node to be 
        /// rendered has been finished (see RenderNode()). The animation will
        /// adjust the game object's scale and position, but not its style.
        /// Here we adjust the style.
        /// </summary>
        /// <param name="gameNode">game node object that was just modified by the animation</param>
        public void OnRenderNodeFinishedAnimation(object gameNode)
        {
            if (gameNode is GameObject)
            {
                graphRenderer.AdjustStyle(gameNode as GameObject);
            }
        }

        /// <summary>
        /// Ignores the given <paramref name="node"/> in rendering. This method can
        /// be used if inner or leaf nodes are to be ignored (e.g., for non-hierarchical
        /// layouts).
        /// </summary>
        /// <param name="node">node to be displayed</param>
        protected void IgnoreNode(Node node)
        {
            // intentionally left blank
        }

        /// <summary>
        /// Renders the game object corresponding to the given <paramref name="graphNode"/>
        /// by creating a copy of the GameObject that is used during the animation.
        /// </summary>
        /// <param name="graphNode">graph node to be displayed</param>
        protected virtual void RenderNode(Node graphNode)
        {
            // The layout to be applied to graphNode
            ILayoutNode layoutNode = NextLayoutToBeShown[graphNode.ID];
            // The game node representing the graphNode if there is any; null if there is none
            Node formerGraphNode = objectManager.GetNode(graphNode, out GameObject currentGameNode);

            // Copy the actual node
            GameObject animationNode = Instantiate(currentGameNode);
            // The copied node is added to a list so that it can be deleted after animation
            animationNodes.Add(animationNode);
            // The actual node is added to a list so that it can be reactivated after animation
            currentNodes.Add(currentGameNode);
            // Hiding the actual node for animation
            currentGameNode.SetActive(false);

            Difference difference;
            if (formerGraphNode == null)
            {
                // The node is new. It has no layout applied to it yet.
                // If the node is new, we animate it by moving it out of the ground.
                // Note layoutNode.position.y denotes the ground position of
                // a game object, not its center.
                Vector3 position = layoutNode.CenterPosition;
                position.y -= layoutNode.LocalScale.y;
                layoutNode.CenterPosition = position;
<<<<<<< HEAD
               // graphRenderer.Apply(currentGameNode, gameObject, layoutNode);
=======
                
>>>>>>> eec230c0
                // Revert the change to the y co-ordindate.
                position.y += layoutNode.LocalScale.y;
                layoutNode.CenterPosition = position;
                animationMarker.Add((currentGameNode, MarkerType.Born));
                difference = Difference.Added;

                // Set the layout for the copied node
                animationNode.transform.localScale = layoutNode.LocalScale;
                animationNode.transform.position = layoutNode.CenterPosition;
            }
            else
            {
                // node existed before
                if (diff.AreDifferent(formerGraphNode, graphNode))
                {
                    difference = Difference.Changed;
<<<<<<< HEAD
                    marker.MarkChanged(currentGameNode);
                    
=======
                    animationMarker.Add((currentGameNode, MarkerType.Changed));
>>>>>>> eec230c0
                }
                else
                {
                    difference = Difference.None;
                }
                // Set the layout for the copied node
                animationNode.transform.localScale = new Vector3(currentGameNode.transform.localScale.x, 0.0001f, currentGameNode.transform.localScale.z);
                animationNode.transform.position = currentGameNode.transform.position;
            }
<<<<<<< HEAD
            graphRenderer.Apply(currentGameNode, gameObject, layoutNode);
            moveScaleShakeAnimator.AnimateTo(currentGameNode, layoutNode, difference, OnRenderNodeFinishedAnimation);
=======
            // The actual node is shifted to its new position
            graphRenderer.Apply(currentGameNode, gameObject, layoutNode);
            // The copied node is animated
            moveScaleShakeAnimator.AnimateTo(animationNode,layoutNode,difference,null);
>>>>>>> eec230c0
        }

        /// <summary>
        /// Event function that destroys the given <paramref name="gameObject"/>.
        /// It will be called as a callback after the animation of a node to be 
        /// removed has been finished.
        /// </summary>
        /// <param name="gameObject">game object to be destroyed</param>
        public void OnRemovedNodeFinishedAnimation(object gameObject)
        {
            if (gameObject != null && gameObject is GameObject)
            {
                Destroy((GameObject)gameObject);
            }
        }

        /// <summary>
        /// Removes the given node. The removal is animated by sinking the
        /// node. The node is not destroyed.
        /// </summary>
        /// <param name="node">leaf node to be removed</param>
        protected virtual void RenderRemovedNode(Node node)
        {
            if (objectManager.RemoveNode(node, out GameObject block))
            {
                // if the node needs to be removed, mark it dead and let it sink into the ground
                marker.MarkDead(block);
                Vector3 newPosition = block.transform.position;
                newPosition.y = -block.transform.localScale.y;
                ILayoutNode nodeTransform = new AnimationNode(newPosition, block.transform.localScale);
                moveScaleShakeAnimator.AnimateTo(block, nodeTransform, Difference.Deleted, OnRemovedNodeFinishedAnimation);
            }
        }

        /// <summary>
        /// Rendes given <paramref name="edge"/>.
        /// </summary>
        /// <param name="edge">edge to be rendered</param>
        /// FOR ANIMATION: protected virtual void RenderEdge(Edge edge)
        /// FOR ANIMATION: {
        /// FOR ANIMATION: // FIXME.
        /// FOR ANIMATION: }

        /// <summary>
        /// Removes the given edge. The edge is not destroyed, however.
        /// </summary>
        /// <param name="edge"></param>
        protected virtual void RenderRemovedOldEdge(Edge edge)
        {
            objectManager.RemoveEdge(edge);
        }

        // **********************************************************************

        /// <summary>
        /// The series of underlying graphs to be rendered.
        /// </summary>
        private List<Graph> graphs;  // not serialized by Unity

        /// <summary>
        /// The number of graphs of the graph series to be rendered.
        /// </summary>
        public int GraphCount => graphs.Count;

        /// <summary>
        /// The time in seconds for showing a single graph revision during auto-play animation.
        /// </summary>
        public float AnimationLag
        {
            get => AnimationDuration;
            set
            {
                AnimationDuration = value;
                marker?.SetDuration(value);
                shownGraphHasChangedEvent.Invoke();
            }
        }

        /// <summary>
        /// The index of the currently visualized graph.
        /// </summary>
        private int currentGraphIndex = 0;  // not serialized by Unity

        /// <summary>
        /// Returns the index of the currently shown graph.
        /// </summary>
        public int CurrentGraphIndex
        {
            get => currentGraphIndex;
            private set
            {
                currentGraphIndex = value;
                shownGraphHasChangedEvent.Invoke();
            }
        }

        /// <summary>
        /// An event fired when the viewn graph has changed.
        /// </summary>
        private readonly UnityEvent shownGraphHasChangedEvent = new UnityEvent();

        /// <summary>
        /// Whether the user has selected auto-play mode.
        /// </summary>
        private bool _isAutoplay = false;  // not serialized by Unity

        /// <summary>
        /// Whether the user has selected reverse auto-play mode.
        /// </summary>
        private bool _isAutoplayReverse = false;  // not serialized by Unity

        /// <summary>
        /// Returns true if automatic animations are active.
        /// </summary>
        public bool IsAutoPlay
        {
            get => _isAutoplay;
            private set
            {
                shownGraphHasChangedEvent.Invoke();
                _isAutoplay = value;
            }
        }

        /// <summary>
        /// Returns true if automatic reverse animations are active.
        /// </summary>
        public bool IsAutoPlayReverse
        {
            get => _isAutoplayReverse;
            private set
            {
                shownGraphHasChangedEvent.Invoke();
                _isAutoplayReverse = value;
            }
        }


        /// <summary>
        /// Initiates the visualization of the evolving series of <paramref name="graphs"/>.
        /// </summary>
        /// <param name="graphs">series of graphs to be visualized</param>
        public void ShowGraphEvolution(List<Graph> graphs)
        {
            this.graphs = graphs;
            CurrentGraphIndex = 0;
            _currentCity = null;
            _nextCity = null;

            graphRenderer.SetScaler(graphs);
            CalculateAllGraphLayouts(graphs);

            shownGraphHasChangedEvent.Invoke();

            if (HasCurrentLaidOutGraph(out LaidOutGraph loadedGraph))
            {
                DisplayGraphAsNew(loadedGraph);
            }
            else
            {
                Debug.LogError("Evolution renderer could not show the inital graph.\n");
            }
        }

        /// <summary>
        /// If animations are still ongoing, auto-play mode is turned on, or <paramref name="index"/> 
        /// does not denote a valid index in the graph series, false is returned and nothing else
        /// happens. Otherwise the graph with the given index in the graph series becomes the new
        /// currently shown graph.
        /// </summary>
        /// <param name="index">index of the graph to be shown in the graph series</param>
        /// <returns>true if that graph could be shown successfully</returns>
        public bool TryShowSpecificGraph(int index)
        {
            if (IsStillAnimating)
            {
                Debug.Log("The renderer is already occupied with animating, wait till animations are finished.\n");
                return false;
            }
            if (IsAutoPlay || IsAutoPlayReverse)
            {
                Debug.Log("Auto-play mode is turned on. You cannot move to the next graph manually.\n");
                return false;
            }
            if (index < 0 || index >= GraphCount)
            {
                Debug.LogErrorFormat("The value {0} is no valid index.\n", index);
                return false;
            }
            CurrentGraphIndex = index;

            if (HasCurrentLaidOutGraph(out LaidOutGraph loadedGraph))
            {
                DisplayGraphAsNew(loadedGraph);
                return true;
            }
            else
            {
                Debug.LogErrorFormat("Could not retrieve a layout for graph with index {0}.\n", index);
                return false;
            }
        }

        /// <summary>
        /// Returns true and a LoadedGraph if there is a LoadedGraph for the active graph index
        /// CurrentGraphIndex.
        /// </summary>
        /// <param name="loadedGraph"></param>
        /// <returns>true if there is graph to be visualized (index _openGraphIndex)</returns>
        private bool HasCurrentLaidOutGraph(out LaidOutGraph loadedGraph)
        {
            return HasLaidOutGraph(CurrentGraphIndex, out loadedGraph);
        }

        /// <summary>
        /// Returns true and a LaidOutGraph if there is a LaidOutGraph for the given graph index.
        /// </summary>
        /// <param name="index">index of the requested graph</param>
        /// <param name="laidOutGraph">the resulting graph with given index; defined only if this method returns true</param>
        /// <returns>true iff there is a graph at the given index</returns>
        private bool HasLaidOutGraph(int index, out LaidOutGraph laidOutGraph)
        {
            laidOutGraph = null;
            Graph graph = graphs[index];
            if (graph == null)
            {
                Debug.LogErrorFormat("There ist no graph available for graph with index {0}\n", index);
                return false;
            }
            bool hasLayout = TryGetLayout(graph, out Dictionary<string, ILayoutNode> layout);
            if (layout == null || !hasLayout)
            {
                Debug.LogErrorFormat("There ist no layout available for graph with index {0}", index);
                return false;
            }
            laidOutGraph = new LaidOutGraph(graph, layout);
            return true;
        }

        /// <summary>
        /// If animation is still ongoing, auto-play mode is turned on, or we are at 
        /// the end of the graph series, nothing happens.
        /// Otherwise we make the transition from the currently shown graph to its 
        /// direct successor graph in the graph series.
        /// </summary>
        public void ShowNextGraph()
        {
            if (IsStillAnimating)
            {
                Debug.Log("The renderer is already occupied with animating, wait till animations are finished.\n");
                return;
            }
            if (IsAutoPlay || IsAutoPlayReverse)
            {
                Debug.Log("Auto-play mode is turned on. You cannot move to the next graph manually.\n");
                return;
            }
            if (!ShowNextIfPossible())
            {
                Debug.Log("This is already the last graph revision.\n");
                return;
            }
        }

        /// <summary>
        /// If we are at the end of the graph series, false is returned and nothing else happens.
        /// Otherwise we make the transition from the currently shown graph to its 
        /// direct successor graph in the graph series. CurrentGraphIndex is increased
        /// by one accordingly.
        /// </summary>
        /// <returns>true iff we are not at the end of the graph series</returns>
        private bool ShowNextIfPossible()
        {
            if (currentGraphIndex == graphs.Count - 1)
            {
                return false;
            }
            CurrentGraphIndex++;

            if (HasCurrentLaidOutGraph(out LaidOutGraph newlyShownGraph) &&
                HasLaidOutGraph(CurrentGraphIndex - 1, out LaidOutGraph currentlyShownGraph))
            {
                currentGraphRevisionCounter++;
                NodeChangesBuffer.GetSingleton().revisionChanged = true;
                // Note: newlyShownGraph is the very next future of currentlyShownGraph
                TransitionToNextGraph(currentlyShownGraph, newlyShownGraph);                
            }
            else
            {
                Debug.LogError("Could not retrieve a layout for the graph.\n");
            }
            return true;
        }

        /// <summary>
        /// If we are at the beginning of the graph series, false is returned and nothing else happens.
        /// Otherwise we make the transition from the currently shown graph to its 
        /// direct predecessor graph in the graph series. CurrentGraphIndex is decreased
        /// by one accordingly.
        /// </summary>
        /// <returns>true iff we are not at the beginning of the graph series</returns>
        private bool ShowPreviousIfPossible()
        {
            if (CurrentGraphIndex == 0)
            {
                Debug.Log("This is already the first graph revision.\n");
                return false;
            }
            CurrentGraphIndex--;

            if (HasCurrentLaidOutGraph(out LaidOutGraph newlyShownGraph) &&
                HasLaidOutGraph(CurrentGraphIndex + 1, out LaidOutGraph currentlyShownGraph))
            {
                currentGraphRevisionCounter--;
                NodeChangesBuffer.GetSingleton().revisionChanged = true;
                // Note: newlyShownGraph is the most recent past of currentlyShownGraph
                TransitionToNextGraph(currentlyShownGraph, newlyShownGraph);
            }
            else
            {
                Debug.LogError("Could not retrieve a graph layout.\n");
            }
            return true;
        }

        /// <summary>
        /// If we are at the beginning of the graph series, nothing happens.
        /// Otherwise we make the transition from the currently shown graph to its 
        /// direct predecessor graph in the graph series. CurrentGraphIndex is decreased
        /// by one accordingly.
        /// </summary>
        public void ShowPreviousGraph()
        {
            if (IsStillAnimating || IsAutoPlay || IsAutoPlayReverse)
            {
                Debug.Log("The renderer is already occupied with animating, wait till animations are finished.\n");
                return;
            }
            if (!ShowPreviousIfPossible())
            {
                Debug.Log("This is already the first graph revision.\n");
                return;
            }
        }

        /// <summary>
        /// Toggles the auto-play mode. Equivalent to: SetAutoPlay(!IsAutoPlay)
        /// where IsAutoPlay denotes the current state of the auto-play mode.
        /// </summary>
        internal void ToggleAutoPlay()
        {
            SetAutoPlay(!IsAutoPlay);
        }

        /// <summary>
        /// Toggles the reverse auto-play mode. Equivalent to: SetAutoPlayReverse(!IsAutoPlayReverse)
        /// where IsAutoPlayReverse denotes the current state of the reverse auto-play mode.
        /// </summary>
        internal void ToggleAutoPlayReverse()
        {
            SetAutoPlayReverse(!IsAutoPlayReverse);
        }


        /// <summary>
        /// Sets auto-play mode to <paramref name="enabled"/>. If <paramref name="enabled"/>
        /// is true, the next graph in the series is shown and from there all other 
        /// following graphs until we reach the end of the graph series or auto-play
        /// mode is turned off again. If <paramref name="enabled"/> is false instead,
        /// the currently shown graph remains visible.
        /// </summary>
        /// <param name="enabled"> Specifies whether reverse auto-play mode should be enabled. </param>
        internal void SetAutoPlay(bool enabled)
        {
            IsAutoPlay = enabled;
            if (IsAutoPlay)
            {
                AnimationFinishedEvent.AddListener(OnAutoPlayCanContinue);
                if (!ShowNextIfPossible())
                {
                    Debug.Log("This is already the last graph revision.\n");
                }
            }
            else
            {
                AnimationFinishedEvent.RemoveListener(OnAutoPlayCanContinue);
            }
            shownGraphHasChangedEvent.Invoke();
        }

        /// <summary>
        /// Sets reverse auto-play mode to <paramref name="enabled"/>. If <paramref name="enabled"/>
        /// is true, the previous graph in the series is shown and from there all other 
        /// previous graphs until we reach the beginning of the graph series or reverse auto-play
        /// mode is turned off again. If <paramref name="enabled"/> is false instead,
        /// the currently shown graph remains visible.
        /// </summary>
        /// <param name="enabled"> Specifies whether reverse auto-play mode should be enabled. </param>
        internal void SetAutoPlayReverse(bool enabled)
        {
            IsAutoPlayReverse = enabled;
            if (IsAutoPlayReverse)
            {
                AnimationFinishedEvent.AddListener(OnAutoPlayReverseCanContinue);
                if (!ShowPreviousIfPossible())
                {
                    Debug.Log("This is already the first graph revision.\n");
                }
            }
            
            else
            {
                AnimationFinishedEvent.RemoveListener(OnAutoPlayReverseCanContinue);
            }
            shownGraphHasChangedEvent.Invoke();
        }

        /// <summary>
        /// If we at the end of the graph series, nothing happens.
        /// Otherwise we make the transition from the currently shown graph to its next
        /// direct successor graph in the graph series. CurrentGraphIndex is increased
        /// by one accordingly and auto-play mode is toggled (switched off actually).
        /// </summary>
        private void OnAutoPlayCanContinue()
        {
            if (!ShowNextIfPossible())
            {
                ToggleAutoPlay();
            }
        }

        /// <summary>
        /// If we are at the beginning of the graph series, nothing happens.
        /// Otherwise we make the transition from the currently shown graph to its next
        /// direct successor graph in the graph series. CurrentGraphIndex is increased
        /// by one accordingly and auto-play mode is toggled (switched off actually).
        /// </summary>
        private void OnAutoPlayReverseCanContinue()
        {
            if (!ShowPreviousIfPossible())
            {
                ToggleAutoPlayReverse();
            }
        }

        /// <summary>
        /// An implementation of ILayoutNode that is used for animation purposes only.
        /// The only features it supports are the position and scale of node.
        /// That is what is currenly needed by the animators.
        /// </summary>
        private class AnimationNode : ILayoutNode
        {
            private Vector3 centerPosition;
            private Vector3 scale;

            public AnimationNode(Vector3 centerPosition, Vector3 scale)
            {
                this.centerPosition = centerPosition;
                this.scale = scale;
            }

            public Vector3 LocalScale
            {
                get => scale;
                set => scale = value;
            }

            public Vector3 AbsoluteScale
            {
                get => scale;
            }

            public Vector3 CenterPosition
            {
                get => centerPosition;
                set => centerPosition = value;
            }

            public void ScaleBy(float factor)
            {
                throw new NotImplementedException();
            }

            public ILayoutNode Parent => throw new NotImplementedException();

            public int Level { get => throw new NotImplementedException(); set => throw new NotImplementedException(); }

            public bool IsLeaf => throw new NotImplementedException();

            public string ID => throw new NotImplementedException();

            public float Rotation { get => throw new NotImplementedException(); set => throw new NotImplementedException(); }

            public Vector3 Roof => throw new NotImplementedException();

            public Vector3 Ground => throw new NotImplementedException();

            public ICollection<ILayoutNode> Successors => throw new NotImplementedException();

            public Vector3 RelativePosition { get => throw new NotImplementedException(); set => throw new NotImplementedException(); }

            public bool IsSublayoutNode { get => throw new NotImplementedException(); set => throw new NotImplementedException(); }

            public bool IsSublayoutRoot { get => throw new NotImplementedException(); set => throw new NotImplementedException(); }

            public Sublayout Sublayout { get => throw new NotImplementedException(); set => throw new NotImplementedException(); }

            public ILayoutNode SublayoutRoot { get => throw new NotImplementedException(); set => throw new NotImplementedException(); }

            public ICollection<ILayoutNode> Children()
            {
                throw new NotImplementedException();
            }

            public void SetOrigin()
            {
                throw new NotImplementedException();
            }

            public void SetRelative(ILayoutNode node)
            {
                throw new NotImplementedException();
            }
        }
    }
}<|MERGE_RESOLUTION|>--- conflicted
+++ resolved
@@ -520,10 +520,8 @@
             _currentCity = next;
             RenderPlane();
             MoveEdges();
-
             Invoke("OnAnimationsFinished", Math.Max(AnimationDuration, MinimalWaitTimeForNextRevision));
         }
-
 
         /// <summary>
         /// Current graph revision counter
@@ -763,11 +761,7 @@
                 Vector3 position = layoutNode.CenterPosition;
                 position.y -= layoutNode.LocalScale.y;
                 layoutNode.CenterPosition = position;
-<<<<<<< HEAD
-               // graphRenderer.Apply(currentGameNode, gameObject, layoutNode);
-=======
                 
->>>>>>> eec230c0
                 // Revert the change to the y co-ordindate.
                 position.y += layoutNode.LocalScale.y;
                 layoutNode.CenterPosition = position;
@@ -784,12 +778,7 @@
                 if (diff.AreDifferent(formerGraphNode, graphNode))
                 {
                     difference = Difference.Changed;
-<<<<<<< HEAD
-                    marker.MarkChanged(currentGameNode);
-                    
-=======
                     animationMarker.Add((currentGameNode, MarkerType.Changed));
->>>>>>> eec230c0
                 }
                 else
                 {
@@ -799,15 +788,10 @@
                 animationNode.transform.localScale = new Vector3(currentGameNode.transform.localScale.x, 0.0001f, currentGameNode.transform.localScale.z);
                 animationNode.transform.position = currentGameNode.transform.position;
             }
-<<<<<<< HEAD
-            graphRenderer.Apply(currentGameNode, gameObject, layoutNode);
-            moveScaleShakeAnimator.AnimateTo(currentGameNode, layoutNode, difference, OnRenderNodeFinishedAnimation);
-=======
             // The actual node is shifted to its new position
             graphRenderer.Apply(currentGameNode, gameObject, layoutNode);
             // The copied node is animated
             moveScaleShakeAnimator.AnimateTo(animationNode,layoutNode,difference,null);
->>>>>>> eec230c0
         }
 
         /// <summary>
