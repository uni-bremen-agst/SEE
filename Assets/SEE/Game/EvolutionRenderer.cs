--- conflicted
+++ resolved
@@ -63,14 +63,8 @@
                 // So in fact this is the perfect place to assign graphRenderer.
                 graphRenderer = new GraphRenderer(cityEvolution, null);
                 Assert.IsNotNull(graphRenderer);
-<<<<<<< HEAD
-                //cityEvolution.MarkerSettings
-                Debug.Log(gameObject);
-                //graphRenderer.GetMetricValue(gameObject, cityEvolution.MarkerSettings.MarkerSections[0].Metric);
+                edgesAreDrawn = graphRenderer.AreEdgesDrawn();
                 Vector3 beamScale = new Vector3(cityEvolution.MarkerWidth, cityEvolution.MarkerHeight, cityEvolution.MarkerWidth);
-=======
-                edgesAreDrawn = graphRenderer.AreEdgesDrawn();
->>>>>>> 01953080
 
                 objectManager = new ObjectManager(graphRenderer, gameObject);
                 marker = new Marker(graphRenderer,
