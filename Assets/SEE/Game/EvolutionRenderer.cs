//Copyright 2020 Florian Garbade

//Permission is hereby granted, free of charge, to any person obtaining a
//copy of this software and associated documentation files (the "Software"),
//to deal in the Software without restriction, including without limitation
//the rights to use, copy, modify, merge, publish, distribute, sublicense,
//and/or sell copies of the Software, and to permit persons to whom the Software
//is furnished to do so, subject to the following conditions:

//The above copyright notice and this permission notice shall be included in
//all copies or substantial portions of the Software.

//THE SOFTWARE IS PROVIDED "AS IS", WITHOUT WARRANTY OF ANY KIND, EXPRESS OR IMPLIED,
//INCLUDING BUT NOT LIMITED TO THE WARRANTIES OF MERCHANTABILITY, FITNESS FOR A PARTICULAR
//PURPOSE AND NONINFRINGEMENT. IN NO EVENT SHALL THE AUTHORS OR COPYRIGHT HOLDERS BE
//LIABLE FOR ANY CLAIM, DAMAGES OR OTHER LIABILITY, WHETHER IN AN ACTION OF CONTRACT,
//TORT OR OTHERWISE, ARISING FROM, OUT OF OR IN CONNECTION WITH THE SOFTWARE OR THE
//USE OR OTHER DEALINGS IN THE SOFTWARE.

using System;
using System.Collections.Generic;
using System.Linq;
using System.Runtime.CompilerServices;
using SEE.DataModel.DG;
using SEE.Game.Charts;
using SEE.Game.Evolution;
using SEE.GO;
using SEE.Layout;
using SEE.Layout.EdgeLayouts;
using SEE.Layout.NodeLayouts;
using SEE.Layout.Utils;
using SEE.Utils;
using UnityEngine;
using UnityEngine.Assertions;
using UnityEngine.Events;
<<<<<<< HEAD
using System.Runtime.CompilerServices;
using System.Collections;
=======
>>>>>>> 694e2b18

namespace SEE.Game
{
    /// <summary>
    /// Renders the evolution of the graph series through animations. Incrementally updates
    /// the graph (removal/addition of nodes/edges).
    /// 
    /// Note: The renderer is a MonoBehaviour, thus, will be added as a component to a game
    /// object. As a consequence, a constructor will not be called and is meaningless.
    /// 
    /// Assumption: This EvolutionRenderer is attached to a game object representing a code
    /// city that has another component of type SEECityEvolution.
    /// </summary>
    public class EvolutionRenderer : MonoBehaviour
    {
        /// <summary>
        /// Constructors for MonoBehaviours are meaningless. We need to initialize everything
        /// at Awake() time.
        /// </summary>
        private void Awake()
        {
            if (gameObject.TryGetComponent(out SEECityEvolution cityEvolution))
            {
                // A constructor with a parameter is meaningless for a class that derives from MonoBehaviour.
                // So we cannot make the following assignment in the constructor. Neither
                // can we assign this value at the declaration of graphRenderer because
                // we need the city argument, which comes only later. Anyhow, whenever we
                // assign a new city, we also need a new graph renderer for that city.
                // So in fact this is the perfect place to assign graphRenderer.
                graphRenderer = new GraphRenderer(cityEvolution, null);
                Assert.IsNotNull(graphRenderer);
                diff = new NumericAttributeDiff(cityEvolution.AllMetricAttributes());
                Vector3 beamScale = new Vector3(cityEvolution.MarkerWidth, cityEvolution.MarkerHeight, cityEvolution.MarkerWidth);
                Dictionary<Difference, Color> beamColor = new Dictionary<Difference, Color>
                {
                    { Difference.Added, cityEvolution.AdditionBeamColor },
                    { Difference.Changed, cityEvolution.ChangeBeamColor },
                    { Difference.Deleted, cityEvolution.DeletionBeamColor },
                };

                moveScaleShakeAnimator = new MoveScaleShakeAnimator(beamColor, beamScale);
                objectManager = new ObjectManager(graphRenderer, gameObject, cityEvolution.DeletionBeamColor, beamScale);
                marker = new Marker(graphRenderer,
                                    markerWidth: cityEvolution.MarkerWidth,
                                    markerHeight: cityEvolution.MarkerHeight,
                                    additionColor: cityEvolution.AdditionBeamColor,
                                    changeColor: cityEvolution.ChangeBeamColor,
                                    deletionColor: cityEvolution.DeletionBeamColor,
                                    duration: AnimationLag);
                RegisterAllAnimators(animators);
            }
            else
            {
                Debug.LogError($"This EvolutionRenderer attached to {name} has no sibling component of type {nameof(SEECityEvolution)}.\n");
                enabled = false;
            }            
        }

        /// <summary>
        /// The graph renderer used to draw a single graph and the later added nodes and edges.
        /// This attribute will be set in the setter of the attribute CityEvolution because it
        /// depends upon the city, which is set by this setter.
        /// </summary>
        private GraphRenderer graphRenderer;  // not serialized by Unity; will be set in CityEvolution property

        /// <summary>
        /// The manager of the game objects created for the city.         
        /// This attribute will be set in the setter of the attribute CityEvolution because it
        /// depends upon the graphRenderer, which in turn depends upon the city, which is set by 
        /// this setter.
        /// </summary>
        private ObjectManager objectManager;  // not serialized by Unity; will be set in CityEvolution property

        /// <summary>
        /// The marker used to mark the new and removed game objects.
        /// </summary>
        private Marker marker;  // not serialized by Unity; will be set in CityEvolution property

        /// <summary>
        /// The kind of comparison to determine whether there any differences between
        /// two corresponding graph elements (corresponding by their ID) in
        /// two different graphs of the graph series.
        /// </summary>
        private GraphElementDiff diff;  // not serialized by Unity; will be set in CityEvolution property

        /// <summary>
        /// The city evolution to be drawn by this renderer.
        /// </summary>
        //public SEECityEvolution CityEvolution
        //{
        //    set
        //    {
        //        if (gameObject.TryGetComponent<SEECityEvolution>(out SEECityEvolution cityEvolution))
        //        {
        //            // A constructor with a parameter is meaningless for a class that derives from MonoBehaviour.
        //            // So we cannot make the following assignment in the constructor. Neither
        //            // can we assign this value at the declaration of graphRenderer because
        //            // we need the city argument, which comes only later. Anyhow, whenever we
        //            // assign a new city, we also need a new graph renderer for that city.
        //            // So in fact this is the perfect place to assign graphRenderer.
        //            graphRenderer = new GraphRenderer(value, null);
        //            Assert.IsNotNull(graphRenderer);
        //            diff = new NumericAttributeDiff(value.AllMetricAttributes());
        //            Vector3 beamScale = new Vector3(cityEvolution.MarkerWidth, cityEvolution.MarkerHeight, cityEvolution.MarkerWidth);
        //            objectManager = new ObjectManager(graphRenderer, gameObject, cityEvolution.DeletionBeamColor, beamScale);
        //            marker = new Marker(graphRenderer,
        //                                markerWidth: cityEvolution.MarkerWidth,
        //                                markerHeight: cityEvolution.MarkerHeight,
        //                                additionColor: cityEvolution.AdditionBeamColor,
        //                                changeColor: cityEvolution.ChangeBeamColor,
        //                                deletionColor: cityEvolution.DeletionBeamColor,
        //                                duration: AnimationLag);
        //        }
        //        else
        //        {
        //            Debug.LogError($"This EvolutionRenderer attached to {name} has no sibling component of type {nameof(SEECityEvolution)}.\n");
        //            enabled = false;
        //        }
        //    }
        //}

        /// <summary>
        /// Shortest time period in which an animation can be run in seconds.
        /// </summary>
        private const float MinimalWaitTimeForNextRevision = 0.1f;

        /// <summary>
        /// Registers <paramref name="action"/> to be called back when the shown
        /// graph has changed.
        /// </summary>
        /// <param name="action">action to be called back</param>
        internal void Register(UnityAction action)
        {
            shownGraphHasChangedEvent.AddListener(action);
        }

        /// <summary>
        /// An event fired upon the start of an animation.
        /// </summary>
        public readonly UnityEvent AnimationStartedEvent = new UnityEvent();

        /// <summary>
        /// An event fired upon the end of an animation.
        /// </summary>
        public readonly UnityEvent AnimationFinishedEvent = new UnityEvent();

        /// <summary>
        /// Used to store whether a node has been born or changed.
        /// </summary>
        private enum MarkerType {Changed, Born}

        /// <summary>
        /// The animator used when an inner node is removed from the scene.
        /// </summary>
        protected readonly AbstractAnimator moveAnimator = new MoveAnimator();

        /// <summary>
        /// An animator used for all other occasions. Will be set in Start().
        /// </summary>
        protected AbstractAnimator moveScaleShakeAnimator;

        /// <summary>
        /// Whether the edge animation is ongoing.
        /// </summary>
        private bool moveEdges;

        /// <summary>
        /// Saves pairs of old and new edges.
        /// </summary>
        private IList<(GameObject, GameObject)> matchedEdges;

        /// <summary>
        /// Timer for edge animation
        /// </summary>
        private float timer;

        /// <summary>
        /// Evaluates the performance of the edge animation
        /// </summary>
        int edgeAnimationPerfScore = 10;

        /// <summary>
        /// Saves how many edges were moved during the last animation
        /// </summary>
        int lastMovedEdgesCount = 0;

        /// <summary>
        /// True if animation is still ongoing.
        /// </summary>
        public bool IsStillAnimating { get; private set; }

        /// <summary>
        /// The collection of registered <see cref="AbstractAnimator"/> to be updated
        /// automatically for changes during the animation time period.
        /// </summary>
        private readonly List<AbstractAnimator> animators = new List<AbstractAnimator>();

        /// <summary>
        /// The duration of an animation. This value can be controlled by the user.
        /// </summary>
        private float _animationDuration = AbstractAnimator.DefaultAnimationTime;  // not serialized by Unity

        /// <summary>
        /// The duration of an animation.
        /// </summary>
        public float AnimationDuration
        {
            get => _animationDuration;
            set
            {
                if (value >= 0)
                {
                    _animationDuration = value;
                    animators.ForEach(animator =>
                    {
                        animator.MaxAnimationTime = value;
                        animator.AnimationsDisabled = value == 0;
                    });
                }
            }
        }

        /// <summary>
        /// The city (graph + layout) currently shown.
        /// </summary>
        private LaidOutGraph _currentCity;  // not serialized by Unity

        /// <summary>
        /// The underlying graph of the city currently shown.
        /// </summary>
        protected Graph CurrentGraphShown => _currentCity?.Graph;
        /// <summary>
        /// The layout of the city currently shown. The layout is a mapping of the graph
        /// nodes' IDs onto their layout nodes.
        /// </summary>
        protected Dictionary<string, ILayoutNode> CurrentLayoutShown => _currentCity?.Layout;  // not serialized by Unity

        /// <summary>
        /// The city (graph + layout) to be shown next.
        /// </summary>
        private LaidOutGraph _nextCity;  // not serialized by Unity
        /// <summary>
        /// The next city (graph + layout) to be shown. 
        /// Note: 'next' does not necessarily mean that it is a graph coming later in the
        /// series of the graph evolution. It just means that this is the next graph to
        /// be shown. If the user goes backward in time, _nextCity is actually an older
        /// graph.
        /// </summary>
        protected Graph NextGraphToBeShown => _nextCity?.Graph;  // not serialized by Unity
        /// <summary>
        /// The layout of _nextGraph. The layout is a mapping of the graph
        /// nodes' IDs onto their ILayoutNodes.
        /// </summary>
        protected Dictionary<string, ILayoutNode> NextLayoutToBeShown => _nextCity?.Layout;  // not serialized by Unity

        /// <summary>
        /// Allows the comparison of two instances of <see cref="Node"/> from different graphs.
        /// </summary>
        private readonly NodeEqualityComparer nodeEqualityComparer = new NodeEqualityComparer();

        /// <summary>
        /// List for saving the copied nodes. Is used for animation.
        /// </summary>
        private readonly IList<GameObject> animationNodes = new List<GameObject>();

        /// <summary>
        /// List for saving the deactivated nodes. Is used for animation.
        /// </summary>
        private readonly IList<GameObject> currentNodes = new List<GameObject>();

        /// <summary>
        /// List to add markers to the animated nodes afterwards.
        /// </summary>
        private readonly IList<(GameObject, MarkerType)> animationMarker = new List<(GameObject, MarkerType)>();

        /// <summary>
        /// Allows the comparison of two instances of <see cref="Edge"/> from different graphs.
        /// </summary>
        private readonly EdgeEqualityComparer edgeEqualityComparer = new EdgeEqualityComparer();

        /// <summary>
        /// All pre-computed layouts for the whole graph series.
        /// </summary>
        private Dictionary<Graph, Dictionary<string, ILayoutNode>> Layouts { get; }
             = new Dictionary<Graph, Dictionary<string, ILayoutNode>>();  // not serialized by Unity

        /// <summary>
        /// Creates and saves the layouts for all given <paramref name="graphs"/>. This will 
        /// also create all necessary game objects -- even those game objects that are not 
        /// present in the first graph in this list.
        /// </summary>
        private void CalculateAllGraphLayouts(List<Graph> graphs)
        {
            // Determine the layouts of all loaded graphs upfront.
            Performance p = Performance.Begin("Layouting all " + graphs.Count + " graphs");
            graphs.ForEach(graph =>
            {
                Layouts[graph] = CalculateLayout(graph);
            });
            objectManager.Clear();
            p.End(true);
        }

        /// <summary>
        /// If true, inner nodes should not be rendered. This will be true if a non-hierarchical
        /// layout is applied.
        /// </summary>
        private bool ignoreInnerNodes = true;  // not serialized by Unity

        /// <summary>
        /// Calculates the layout data for <paramref name="graph"/> using the graphRenderer.
        /// All the game objects created for the nodes of <paramref name="graph"/> will
        /// be created by the objectManager, thus, be available for later use. The layout
        /// is not actually applied.
        /// </summary>
        /// <param name="graph">graph for which the layout is to be calculated</param>
        /// <returns>the node layout for all nodes in <paramref name="graph"/></returns>
        private Dictionary<string, ILayoutNode> CalculateLayout(Graph graph)
        {
            // The following code assumes that a leaf node remains a leaf across all
            // graphs of the graph series and an inner node remains an inner node.
            // This may not necessarily be true. For instance, an empty directory could 
            // get subdirectories in the course of the evolution.

            // Collecting all game objects corresponding to nodes of the given graph.
            // If the node existed in a previous graph, we will re-use its corresponding
            // game object created earlier.
            List<GameObject> gameObjects = new List<GameObject>();

            // The layout to be applied.
            NodeLayout nodeLayout = graphRenderer.GetLayout();

            // Gather all nodes for the layout.
            ignoreInnerNodes = !nodeLayout.IsHierarchical();
            foreach (Node node in graph.Nodes().Where(node => !ignoreInnerNodes || node.IsLeaf()))
            {
                // All layouts (flat and hierarchical ones) must be able to handle leaves; 
                // hence, leaves can be added at any rate. For a hierarchical layout, we 
                // need to add the game objects for inner nodes, too. To put it differently,
                // inner nodes are added only if we apply a hierarchical layout.
                objectManager.GetNode(node, out GameObject gameNode);
                // Now after having attached the new node to the game object,
                // we must adjust the scale of it according to the newly attached node so 
                // that the layouter has these. We need to adjust the scale only for leaves, 
                // however, because the layouter will select the scale for inner nodes.
                if (node.IsLeaf())
                {
                    graphRenderer.AdjustScaleOfLeaf(gameNode);
                }
                gameObjects.Add(gameNode);
            }

            // Calculate and apply the node layout
            ICollection<ILayoutNode> layoutNodes = ToLayoutNodes(gameObjects);
            // Note: Apply applies its results only on the layoutNodes but not on the game objects
            // these layoutNodes represent. Here, we leave the game objects untouched. The layout
            // must be later applied when we render a city. Here, we only store the layout for later use.
            nodeLayout.Apply(layoutNodes);
            GraphRenderer.Fit(gameObject, layoutNodes);          
            return ToNodeIDLayout(layoutNodes);

            // Note: The game objects for leaf nodes are already properly scaled by the call to 
            // objectManager.GetNode() above. Yet, inner nodes are generally not scaled by
            // the layout and there may be layouts that may shrink leaf nodes. For instance,
            // TreeMap shrinks leaves so that they fit into the available space.
            // Anyhow, we do not need to apply the layout already now. That can be deferred
            // to the point in time when the city is actually visualized. Here, we just calculate
            // the layout for every graph in the graph series for later use.
        }

        /// <summary>
        /// Yields the collection of LayoutNodes corresponding to the given <paramref name="gameNodes"/>.
        /// Each LayoutNode has the position, scale, and rotation of the game node. The graph node 
        /// attached to the game node is passed on to the LayoutNode so that the graph node data is
        /// available to the node layout (e.g., Parent or Children).
        /// Sets also the node levels of all resulting LayoutNodes.
        /// </summary>
        /// <param name="gameNodes">collection of game objects created to represent inner nodes or leaf nodes of a graph</param>
        /// <returns>collection of LayoutNodes representing the information of <paramref name="gameNodes"/> for layouting</returns>
        private ICollection<ILayoutNode> ToLayoutNodes(List<GameObject> gameNodes)
        {
            IList<ILayoutNode> result = new List<ILayoutNode>();
            Dictionary<Node, ILayoutNode> to_layout_node = new Dictionary<Node, ILayoutNode>();

            foreach (GameObject gameObject in gameNodes)
            {
                Node node = gameObject.GetComponent<NodeRef>().Value;
                LayoutNode layoutNode = new LayoutNode(node, to_layout_node);
                // We must transfer the scale from gameObject to layoutNode.
                // Rotation and CenterPosition are all zero. They will be computed by the layout,
                // but the layout needs the game object's scale.
                layoutNode.LocalScale = graphRenderer.GetSize(gameObject);
                result.Add(layoutNode);
            }
            LayoutNodes.SetLevels(result);
            return result;
        }

        /// <summary>
        /// Returns a mapping of graph-node IDs onto their corresponding <paramref name="layoutNodes"/>.
        /// </summary>
        /// <param name="layoutNodes">collection of layout nodes to be mapped</param>
        /// <returns>mapping indexed by the IDs of the nodes corresponding to the layout nodes</returns>
        private static Dictionary<string, ILayoutNode> ToNodeIDLayout(ICollection<ILayoutNode> layoutNodes)
        {
            Dictionary<string, ILayoutNode> result = new Dictionary<string, ILayoutNode>();
            foreach (ILayoutNode layoutNode in layoutNodes)
            {
                result[layoutNode.ID] = layoutNode;
            }
            return result;
        }

        /// <summary>
        /// Retrieves the pre-computed stored layout for given <paramref name="graph"/>
        /// in output parameter <paramref name="layout"/> if one can be found. If a
        /// layout was actually found, true is returned; otherwise false.
        /// </summary>
        /// <param name="graph">the graph for which to determine the layout</param>
        /// <param name="layout">the retrieved layout or null</param>
        /// <returns>true if a layout could be found</returns>
        public bool TryGetLayout(Graph graph, out Dictionary<string, ILayoutNode> layout)
        {
            return Layouts.TryGetValue(graph, out layout);
        }

        /// <summary>
        /// Displays the given graph instantly if all animations are finished. This is
        /// called when we jump directly to a specific graph in the graph series: when
        /// we start the visualization of the graph evolution initially and when the user
        /// selects a specific graph revision.
        /// The graph is drawn from scratch.
        /// </summary>
        /// <param name="graph">graph to be drawn initially</param>
        public void DisplayGraphAsNew(LaidOutGraph graph)
        {
            graph.AssertNotNull("graph");

            if (IsStillAnimating)
            {
                Debug.LogWarning("Graph changes are blocked while animations are running.\n");
                return;
            }
            // The upfront calculation of the node layout for all graphs has filled
            // objectManager with game objects for those nodes. Likewise, when we jump
            // to a graph directly in the version history, the nodes of its predecessors
            // may still be contained in the scene and objectManager. We need to clean up 
            // first.
            objectManager?.Clear();
            RenderGraph(_currentCity, graph);
        }

        /// <summary>
        /// Starts the animations to transition from the current to the next graph.
        /// </summary>
        /// <param name="current">the currently shown graph</param>
        /// <param name="next">the next graph to be shown</param>
        public void TransitionToNextGraph(LaidOutGraph current, LaidOutGraph next)
        {
            current.AssertNotNull("current");
            next.AssertNotNull("next");

            if (IsStillAnimating)
            {
                Debug.Log("Graph changes are blocked while animations are running.\n");
                return;
            }
            MoveScaleShakeAnimator.DeletePowerBeams();
            RenderGraph(current, next);
        }

        /// <summary>
        /// Renders the animation from CurrentGraphShown to NextGraphToBeShown.
        /// </summary>
        /// <param name="current">the graph currently shown that is to be migrated into the next graph; may be null</param>
        /// <param name="next">the new graph to be shown, in which to migrate the current graph; must not be null</param>
        private void RenderGraph(LaidOutGraph current, LaidOutGraph next)
        {
            next.AssertNotNull("next");
            IsStillAnimating = true;
            // First remove all markings of the previous animation cycle.
            marker.Clear();
            AnimationStartedEvent.Invoke();
            if (current != null)
            {
                // For all nodes of the current graph not in the next graph; that is, all
                // nodes removed: remove those. Note: The comparison is based on the
                // IDs of the nodes because nodes between two graphs must be different
                // even if they denote the "logically same" node.
                current.Graph?
                    .Nodes().Except(next.Graph.Nodes(), nodeEqualityComparer).ToList()
                    .ForEach(node =>
                    {
                        RenderRemovedNode(node);
                    });

                // For all edges of the current graph not in the next graph; that is, all
                // edges removed: remove those. As above, edges are compared by their
                // IDs.
                 current.Graph?
                     .Edges().Except(next.Graph.Edges(), edgeEqualityComparer).ToList()
                     .ForEach(RenderRemovedOldEdge);
            }
            // We need to assign _nextCity because the callback RenderPlane, RenderInnerNode, RenderLeaf, and 
            // RenderEdge will access it.
            _nextCity = next;
            // Draw all nodes of next graph.
            if (ignoreInnerNodes)
            {
                // FIXME: The root could be a leaf.
                next.Graph.Traverse(IgnoreNode, IgnoreNode, RenderNode);
            }
            else
            {
                next.Graph.Traverse(RenderNode, RenderNode, RenderNode);
            }
            // FOR ANIMATION: next.Graph.Edges().ForEach(RenderEdge);

            // We have made the transition to the next graph.
            _currentCity = next;
            RenderPlane();
            MoveEdges();
            Invoke("OnAnimationsFinished", Math.Max(AnimationDuration, MinimalWaitTimeForNextRevision));
        }

        /// <summary>
        /// Current graph revision counter
        /// </summary>
        private int currentGraphRevisionCounter;

        /// <summary>
        /// Event function triggered when all animations are finished. Animates the transition of the edges 
        /// and renders all edges as new and notifies everyone that the animation is finished.
        /// 
        /// Note: This method is a callback called from the animation framework (DoTween). It is 
        /// passed to this animation framework in <see cref="RenderGraph"/>.
        /// </summary>
        private void OnAnimationsFinished()
        {       
            // Activates the nodes that were deactivated for the animation    
            foreach (GameObject currentNode in currentNodes)
            {
                currentNode.SetActive(true);
            }
            // Adds a marker to the nodes
            foreach ((GameObject, MarkerType) nodeMarker in animationMarker)
            {
                switch (nodeMarker.Item2)
                {
                    case MarkerType.Changed: 
                        marker.MarkChanged(nodeMarker.Item1);
                        break;
                    case MarkerType.Born: 
                        marker.MarkBorn(nodeMarker.Item1);
                        break;
                    default:
                        throw new NotImplementedException($"Unhandled case {nodeMarker.Item2}.");
                }
            }
            // Clears all lists relevant for the animation of the nodes
            animationNodes.Clear();
            currentNodes.Clear();
            animationMarker.Clear();

            // Destroy all previous edges and draw all edges of next graph. This can only
            // be done when nodes have reached their final position, that is, at the end
            // of the animation cycle.
            objectManager.RenderEdges();

            // Stops the edge animation
            moveEdges = false;
            IsStillAnimating = false;
            AnimationFinishedEvent.Invoke();
            NodeChangesBuffer.GetSingleton().currentRevisionCounter = currentGraphRevisionCounter;
            NodeChangesBuffer.GetSingleton().addedNodeIDsCache = new List<string>(NodeChangesBuffer.GetSingleton().addedNodeIDs);
            NodeChangesBuffer.GetSingleton().addedNodeIDs.Clear();
            NodeChangesBuffer.GetSingleton().changedNodeIDsCache = new List<string>(NodeChangesBuffer.GetSingleton().changedNodeIDs);
            NodeChangesBuffer.GetSingleton().changedNodeIDs.Clear();
            NodeChangesBuffer.GetSingleton().removedNodeIDsCache = new List<string>(NodeChangesBuffer.GetSingleton().removedNodeIDs);
            NodeChangesBuffer.GetSingleton().removedNodeIDs.Clear();
        }

        /// <summary>
        /// Is called by Constructor the register all given <paramref name="animators"/>,
        /// so they can be updated accordingly.
        /// </summary>
        /// <param name="animators">list of animators to be informed</param>
        protected virtual void RegisterAllAnimators(IList<AbstractAnimator> animators)
        {
            animators.Add(moveScaleShakeAnimator);
            animators.Add(moveAnimator);
        }

        /// <summary>
        /// Renders a plane enclosing all game objects of the currently shown graph.
        /// </summary>
        protected virtual void RenderPlane()
        {
            bool isPlaneNew = !objectManager.GetPlane(out GameObject plane);
            if (!isPlaneNew)
            {
                // We are re-using the existing plane, hence, we animate its change
                // (new position and new scale).
                objectManager.GetPlaneTransform(out Vector3 centerPosition, out Vector3 scale);

                Tweens.Scale(plane, scale, moveAnimator.MaxAnimationTime);
                Tweens.Move(plane, centerPosition, moveAnimator.MaxAnimationTime);
            }
        }

        /// <summary>
        /// Combines the edges of the old and the new graph by their ID. Called by the MoveEdges method
        /// </summary>
        /// <param name="oldEdges">List of currently drawn edges</param>
        /// <param name="newEdges">List of new edges to be drawn</param>
        /// <returns>List of related edges</returns>
        protected virtual IEnumerator EdgeMatcher(IList<GameObject> oldEdges, IList<GameObject> newEdges)
        {

            matchedEdges = new List<(GameObject, GameObject)>();
            foreach (GameObject oldEdgeGameObject in oldEdges)
            {
                foreach (GameObject newEdgeGameObject in newEdges)
                {                    
                    if (oldEdgeGameObject.TryGetComponent(out EdgeRef oldEdgeRef) 
                        && newEdgeGameObject.TryGetComponent(out EdgeRef newEdgeRef)
                        && oldEdgeRef.Value.Equals(newEdgeRef.Value))
                    {
                        //result.Add((oldEdgeGameObject, newEdgeGameObject));
                        matchedEdges.Add((oldEdgeGameObject, newEdgeGameObject));
                    }
                }
                yield return null;
            }
            yield return null;
        }

        
        
        /// <summary>
        /// Calculates the control points of the edges of the next graph and generates their actual line points from them. 
        /// </summary>
        protected virtual void MoveEdges()
        {
           try
           {
                // Calculates the edges for the next graph
                IList<GameObject> newEdges = objectManager.CalculateNewEdgeControlPoints().ToList();
                IList<GameObject> oldEdges = objectManager.GetEdges().ToList();
                
                // Searches for pairs between old and new edges
                //matchedEdges =  EdgeMatcher(oldEdges,newEdges);
                StartCoroutine(EdgeMatcher(oldEdges, newEdges));
                // Case distinction in case the layout does not need sample points
                if(!graphRenderer.GetSettings().EdgeLayout.Equals(EdgeLayoutKind.Straight))
                {
                    foreach((GameObject oldEdge, GameObject newEdge) in matchedEdges)
                    {
                        oldEdge.TryGetComponent(out Points oP);
                        newEdge.TryGetComponent(out Points nP);

                        float dist = 0;

                        //Approximates the length of the edge over the control points to save computing power.
                        for (int i = 0; i < nP.controlPoints.Count() -1; i++)
                        {
                            dist += Vector3.Distance(nP.controlPoints[i], nP.controlPoints[i + 1]);
                        }

                        //The AdjustedSamplerate is determined by the performance of the last animation
                        //and tries to achieve a balance between performance and aesthetics
                        //by giving all edges a number of points according to their length,
                        //the total number of edges and the performance of the last animation.  
                        double adjustedSampleRate = Math.Floor(edgeAnimationPerfScore * dist * 10 * lastMovedEdgesCount / matchedEdges.Count());

                        lastMovedEdgesCount = matchedEdges.Count();

                        //In order to use DynamicSampleRateReduction, all edges should have a number of points that is divisible by two.
                        if (adjustedSampleRate % 2 != 0)
                        { 
                            adjustedSampleRate +=  1;
                        }

                        //No edge should have more than 75, or less than 2 points.
                        adjustedSampleRate = Math.Min(Math.Max(adjustedSampleRate, 2), 75);

                        // Creates new line points from the control points 
<<<<<<< HEAD
                        oP.linePoints = SEE.Layout.Utils.LinePoints.BSplineLinePointsSampleRate(oP.controlPoints, (uint)adjustedSampleRate);
                        nP.linePoints = SEE.Layout.Utils.LinePoints.BSplineLinePointsSampleRate(nP.controlPoints, (uint)adjustedSampleRate);
=======
                        oP.linePoints = LinePoints.BSplineLinePointsSampleRate(oP.controlPoints, sampleRate);
                        nP.linePoints = LinePoints.BSplineLinePointsSampleRate(nP.controlPoints, sampleRate);
>>>>>>> 694e2b18

                        // Saves the new line points to the LineRenderer
                        oldEdge.TryGetComponent(out LineRenderer lineRenderer);
                        lineRenderer.positionCount = oP.linePoints.Count();
                        lineRenderer.SetPositions(oP.linePoints);
                    }
                }
                    // Sets the timer for the animation to zero
                    timer = 0f;
                    // Starts the animation of the edges
                    moveEdges = true;
<<<<<<< HEAD
                    //Resets the edgeAnimationPerfScore
                    edgeAnimationPerfScore = 10;
            }
            catch (ArgumentNullException)
            {
                moveEdges = false;
            }
=======
           }
           catch (ArgumentNullException)
           {
               moveEdges = false;
           }
>>>>>>> 694e2b18
        }

        /// <summary>
        /// Reduces the number of points on the edge by half to improve performance in particularly complex cases.
        /// </summary>
        /// <returns>Whether the reduction was successful.</returns>
        private bool DynamicSampleRateReduction()
        {
            try
            {
                //Copies every second point
                foreach ((GameObject oldEdge, GameObject newEdge) in matchedEdges)
                {
                    oldEdge.TryGetComponent<Points>(out Points oP);
                    newEdge.TryGetComponent<Points>(out Points nP);

                    if (oP.linePoints.Count() <= 2) return true;

                    Vector3[] oldLinePointsHalf = oP.linePoints.Where((value, index) => index % 2 == 0).ToArray();
                    Vector3[] newLinePointsHalf = nP.linePoints.Where((value, index) => index % 2 == 0).ToArray();
                    nP.linePoints = newLinePointsHalf;

                    // Saves the new line points to the LineRenderer
                    oldEdge.TryGetComponent<LineRenderer>(out LineRenderer lineRenderer);
                    lineRenderer.positionCount = oP.linePoints.Count() / 2;
                    lineRenderer.SetPositions(oldLinePointsHalf);
                }
                return true;
            }
            catch(IndexOutOfRangeException)
            {
                return false;
            }

        }
        
        /// <summary>
        /// Interpolates the points of the old edges with those of the new edges over time.
        /// </summary>
        private void Update()
        {
            if (moveEdges) 
            {
                timer += Time.deltaTime;

                //We try to keep the animation between 30 and 60 FPS, so we adjust the PerformanceScore at each iteration
                if (Time.deltaTime > 0.033f)
                {
                    edgeAnimationPerfScore -= 2;
                }
                else if(Time.deltaTime < 0.016f)
                {
                    edgeAnimationPerfScore += 1;
                }

                //If the performance drops too much, we halve the number of points to be drawn by half.
                if (edgeAnimationPerfScore < -200)
                {
                    DynamicSampleRateReduction();
                    
                }
                 foreach ((GameObject oldEdge, GameObject newEdge) in matchedEdges)
                 {
                    if (oldEdge.TryGetComponent(out LineRenderer lineRenderer)
                        && newEdge.TryGetComponent(out Points newLinePoints))
                    {
                        for (int i = 0; i < lineRenderer.positionCount; i++)
                        {
                            lineRenderer.SetPosition(i, Vector3.Lerp(lineRenderer.GetPosition(i),
                                                                     newLinePoints.linePoints[i],
                                                                     timer / AnimationDuration));
                        }
                    }
                }
            }
        }

        /// <summary>
        /// Event function that adjusts the given <paramref name="gameNode"/>
        /// according to is attached node's color (style) metric.
        /// It will be called as a callback after the animation of a node to be 
        /// rendered has been finished (see RenderNode()). The animation will
        /// adjust the game object's scale and position, but not its style.
        /// Here we adjust the style.
        /// </summary>
        /// <param name="gameNode">game node object that was just modified by the animation</param>
        public void OnRenderNodeFinishedAnimation(object gameNode)
        {
            if (gameNode is GameObject node)
            {
                graphRenderer.AdjustStyle(node);
            }
        }

        /// <summary>
        /// Ignores the given <paramref name="node"/> in rendering. This method can
        /// be used if inner or leaf nodes are to be ignored (e.g., for non-hierarchical
        /// layouts).
        /// </summary>
        /// <param name="node">node to be displayed</param>
        protected void IgnoreNode(Node node)
        {
            // intentionally left blank
        }

        /// <summary>
        /// Renders the game object corresponding to the given <paramref name="graphNode"/>
        /// by creating a copy of the GameObject that is used during the animation.
        /// </summary>
        /// <param name="graphNode">graph node to be displayed</param>
        protected virtual void RenderNode(Node graphNode)
        {
            // The layout to be applied to graphNode
            ILayoutNode layoutNode = NextLayoutToBeShown[graphNode.ID];
            // The game node representing the graphNode if there is any; null if there is none
            Node formerGraphNode = objectManager.GetNode(graphNode, out GameObject currentGameNode);

            // Copy of the currentGameNode. This copy will be used during the animation on behalf of currentGameNode.
            GameObject animationNode = Instantiate(currentGameNode);
            // The copied node is added to list animationNodes so that it can be deleted after animation.
            animationNodes.Add(animationNode);
            // The actual node is added to list currentNodes so that it can be reactivated after animation.
            currentNodes.Add(currentGameNode);
            // Hide the actual node during the animation.
            currentGameNode.SetActive(false);

            Difference difference;
            if (formerGraphNode == null)
            {
                // The node is new. It has no layout applied to it yet.
                // If the node is new, we animate it by moving it out of the ground.
                // Note layoutNode.position.y denotes the ground position of
                // a game object, not its center.
                Vector3 position = layoutNode.CenterPosition;
                position.y -= layoutNode.LocalScale.y;
                layoutNode.CenterPosition = position;
                
                // Revert the change to the y co-ordindate.
                position.y += layoutNode.LocalScale.y;
                layoutNode.CenterPosition = position;
                animationMarker.Add((currentGameNode, MarkerType.Born));
                difference = Difference.Added;

                // Set the layout for the copied node.
                animationNode.transform.localScale = layoutNode.LocalScale;
                animationNode.transform.position = layoutNode.CenterPosition;
            }
            else
            {
                // Node existed before.
                if (diff.AreDifferent(formerGraphNode, graphNode))
                {
                    difference = Difference.Changed;
                    animationMarker.Add((currentGameNode, MarkerType.Changed));
                }
                else
                {
                    difference = Difference.None;
                }
                // Set the layout for the copied node.
                animationNode.transform.localScale = new Vector3(currentGameNode.transform.localScale.x, 0.0001f, currentGameNode.transform.localScale.z);
                animationNode.transform.position = currentGameNode.transform.position;
            }
            // The actual node is shifted to its new position.
            graphRenderer.Apply(currentGameNode, gameObject, layoutNode);
            // The copied node is animated.
            moveScaleShakeAnimator.AnimateTo(animationNode, layoutNode, difference, OnAnimationNodeAnimationFinished);
        }

        /// <summary>
        /// Event function that destroys the given <paramref name="gameObject"/>.
        /// It will be called as a callback after the animation of a node to be 
        /// removed has been finished.
        /// </summary>
        /// <param name="gameObject">game object to be destroyed</param>
        private void OnRemovedNodeFinishedAnimation(object gameObject)
        {
            DestroyGameObject(gameObject);
        }

        /// <summary>
        /// Event function that destroys the given <paramref name="gameObject"/>.
        /// Called as a callback and deletes the <paramref name="gameObject"/>
        /// after the animation is finished.
        /// </summary>
        /// <param name="gameObject">game object to be destroyed</param>
        private void OnAnimationNodeAnimationFinished(object gameObject)
        {
            DestroyGameObject(gameObject);
        }

        /// <summary>
        /// Destroys <paramref name="gameObject"/> if it is an instance of <see cref="GameObject"/>.
        /// </summary>
        /// <param name="gameObject">object to be destroyed</param>
        [MethodImpl(MethodImplOptions.AggressiveInlining)]
        private static void DestroyGameObject(object gameObject)
        {
            if (gameObject is GameObject go)
            {
                Destroy(go);
            }
        }

        /// <summary>
        /// Removes the given node. The removal is animated by sinking the
        /// node. The node is not destroyed.
        /// </summary>
        /// <param name="node">leaf node to be removed</param>
        protected virtual void RenderRemovedNode(Node node)
        {
            if (objectManager.RemoveNode(node, out GameObject block))
            {
                // if the node needs to be removed, mark it dead and let it sink into the ground
                marker.MarkDead(block);
                Vector3 newPosition = block.transform.position;
                newPosition.y = -block.transform.localScale.y;
                ILayoutNode nodeTransform = new AnimationNode(newPosition, block.transform.localScale);
                moveScaleShakeAnimator.AnimateTo(block, nodeTransform, Difference.Deleted, OnRemovedNodeFinishedAnimation);
            }
        }

        /// <summary>
        /// Rendes given <paramref name="edge"/>.
        /// </summary>
        /// <param name="edge">edge to be rendered</param>
        /// FOR ANIMATION: protected virtual void RenderEdge(Edge edge)
        /// FOR ANIMATION: {
        /// FOR ANIMATION: // FIXME.
        /// FOR ANIMATION: }

        /// <summary>
        /// Removes the given edge. The edge is not destroyed, however.
        /// </summary>
        /// <param name="edge"></param>
        protected virtual void RenderRemovedOldEdge(Edge edge)
        {
            objectManager.RemoveEdge(edge);
        }

        // **********************************************************************

        /// <summary>
        /// The series of underlying graphs to be rendered.
        /// </summary>
        private List<Graph> graphs;  // not serialized by Unity

        /// <summary>
        /// The number of graphs of the graph series to be rendered.
        /// </summary>
        public int GraphCount => graphs.Count;

        /// <summary>
        /// The time in seconds for showing a single graph revision during auto-play animation.
        /// </summary>
        public float AnimationLag
        {
            get => AnimationDuration;
            set
            {
                AnimationDuration = value;
                marker?.SetDuration(value);
                shownGraphHasChangedEvent.Invoke();
            }
        }

        /// <summary>
        /// The index of the currently visualized graph.
        /// </summary>
        private int currentGraphIndex;  // not serialized by Unity

        /// <summary>
        /// Returns the index of the currently shown graph.
        /// </summary>
        public int CurrentGraphIndex
        {
            get => currentGraphIndex;
            private set
            {
                currentGraphIndex = value;
                shownGraphHasChangedEvent.Invoke();
            }
        }

        /// <summary>
        /// An event fired when the view graph has changed.
        /// </summary>
        private readonly UnityEvent shownGraphHasChangedEvent = new UnityEvent();

        /// <summary>
        /// Whether the user has selected auto-play mode.
        /// </summary>
        private bool _isAutoplay;  // not serialized by Unity

        /// <summary>
        /// Whether the user has selected reverse auto-play mode.
        /// </summary>
        private bool _isAutoplayReverse;  // not serialized by Unity

        /// <summary>
        /// Returns true if automatic animations are active.
        /// </summary>
        public bool IsAutoPlay
        {
            get => _isAutoplay;
            private set
            {
                shownGraphHasChangedEvent.Invoke();
                _isAutoplay = value;
            }
        }

        /// <summary>
        /// Returns true if automatic reverse animations are active.
        /// </summary>
        public bool IsAutoPlayReverse
        {
            get => _isAutoplayReverse;
            private set
            {
                shownGraphHasChangedEvent.Invoke();
                _isAutoplayReverse = value;
            }
        }

        /// <summary>
        /// Sets the evolving series of <paramref name="graphs"/> to be visualized.
        /// The actual visualization is triggered by <see cref="ShowGraphEvolution"/>
        /// that can be called next.
        /// </summary>
        /// <param name="graphs">series of graphs to be visualized</param>
        public void SetGraphEvolution(List<Graph> graphs)
        {
            this.graphs = graphs;
        }

        /// <summary>
        /// Initiates the visualization of the evolving series of graphs
        /// provided earlier by <see cref="SetGraphEvolution(List{Graph})"/>
        /// (the latter function must have been called before).
        /// </summary>
        public void ShowGraphEvolution()
        {
            CurrentGraphIndex = 0;
            _currentCity = null;
            _nextCity = null;

            graphRenderer.SetScaler(graphs);
            CalculateAllGraphLayouts(graphs);

            shownGraphHasChangedEvent.Invoke();

            if (HasCurrentLaidOutGraph(out LaidOutGraph loadedGraph))
            {
                DisplayGraphAsNew(loadedGraph);
            }
            else
            {
                Debug.LogError("Evolution renderer could not show the initial graph.\n");
            }
        }

        /// <summary>
        /// If animations are still ongoing, auto-play mode is turned on, or <paramref name="index"/> 
        /// does not denote a valid index in the graph series, false is returned and nothing else
        /// happens. Otherwise the graph with the given index in the graph series becomes the new
        /// currently shown graph.
        /// </summary>
        /// <param name="index">index of the graph to be shown in the graph series</param>
        /// <returns>true if that graph could be shown successfully</returns>
        public bool TryShowSpecificGraph(int index)
        {
            if (IsStillAnimating)
            {
                Debug.Log("The renderer is already occupied with animating, wait till animations are finished.\n");
                return false;
            }
            if (IsAutoPlay || IsAutoPlayReverse)
            {
                Debug.Log("Auto-play mode is turned on. You cannot move to the next graph manually.\n");
                return false;
            }
            if (index < 0 || index >= GraphCount)
            {
                Debug.LogErrorFormat("The value {0} is no valid index.\n", index);
                return false;
            }
            if (HasCurrentLaidOutGraph(out LaidOutGraph loadedGraph) && HasLaidOutGraph(index, out LaidOutGraph newGraph))
            {
                CurrentGraphIndex = index;
                TransitionToNextGraph(loadedGraph, newGraph);
                return true;
            } else
            {
                Debug.LogErrorFormat("Could not retrieve a layout for graph with index {0}.\n", index);
                return false;
            }
        }

        /// <summary>
        /// Returns true and a LoadedGraph if there is a LoadedGraph for the active graph index
        /// CurrentGraphIndex.
        /// </summary>
        /// <param name="loadedGraph"></param>
        /// <returns>true if there is graph to be visualized (index _openGraphIndex)</returns>
        private bool HasCurrentLaidOutGraph(out LaidOutGraph loadedGraph)
        {
            return HasLaidOutGraph(CurrentGraphIndex, out loadedGraph);
        }

        /// <summary>
        /// Returns true and a LaidOutGraph if there is a LaidOutGraph for the given graph index.
        /// </summary>
        /// <param name="index">index of the requested graph</param>
        /// <param name="laidOutGraph">the resulting graph with given index; defined only if this method returns true</param>
        /// <returns>true iff there is a graph at the given index</returns>
        private bool HasLaidOutGraph(int index, out LaidOutGraph laidOutGraph)
        {
            laidOutGraph = null;
            Graph graph = graphs[index];
            if (graph == null)
            {
                Debug.LogErrorFormat("There ist no graph available for graph with index {0}\n", index);
                return false;
            }
            bool hasLayout = TryGetLayout(graph, out Dictionary<string, ILayoutNode> layout);
            if (layout == null || !hasLayout)
            {
                Debug.LogErrorFormat("There ist no layout available for graph with index {0}", index);
                return false;
            }
            laidOutGraph = new LaidOutGraph(graph, layout);
            return true;
        }

        /// <summary>
        /// If animation is still ongoing, auto-play mode is turned on, or we are at 
        /// the end of the graph series, nothing happens.
        /// Otherwise we make the transition from the currently shown graph to its 
        /// direct successor graph in the graph series.
        /// </summary>
        public void ShowNextGraph()
        {
            if (IsStillAnimating)
            {
                Debug.Log("The renderer is already occupied with animating, wait till animations are finished.\n");
                return;
            }
            if (IsAutoPlay || IsAutoPlayReverse)
            {
                Debug.Log("Auto-play mode is turned on. You cannot move to the next graph manually.\n");
                return;
            }
            if (!ShowNextIfPossible())
            {
                Debug.Log("This is already the last graph revision.\n");
            }
        }

        /// <summary>
        /// If we are at the end of the graph series, false is returned and nothing else happens.
        /// Otherwise we make the transition from the currently shown graph to its 
        /// direct successor graph in the graph series. CurrentGraphIndex is increased
        /// by one accordingly.
        /// </summary>
        /// <returns>true iff we are not at the end of the graph series</returns>
        private bool ShowNextIfPossible()
        {
            if (currentGraphIndex == graphs.Count - 1)
            {
                return false;
            }
            CurrentGraphIndex++;

            if (HasCurrentLaidOutGraph(out LaidOutGraph newlyShownGraph) &&
                HasLaidOutGraph(CurrentGraphIndex - 1, out LaidOutGraph currentlyShownGraph))
            {
                currentGraphRevisionCounter++;
                NodeChangesBuffer.GetSingleton().revisionChanged = true;
                // Note: newlyShownGraph is the very next future of currentlyShownGraph
                TransitionToNextGraph(currentlyShownGraph, newlyShownGraph);                
            }
            else
            {
                Debug.LogError("Could not retrieve a layout for the graph.\n");
            }
            return true;
        }

        /// <summary>
        /// If we are at the beginning of the graph series, false is returned and nothing else happens.
        /// Otherwise we make the transition from the currently shown graph to its 
        /// direct predecessor graph in the graph series. CurrentGraphIndex is decreased
        /// by one accordingly.
        /// </summary>
        /// <returns>true iff we are not at the beginning of the graph series</returns>
        private bool ShowPreviousIfPossible()
        {
            if (CurrentGraphIndex == 0)
            {
                Debug.Log("This is already the first graph revision.\n");
                return false;
            }
            CurrentGraphIndex--;

            if (HasCurrentLaidOutGraph(out LaidOutGraph newlyShownGraph) &&
                HasLaidOutGraph(CurrentGraphIndex + 1, out LaidOutGraph currentlyShownGraph))
            {
                currentGraphRevisionCounter--;
                NodeChangesBuffer.GetSingleton().revisionChanged = true;
                // Note: newlyShownGraph is the most recent past of currentlyShownGraph
                TransitionToNextGraph(currentlyShownGraph, newlyShownGraph);
            }
            else
            {
                Debug.LogError("Could not retrieve a graph layout.\n");
            }
            return true;
        }

        /// <summary>
        /// If we are at the beginning of the graph series, nothing happens.
        /// Otherwise we make the transition from the currently shown graph to its 
        /// direct predecessor graph in the graph series. CurrentGraphIndex is decreased
        /// by one accordingly.
        /// </summary>
        public void ShowPreviousGraph()
        {
            if (IsStillAnimating || IsAutoPlay || IsAutoPlayReverse)
            {
                Debug.Log("The renderer is already occupied with animating, wait till animations are finished.\n");
                return;
            }
            if (!ShowPreviousIfPossible())
            {
                Debug.Log("This is already the first graph revision.\n");
            }
        }

        /// <summary>
        /// Toggles the auto-play mode. Equivalent to: SetAutoPlay(!IsAutoPlay)
        /// where IsAutoPlay denotes the current state of the auto-play mode.
        /// </summary>
        internal void ToggleAutoPlay()
        {
            SetAutoPlay(!IsAutoPlay);
        }

        /// <summary>
        /// Toggles the reverse auto-play mode. Equivalent to: SetAutoPlayReverse(!IsAutoPlayReverse)
        /// where IsAutoPlayReverse denotes the current state of the reverse auto-play mode.
        /// </summary>
        internal void ToggleAutoPlayReverse()
        {
            SetAutoPlayReverse(!IsAutoPlayReverse);
        }


        /// <summary>
        /// Sets auto-play mode to <paramref name="enabled"/>. If <paramref name="enabled"/>
        /// is true, the next graph in the series is shown and from there all other 
        /// following graphs until we reach the end of the graph series or auto-play
        /// mode is turned off again. If <paramref name="enabled"/> is false instead,
        /// the currently shown graph remains visible.
        /// </summary>
        /// <param name="enabled"> Specifies whether reverse auto-play mode should be enabled. </param>
        internal void SetAutoPlay(bool enabled)
        {
            IsAutoPlay = enabled;
            if (IsAutoPlay)
            {
                AnimationFinishedEvent.AddListener(OnAutoPlayCanContinue);
                if (!ShowNextIfPossible())
                {
                    Debug.Log("This is already the last graph revision.\n");
                }
            }
            else
            {
                AnimationFinishedEvent.RemoveListener(OnAutoPlayCanContinue);
            }
            shownGraphHasChangedEvent.Invoke();
        }

        /// <summary>
        /// Sets reverse auto-play mode to <paramref name="enabled"/>. If <paramref name="enabled"/>
        /// is true, the previous graph in the series is shown and from there all other 
        /// previous graphs until we reach the beginning of the graph series or reverse auto-play
        /// mode is turned off again. If <paramref name="enabled"/> is false instead,
        /// the currently shown graph remains visible.
        /// </summary>
        /// <param name="enabled"> Specifies whether reverse auto-play mode should be enabled. </param>
        internal void SetAutoPlayReverse(bool enabled)
        {
            IsAutoPlayReverse = enabled;
            if (IsAutoPlayReverse)
            {
                AnimationFinishedEvent.AddListener(OnAutoPlayReverseCanContinue);
                if (!ShowPreviousIfPossible())
                {
                    Debug.Log("This is already the first graph revision.\n");
                }
            }
            
            else
            {
                AnimationFinishedEvent.RemoveListener(OnAutoPlayReverseCanContinue);
            }
            shownGraphHasChangedEvent.Invoke();
        }

        /// <summary>
        /// If we at the end of the graph series, nothing happens.
        /// Otherwise we make the transition from the currently shown graph to its next
        /// direct successor graph in the graph series. CurrentGraphIndex is increased
        /// by one accordingly and auto-play mode is toggled (switched off actually).
        /// </summary>
        private void OnAutoPlayCanContinue()
        {
            if (!ShowNextIfPossible())
            {
                ToggleAutoPlay();
            }
        }

        /// <summary>
        /// If we are at the beginning of the graph series, nothing happens.
        /// Otherwise we make the transition from the currently shown graph to its next
        /// direct successor graph in the graph series. CurrentGraphIndex is increased
        /// by one accordingly and auto-play mode is toggled (switched off actually).
        /// </summary>
        private void OnAutoPlayReverseCanContinue()
        {
            if (!ShowPreviousIfPossible())
            {
                ToggleAutoPlayReverse();
            }
        }

        /// <summary>
        /// An implementation of ILayoutNode that is used for animation purposes only.
        /// The only features it supports are the position and scale of node.
        /// That is what is currently needed by the animators.
        /// </summary>
        private class AnimationNode : ILayoutNode
        {
            public AnimationNode(Vector3 centerPosition, Vector3 scale)
            {
                this.CenterPosition = centerPosition;
                this.LocalScale = scale;
            }

            public Vector3 LocalScale { get; set; }

            public Vector3 AbsoluteScale => LocalScale;

            public Vector3 CenterPosition { get; set; }

            public void ScaleBy(float factor)
            {
                throw new NotImplementedException();
            }

            public ILayoutNode Parent => throw new NotImplementedException();

            public int Level { get => throw new NotImplementedException(); set => throw new NotImplementedException(); }

            public bool IsLeaf => throw new NotImplementedException();

            public string ID => throw new NotImplementedException();

            public float Rotation { get => throw new NotImplementedException(); set => throw new NotImplementedException(); }

            public Vector3 Roof => throw new NotImplementedException();

            public Vector3 Ground => throw new NotImplementedException();

            public ICollection<ILayoutNode> Successors => throw new NotImplementedException();

            public Vector3 RelativePosition { get => throw new NotImplementedException(); set => throw new NotImplementedException(); }

            public bool IsSublayoutNode { get => throw new NotImplementedException(); set => throw new NotImplementedException(); }

            public bool IsSublayoutRoot { get => throw new NotImplementedException(); set => throw new NotImplementedException(); }

            public Sublayout Sublayout { get => throw new NotImplementedException(); set => throw new NotImplementedException(); }

            public ILayoutNode SublayoutRoot { get => throw new NotImplementedException(); set => throw new NotImplementedException(); }

            public ICollection<ILayoutNode> Children()
            {
                throw new NotImplementedException();
            }

            public void SetOrigin()
            {
                throw new NotImplementedException();
            }

            public void SetRelative(ILayoutNode node)
            {
                throw new NotImplementedException();
            }
        }
    }
}<|MERGE_RESOLUTION|>--- conflicted
+++ resolved
@@ -33,11 +33,6 @@
 using UnityEngine;
 using UnityEngine.Assertions;
 using UnityEngine.Events;
-<<<<<<< HEAD
-using System.Runtime.CompilerServices;
-using System.Collections;
-=======
->>>>>>> 694e2b18
 
 namespace SEE.Game
 {
@@ -725,13 +720,8 @@
                         adjustedSampleRate = Math.Min(Math.Max(adjustedSampleRate, 2), 75);
 
                         // Creates new line points from the control points 
-<<<<<<< HEAD
-                        oP.linePoints = SEE.Layout.Utils.LinePoints.BSplineLinePointsSampleRate(oP.controlPoints, (uint)adjustedSampleRate);
-                        nP.linePoints = SEE.Layout.Utils.LinePoints.BSplineLinePointsSampleRate(nP.controlPoints, (uint)adjustedSampleRate);
-=======
                         oP.linePoints = LinePoints.BSplineLinePointsSampleRate(oP.controlPoints, sampleRate);
                         nP.linePoints = LinePoints.BSplineLinePointsSampleRate(nP.controlPoints, sampleRate);
->>>>>>> 694e2b18
 
                         // Saves the new line points to the LineRenderer
                         oldEdge.TryGetComponent(out LineRenderer lineRenderer);
@@ -743,21 +733,11 @@
                     timer = 0f;
                     // Starts the animation of the edges
                     moveEdges = true;
-<<<<<<< HEAD
-                    //Resets the edgeAnimationPerfScore
-                    edgeAnimationPerfScore = 10;
-            }
-            catch (ArgumentNullException)
-            {
-                moveEdges = false;
-            }
-=======
            }
            catch (ArgumentNullException)
            {
                moveEdges = false;
            }
->>>>>>> 694e2b18
         }
 
         /// <summary>
