﻿//Copyright 2020 Florian Garbade

//Permission is hereby granted, free of charge, to any person obtaining a
//copy of this software and associated documentation files (the "Software"),
//to deal in the Software without restriction, including without limitation
//the rights to use, copy, modify, merge, publish, distribute, sublicense,
//and/or sell copies of the Software, and to permit persons to whom the Software
//is furnished to do so, subject to the following conditions:

//The above copyright notice and this permission notice shall be included in
//all copies or substantial portions of the Software.

//THE SOFTWARE IS PROVIDED "AS IS", WITHOUT WARRANTY OF ANY KIND, EXPRESS OR IMPLIED,
//INCLUDING BUT NOT LIMITED TO THE WARRANTIES OF MERCHANTABILITY, FITNESS FOR A PARTICULAR
//PURPOSE AND NONINFRINGEMENT. IN NO EVENT SHALL THE AUTHORS OR COPYRIGHT HOLDERS BE
//LIABLE FOR ANY CLAIM, DAMAGES OR OTHER LIABILITY, WHETHER IN AN ACTION OF CONTRACT,
//TORT OR OTHERWISE, ARISING FROM, OUT OF OR IN CONNECTION WITH THE SOFTWARE OR THE
//USE OR OTHER DEALINGS IN THE SOFTWARE.


using SEE.DataModel.DG;
using SEE.Game.Evolution;
using SEE.GO;
using SEE.Layout;
using SEE.Layout.NodeLayouts;
using SEE.Utils;
using System;
using System.Collections.Generic;
using System.Linq;
using UnityEngine;
using UnityEngine.Assertions;
using UnityEngine.Events;

namespace SEE.Game
{
    /// <summary>
    /// Renders the evolution of the graph series through animations. Incrementally updates
    /// the graph (removal/addition of nodes/edges).
    /// 
    /// Note: The renderer is a MonoBehaviour, thus, will be added as a component to a game
    /// object. As a consequence, a constructor will not be called and is meaningless.
    /// 
    /// Assumption: This EvolutionRenderer is attached to a game object representing a code
    /// city that has another component of type SEECityEvolution.
    /// </summary>
    public class EvolutionRenderer : MonoBehaviour
    {
        /// <summary>
        /// Constructors for MonoBehaviours are meaningless. We need to initialize everything
        /// at Start() time.
        /// </summary>
        public void Start()
        {
            RegisterAllAnimators(animators);
        }

        /// <summary>
        /// The graph renderer used to draw a single graph and the later added nodes and edges.
        /// This attribute will be set in the setter of the attribute CityEvolution because it
        /// depends upon the city, which is set by this setter.
        /// </summary>
        private GraphRenderer graphRenderer;  // not serialized by Unity; will be set in CityEvolution property

        /// <summary>
        /// The manager of the game objects created for the city.         
        /// This attribute will be set in the setter of the attribute CityEvolution because it
        /// depends upon the graphRenderer, which in turn depends upon the city, which is set by 
        /// this setter.
        /// </summary>
        private ObjectManager objectManager;  // not serialized by Unity; will be set in CityEvolution property

        /// <summary>
        /// The marker used to mark the new and removed game objects.
        /// </summary>
        private Marker marker;  // not serialized by Unity; will be set in CityEvolution property

        /// <summary>
        /// The kind of comparison to determine whether there any differences between
        /// two corresponding graph elements (corresponding by their ID) in
        /// two different graphs of the graph series.
        /// </summary>
        private GraphElementDiff diff;  // not serialized by Unity; will be set in CityEvolution property

        /// <summary>
        /// The city evolution to be drawn by this renderer.
        /// </summary>
        public SEECityEvolution CityEvolution
        {
            set
            {
                // A constructor with a parameter is meaningless for a class that derives from MonoBehaviour.
                // So we cannot make the following assignment in the constructor. Neither
                // can we assign this value at the declaration of graphRenderer because
                // we need the city argument, which comes only later. Anyhow, whenever we
                // assign a new city, we also need a new graph renderer for that city.
                // So in fact this is the perfect place to assign graphRenderer.
                graphRenderer = new GraphRenderer(value, null);
                Assert.IsNotNull(graphRenderer);
                diff = new NumericAttributeDiff(value.AllMetricAttributes());
                objectManager = new ObjectManager(graphRenderer, gameObject);
                if (gameObject.TryGetComponent<SEECityEvolution>(out SEECityEvolution cityEvolution))
                {
                    marker = new Marker(graphRenderer,
                                        markerWidth: cityEvolution.MarkerWidth,
                                        markerHeight: cityEvolution.MarkerHeight,
                                        additionColor: cityEvolution.AdditionBeamColor,
                                        changeColor: cityEvolution.ChangeBeamColor,
                                        deletionColor: cityEvolution.DeletionBeamColor,
                                        duration: AnimationLag);
                }
                else
                {
                    Debug.LogErrorFormat("This EvolutionRenderer attached to {0} has no sibling component of type SEECityEvolution",
                                         name);
                    enabled = false;
                }
            }
        }

        /// <summary>
        /// Shortest time period in which an animation can be run in seconds.
        /// </summary>
        private readonly float MinimalWaitTimeForNextRevision = 0.1f;

        /// <summary>
        /// Registers <paramref name="action"/> to be called back when the shown
        /// graph has changed.
        /// </summary>
        /// <param name="action">action to be called back</param>
        internal void Register(UnityAction action)
        {
            shownGraphHasChangedEvent.AddListener(action);
        }

        /// <summary>
        /// An event fired upon the start of an animation.
        /// </summary>
        public readonly UnityEvent AnimationStartedEvent = new UnityEvent();

        /// <summary>
        /// An event fired upon the end of an animation.
        /// </summary>
        public readonly UnityEvent AnimationFinishedEvent = new UnityEvent();

        /// <summary>
        /// The animator used when an inner node is removed from the scene.
        /// </summary>
        protected readonly AbstractAnimator moveAnimator = new MoveAnimator();

        /// <summary>
        /// An animator used for all other occasions.
        /// </summary>
        protected readonly AbstractAnimator moveScaleShakeAnimator = new MoveScaleShakeAnimator();

        /// <summary>
        /// Whether the animation is still ongoing.
        /// </summary>
        private bool _isStillAnimating = false;  // serialized by Unity

        /// <summary>
        /// True if animation is still ongoing.
        /// </summary>
        public bool IsStillAnimating
        {
            get => _isStillAnimating;
            set => _isStillAnimating = value;
        }

        /// <summary>
        /// The collection of registered <see cref="AbstractAnimator"/> to be updated
        /// automatically for changes during the animation time period.
        /// </summary>
        private readonly List<AbstractAnimator> animators = new List<AbstractAnimator>();

        /// <summary>
        /// The duration of an animation. This value can be controlled by the user.
        /// </summary>
        private float _animationDuration = AbstractAnimator.DefaultAnimationTime;  // not serialized by Unity

        /// <summary>
        /// The duration of an animation.
        /// </summary>
        public float AnimationDuration
        {
            get => _animationDuration;
            set
            {
                if (value >= 0)
                {
                    _animationDuration = value;
                    animators.ForEach(animator =>
                    {
                        animator.MaxAnimationTime = value;
                        animator.AnimationsDisabled = value == 0;
                    });
                }
            }
        }

        /// <summary>
        /// The city (graph + layout) currently shown.
        /// </summary>
        private LaidOutGraph _currentCity;  // not serialized by Unity

        /// <summary>
        /// The underlying graph of the city currently shown.
        /// </summary>
        protected Graph CurrentGraphShown => _currentCity?.Graph;
        /// <summary>
        /// The layout of the city currently shown. The layout is a mapping of the graph
        /// nodes' IDs onto their layout nodes.
        /// </summary>
        protected Dictionary<string, ILayoutNode> CurrentLayoutShown => _currentCity?.Layout;  // not serialized by Unity

        /// <summary>
        /// The city (graph + layout) to be shown next.
        /// </summary>
        private LaidOutGraph _nextCity;  // not serialized by Unity
        /// <summary>
        /// The next city (graph + layout) to be shown. 
        /// Note: 'next' does not necessarily mean that it is a graph coming later in the
        /// series of the graph evolution. It just means that this is the next graph to
        /// be shown. If the user goes backward in time, _nextCity is actually an older
        /// graph.
        /// </summary>
        protected Graph NextGraphToBeShown => _nextCity?.Graph;  // not serialized by Unity
        /// <summary>
        /// The layout of _nextGraph. The layout is a mapping of the graph
        /// nodes' IDs onto their ILayoutNodes.
        /// </summary>
        protected Dictionary<string, ILayoutNode> NextLayoutToBeShown => _nextCity?.Layout;  // not serialized by Unity

        /// <summary>
        /// Allows the comparison of two instances of <see cref="Node"/> from different graphs.
        /// </summary>
        private readonly NodeEqualityComparer nodeEqualityComparer = new NodeEqualityComparer();

        private readonly EdgeEqualityComparer edgeEqualityComparer = new EdgeEqualityComparer();

        /// <summary>
        /// All pre-computed layouts for the whole graph series.
        /// </summary>
        private Dictionary<Graph, Dictionary<string, ILayoutNode>> Layouts { get; }
             = new Dictionary<Graph, Dictionary<string, ILayoutNode>>();  // not serialized by Unity

        /// <summary>
        /// Creates and saves the layouts for all given <paramref name="graphs"/>. This will 
        /// also create all necessary game objects -- even those game objects that are not 
        /// present in the first graph in this list.
        /// </summary>
        private void CalculateAllGraphLayouts(List<Graph> graphs)
        {
            // Determine the layouts of all loaded graphs upfront.
            Performance p = Performance.Begin("Layouting all " + graphs.Count + " graphs");
            graphs.ForEach(graph =>
            {
                Layouts[graph] = CalculateLayout(graph);
            });
            objectManager.Clear();
            p.End(true);
        }

        /// <summary>
        /// If true, inner nodes should not be rendered. This will be true if a non-hierarchical
        /// layout is applied.
        /// </summary>
        private bool ignoreInnerNodes = true;  // not serialized by Unity

        /// <summary>
        /// Calculates the layout data for <paramref name="graph"/> using the graphRenderer.
        /// All the game objects created for the nodes of <paramref name="graph"/> will
        /// be created by the objectManager, thus, be available for later use. The layout
        /// is not actually applied.
        /// </summary>
        /// <param name="graph">graph for which the layout is to be calculated</param>
        /// <returns>the node layout for all nodes in <paramref name="graph"/></returns>
        private Dictionary<string, ILayoutNode> CalculateLayout(Graph graph)
        {
            // The following code assumes that a leaf node remains a leaf across all
            // graphs of the graph series and an inner node remains an inner node.
            // This may not necessarily be true. For instance, an empty directory could 
            // get subdirectories in the course of the evolution.

            // Collecting all game objects corresponding to nodes of the given graph.
            // If the node existed in a previous graph, we will re-use its corresponding
            // game object created earlier.
            List<GameObject> gameObjects = new List<GameObject>();

            // The layout to be applied.
            NodeLayout nodeLayout = graphRenderer.GetLayout();

            // Gather all nodes for the layout.
            ignoreInnerNodes = !nodeLayout.IsHierarchical();
            foreach (Node node in graph.Nodes())
            {
                if (!ignoreInnerNodes || node.IsLeaf())
                {
                    // All layouts (flat and hierarchical ones) must be able to handle leaves; 
                    // hence, leaves can be added at any rate. For a hierarchical layout, we 
                    // need to add the game objects for inner nodes, too. To put it differently,
                    // inner nodes are added only if we apply a hierarchical layout.
                    objectManager.GetNode(node, out GameObject gameNode);
                    // Now after having attached the new node to the game object,
                    // we must adjust the scale of it according to the newly attached node so 
                    // that the layouter has these. We need to adjust the scale only for leaves, 
                    // however, because the layouter will select the scale for inner nodes.
                    if (node.IsLeaf())
                    {
                        graphRenderer.AdjustScaleOfLeaf(gameNode);
                    }
                    gameObjects.Add(gameNode);
                }
            }

            // Calculate and apply the node layout
            ICollection<ILayoutNode> layoutNodes = ToLayoutNodes(gameObjects);
            // Note: Apply applies its results only on the layoutNodes but not on the game objects
            // these layoutNodes represent. Here, we leave the game objects untouched. The layout
            // must be later applied when we render a city. Here, we only store the layout for later use.
            nodeLayout.Apply(layoutNodes);
            GraphRenderer.Fit(gameObject, layoutNodes);
            return ToNodeIDLayout(layoutNodes);

            // Note: The game objects for leaf nodes are already properly scaled by the call to 
            // objectManager.GetNode() above. Yet, inner nodes are generally not scaled by
            // the layout and there may be layouts that may shrink leaf nodes. For instance,
            // TreeMap shrinks leaves so that they fit into the available space.
            // Anyhow, we do not need to apply the layout already now. That can be deferred
            // to the point in time when the city is actually visualized. Here, we just calculate
            // the layout for every graph in the graph series for later use.
        }

        /// <summary>
        /// Yields the collection of LayoutNodes corresponding to the given <paramref name="gameNodes"/>.
        /// Each LayoutNode has the position, scale, and rotation of the game node. The graph node 
        /// attached to the game node is passed on to the LayoutNode so that the graph node data is
        /// available to the node layout (e.g., Parent or Children).
        /// Sets also the node levels of all resulting LayoutNodes.
        /// </summary>
        /// <param name="gameNodes">collection of game objects created to represent inner nodes or leaf nodes of a graph</param>
        /// <returns>collection of LayoutNodes representing the information of <paramref name="gameNodes"/> for layouting</returns>
        private ICollection<ILayoutNode> ToLayoutNodes(List<GameObject> gameNodes)
        {
            IList<ILayoutNode> result = new List<ILayoutNode>();
            Dictionary<Node, ILayoutNode> to_layout_node = new Dictionary<Node, ILayoutNode>();

            foreach (GameObject gameObject in gameNodes)
            {
                Node node = gameObject.GetComponent<NodeRef>().node;
                LayoutNode layoutNode = new LayoutNode(node, to_layout_node);
                // We must transfer the scale from gameObject to layoutNode.
                // Rotation and CenterPosition are all zero. They will be computed by the layout,
                // but the layout needs the game object's scale.
                layoutNode.LocalScale = graphRenderer.GetSize(gameObject);
                result.Add(layoutNode);
            }
            LayoutNodes.SetLevels(result);
            return result;
        }

        /// <summary>
        /// Returns a mapping of graph-node IDs onto their corresponding <paramref name="layoutNodes"/>.
        /// </summary>
        /// <param name="layoutNodes">collection of layout nodes to be mapped</param>
        /// <returns>mapping indexed by the IDs of the nodes corresponding to the layout nodes</returns>
        private static Dictionary<string, ILayoutNode> ToNodeIDLayout(ICollection<ILayoutNode> layoutNodes)
        {
            Dictionary<string, ILayoutNode> result = new Dictionary<string, ILayoutNode>();
            foreach (ILayoutNode layoutNode in layoutNodes)
            {
                result[layoutNode.ID] = layoutNode;
            }
            return result;
        }

        /// <summary>
        /// Retrieves the pre-computed stored layout for given <paramref name="graph"/>
        /// in output parameter <paramref name="layout"/> if one can be found. If a
        /// layout was actually found, true is returned; otherwise false.
        /// </summary>
        /// <param name="graph">the graph for which to determine the layout</param>
        /// <param name="layout">the retrieved layout or null</param>
        /// <returns>true if a layout could be found</returns>
        public bool TryGetLayout(Graph graph, out Dictionary<string, ILayoutNode> layout)
        {
            return Layouts.TryGetValue(graph, out layout);
        }

        /// <summary>
        /// Displays the given graph instantly if all animations are finished. This is
        /// called when we jump directly to a specific graph in the graph series: when
        /// we start the visualization of the graph evolution initially and when the user
        /// selects a specific graph revision.
        /// The graph is drawn from scratch.
        /// </summary>
        /// <param name="graph">graph to be drawn initially</param>
        public void DisplayGraphAsNew(LaidOutGraph graph)
        {
            graph.AssertNotNull("graph");

            if (IsStillAnimating)
            {
                Debug.LogWarning("Graph changes are blocked while animations are running.\n");
                return;
            }
            // The upfront calculation of the node layout for all graphs has filled
            // objectManager with game objects for those nodes. Likewise, when we jump
            // to a graph directly in the version history, the nodes of its predecessors
            // may still be contained in the scene and objectManager. We need to clean up 
            // first.
            objectManager?.Clear();
            RenderGraph(_currentCity, graph);
        }

        /// <summary>
        /// Starts the animations to transition from the current to the next graph.
        /// </summary>
        /// <param name="current">the currently shown graph</param>
        /// <param name="next">the next graph to be shown</param>
        public void TransitionToNextGraph(LaidOutGraph current, LaidOutGraph next)
        {
            current.AssertNotNull("current");
            next.AssertNotNull("next");

            if (IsStillAnimating)
            {
                Debug.Log("Graph changes are blocked while animations are running.\n");
                return;
            }
            RenderGraph(current, next);
        }

        List<Vector3[]> newPoints;

        /// <summary>
        /// Renders the animation from CurrentGraphShown to NextGraphToBeShown.
        /// </summary>
        /// <param name="current">the graph currently shown that is to be migrated into the next graph; may be null</param>
        /// <param name="next">the new graph to be shown, in which to migrate the current graph; must not be null</param>
        private void RenderGraph(LaidOutGraph current, LaidOutGraph next)
        {
            next.AssertNotNull("next");
            IsStillAnimating = true;
            // First remove all markings of the previous animation cycle.
            marker.Clear();
            AnimationStartedEvent.Invoke();
            if (current != null)
            {
                //objectManager.RenderEdges();
                Debug.Log("Count a: " + objectManager.GetEdges().Count());
                // For all nodes of the current graph not in the next graph; that is, all
                // nodes removed: remove those. Note: The comparison is based on the
                // IDs of the nodes because nodes between two graphs must be different
                // even if they denote the "logically same" node.
                current.Graph?
                    .Nodes().Except(next.Graph.Nodes(), nodeEqualityComparer).ToList()
                    .ForEach(node =>
                    {
                        RenderRemovedNode(node);
                    });




                // For all edges of the current graph not in the next graph; that is, all
                // edges removed: remove those. As above, edges are compared by their
                // IDs.
                current.Graph?
                     .Edges().Except(next.Graph.Edges(), edgeEqualityComparer).ToList()
                     .ForEach(edge =>
                     {
                         RenderRemovedEdge(edge);
                     });
                Debug.Log("Count b: " + objectManager.GetEdges().Count());
            }
            // We need to assign _nextCity because the callback RenderPlane, RenderInnerNode, RenderLeaf, and 
            // RenderEdge will access it.
            _nextCity = next;
            // Draw all nodes of next graph.
            if (ignoreInnerNodes)
            {
                // FIXME: The root could be a leaf.
                next.Graph.Traverse(IgnoreNode, IgnoreNode, RenderNode);
            }
            else
            {
                next.Graph.Traverse(RenderNode, RenderNode, RenderNode);
            }
            // FOR ANIMATION: next.Graph.Edges().ForEach(RenderEdge);




            Debug.Log("Count c: " + objectManager.CalNewEdges().Count());

            // We have made the transition to the next graph.
            _currentCity = next;

            RenderPlane();
            MoveEdge(objectManager.CalNewEdges());
            Invoke("OnAnimationsFinished", Math.Max(AnimationDuration, MinimalWaitTimeForNextRevision));
        }

        /// <summary>
        /// Event function triggered when alls animations are finished. Renders all edges
        /// as new and notifies everyone that the animation is finished.
        /// </summary>
        private void OnAnimationsFinished()
        {
            // Destroy all previous edges and draw all edges of next graph. This can only
            // be done when nodes have reached their final position, that is, at the end
            // of the animation cycle.
            objectManager.RenderEdges();

            IsStillAnimating = false;
            AnimationFinishedEvent.Invoke();
        }


        void MoveEdge(List<Vector3[]> nP)
        {
            float counter = 0;
            if (nP != null && objectManager.GetEdges() != null)
            {
                bool stop = false;

                List<GameObject> oE = objectManager.GetEdges().ToList();

                while (!stop)
                {
                    for (int i = 0; i < objectManager.GetEdges().Count(); i++)
                    {
                        stop = true;
                        oE[i].TryGetComponent<LineRenderer>(out LineRenderer l);
                        for (int k = 0; k < l.positionCount; k++)
                        {
                            // l.SetPosition(k, nP[i][k]);
                            float dist = Vector3.Distance(l.GetPosition(k), nP[i][k]);
                            float x = Mathf.Lerp(0, dist, counter);
                            if (counter < dist)
                            {
                                l.SetPosition(k, (x * Vector3.Normalize(nP[i][k] - l.GetPosition(k)) + l.GetPosition(k)));
                                stop = false;
                            }
                        }
                        counter += 0.00001f;
                    }
                }
            }
        }

        /// <summary>
        /// Is called by Constructor the register all given <paramref name="animators"/>,
        /// so they can be updated accordingly.
        /// </summary>
        /// <param name="animators">list of animators to be informed</param>
        protected virtual void RegisterAllAnimators(IList<AbstractAnimator> animators)
        {
            animators.Add(moveScaleShakeAnimator);
            animators.Add(moveAnimator);
        }

        /// <summary>
        /// Renders a plane enclosing all game objects of the currently shown graph.
        /// </summary>
        protected virtual void RenderPlane()
        {
            bool isPlaneNew = !objectManager.GetPlane(out GameObject plane);
            if (!isPlaneNew)
            {
                // We are re-using the existing plane, hence, we animate its change
                // (new position and new scale).
                objectManager.GetPlaneTransform(out Vector3 centerPosition, out Vector3 scale);
<<<<<<< HEAD
                iTween.ScaleTo(plane, iTween.Hash(
                         "scale", scale,
                         "time", moveAnimator.MaxAnimationTime
                    ));
                iTween.MoveTo(plane, iTween.Hash("position", centerPosition, "time", moveAnimator.MaxAnimationTime));

=======

                Tweens.Scale(plane, scale, moveAnimator.MaxAnimationTime);
                Tweens.Move(plane, centerPosition, moveAnimator.MaxAnimationTime);
>>>>>>> ee042384
            }
        }

        /// <summary>
        /// Event function that adjusts the given <paramref name="gameNode"/>
        /// according to is attached node's color (style) metric.
        /// It will be called as a callback after the animation of a node to be 
        /// rendered has been finished (see RenderNode()). The animation will
        /// adjust the game object's scale and position, but not its style.
        /// Here we adjust the style.
        /// </summary>
        /// <param name="gameNode">game node object that was just modified by the animation</param>
        public void OnRenderNodeFinishedAnimation(object gameNode)
        {
            if (gameNode != null && gameNode is GameObject)
            {
                graphRenderer.AdjustStyle(gameNode as GameObject);
            }
        }

        /// <summary>
        /// Ignores the given <paramref name="node"/> in rendering. This method can
        /// be used if inner or leaf nodes are to be ignored (e.g., for non-hierarchical
        /// layouts).
        /// </summary>
        /// <param name="node">node to be displayed</param>
        protected void IgnoreNode(Node node)
        {
            // intentionally left blank
        }

        /// <summary>
        /// Renders the game object corresponding to the given <paramref name="graphNode"/>.
        /// </summary>
        /// <param name="graphNode">graph node to be displayed</param>
        protected virtual void RenderNode(Node graphNode)
        {
            // the layout to be applied to graphNode
            ILayoutNode layoutNode = NextLayoutToBeShown[graphNode.ID];
            // the game node representing the graphNode if there is any; null if there is none
            Node formerGraphNode = objectManager.GetNode(graphNode, out GameObject currentGameNode);

            Difference difference;
            if (formerGraphNode == null)
            {
                // The node is new. It has no layout applied to it yet.
                // If the node is new, we animate it by moving it out of the ground.
                // Note layoutNode.position.y denotes the ground position of
                // a game object, not its center.
                Vector3 position = layoutNode.CenterPosition;
                position.y -= layoutNode.LocalScale.y;
                layoutNode.CenterPosition = position;
                graphRenderer.Apply(currentGameNode, gameObject, layoutNode);
                // Revert the change to the y co-ordindate.
                position.y += layoutNode.LocalScale.y;
                layoutNode.CenterPosition = position;
                marker.MarkBorn(currentGameNode);
                difference = Difference.Added;
            }
            else
            {
                // node existed before
                if (diff.AreDifferent(formerGraphNode, graphNode))
                {
                    difference = Difference.Changed;
                    marker.MarkChanged(currentGameNode);
                }
                else
                {
                    difference = Difference.None;
                }
            }
            moveScaleShakeAnimator.AnimateTo(currentGameNode, layoutNode, difference, OnRenderNodeFinishedAnimation);
        }

        /// <summary>
        /// Event function that destroys the given <paramref name="gameObject"/>.
        /// It will be called as a callback after the animation of a node to be 
        /// removed has been finished.
        /// </summary>
        /// <param name="gameObject">game object to be destroyed</param>
        public void OnRemovedNodeFinishedAnimation(object gameObject)
        {
            if (gameObject != null && gameObject is GameObject)
            {
                Destroy((GameObject)gameObject);
            }
        }
        protected virtual void RenderRemovedEdge(Edge edge)
        {
            objectManager.RemoveEdge(edge);
        }

        /// <summary>
        /// Removes the given node. The removal is animated by sinking the
        /// node. The node is not destroyed.
        /// </summary>
        /// <param name="node">leaf node to be removed</param>
        protected virtual void RenderRemovedNode(Node node)
        {
            if (objectManager.RemoveNode(node, out GameObject block))
            {
                // if the node needs to be removed, mark it dead and let it sink into the ground
                marker.MarkDead(block);
                Vector3 newPosition = block.transform.position;
                newPosition.y = -block.transform.localScale.y;
                ILayoutNode nodeTransform = new AnimationNode(newPosition, block.transform.localScale);
                moveScaleShakeAnimator.AnimateTo(block, nodeTransform, Difference.Deleted, OnRemovedNodeFinishedAnimation);
            }
        }

        /// <summary>
        /// Rendes given <paramref name="edge"/>.
        /// </summary>
        /// <param name="edge">edge to be rendered</param>
        /// FOR ANIMATION: protected virtual void RenderEdge(Edge edge)
        /// FOR ANIMATION: {
        /// FOR ANIMATION: // FIXME.
        /// FOR ANIMATION: }

        /// <summary>
        /// Removes the given edge. The edge is not destroyed, however.
        /// </summary>
        /// <param name="edge"></param>
        /// FOR ANIMATION: protected virtual void RenderRemovedOldEdge(Edge edge)
        /// FOR ANIMATION: {
        /// FOR ANIMATION: // FIXME.
        /// FOR ANIMATION: }

        // **********************************************************************

        /// <summary>
        /// The series of underlying graphs to be rendered.
        /// </summary>
        private List<Graph> graphs;  // not serialized by Unity

        /// <summary>
        /// The number of graphs of the graph series to be rendered.
        /// </summary>
        public int GraphCount => graphs.Count;

        /// <summary>
        /// The time in seconds for showing a single graph revision during auto-play animation.
        /// </summary>
        public float AnimationLag
        {
            get => AnimationDuration;
            set
            {
                AnimationDuration = value;
                marker?.SetDuration(value);
                shownGraphHasChangedEvent.Invoke();
            }
        }

        /// <summary>
        /// The index of the currently visualized graph.
        /// </summary>
        private int currentGraphIndex = 0;  // not serialized by Unity

        /// <summary>
        /// Returns the index of the currently shown graph.
        /// </summary>
        public int CurrentGraphIndex
        {
            get => currentGraphIndex;
            private set
            {
                currentGraphIndex = value;
                shownGraphHasChangedEvent.Invoke();
            }
        }

        /// <summary>
        /// An event fired when the viewn graph has changed.
        /// </summary>
        private readonly UnityEvent shownGraphHasChangedEvent = new UnityEvent();

        /// <summary>
        /// Whether the user has selected auto-play mode.
        /// </summary>
        private bool _isAutoplay = false;  // not serialized by Unity

        /// <summary>
        /// Returns true if automatic animations are active.
        /// </summary>
        public bool IsAutoPlay
        {
            get => _isAutoplay;
            private set
            {
                shownGraphHasChangedEvent.Invoke();
                _isAutoplay = value;
            }
        }

        /// <summary>
        /// Initiates the visualization of the evolving series of <paramref name="graphs"/>.
        /// </summary>
        /// <param name="graphs">series of graphs to be visualized</param>
        public void ShowGraphEvolution(List<Graph> graphs)
        {
            this.graphs = graphs;
            CurrentGraphIndex = 0;
            _currentCity = null;
            _nextCity = null;

            graphRenderer.SetScaler(graphs);
            CalculateAllGraphLayouts(graphs);

            shownGraphHasChangedEvent.Invoke();

            if (HasCurrentLaidOutGraph(out LaidOutGraph loadedGraph))
            {
                DisplayGraphAsNew(loadedGraph);
            }
            else
            {
                Debug.LogError("Evolution renderer could not show the inital graph.\n");
            }
        }

        /// <summary>
        /// If animations are still ongoing, auto-play mode is turned on, or <paramref name="index"/> 
        /// does not denote a valid index in the graph series, false is returned and nothing else
        /// happens. Otherwise the graph with the given index in the graph series becomes the new
        /// currently shown graph.
        /// </summary>
        /// <param name="index">index of the graph to be shown in the graph series</param>
        /// <returns>true if that graph could be shown successfully</returns>
        public bool TryShowSpecificGraph(int index)
        {
            if (IsStillAnimating)
            {
                Debug.Log("The renderer is already occupied with animating, wait till animations are finished.\n");
                return false;
            }
            if (IsAutoPlay)
            {
                Debug.Log("Auto-play mode is turned on. You cannot move to the next graph manually.\n");
                return false;
            }
            if (index < 0 || index >= GraphCount)
            {
                Debug.LogErrorFormat("The value {0} is no valid index.\n", index);
                return false;
            }
            CurrentGraphIndex = index;

            if (HasCurrentLaidOutGraph(out LaidOutGraph loadedGraph))
            {
                DisplayGraphAsNew(loadedGraph);
                return true;
            }
            else
            {
                Debug.LogErrorFormat("Could not retrieve a layout for graph with index {0}.\n", index);
                return false;
            }
        }

        /// <summary>
        /// Returns true and a LoadedGraph if there is a LoadedGraph for the active graph index
        /// CurrentGraphIndex.
        /// </summary>
        /// <param name="loadedGraph"></param>
        /// <returns>true if there is graph to be visualized (index _openGraphIndex)</returns>
        private bool HasCurrentLaidOutGraph(out LaidOutGraph loadedGraph)
        {
            return HasLaidOutGraph(CurrentGraphIndex, out loadedGraph);
        }

        /// <summary>
        /// Returns true and a LaidOutGraph if there is a LaidOutGraph for the given graph index.
        /// </summary>
        /// <param name="index">index of the requested graph</param>
        /// <param name="laidOutGraph">the resulting graph with given index; defined only if this method returns true</param>
        /// <returns>true iff there is a graph at the given index</returns>
        private bool HasLaidOutGraph(int index, out LaidOutGraph laidOutGraph)
        {
            laidOutGraph = null;
            Graph graph = graphs[index];
            if (graph == null)
            {
                Debug.LogErrorFormat("There ist no graph available for graph with index {0}\n", index);
                return false;
            }
            bool hasLayout = TryGetLayout(graph, out Dictionary<string, ILayoutNode> layout);
            if (layout == null || !hasLayout)
            {
                Debug.LogErrorFormat("There ist no layout available for graph with index {0}", index);
                return false;
            }
            laidOutGraph = new LaidOutGraph(graph, layout);
            return true;
        }

        /// <summary>
        /// If animation is still ongoing, auto-play mode is turned on, or we are at 
        /// the end of the graph series, nothing happens.
        /// Otherwise we make the transition from the currently shown graph to its 
        /// direct successor graph in the graph series.
        /// </summary>
        public void ShowNextGraph()
        {
            if (IsStillAnimating)
            {
                Debug.Log("The renderer is already occupied with animating, wait till animations are finished.\n");
                return;
            }
            if (IsAutoPlay)
            {
                Debug.Log("Auto-play mode is turned on. You cannot move to the next graph manually.\n");
                return;
            }
            if (!ShowNextIfPossible())
            {
                Debug.Log("This is already the last graph revision.\n");
                return;
            }
        }

        /// <summary>
        /// If we are at the end of the graph series, false is returned and nothing else happens.
        /// Otherwise we make the transition from the currently shown graph to its 
        /// direct successor graph in the graph series. CurrentGraphIndex is increased
        /// by one accordingly.
        /// </summary>
        /// <returns>true iff we are not at the end of the graph series</returns>
        private bool ShowNextIfPossible()
        {
            if (currentGraphIndex == graphs.Count - 1)
            {
                return false;
            }
            CurrentGraphIndex++;

            if (HasCurrentLaidOutGraph(out LaidOutGraph newlyShownGraph) &&
                HasLaidOutGraph(CurrentGraphIndex - 1, out LaidOutGraph currentlyShownGraph))
            {
                // Note: newlyShownGraph is the very next future of currentlyShownGraph
                TransitionToNextGraph(currentlyShownGraph, newlyShownGraph);
            }
            else
            {
                Debug.LogError("Could not retrieve a layout for the graph.\n");
            }
            return true;
        }

        /// <summary>
        /// If we are at the begin of the graph series, nothing happens.
        /// Otherwise we make the transition from the currently shown graph to its 
        /// direct predecessor graph in the graph series. CurrentGraphIndex is decreased
        /// by one accordingly.
        /// </summary>
        public void ShowPreviousGraph()
        {
            if (IsStillAnimating || IsAutoPlay)
            {
                Debug.Log("The renderer is already occupied with animating, wait till animations are finished.\n");
                return;
            }
            if (CurrentGraphIndex == 0)
            {
                Debug.Log("This is already the first graph revision.\n");
                return;
            }
            CurrentGraphIndex--;

            if (HasCurrentLaidOutGraph(out LaidOutGraph newlyShownGraph) &&
                HasLaidOutGraph(CurrentGraphIndex + 1, out LaidOutGraph currentlyShownGraph))
            {
                // Note: newlyShownGraph is the most recent past of currentlyShownGraph
                TransitionToNextGraph(currentlyShownGraph, newlyShownGraph);
            }
            else
            {
                Debug.LogError("Could not retrieve a graph layout.\n");
            }
        }

        /// <summary>
        /// Toggles the auto-play mode. Equivalent to: SetAutoPlay(!IsAutoPlay)
        /// where IsAutoPlay denotes the current state of the auto-play mode.
        /// </summary>
        internal void ToggleAutoPlay()
        {
            SetAutoPlay(!IsAutoPlay);
        }

        /// <summary>
        /// Sets auto-play mode to <paramref name="enabled"/>. If <paramref name="enabled"/>
        /// is true, the next graph in the series is shown and from there all other 
        /// following graphs until we reach the end of the graph series or auto-play
        /// mode is turned off again. If <paramref name="enabled"/> is false instead,
        /// the currently shown graph remains visible.
        /// </summary>
        /// <param name="enabled"></param>
        internal void SetAutoPlay(bool enabled)
        {
            IsAutoPlay = enabled;
            if (IsAutoPlay)
            {
                AnimationFinishedEvent.AddListener(OnAutoPlayCanContinue);
                if (!ShowNextIfPossible())
                {
                    Debug.Log("This is already the last graph revision.\n");
                }
            }
            else
            {
                AnimationFinishedEvent.RemoveListener(OnAutoPlayCanContinue);
            }
            shownGraphHasChangedEvent.Invoke();
        }

        /// <summary>
        /// If we at the end of the graph series, nothing happens.
        /// Otherwise we make the transition from the currently shown graph to its next
        /// direct successor graph in the graph series. CurrentGraphIndex is increased
        /// by one accordingly and auto-play mode is toggled (switched off actually).
        /// </summary>
        private void OnAutoPlayCanContinue()
        {
            if (!ShowNextIfPossible())
            {
                ToggleAutoPlay();
            }
        }

        /// <summary>
        /// An implementation of ILayoutNode that is used for animation purposes only.
        /// The only features it supports are the position and scale of node.
        /// That is what is currenly needed by the animators.
        /// </summary>
        private class AnimationNode : ILayoutNode
        {
            private Vector3 centerPosition;
            private Vector3 scale;

            public AnimationNode(Vector3 centerPosition, Vector3 scale)
            {
                this.centerPosition = centerPosition;
                this.scale = scale;
            }

            public Vector3 LocalScale
            {
                get => scale;
                set => scale = value;
            }

            public Vector3 AbsoluteScale
            {
                get => scale;
            }

            public Vector3 CenterPosition
            {
                get => centerPosition;
                set => centerPosition = value;
            }

            public void ScaleBy(float factor)
            {
                throw new NotImplementedException();
            }

            public ILayoutNode Parent => throw new NotImplementedException();

            public int Level { get => throw new NotImplementedException(); set => throw new NotImplementedException(); }

            public bool IsLeaf => throw new NotImplementedException();

            public string ID => throw new NotImplementedException();

            public float Rotation { get => throw new NotImplementedException(); set => throw new NotImplementedException(); }

            public Vector3 Roof => throw new NotImplementedException();

            public Vector3 Ground => throw new NotImplementedException();

            public ICollection<ILayoutNode> Successors => throw new NotImplementedException();

            public Vector3 RelativePosition { get => throw new NotImplementedException(); set => throw new NotImplementedException(); }

            public bool IsSublayoutNode { get => throw new NotImplementedException(); set => throw new NotImplementedException(); }

            public bool IsSublayoutRoot { get => throw new NotImplementedException(); set => throw new NotImplementedException(); }

            public Sublayout Sublayout { get => throw new NotImplementedException(); set => throw new NotImplementedException(); }

            public ILayoutNode SublayoutRoot { get => throw new NotImplementedException(); set => throw new NotImplementedException(); }

            public ICollection<ILayoutNode> Children()
            {
                throw new NotImplementedException();
            }

            public void SetOrigin()
            {
                throw new NotImplementedException();
            }

            public void SetRelative(ILayoutNode node)
            {
                throw new NotImplementedException();
            }
        }
    }
}<|MERGE_RESOLUTION|>--- conflicted
+++ resolved
@@ -571,18 +571,9 @@
                 // We are re-using the existing plane, hence, we animate its change
                 // (new position and new scale).
                 objectManager.GetPlaneTransform(out Vector3 centerPosition, out Vector3 scale);
-<<<<<<< HEAD
-                iTween.ScaleTo(plane, iTween.Hash(
-                         "scale", scale,
-                         "time", moveAnimator.MaxAnimationTime
-                    ));
-                iTween.MoveTo(plane, iTween.Hash("position", centerPosition, "time", moveAnimator.MaxAnimationTime));
-
-=======
 
                 Tweens.Scale(plane, scale, moveAnimator.MaxAnimationTime);
                 Tweens.Move(plane, centerPosition, moveAnimator.MaxAnimationTime);
->>>>>>> ee042384
             }
         }
 
