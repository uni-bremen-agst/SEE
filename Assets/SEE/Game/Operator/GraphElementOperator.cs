--- conflicted
+++ resolved
@@ -336,10 +336,6 @@
 
             // Use Prefab icon.
             highlightEffect.iconFXAssetType = IconAssetType.Prefab;
-<<<<<<< HEAD
-            // FIXME: Clone this instance. Make it a child. Set Portal.
-            highlightEffect.iconFXPrefab = UnityEngine.Object.Instantiate(DynamicMarkerPrefab, gameObject.transform);
-=======
             highlightEffect.iconFXPrefab = DynamicMarkerFactory.GetMarker(gameObject);
 
             highlightEffect.iconFXAnimationOption = IconAnimationOption.VerticalBounce;
@@ -353,7 +349,6 @@
                                       || t.CompareTag(Tags.Edge));
             highlightEffect.iconFXOffset = new(0, top, 0);
 
->>>>>>> 7bf3c13b
             highlightEffect.iconFXLightColor = UnityEngine.Color.yellow;
             highlightEffect.iconFXDarkColor = UnityEngine.Color.yellow;
             highlightEffect.iconFXRotationSpeed = 0f;
