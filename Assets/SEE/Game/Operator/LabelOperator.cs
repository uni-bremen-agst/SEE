using System.Linq;
using DG.Tweening;
using SEE.Controls.Actions;
using SEE.GO;
using SEE.Utils;
using TMPro;
using UnityEngine;
using UnityEngine.Rendering;
<<<<<<< HEAD
=======

>>>>>>> 6a267a88

namespace SEE.Game.Operator
{
    /// <summary>
    /// Part of the <see cref="NodeOperator"/> class which is responsible for managing node labels.
    /// </summary>
    public partial class NodeOperator
    {
        /// <summary>
        /// The game object containing the node's label.
        /// </summary>
        private GameObject nodeLabel;

        /// <summary>
        /// The line renderer responsible for the line which connects the node label's text to the node.
        /// </summary>
        private LineRenderer labelLineRenderer;

        /// <summary>
        /// The text of the node's label.
        /// </summary>
        private TextMeshPro labelText;

        /// <summary>
        /// Prefix for game object names of node labels.
        /// </summary>
        private const string LABEL_PREFIX = "Label ";

        /// <summary>
        /// Updates the position of the attached label, including its text and line.
        /// </summary>
        /// <param name="duration">The duration of the animation.</param>
        private static void UpdateLabelLayout(float duration)
        {
            // Assumption: There are only very few active labels, compared to all active and inactive labels
            //             that may exist in the descendants of this node. Hence, we go through all active ones.
            foreach (NodeOperator nodeOperator in ShowLabel.DisplayedLabelOperators.Where(x => x.LabelAlpha.TargetValue > 0f))
            {
                nodeOperator.LabelTextPosition.AnimateTo(nodeOperator.DesiredLabelTextPosition, duration);
                nodeOperator.LabelStartLinePosition.AnimateTo(nodeOperator.DesiredLabelStartLinePosition, duration);
                nodeOperator.LabelEndLinePosition.AnimateTo(nodeOperator.DesiredLabelEndLinePosition, duration);
            }
        }

        /// <summary>
        /// Creates and prepares the <see cref="nodeLabel"/> game object along with its components.
        /// If <see cref="nodeLabel"/> already exists, nothing will happen.
        /// </summary>
        private void PrepareLabel()
        {
            Color textColor = Color.white;
            Color lineColor = Color.white;

            string shownText = Node.SourceName;

            nodeLabel = transform.Find(LABEL_PREFIX + shownText)?.gameObject;
            if (nodeLabel == null)
            {
                // The text of the label appears above the hull of the labeled game object
                // which is including the heights of its children. A line will be drawn from the
                // roof of the game object excluding its children to the label text.
                // First we create the label.
                // We define starting and ending positions for the animation.
                Vector3 startLabelPosition = gameObject.GetTop();
                nodeLabel = TextFactory.GetTextWithSize(shownText,
                                                        startLabelPosition,
                                                        City.NodeTypes[Node.Type].LabelSettings.FontSize,
                                                        lift: true,
                                                        textColor: textColor);
                nodeLabel.name = LABEL_PREFIX + shownText;
                nodeLabel.transform.SetParent(gameObject.transform);

                // Second, add connecting line between "roof" of the game object and the text.
                Vector3 startLinePosition = gameObject.GetRoofCenter();
                GameObject line = new()
                {
                    name = $"{LABEL_PREFIX}{shownText} (Connecting Line)"
                };
                LineFactory.Draw(line, new[] { startLinePosition, startLinePosition }, 0.01f,
                                 LineMaterial(lineColor));
                line.transform.SetParent(nodeLabel.transform);

                // The nodeLabel and its child edge must inherit the portal of gameObject.
                Portal.GetPortal(gameObject, out Vector2 leftFront, out Vector2 rightBack);
                Portal.SetPortal(nodeLabel, leftFront, rightBack);

                // Make it invisible, initially.
                if (nodeLabel.TryGetComponentOrLog(out labelText) && line.TryGetComponentOrLog(out labelLineRenderer))
                {
                    labelText.alpha = 0f;
<<<<<<< HEAD
                    labelLineRenderer.startColor = lineColor.WithAlpha(0f);
                    labelLineRenderer.endColor = lineColor.WithAlpha(0f);
=======
                    labelLineRenderer.startColor = labelLineRenderer.startColor.WithAlpha(0f);
                    labelLineRenderer.endColor = labelLineRenderer.endColor.WithAlpha(0f);
>>>>>>> 6a267a88
                }
            }
        }

        /// <summary>
        /// Material for the line connecting a node and its label. We use
        /// exactly the same material for all.
        /// </summary>
        private static Material lineMaterial;

        /// <summary>
        /// Returns the material for the line connecting a node and its label.
        /// </summary>
        /// <param name="lineColor"></param>
        /// <returns>a new material for the line connecting a node and its label</returns>
        private static Material LineMaterial(Color lineColor)
        {
            lineMaterial ??= Materials.New(Materials.ShaderType.TransparentLine, lineColor, texture: null,
                                           renderQueueOffset: (int)(RenderQueue.Transparent + 1));
            return lineMaterial;
        }

        /// <summary>
        /// Target position of the label's text.
        /// </summary>
        private Vector3 DesiredLabelTextPosition
        {
            get
            {
                Vector3 endLabelPosition = gameObject.GetTop(t => !t.name.StartsWith(LABEL_PREFIX));
                if (LabelAlpha.TargetValue > 0)
                {
                    // Only put line and label up if the label should actually be shown.
                    endLabelPosition.y += City.NodeTypes[Node.Type].LabelSettings.Distance;
                }

                return endLabelPosition;
            }
        }

        /// <summary>
        /// Desired starting position of the label's line.
        /// </summary>
        private Vector3 DesiredLabelStartLinePosition => gameObject.GetRoofCenter();

        /// <summary>
        /// Desired end position of the label's line.
        /// </summary>
        private Vector3 DesiredLabelEndLinePosition
        {
            get
            {
                // Due to the line not using world space, we need to transform its position accordingly.
                Vector3 endLinePosition = LabelTextPosition.TargetValue;
                float labelTextExtent = labelText.textBounds.extents.y;
                endLinePosition.y -= labelTextExtent * 1.3f; // add slight gap to make it more aesthetic
                return endLinePosition;
            }
        }

        private Tween[] AnimateLabelAlphaAction(float alpha, float duration) => new Tween[]
        {
            // Animated label to move to top and fade in
            DOTween.ToAlpha(() => labelText.color, color => labelText.color = color, alpha, duration).Play(),
            // Lower start of line should be visible almost immediately due to reduced alpha (smooth transition)
            DOTween.ToAlpha(() => labelLineRenderer.startColor, c => labelLineRenderer.startColor = c, alpha, duration * 0.1f).Play(),
            DOTween.ToAlpha(() => labelLineRenderer.endColor, c => labelLineRenderer.endColor = c, alpha, duration).Play(),
        };

        private Tween[] AnimateLabelStartLinePositionAction(Vector3 startPosition, float duration) => new Tween[]
        {
            DOTween.To(() => labelLineRenderer.GetPosition(0), p => labelLineRenderer.SetPosition(0, p), startPosition,
                duration).Play()
        };

        private Tween[] AnimateLabelEndLinePositionAction(Vector3 endPosition, float duration) => new Tween[]
        {
            DOTween.To(() => labelLineRenderer.GetPosition(1), p => labelLineRenderer.SetPosition(1, p), endPosition,
                duration).Play()
        };

        private Tween[] AnimateLabelTextPositionAction(Vector3 position, float duration) => new Tween[]
        {
            nodeLabel.transform.DOMove(position, duration).Play()
        };
    }
}<|MERGE_RESOLUTION|>--- conflicted
+++ resolved
@@ -6,10 +6,7 @@
 using TMPro;
 using UnityEngine;
 using UnityEngine.Rendering;
-<<<<<<< HEAD
-=======
 
->>>>>>> 6a267a88
 
 namespace SEE.Game.Operator
 {
@@ -100,13 +97,8 @@
                 if (nodeLabel.TryGetComponentOrLog(out labelText) && line.TryGetComponentOrLog(out labelLineRenderer))
                 {
                     labelText.alpha = 0f;
-<<<<<<< HEAD
-                    labelLineRenderer.startColor = lineColor.WithAlpha(0f);
-                    labelLineRenderer.endColor = lineColor.WithAlpha(0f);
-=======
                     labelLineRenderer.startColor = labelLineRenderer.startColor.WithAlpha(0f);
                     labelLineRenderer.endColor = labelLineRenderer.endColor.WithAlpha(0f);
->>>>>>> 6a267a88
                 }
             }
         }
