using System.Linq;
using DG.Tweening;
using SEE.Controls.Actions;
using SEE.GO;
using SEE.Utils;
using TMPro;
using UnityEngine;
<<<<<<< HEAD
=======
using UnityEngine.Rendering;
using Valve.VR.InteractionSystem;
>>>>>>> bbf382f1

namespace SEE.Game.Operator
{
    /// <summary>
    /// Part of the <see cref="NodeOperator"/> class which is responsible for managing node labels.
    /// </summary>
    public partial class NodeOperator
    {
        /// <summary>
        /// The game object containing the node's label.
        /// </summary>
        private GameObject nodeLabel;

        /// <summary>
        /// The line renderer responsible for the line which connects the node label's text to the node.
        /// </summary>
        private LineRenderer labelLineRenderer;

        /// <summary>
        /// The text of the node's label.
        /// </summary>
        private TextMeshPro labelText;

        /// <summary>
        /// Prefix for game object names of node labels.
        /// </summary>
        private const string LABEL_PREFIX = "Label ";

        /// <summary>
        /// Updates the position of the attached label, including its text and line.
        /// </summary>
        /// <param name="duration"></param>
        private void UpdateLabelLayout(float duration)
        {
            // Assumption: There are only very few active labels, compared to all active and inactive labels
            //             that may exist in the descendants of this node. Hence, we go through all active ones.
            foreach (NodeOperator nodeOperator in ShowLabel.DisplayedLabelOperators.Where(x => x.LabelAlpha.TargetValue > 0f))
            {
                nodeOperator.LabelTextPosition.AnimateTo(nodeOperator.DesiredLabelTextPosition, duration);
                nodeOperator.LabelStartLinePosition.AnimateTo(nodeOperator.DesiredLabelStartLinePosition, duration);
                nodeOperator.LabelEndLinePosition.AnimateTo(nodeOperator.DesiredLabelEndLinePosition, duration);
            }
        }

        /// <summary>
        /// Creates and prepares the <see cref="nodeLabel"/> game object along with its components.
        /// If <see cref="nodeLabel"/> already exists, nothing will happen.
        /// </summary>
        private void PrepareLabel()
        {
            Color textColor = Color.white;
            Color lineColor = Color.white;

            string shownText = Node.SourceName;

            nodeLabel = transform.Find(LABEL_PREFIX + shownText)?.gameObject;
            if (nodeLabel == null)
            {
                // The text of the label appears above the hull of the labeled game object
                // which is including the heights of its children. A line will be drawn from the
                // roof of the game object excluding its children to the label text.
                // First we create the label.
                // We define starting and ending positions for the animation.
                Vector3 startLabelPosition = gameObject.GetTop();
                nodeLabel = TextFactory.GetTextWithSize(shownText,
                                                        startLabelPosition,
                                                        City.NodeTypes[Node.Type].LabelSettings.FontSize,
                                                        lift: true,
<<<<<<< HEAD
                                                        textColor: Color.black.WithAlpha(0f));
=======
                                                        textColor: textColor);
>>>>>>> bbf382f1
                nodeLabel.name = LABEL_PREFIX + shownText;
                nodeLabel.transform.SetParent(gameObject.transform);

                // Second, add connecting line between "roof" of the game object and the text.
                Vector3 startLinePosition = gameObject.GetRoofCenter();
                GameObject line = new()
                {
                    name = $"{LABEL_PREFIX}{shownText} (Connecting Line)"
                };
                LineFactory.Draw(line, new[] { startLinePosition, startLinePosition }, 0.01f,
                                 LineMaterial(lineColor));
                line.transform.SetParent(nodeLabel.transform);

                // The nodeLabel and its child edge must inherit the portal of gameObject.
                Portal.GetPortal(gameObject, out Vector2 leftFront, out Vector2 rightBack);
                Portal.SetPortal(nodeLabel, leftFront, rightBack);

                // Make it invisible, initially.
                if (nodeLabel.TryGetComponentOrLog(out labelText) && line.TryGetComponentOrLog(out labelLineRenderer))
                {
                    labelText.alpha = 0f;
<<<<<<< HEAD
                    labelLineRenderer.startColor = labelLineRenderer.startColor.WithAlpha(0f);
                    labelLineRenderer.endColor = labelLineRenderer.endColor.WithAlpha(0f);
=======
                    labelLineRenderer.startColor = lineColor.ColorWithAlpha(0f);
                    labelLineRenderer.endColor = lineColor.ColorWithAlpha(0f);
>>>>>>> bbf382f1
                }
            }
        }

        /// <summary>
        /// Material for the line connecting a node and its label. We use
        /// exactly the same material for all.
        /// </summary>
        private static Material lineMaterial;

        /// <summary>
        /// Returns the material for the line connecting a node and its label.
        /// </summary>
        /// <param name="lineColor"></param>
        /// <returns>a new material for the line connecting a node and its label</returns>
        private static Material LineMaterial(Color lineColor)
        {
            lineMaterial ??= Materials.New(Materials.ShaderType.TransparentLine, lineColor, texture: null,
                                           renderQueueOffset: (int)(RenderQueue.Transparent + 1));
            return lineMaterial;
        }

        /// <summary>
        /// Target position of the label's text.
        /// </summary>
        private Vector3 DesiredLabelTextPosition
        {
            get
            {
                Vector3 endLabelPosition = gameObject.GetTop(t => !t.name.StartsWith(LABEL_PREFIX));
                if (LabelAlpha.TargetValue > 0)
                {
                    // Only put line and label up if the label should actually be shown.
                    endLabelPosition.y += City.NodeTypes[Node.Type].LabelSettings.Distance;
                }

                return endLabelPosition;
            }
        }

        /// <summary>
        /// Desired starting position of the label's line.
        /// </summary>
        private Vector3 DesiredLabelStartLinePosition => gameObject.GetRoofCenter();

        /// <summary>
        /// Desired end position of the label's line.
        /// </summary>
        private Vector3 DesiredLabelEndLinePosition
        {
            get
            {
                // Due to the line not using world space, we need to transform its position accordingly.
                Vector3 endLinePosition = LabelTextPosition.TargetValue;
                float labelTextExtent = labelText.textBounds.extents.y;
                endLinePosition.y -= labelTextExtent * 1.3f; // add slight gap to make it more aesthetic
                return endLinePosition;
            }
        }

        private Tween[] AnimateLabelAlphaAction(float alpha, float duration) => new Tween[]
        {
            // Animated label to move to top and fade in
            DOTween.ToAlpha(() => labelText.color, color => labelText.color = color, alpha, duration).Play(),
            // Lower start of line should be visible almost immediately due to reduced alpha (smooth transition)
            DOTween.ToAlpha(() => labelLineRenderer.startColor, c => labelLineRenderer.startColor = c, alpha, duration * 0.1f).Play(),
            DOTween.ToAlpha(() => labelLineRenderer.endColor, c => labelLineRenderer.endColor = c, alpha, duration).Play(),
        };

        private Tween[] AnimateLabelStartLinePositionAction(Vector3 startPosition, float duration) => new Tween[]
        {
            DOTween.To(() => labelLineRenderer.GetPosition(0), p => labelLineRenderer.SetPosition(0, p), startPosition, duration).Play()
        };

        private Tween[] AnimateLabelEndLinePositionAction(Vector3 endPosition, float duration) => new Tween[]
        {
            DOTween.To(() => labelLineRenderer.GetPosition(1), p => labelLineRenderer.SetPosition(1, p), endPosition, duration).Play()
        };

        private Tween[] AnimateLabelTextPositionAction(Vector3 position, float duration) => new Tween[]
        {
            nodeLabel.transform.DOMove(position, duration).Play()
        };
    }
}<|MERGE_RESOLUTION|>--- conflicted
+++ resolved
@@ -2,14 +2,10 @@
 using DG.Tweening;
 using SEE.Controls.Actions;
 using SEE.GO;
-using SEE.Utils;
 using TMPro;
 using UnityEngine;
-<<<<<<< HEAD
-=======
 using UnityEngine.Rendering;
 using Valve.VR.InteractionSystem;
->>>>>>> bbf382f1
 
 namespace SEE.Game.Operator
 {
@@ -78,11 +74,7 @@
                                                         startLabelPosition,
                                                         City.NodeTypes[Node.Type].LabelSettings.FontSize,
                                                         lift: true,
-<<<<<<< HEAD
-                                                        textColor: Color.black.WithAlpha(0f));
-=======
                                                         textColor: textColor);
->>>>>>> bbf382f1
                 nodeLabel.name = LABEL_PREFIX + shownText;
                 nodeLabel.transform.SetParent(gameObject.transform);
 
@@ -104,13 +96,8 @@
                 if (nodeLabel.TryGetComponentOrLog(out labelText) && line.TryGetComponentOrLog(out labelLineRenderer))
                 {
                     labelText.alpha = 0f;
-<<<<<<< HEAD
-                    labelLineRenderer.startColor = labelLineRenderer.startColor.WithAlpha(0f);
-                    labelLineRenderer.endColor = labelLineRenderer.endColor.WithAlpha(0f);
-=======
                     labelLineRenderer.startColor = lineColor.ColorWithAlpha(0f);
                     labelLineRenderer.endColor = lineColor.ColorWithAlpha(0f);
->>>>>>> bbf382f1
                 }
             }
         }
