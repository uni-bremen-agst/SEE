﻿using System;
using System.Collections.Generic;
using System.Linq;
using SEE.DataModel;
using SEE.DataModel.DG;
using SEE.Game.City;
using SEE.GO;
using SEE.Layout;
using SEE.Layout.EdgeLayouts;
using SEE.Utils;
using UnityEngine;
using UnityEngine.Assertions;

namespace SEE.Game
{
    /// <summary>
    /// Implements the functions of the <see cref="GraphRenderer"/> related to edges.
    /// </summary>
    public partial class GraphRenderer
    {
        /// <summary>
        /// Creates and returns a new edge between <paramref name="from"/> and <paramref name="to"/>
        /// based on the current settings. A new edge will be added to the underlying graph, too.
        ///
        /// Note: A default edge layout will be used if no edge layout was chosen.
        ///
        /// Precondition: <paramref name="from"/> and <paramref name="to"/> must have a valid
        /// node reference. The corresponding graph nodes must be in the same graph.
        /// </summary>
        /// <param name="from">source of the new edge</param>
        /// <param name="to">target of the new edge</param>
        /// <param name="edgeType">the type of the edge to be created</param>
        /// <exception cref="Exception">thrown if <paramref name="from"/> or <paramref name="to"/>
        /// are not contained in any graph or contained in different graphs</exception>
        public GameObject DrawEdge(GameObject from, GameObject to, string edgeType)
        {
            Node fromNode = from.GetNode();
            if (fromNode == null)
            {
                throw new Exception($"The source {from.name} of the edge is not contained in any graph.");
            }

            Node toNode = to.GetNode();
            if (toNode == null)
            {
                throw new Exception($"The target {to.name} of the edge is not contained in any graph.");
            }

            if (fromNode.ItsGraph != toNode.ItsGraph)
            {
                throw new Exception(
                    $"The source {from.name} and target {to.name} of the edge are in different graphs.");
            }

            // Creating the edge in the underlying graph
            Edge edge = new Edge(fromNode, toNode, edgeType);

            Graph graph = fromNode.ItsGraph;
            graph.AddEdge(edge);
            // Save edge layout so that we can restore it if we need to select a default layout.
            EdgeLayoutKind savedEdgeLayout = settings.EdgeLayoutSettings.Kind;
            if (savedEdgeLayout == EdgeLayoutKind.None)
            {
                Debug.LogWarning(
                    $"An edge {edge.ID} from {fromNode.ID} to {toNode.ID} was added to the graph, but no edge layout was chosen.\n");
                // Select default layout
                settings.EdgeLayoutSettings.Kind = EdgeLayoutKind.Spline;
            }

            // Creating the game object representing the edge.
            // The edge layout will be calculated for the following gameNodes. This list will
            // contain the source and target of the edge but also all their ascendants. The
            // ascendants are needed for hierarchical layouts.
            HashSet<GameObject> gameNodes = new HashSet<GameObject>();
            // We add the descendants of the source and target nodes in case the edge layout is hierarchical.
            AddAscendants(from, gameNodes);
            AddAscendants(to, gameNodes);
            Dictionary<Node, ILayoutNode> to_layout_node = new Dictionary<Node, ILayoutNode>();
            // The layout nodes corresponding to those game nodes.
            ICollection<LayoutGameNode> layoutNodes =
                ToLayoutNodes(gameNodes, leafNodeFactory, innerNodeFactory, to_layout_node);

            LayoutGameNode fromLayoutNode = null; // layout node in layoutNodes corresponding to source node
            LayoutGameNode toLayoutNode = null; // layout node in layoutNodes corresponding to target node
            // We need fromLayoutNode and toLayoutNode to create a single layout edge to be passed
            // to the edge layouter.
            foreach (LayoutGameNode layoutNode in layoutNodes)
            {
                //TODO: Should this be a ReferenceEquals() or Equals() comparison?
                if (layoutNode.ItsNode == fromNode)
                {
                    fromLayoutNode = layoutNode;
                }

                // note: fromNode = toNode is possible, hence, there is no 'else' here.
                if (layoutNode.ItsNode == toNode)
                {
                    toLayoutNode = layoutNode;
                }
            }

            Assert.IsNotNull(fromLayoutNode, $"source node {fromNode.ID} does not have a layout node.\n");
            Assert.IsNotNull(toLayoutNode, $"target node {toNode.ID} does not have a layout node.\n");
            // The single layout edge between source and target. We want the layout only for this edge.
            ICollection<LayoutGraphEdge<LayoutGameNode>> layoutEdges = new List<LayoutGraphEdge<LayoutGameNode>>
                {new LayoutGraphEdge<LayoutGameNode>(fromLayoutNode, toLayoutNode, edge)};
            // Calculate the edge layout (for the single edge only).
            ICollection<GameObject> edges = EdgeLayout(layoutNodes, layoutEdges);
            GameObject resultingEdge = edges.First();
            InteractionDecorator.PrepareForInteraction(resultingEdge);
            // The edge becomes a child of the root node of the game-node hierarchy
            GameObject codeCity = SceneQueries.GetCodeCity(from.transform).gameObject;
            GameObject rootNode = SceneQueries.GetCityRootNode(codeCity).gameObject;
            resultingEdge.transform.SetParent(rootNode.transform);
            // The portal of the new edge is inherited from the codeCity.
            Portal.SetPortal(root: codeCity, gameObject: resultingEdge);
            // Reset original edge layout.
            settings.EdgeLayoutSettings.Kind = savedEdgeLayout;
            return resultingEdge;
        }

        /// <summary>
        /// Adds <paramref name="node"/> and all its transitive parent game objects tagged by
        /// Tags.Node to <paramref name="gameNodes"/>.
        /// </summary>
        /// <param name="node">the game objects whose ascendant game nodes are to be added to <paramref name="gameNodes"/></param>
        /// <param name="gameNodes">where to add the ascendants</param>
        private static void AddAscendants(GameObject node, HashSet<GameObject> gameNodes)
        {
            GameObject cursor = node;
            while (cursor != null && cursor.CompareTag(Tags.Node))
            {
                gameNodes.Add(cursor);
                cursor = cursor.transform.parent.gameObject;
            }
        }

        /// <summary>
        /// Applies the edge layout according to the user's choice (settings) for
        /// all edges in between nodes in <paramref name="gameNodes"/>. The resulting
        /// edges are added to <paramref name="parent"/> as children.
        /// </summary>
        /// <param name="gameNodes">the subset of nodes for which to draw the edges</param>
        /// <param name="parent">the object the new edges are to become children of</param>
        /// <param name="draw">Decides whether the edges should only be calculated, or whether they should also be drawn.</param>
        /// <returns>all game objects created to represent the edges; may be empty</returns>
        public ICollection<GameObject> EdgeLayout(ICollection<GameObject> gameNodes, GameObject parent,
            bool draw = true)
        {
            return EdgeLayout(ToLayoutNodes(gameNodes), parent, draw);
        }

        /// <summary>
        /// Applies the edge layout according to the the user's choice (settings) for
        /// all edges in between nodes in <paramref name="gameNodes"/>. The resulting
        /// edges are added to <paramref name="parent"/> as children.
        /// </summary>
        /// <param name="gameNodes">the subset of nodes for which to draw the edges</param>
        /// <param name="parent">the object the new edges are to become children of</param>
        /// <param name="draw">decides whether the edges should only be calculated, or whether they should also be drawn.</param>
        /// <returns>all game objects created to represent the edges; may be empty</returns>
        private ICollection<GameObject> EdgeLayout(ICollection<LayoutGameNode> gameNodes, GameObject parent,
            bool draw = true)
        {
            ICollection<GameObject> result = EdgeLayout(gameNodes, ConnectingEdges(gameNodes), draw);
            AddToParent(result, parent);
            return result;
        }

        /// <summary>
        /// Returns the connecting edges among <paramref name="layoutNodes"/> laid out by the
        /// selected edge layout.
        /// If <paramref name="layoutNodes"/> is null or empty or if no layout was selected
        /// by the user, the empty collection is returned.
        /// </summary>
        /// <param name="layoutNodes">nodes whose connecting edges are to be laid out</param>
        /// <returns>laid out edges</returns>
        public ICollection<LayoutGraphEdge<T>> LayoutEdges<T>(ICollection<T> layoutNodes) 
            where T : AbstractLayoutNode, IHierarchyNode<ILayoutNode>
        {
            if (layoutNodes == null || layoutNodes.Count == 0)
            {
                // no nodes, no edges, no layout
                return new List<LayoutGraphEdge<T>>();
            }

            IEdgeLayout layout = GetEdgeLayout();
            if (layout == null)
            {
                // No layout selected, no edges will be created.
                return new List<LayoutGraphEdge<T>>();
            }

            ICollection<LayoutGraphEdge<T>> edges = ConnectingEdges(layoutNodes);
            layout.Create(layoutNodes, edges);
            return edges;
        }

        /// <summary>
        /// Applies the edge layout according to the the user's choice (settings).
        /// </summary>
        /// <param name="gameNodes">the set of layout nodes for which to create game edges</param>
        /// <param name="layoutEdges">the edges to be laid out</param>
        /// <param name="draw">Decides whether the edges should only be calculated, or whether they should also be drawn.</param>
        /// <returns>all game objects created to represent the edges; may be empty</returns>
        private ICollection<GameObject> EdgeLayout<T>(ICollection<T> gameNodes, ICollection<LayoutGraphEdge<T>> layoutEdges,
            bool draw = true)
            where T : LayoutGameNode, IHierarchyNode<ILayoutNode>
        {
            IEdgeLayout layout = GetEdgeLayout();
            if (layout == null)
            {
                // No layout selected, no edges will be created.
                return new List<GameObject>();
            }
#if UNITY_EDITOR
            Performance p = Performance.Begin("edge layout " + layout.Name);
#endif
            EdgeFactory edgeFactory = new EdgeFactory(
                layout,
                settings.EdgeLayoutSettings.EdgeWidth,
                settings.EdgeSelectionSettings.TubularSegments,
                settings.EdgeSelectionSettings.Radius,
                settings.EdgeSelectionSettings.RadialSegments,
                settings.EdgeSelectionSettings.AreSelectable);
            // The resulting game objects representing the edges.
            ICollection<GameObject> result;
            // Calculate only
            if (!draw)
            {
<<<<<<< HEAD
                result = edgeFactory.CalculateNewEdges(gameNodes.ToList<ILayoutNode>(), layoutEdges);
=======
                result = edgeFactory.CalculateNewEdges(gameNodes, layoutEdges);
>>>>>>> 2b9f282b
            }
            // Calculate and draw edges
            else
            {
<<<<<<< HEAD
                result = edgeFactory.DrawEdges(gameNodes.ToList<ILayoutNode>(), layoutEdges);
=======
                result = edgeFactory.DrawEdges(gameNodes, layoutEdges);
>>>>>>> 2b9f282b
                InteractionDecorator.PrepareForInteraction(result);
                AddLOD(result);
            }

#if UNITY_EDITOR
            p.End();
            Debug.Log($"Calculated \"  {settings.EdgeLayoutSettings.Kind} \" edge layout for {gameNodes.Count}"
                      + $" nodes and {result.Count} edges in {p.GetElapsedTime()} [h:m:s:ms].\n");
#endif
            return result;
        }

        /// <summary>
        /// Yields the edge layout as specified in the <see cref="settings"/>.
        /// </summary>
        /// <returns>specified edge layout</returns>
        private IEdgeLayout GetEdgeLayout()
        {
            float minimalEdgeLevelDistance = 2.5f * settings.EdgeLayoutSettings.EdgeWidth;
            bool edgesAboveBlocks = settings.EdgeLayoutSettings.EdgesAboveBlocks;
            float rdp = settings.EdgeLayoutSettings.RDP;
            switch (settings.EdgeLayoutSettings.Kind)
            {
                case EdgeLayoutKind.Straight:
                    return new StraightEdgeLayout(edgesAboveBlocks, minimalEdgeLevelDistance);
                case EdgeLayoutKind.Spline:
                    return new SplineEdgeLayout(edgesAboveBlocks, minimalEdgeLevelDistance, rdp);
                case EdgeLayoutKind.Bundling:
                    return new BundledEdgeLayout(edgesAboveBlocks, minimalEdgeLevelDistance,
                        settings.EdgeLayoutSettings.Tension, rdp);
                case EdgeLayoutKind.None:
                    // nothing to be done
                    return null;
                default:
                    throw new Exception("Unhandled edge layout " + settings.EdgeLayoutSettings.Kind);
            }
        }

        /// <summary>
        /// Returns the list of layout edges for all edges in between <paramref name="gameNodes"/>.
        /// </summary>
        /// <param name="gameNodes">set of game nodes whose connecting edges are requested</param>
        /// <returns>list of layout edges</returns>
        private static ICollection<LayoutGraphEdge<T>> ConnectingEdges<T>(ICollection<T> gameNodes)
            where T : AbstractLayoutNode
        {
            ICollection<LayoutGraphEdge<T>> edges = new List<LayoutGraphEdge<T>>();
            Dictionary<Node, T> map = NodeToGameNodeMap(gameNodes);

            foreach (T source in gameNodes)
            {
                Node sourceNode = source.ItsNode;

                foreach (Edge edge in sourceNode.Outgoings)
                {
                    Node target = edge.Target;
                    edges.Add(new LayoutGraphEdge<T>(source, map[target], edge));
                }
            }

            return edges;
        }
    }
}<|MERGE_RESOLUTION|>--- conflicted
+++ resolved
@@ -228,20 +228,12 @@
             // Calculate only
             if (!draw)
             {
-<<<<<<< HEAD
-                result = edgeFactory.CalculateNewEdges(gameNodes.ToList<ILayoutNode>(), layoutEdges);
-=======
                 result = edgeFactory.CalculateNewEdges(gameNodes, layoutEdges);
->>>>>>> 2b9f282b
             }
             // Calculate and draw edges
             else
             {
-<<<<<<< HEAD
-                result = edgeFactory.DrawEdges(gameNodes.ToList<ILayoutNode>(), layoutEdges);
-=======
                 result = edgeFactory.DrawEdges(gameNodes, layoutEdges);
->>>>>>> 2b9f282b
                 InteractionDecorator.PrepareForInteraction(result);
                 AddLOD(result);
             }
