--- conflicted
+++ resolved
@@ -14,23 +14,23 @@
         /// <summary>
         /// The size (scale) of a sphere.
         /// </summary>
-        private const float SPHERE_SCALE = 0.3f;
+        private const float SPHERE_SCALE = 0.01f;
 
         /// <summary>
         /// The desired distance between each of the spheres.
         /// </summary>
-        private const float SPHERE_OPTIMAL_DISTANCE = 0.8f;
+        private const float SPHERE_OPTIMAL_DISTANCE = SPHERE_SCALE;
 
         /// <summary>
         /// The horizontal speed of a sphere.
         /// </summary>
-        private const float SPHERE_HORIZONTAL_SPEED = 1.6f;
+        private const float SPHERE_HORIZONTAL_SPEED = SPHERE_SCALE * 2;
 
         /// <summary>
         /// The maximum height of a sphere. Is reached right between <see cref="src"/>
         /// and <see cref="dst"/>.
         /// </summary>
-        private const float SPHERE_MAX_ALTITUDE = 1.0f;
+        private const float SPHERE_MAX_ALTITUDE = 0.3f;
 
         /// <summary>
         /// The maximum added size to the scale of a building.
@@ -120,11 +120,8 @@
             for (int i = 0; i < spheres.Length; i++)
             {
                 spheres[i] = GameObject.CreatePrimitive(PrimitiveType.Sphere);
-<<<<<<< HEAD
                 spheres[i].transform.position = Vector3.Lerp(sourcePosition, targetPosition, (float)i / (float)spheres.Length); 
-=======
                 spheres[i].transform.position = Vector3.Lerp(sourcePosition, targetPosition, i / (float)spheres.Length);
->>>>>>> 7320a270
                 spheres[i].transform.rotation = Quaternion.identity;
                 spheres[i].transform.localScale = new Vector3(SPHERE_SCALE, SPHERE_SCALE, SPHERE_SCALE);
                 spheres[i].transform.parent = transform;
