--- conflicted
+++ resolved
@@ -1,20 +1,13 @@
-<<<<<<< HEAD
-using SEE.DataModel;
-using SEE.GO;
-=======
 ﻿using System;
->>>>>>> 30ea440e
 using System.Collections.Generic;
 using SEE.DataModel;
 using SEE.Game.Charts;
-<<<<<<< HEAD
-using SEE.Game.City;
-using SEE.DataModel.DG;
-=======
 using SEE.GO;
 using UnityEngine;
 using Object = UnityEngine.Object;
->>>>>>> 30ea440e
+using SEE.Game.Charts;
+using SEE.Game.City;
+using SEE.DataModel.DG;
 
 namespace SEE.Game.Evolution
 {
@@ -134,18 +127,17 @@
         private readonly CylinderFactory deletionMarkerFactory;
 
         /// <summary>
-<<<<<<< HEAD
+        /// Cached shader property for emission strength.
+        /// </summary>
+        private static readonly int Strength = Shader.PropertyToID("_EmissionStrength");
+
+        /// <summary>
         /// Transformation method to scale numbers.
         /// </summary>
         private float transform(float input)
         {
             return input / 100;
         }
-=======
-        /// Cached shader property for emission strength.
-        /// </summary>
-        private static readonly int Strength = Shader.PropertyToID("_EmissionStrength");
->>>>>>> 30ea440e
 
         /// <summary>
         /// Marks the given <paramref name="gameNode"/> as dying/getting alive by putting a beam marker on top
@@ -155,11 +147,7 @@
         /// <param name="gameNode">node above which to add a beam marker</param>
         /// <param name="factory">node above which to add a beam marker</param>
         /// <returns>the resulting beam marker</returns>
-<<<<<<< HEAD
-        private GameObject MarkByBeam(Node node, GameObject gameNode, CylinderFactory factory)
-=======
-        private GameObject MarkByBeam(GameObject gameNode, NodeFactory factory)
->>>>>>> 30ea440e
+        private GameObject MarkByBeam(Node node, GameObject gameNode, NodeFactory factory)
         {
             Vector3 position = graphRenderer.GetRoof(gameNode);
             Vector3 beamScale = new Vector3(markerWidth, 0, markerWidth);
@@ -183,7 +171,6 @@
 
                     CylinderFactory customFactory = new CylinderFactory(Materials.ShaderType.Opaque, new ColorRange(section.Color, section.Color, 1));
 
-<<<<<<< HEAD
                     // The marker should be drawn in front of the block, hence, its render
                     // queue offset must be greater than the one of the block.
                     //GameObject beamMarker = NewBeam(factory, gameNode.GetRenderQueue() + 1);
@@ -239,14 +226,6 @@
                 raiser.SetTargetHeightAndDuration(new Vector3(markerWidth, markerHeight, markerWidth), duration: duration);
                 return beamMarker;
             }
-=======
-            // Makes beamMarker a child of block so that it moves along with it during the animation.
-            // In addition, it will also be destroyed along with its parent block.
-            beamMarker.transform.SetParent(gameNode.transform);
-            BeamRaiser raiser = beamMarker.AddComponent<BeamRaiser>();
-            raiser.SetTargetHeightAndDuration(new Vector3(markerWidth, markerHeight, markerWidth), duration);
-            return beamMarker;
->>>>>>> 30ea440e
         }
 
         /// <summary>
