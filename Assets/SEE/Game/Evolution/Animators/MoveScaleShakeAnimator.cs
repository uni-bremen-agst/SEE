﻿//Copyright 2020 Florian Garbade

//Permission is hereby granted, free of charge, to any person obtaining a
//copy of this software and associated documentation files (the "Software"),
//to deal in the Software without restriction, including without limitation
//the rights to use, copy, modify, merge, publish, distribute, sublicense,
//and/or sell copies of the Software, and to permit persons to whom the Software
//is furnished to do so, subject to the following conditions:

//The above copyright notice and this permission notice shall be included in
//all copies or substantial portions of the Software.

//THE SOFTWARE IS PROVIDED "AS IS", WITHOUT WARRANTY OF ANY KIND, EXPRESS OR IMPLIED,
//INCLUDING BUT NOT LIMITED TO THE WARRANTIES OF MERCHANTABILITY, FITNESS FOR A PARTICULAR
//PURPOSE AND NONINFRINGEMENT. IN NO EVENT SHALL THE AUTHORS OR COPYRIGHT HOLDERS BE
//LIABLE FOR ANY CLAIM, DAMAGES OR OTHER LIABILITY, WHETHER IN AN ACTION OF CONTRACT,
//TORT OR OTHERWISE, ARISING FROM, OUT OF OR IN CONNECTION WITH THE SOFTWARE OR THE
//USE OR OTHER DEALINGS IN THE SOFTWARE.

using System;
<<<<<<< HEAD
using System.Collections.Generic;
using System.Collections.ObjectModel;
=======
using SEE.Layout;
using SEE.Utils;
>>>>>>> 2b4c1d3d
using UnityEngine;
using SEE.Game.Charts;

namespace SEE.Game.Evolution
{
    /// <summary>
    /// Animates the position and scale of a given GameObject over the full <see cref="AbstractAnimator.MaxAnimationTime"/>.
    /// If a node was modified, the GameObject will be shaken to indicate its modification.
    /// </summary>
    public class MoveScaleShakeAnimator : AbstractAnimator
    {

        /// <summary>
        /// Color of beams for newly added nodes
        /// </summary>
        private Color NewNodeBeamColor = AdditionalBeamDetails.newBeamColor;

        /// <summary>
        /// Color of beams for changed nodes
        /// </summary>
        public Color ChangedNodeBeamColor = AdditionalBeamDetails.changedBeamColor;

        /// <summary>
        /// Dimensions of power beams
        /// </summary>
        private Vector3 NodeBeamDimensions = AdditionalBeamDetails.powerBeamDimensions;

        /// <summary>
        /// Moves, scales, and then finally shakes (if <paramref name="difference"/>) the animated game object.
        /// At the end of the animation, the method <paramref name="callbackName"/> will be called for the
        /// game object <paramref name="callBackTarget"/> with <paramref name="gameObject"/> as 
        /// parameter if <paramref name="callBackTarget"/> is not null. If <paramref name="callBackTarget"/>
        /// equals null, no callback happens.
        /// </summary>
        /// <param name="gameObject">game object to be animated</param>
        /// <param name="layout">the node transformation to be applied</param>
        /// <param name="difference">whether the node attached to <paramref name="gameObject"/> was modified w.r.t. to the previous graph</param>
        /// <param name="callBackTarget">an optional game object that should receive the callback</param>
        /// <param name="callbackName">the method name of the callback</param>
        protected override void AnimateToInternalWithCallback
                  (GameObject gameObject,
                   ILayoutNode layout,
                   Difference difference,
                   GameObject callBackTarget,
                   string callbackName,
                   Action<object> callback)
        {
            bool mustCallBack = callBackTarget != null;

            Vector3 position = layout.CenterPosition;

            // layout.scale is in world space, while the animation by iTween
            // is in local space. Our game objects may be nested in other game objects,
            // hence, the two spaces may be different.
            // We may need to transform nodeTransform.scale from world space to local space.
            Vector3 localScale = gameObject.transform.parent == null ?
                                     layout.LocalScale
                                   : gameObject.transform.parent.InverseTransformVector(layout.LocalScale);

            if (gameObject.transform.localScale != localScale)
            {
                // Scale the object.
                if (mustCallBack)
                {
                    Tweens.Scale(gameObject, localScale, MaxAnimationTime);
                    callback?.Invoke(gameObject);
                    mustCallBack = false;
                }
                else
                {
                    Tweens.Scale(gameObject, localScale, MaxAnimationTime);
                }
            }

            if (gameObject.transform.position != position)
            {
                // Move the object.
                if (mustCallBack)
                {
                    Tweens.Move(gameObject, position, MaxAnimationTime);
                    callback?.Invoke(gameObject);
                    mustCallBack = false;
                }
                else
                {
                    Tweens.Move(gameObject, position, MaxAnimationTime);
                }
            }

            // Shake the object if it was modified.
            if (difference == Difference.Changed)
            {
                NodeChangesBuffer.GetSingleton().changedNodeIDs.Add(gameObject.name);
                // Changes the modified object's color to blue while animating
                gameObject.GetComponent<Renderer>().material.color = Color.blue;
                // Refetch values, neccessary because this gets loaded before other scripts
                NewNodeBeamColor = AdditionalBeamDetails.newBeamColor;
                ChangedNodeBeamColor = AdditionalBeamDetails.changedBeamColor;
                NodeBeamDimensions = AdditionalBeamDetails.powerBeamDimensions;
                // Create a new power beam
                BeamAnimator.GetInstance().CreatePowerBeam(position, ChangedNodeBeamColor, NodeBeamDimensions);

                if (mustCallBack)
                {
                    Tweens.ShakeRotate(gameObject, MaxAnimationTime / 2, new Vector3(0, 10, 0));
                    callback?.Invoke(gameObject);
                    mustCallBack = false;
                }
                else
                {
                    Tweens.ShakeRotate(gameObject, MaxAnimationTime / 2, new Vector3(0, 10, 0));
                }
            }
            if (mustCallBack)
            {
                callback?.Invoke(gameObject);
            }
        }

        /// <summary>
        /// Removes power beams
        /// </summary>
        public static void DeletePowerBeams()
        {
            BeamAnimator.GetInstance().ClearPowerBeams();
        }

        /// <summary>
        /// Singleton that stores all newly created / deleted power beams
        /// </summary>
        public class BeamAnimator
        {

            /// <summary>
            /// Adds power beam above gameObject that has been changed
            /// <param name="position">Position of the parent gameObject</param>
            /// <param name="beamColor">Color of the power beam to create</param>
            /// </summary>
            public void CreatePowerBeam(Vector3 position, Color beamColor, Vector3 NodeBeamDimensions)
            {
                // Generate power beam above updated objects
                GameObject powerBeam = GameObject.CreatePrimitive(PrimitiveType.Cylinder);
                GameObject.DestroyImmediate(powerBeam.GetComponent<Collider>());
                powerBeam.tag = DataModel.Tags.PowerBeam;
                Renderer powerBeamRenderer = powerBeam.GetComponent<Renderer>();
                powerBeam.transform.localScale = new Vector3(NodeBeamDimensions.x, 0, NodeBeamDimensions.z);
                BeamAnimator.GetInstance().BeamHeight = NodeBeamDimensions.y;
                powerBeam.transform.position = position;
                // Change power beam material color
                powerBeamRenderer.material.color = beamColor;
                // Set power beam material to emissive
                powerBeamRenderer.material.EnableKeyword("_EMISSION");
                Color emissionColor = beamColor * 7f;
                powerBeamRenderer.material.SetColor("_EmissionColor", emissionColor);
                // Remove power beam shadow
                powerBeamRenderer.receiveShadows = false;
                powerBeamRenderer.shadowCastingMode = UnityEngine.Rendering.ShadowCastingMode.Off;
                BeamAnimator.GetInstance().AddPowerBeam(powerBeam);
                powerBeam.AddComponent<BeamAnimatorExecuter>();
            }

            /// <summary>
            /// Singleton instance
            /// </summary>
            private static BeamAnimator Instance = null;

            /// <summary>
            /// Get the singleton instance
            /// </summary>
            public static BeamAnimator GetInstance()
            {
                if (Instance == null)
                {
                    Instance = new BeamAnimator();
                }
                return Instance;
            }

            /// <summary>
            /// Power beam height getter/setter
            /// </summary>
            public float BeamHeight
            {
                get; set;
            }

            /// <summary>
            /// Power beams, get animated while appearing
            /// </summary>
            private List<GameObject> powerBeams = new List<GameObject>();

            /// <summary>
            /// Power beams that have been removed, get animated while disappearing
            /// </summary>
            private GameObject[] removedBeams = new GameObject[0];

            /// <summary>
            /// Deleted power beams, updated whenever Update is called
            /// </summary>
            private List<GameObject> deletedBeams = new List<GameObject>();

            /// <summary>
            /// Beam appearing magic constant
            /// </summary>
            private const float appearingMagicNumber = 0.0025f;

            /// <summary>
            /// Beam disappearing magic number
            /// </summary>
            private const float disappearingMagicNumber = 0.0005f;

            /// <summary>
            /// Animation update function
            /// </summary>
            public void Update()
            {
                deletedBeams.Clear();

                if (BeamHeight <= 0)
                {
                    BeamHeight = 3f;
                }
                // Animate new power beams
                foreach (GameObject beam in powerBeams)
                {
                    if (beam.transform.localScale.y < BeamHeight)
                    {
                        beam.transform.localScale = new Vector3(beam.transform.localScale.x, beam.transform.localScale.y + appearingMagicNumber, beam.transform.localScale.z);
                        beam.transform.position = new Vector3(beam.transform.position.x, beam.transform.position.y + appearingMagicNumber, beam.transform.position.z);
                    }
                    else
                    {
                        deletedBeams.Add(beam);
                    }
                }
                foreach (GameObject beam in deletedBeams) {
                    powerBeams.Remove(beam);
                }
                // Animate deleted power beams
                foreach (GameObject deleted in removedBeams)
                {
                    if (deleted != null)
                    {
                        if (deleted.transform.localScale.y > 0f)
                        {
                            deleted.transform.localScale = new Vector3(deleted.transform.localScale.x, deleted.transform.localScale.y - disappearingMagicNumber, deleted.transform.localScale.z);
                            deleted.transform.position = new Vector3(deleted.transform.position.x, deleted.transform.position.y - disappearingMagicNumber, deleted.transform.position.z);
                        }
                        else
                        {
                            GameObject.Destroy(deleted);
                        }
                    }
                }
            }

            /// <summary>
            /// Clear power beams
            /// </summary>
            public void ClearPowerBeams()
            {
                removedBeams = GameObject.FindGameObjectsWithTag(DataModel.Tags.PowerBeam);
                powerBeams.Clear();
            }

            /// <summary>
            /// Add a new power beam
            /// <param name="beam">Power beam to add</param>
            /// </summary>
            public void AddPowerBeam(GameObject beam)
            {
                powerBeams.Add(beam);
            }
        }

        /// <summary>
        /// Attached to power beam GameObjects to call update from BeamAnimator class
        /// </summary>
        class BeamAnimatorExecuter : MonoBehaviour
        {

            private void Update()
            {
                BeamAnimator.GetInstance().Update();
            }
        }
    }
}
    <|MERGE_RESOLUTION|>--- conflicted
+++ resolved
@@ -18,13 +18,10 @@
 //USE OR OTHER DEALINGS IN THE SOFTWARE.
 
 using System;
-<<<<<<< HEAD
 using System.Collections.Generic;
 using System.Collections.ObjectModel;
-=======
 using SEE.Layout;
 using SEE.Utils;
->>>>>>> 2b4c1d3d
 using UnityEngine;
 using SEE.Game.Charts;
 
