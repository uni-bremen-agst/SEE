--- conflicted
+++ resolved
@@ -18,13 +18,10 @@
 //USE OR OTHER DEALINGS IN THE SOFTWARE.
 
 using System;
-<<<<<<< HEAD
 using System.Collections.Generic;
 using System.Collections.ObjectModel;
-=======
 using SEE.Layout;
 using SEE.Utils;
->>>>>>> 4091bca6
 using UnityEngine;
 using SEE.Game.Charts;
 
