﻿//Copyright 2020 Florian Garbade

//Permission is hereby granted, free of charge, to any person obtaining a
//copy of this software and associated documentation files (the "Software"),
//to deal in the Software without restriction, including without limitation
//the rights to use, copy, modify, merge, publish, distribute, sublicense,
//and/or sell copies of the Software, and to permit persons to whom the Software
//is furnished to do so, subject to the following conditions:

//The above copyright notice and this permission notice shall be included in
//all copies or substantial portions of the Software.

//THE SOFTWARE IS PROVIDED "AS IS", WITHOUT WARRANTY OF ANY KIND, EXPRESS OR IMPLIED,
//INCLUDING BUT NOT LIMITED TO THE WARRANTIES OF MERCHANTABILITY, FITNESS FOR A PARTICULAR
//PURPOSE AND NONINFRINGEMENT. IN NO EVENT SHALL THE AUTHORS OR COPYRIGHT HOLDERS BE
//LIABLE FOR ANY CLAIM, DAMAGES OR OTHER LIABILITY, WHETHER IN AN ACTION OF CONTRACT,
//TORT OR OTHERWISE, ARISING FROM, OUT OF OR IN CONNECTION WITH THE SOFTWARE OR THE
//USE OR OTHER DEALINGS IN THE SOFTWARE.

using System.Collections.Generic;
using SEE.DataModel.DG;
using SEE.Game.CityRendering;
using SEE.GO;
using SEE.Utils;
using UnityEngine;

namespace SEE.Game.Evolution
{
    /// <summary>
    /// An <see cref="ObjectManager"/> creates and manages GameObjects by using a supplied
    /// <see cref="GraphRenderer"/> to create game objects for graph nodes. Those game objects
    /// will be cached, that is, non-existing GameObjects are created and stored
    /// for reuse during query. Each GameObject is identified by the ID of
    /// a node and can be retrieved via any node with the same ID.
    /// </summary>
    internal class ObjectManager
    {
        /// <summary>
        /// The graph renderer used to create the game objects. It is used for creating missing
        /// game objects.
        /// </summary>
        private readonly GraphRenderer graphRenderer;

        /// <summary>
        /// The game object representing the city; its position and scale determines
        /// the position and scaling of the city elements visualized by the renderer.
        /// </summary>
        private readonly GameObject city;

        /// <summary>
        /// The plane enclosing all game objects of the city.
        /// </summary>
        private GameObject currentPlane;

        /// <summary>
        /// A dictionary containing all created nodes that are currently in use. The set of
        /// nodes contained may be an accumulation of all nodes created and added by
        /// <see cref="GetNode(Node, out GameObject)"/> so far and not just those of one
        /// single graph in the graph series (unless a node was removed by
        /// <see cref="RemoveNode(Node, out GameObject)"/> meanwhile).
        /// </summary>
        private readonly Dictionary<string, GameObject> nodes = new();

        /// <summary>
        /// A dictionary containing all created edges that are currently in use. The set of
        /// edges contained may be an accumulation of all edges created and added by
        /// <see cref="GetEdge(Edge, out GameObject)"/> so far and not just those of one single
        /// graph in the graph series (unless an edge was removed by
        /// <see cref="RemoveEdge(Edge, out GameObject)"/> meanwhile).
        /// </summary>
        private readonly Dictionary<string, GameObject> edges = new();

        /// <summary>
        /// Constructor.
        /// </summary>
        /// <param name="renderer">the graph renderer used to create the game objects</param>
        /// <param name="city">the game object representing the city; its position and scale determines
        /// the position and scaling of the city elements visualized by the renderer</param>
        public ObjectManager(GraphRenderer renderer, GameObject city)
        {
            renderer.AssertNotNull("renderer");
            graphRenderer = renderer;
            this.city = city;
        }

        /// <summary>
<<<<<<< HEAD
        /// List of all created game nodes that are in use.
        /// </summary>
        private IList<GameObject> GameNodes => nodes.Values.ToList();

        /// <summary>
=======
>>>>>>> 0ec851d6
        /// Sets <paramref name="gameNode"/> to a cached GameObject or creates a new one
        /// if none has existed yet. The game object is identified by the attribute <see cref="Node.ID"/>
        /// of <paramref name="node"/>.
        /// If a game object existed already, the given <paramref name="node"/> will be
        /// attached to <paramref name="gameNode"/> replacing its previously attached graph
        /// node and that previously attached graph node will be returned. If no such game object
        /// existed before, <paramref name="node"/> will be attached to the new game object
        /// and <c>null</c> will be returned.
        /// </summary>
        /// <param name="node">the node to be represented by <paramref name="gameNode"/></param>
        /// <param name="gameNode">the resulting GameObject representing <paramref name="node"/></param>
        /// <returns>the formerly attached graph node of <paramref name="gameNode"/> if
        /// such a game object existed or <c>null</c> if the game node was newly created</returns>
        public Node GetNode(Node node, out GameObject gameNode)
        {
            if (nodes.TryGetValue(node.ID, out gameNode))
            {
                // A game node with the requested ID exists already, which can
                // be re-used.

                // The game object has already a node attached to it, but that
                // node is part of a different graph (i.e,, different revision).
                // That is why we replace the attached node by this node here.
                return ReattachNode(gameNode, node);
            }
            else
            {
                // There is no game node with the given node ID, hence, we need to
                // create a new one.
                gameNode = graphRenderer.DrawNode(node, city);
                // Add the newly created gameNode to the cache.
                nodes[node.ID] = gameNode;
                return null;
            }
        }

        /// <summary>
        /// Sets <paramref name="gameEdge"/> to a cached GameObject for an edge
        /// or creates a new one if none has existed yet. The game object is identified
        /// by the attribute <see cref="Edge.ID"/> of <paramref name="edge"/>.
        /// If a game object existed already, the given <paramref name="edge"/> will be
        /// attached to <paramref name="gameEdge"/> replacing its previously attached graph
        /// edge and that previously attached graph edge will be returned. If no such game object
        /// existed before, <paramref name="edge"/> will be attached to the new game object
        /// and <c>null</c> will be returned.
        /// </summary>
        /// <param name="edge">the edge to be represented by <paramref name="gameEdge"/></param>
        /// <param name="gameEdge">the resulting GameObject representing <paramref name="edge"/></param>
        /// <returns>the formerly attached graph edge of <paramref name="gameEdge"/> if
        /// such a game object existed or <c>null</c> if the game edge was newly created</returns>
        public Edge GetEdge(Edge edge, out GameObject gameEdge)
        {
            if (edges.TryGetValue(edge.ID, out gameEdge))
            {
                // A game edge with the requested ID exists already, which can
                // be re-used.

                // The game object has already an edge attached to it, but that
                // edge is part of a different graph (i.e,, different revision).
                // That is why we replace the attached edge by this edge here.
                return ReattachEdge(gameEdge, edge);
            }
            else
            {
                // A game edge for this graph edge does not exist yet, hence, we need to create one.
                // In order to create the requested game edge, the entire edge layout must be calculated.
                // Yet, this needs to be done only once when we move from one graph to the next one
                // for the very first graph edge that does not have a game edge. To manage that we put
                // all recalculated edges into 'edges' and not just the game edge created specifically
                // for this particular graph edge at hand.

                // Important assumption: The node positions do not change between consecutive calls
                // to GetEdge() when moving from one graph to the next one.

                // Determine all game nodes.
                List<GameObject> gameNodes = new();
                foreach (Node node in edge.ItsGraph.Nodes())
                {
                    GetNode(node, out GameObject gameNode);
                    gameNodes.Add(gameNode);
                }

                // Create the entire edge layout from the game nodes and
                // put all game edges into the cache 'edges' (if not already present) and find `gameEdge'.
                foreach (GameObject newGameEdge in graphRenderer.EdgeLayout(gameNodes, city, false))
                {
                    string edgeID = newGameEdge.GetComponent<EdgeRef>().Value.ID;
                    if (edges.ContainsKey(edgeID))
                    {
                        // Edge object has already been created in previous call.
                        Destroyer.Destroy(newGameEdge);
                    }
                    else
                    {
                        edges.Add(edgeID, newGameEdge);
                        // FIXME (@koschke): This should be rewritten so that the GraphElementIDMap isn't called here.
                        //                   That part should be handled by GraphRenderer.CreateGameNode.
                        GraphElementIDMap.Add(newGameEdge);
                        // We need to set the portal ourselves. The portal cannot be derived from
                        // SceneQueries.GetCityRootNode(city) because the nodes are not yet
                        // children of the city. The node hierarchy will be established only at
                        // the end of an animation cycle.
                        Portal.GetDimensions(city, out Vector2 leftFrontCorner, out Vector2 rightBackCorner);
                        Portal.SetPortal(newGameEdge, leftFrontCorner, rightBackCorner);
                    }
                    // FIXME: if edges.ContainsKey(edgeID), newGameEdge will be destroyed.
                    // How can we then assign newGameEdge to gameEdge?
                    if (edgeID == edge.ID)
                    {
                        gameEdge = newGameEdge;
                    }
                }

                return null;
            }
        }

        /// <summary>
        /// Yields the Value of <see cref="GraphElement"/> reference (<see cref="NodeRef"/>
        /// or <see cref="EdgeRef"/>) for the given <paramref name="graphElementRef"/>.
        ///
        /// N.B.: This is essentially a specification of the Value property of <see cref="NodeRef"/>
        /// or <see cref="EdgeRef"/>, respectively, for read accesses.
        /// </summary>
        /// <typeparam name="GE">subclass of <see cref="GraphElement"/></typeparam>
        /// <typeparam name="R">subclass of <see cref="GraphElementRef"/></typeparam>
        /// <param name="graphElementRef">a reference to a graph element</param>
        /// <returns>Value of <paramref name="graphElementRef"/></returns>
        delegate GE GetValue<GE, R>(R graphElementRef) where GE : GraphElement where R : GraphElementRef;

        /// <summary>
        /// Sets the Value of the given <paramref name="graphElementRef"/> to
        /// <paramref name="graphElement"/>.
        ///
        /// N.B.: This is essentially a specification of the Value property of <see cref="NodeRef"/>
        /// or <see cref="EdgeRef"/>, respectively, for write accesses.
        /// </summary>
        /// <typeparam name="GE">subclass of <see cref="GraphElement"/></typeparam>
        /// <typeparam name="R">subclass of <see cref="GraphElementRef"/></typeparam>
        /// <param name="graphElementRef">a reference to a graph element</param>
        /// <param name="graphElement">a graph element becoming the Value of <paramref name="graphElementRef"/></param>
        delegate void SetValue<GE, R>(ref R graphElementRef, GE graphElement) where GE : GraphElement where R : GraphElementRef;

        /// Re-attaches the given <paramref name="graphElement"/> to the given <paramref name="gameObject"/>,
        /// that is, the <see cref="GraphElementRef"/> component of <paramref name="gameObject"/> will refer to
        /// <paramref name="graphElement"/> afterwards. Returns the graph element formerly attached to
        /// <paramref name="gameObject"/> if there was one or null if there was none.
        /// </summary>
        /// <typeparam name="GE">subclass of <see cref="GraphElement"/></typeparam>
        /// <typeparam name="R">subclass of <see cref="GraphElementRef"/></typeparam>
        /// <param name="gameObject">the game object where the node is to be attached to</param>
        /// <param name="node">the node to be attached</param>
        /// <returns>the node formerly attached to <paramref name="gameObject"/> or null</returns>
        /// <param name="getValue">yields the Value of a <see cref="GraphElementRef"/></param>
        /// <param name="setValue">sets the Value of a <see cref="GraphElementRef"/></param>
        /// <returns>the graph element formerly attached to <paramref name="gameObject"/> or null</returns>
        private static GE Reattach<GE, R>(GameObject gameObject, GE graphElement, GetValue<GE, R> getValue, SetValue<GE, R> setValue)
            where GE : GraphElement where R : GraphElementRef
        {
            GE formerGraphElement = null;

            if (!gameObject.TryGetComponent(out R graphElementRef))
            {
                // reference should not be null
                Debug.LogError($"Re-used game object for graph element '{graphElement.ID}' does not have a {typeof(R)} attached to it.\n");
                graphElementRef = gameObject.AddComponent<R>();
            }
            else
            {
                formerGraphElement = getValue(graphElementRef);
            }
            setValue(ref graphElementRef, graphElement);
            return formerGraphElement;
        }

        /// <summary>
        /// Re-attaches the given <paramref name="node"/> to the given <paramref name="gameObject"/>,
        /// that is, the <see cref="NodeRef"/> component of <paramref name="gameObject"/> will refer to
        /// <paramref name="node"/> afterwards. Returns the node formerly attached to
        /// <paramref name="gameObject"/> if there was one or null if there was none.
        /// </summary>
        /// <param name="gameObject">the game object where the node is to be attached to</param>
        /// <param name="node">the node to be attached</param>
        /// <returns>the node formerly attached to <paramref name="gameObject"/> or null</returns>
        private static Node ReattachNode(GameObject gameObject, Node node)
        {
            return Reattach(gameObject, node, nr => nr.Value, (ref NodeRef nr, Node n) => { nr.Value = n; });
        }

        /// <summary>
        /// Re-attaches the given <paramref name="edge"/> to the given <paramref name="gameObject"/>,
        /// that is, the <see cref="EdgeRef"/> component of <paramref name="gameObject"/> will refer to
        /// <paramref name="edge"/> afterwards. Returns the edge formerly attached to
        /// <paramref name="gameObject"/> if there was one or null if there was none.
        /// </summary>
        /// <param name="gameObject">the game object where the edge is to be attached to</param>
        /// <param name="edge">the edge to be attached</param>
        /// <returns>the edge formerly attached to <paramref name="gameObject"/> or null</returns>
        private static Edge ReattachEdge(GameObject gameObject, Edge edge)
        {
            return Reattach(gameObject, edge, er => er.Value, (ref EdgeRef er, Edge e) => { er.Value = e; });
        }

        /// <summary>
        /// Removes the game object representing the given <paramref name="node"/> by using the ID
        /// of the <paramref name="node"/> and returns the removed node in <paramref name="gameObject"/>, if
        /// it existed. Returns true if such a game object existed in the cache.
        /// </summary>
        /// <param name="node">node determining the game object to be removed from the cache</param>
        /// <param name="gameObject">the corresponding game object that was removed from the cache or null</param>
        /// <returns>true if a corresponding game object existed and was removed from the cache</returns>
        public bool RemoveNode(Node node, out GameObject gameObject)
        {
            node.AssertNotNull("node");
            bool wasNodeRemoved = nodes.TryGetValue(node.ID, out gameObject);
            nodes.Remove(node.ID);
            return wasNodeRemoved;
        }

        /// <summary>
        /// Removes the game object representing the given <paramref name="edge"/> by using the ID
        /// of the <paramref name="edge"/> and returns the removed edge in <paramref name="gameObject"/>, if
        /// it existed. Returns true if such a game object existed in the cache.
        /// </summary>
        /// <param name="edge">edge determining the game object to be removed from the cache</param>
        /// <param name="gameObject">the corresponding game object that was removed from the cache or null</param>
        /// <returns>true if a corresponding game object existed and was removed from the cache</returns>
        public bool RemoveEdge(Edge edge, out GameObject gameObject)
        {
            edge.AssertNotNull("edge");

            bool wasEdgeRemoved = edges.TryGetValue(edge.ID, out gameObject);
            edges.Remove(edge.ID);
            return wasEdgeRemoved;
        }

        /// <summary>
        /// Clears the internal cache containing all game objects created for nodes
        /// and edges as well as the plane and also destroys those game objects.
        /// </summary>
        public void Clear()
        {
            ClearPlane();
            ClearNodes();
            ClearEdges();
        }

        /// <summary>
        /// Destroys the game object created for the <see cref="currentPlane"/> (if one exists).
        /// Postcondition: <see cref="currentPlane"/> equals <c>null</c>.
        /// </summary>
        private void ClearPlane()
        {
            if (currentPlane != null)
            {
                Destroyer.Destroy(currentPlane);
                currentPlane = null;
            }
        }

        /// <summary>
        /// Destroys all game objects in <see cref="nodes"/>.
        /// Clears the node cache <see cref="nodes"/>.
        /// </summary>
        private void ClearNodes()
        {
            foreach (GameObject gameObject in nodes.Values)
            {
                Destroyer.Destroy(gameObject);
            }
            nodes.Clear();
        }

        /// <summary>
        /// Destroys all game objects in <see cref="edges"/>.
        /// Clears the edge cache <see cref="edges"/>.
        /// </summary>
        private void ClearEdges()
        {
            foreach (GameObject gameObject in edges.Values)
            {
                Destroyer.Destroy(gameObject);
            }
            edges.Clear();
        }
    }
}<|MERGE_RESOLUTION|>--- conflicted
+++ resolved
@@ -84,14 +84,6 @@
         }
 
         /// <summary>
-<<<<<<< HEAD
-        /// List of all created game nodes that are in use.
-        /// </summary>
-        private IList<GameObject> GameNodes => nodes.Values.ToList();
-
-        /// <summary>
-=======
->>>>>>> 0ec851d6
         /// Sets <paramref name="gameNode"/> to a cached GameObject or creates a new one
         /// if none has existed yet. The game object is identified by the attribute <see cref="Node.ID"/>
         /// of <paramref name="node"/>.
