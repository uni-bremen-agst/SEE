﻿// This script uses MediaPipe Unity Plugin availible at
// https://github.com/homuler/MediaPipeUnityPlugin
//
// Copyright (c) 2021 homuler
//
// Use of the source code of the plugin is governed by an MIT-style
// license that can be found at
// https://github.com/homuler/MediaPipeUnityPlugin/blob/master/LICENSE
//
//
// This script also relies on the Task-API-Tutorial by homuler to use MediaPipe solutions in Unity scripts. The tutorial is available at the link:
// https://github.com/homuler/MediaPipeUnityPlugin/blob/master/docs/Tutorial-Task-API.md

using UnityEngine;
using RootMotion.FinalIK;
using SEE.GO;
using SEE.Controls;
using SEE.Utils;

/// <summary>
/// These namespaces are imported to be able to use MediaPipe solutions
/// </summary>
using Stopwatch = System.Diagnostics.Stopwatch;
using Mediapipe.Tasks.Vision.PoseLandmarker;
using Mediapipe.Tasks.Vision.HandLandmarker;
using Mediapipe.Unity.Experimental;
using Mediapipe.Tasks.Vision.GestureRecognizer;
using SEE.UI;

namespace SEE.Game.Avatars
{
    /// <summary>
    /// Calls models from MediaPipe to further animate the hands and finger movements of the avatar.
    /// </summary>
    /// <remarks>This component is assumed to be attached to the avatar's root object.</remarks>
    /// <remarks>The animation itself occurs using the functions of the class <see cref="HandsAnimator"/>.</remarks>
    internal class BodyAnimator : MonoBehaviour
    {
        /// <summary>
        /// Instance of class <see cref="HandsAnimator"/> responsible for animation.
        /// </summary>
        public HandsAnimator HandsAnimator = new();

        /// <summary>
        /// Text assets that define configurations of MediaPipe models.
        /// </summary>
        [SerializeField] private TextAsset poseLandmarkerModelAsset;
        [SerializeField] private TextAsset handLandmarkerModelAsset;
        [SerializeField] private TextAsset gestureRecognizerModelAsset;

        /// <summary>
        /// Stores the texture from the device's webcam.
        /// </summary>
        private WebCamTexture webCamTexture;

        /// <summary>
        /// Used to calculate timestamps needed by MediaPipe calculators.
        /// </summary>
        private readonly Stopwatch stopwatch = new();

        /// <summary>
        /// TextureFrame object to hold a copy of the webcam texture on the CPU.
        /// </summary>
        private TextureFrame textureFrame;

        /// <summary>
        /// Solvers from MediaPipe that are used to detect pose and hand landmarks.
        /// </summary>
        private PoseLandmarker poseLandmarker;
        private HandLandmarker handLandmarker;

        /// <summary>
        /// MediaPipe model used to classify detected gestures.
        /// </summary>
        private GestureRecognizer gestureRecognizer;

        /// <summary>
        /// The FullBodyBiped IK solver attached to the avatar.
        /// </summary>
        private FullBodyBipedIK ik;

        /// <summary>
        /// If true, local interactions control the avatar.
        /// <summary>
        public bool IsLocallyControlled = true;

        /// <summary>
        /// If true, hand animations with MediaPipe are to be used.
        /// </summary>
        private bool isUsingHandAnimations = false;

        /// <summary>
        /// If true, the user enabled hand animations using MediaPipe for the first time.
        /// </summary>
        public bool IsFirstActivationOfHandAnimations = true;

        /// <summary>
        /// Time in seconds when the last error message indicating that no hand landmarks were found was shown.
        /// </summary>
        /// <remarks>Start negative so first error can appear immediatly.</remarks>
        private float lastHandLandmarksErrorTime = -5f;

        /// <summary>
        /// Time interval (in seconds) between error messages.
        /// </summary>
        private const float handLandmarksErrorCooldown = 5f;

        /// <summary>
        /// Indicates whether the MediaPipe values are setted.
        /// </summary>
        private bool isMediaPipeInitialized = false;

        /// <summary>
        /// Subscribes to the <see cref="WebcamManager.OnActiveWebcamChanged"/> event.
        /// This ensures that the component reacts whenever the active webcam changes.
        /// Additionally, if a webcam is already active when this component is enabled,
        /// <see cref="HandleWebcamChanged"/> is called immediately to synchronize state.
        /// </summary>
        private void OnEnable()
        {
            WebcamManager.OnActiveWebcamChanged += HandleWebcamChanged;
            // Request current state once when enabling
            if (WebcamManager.ActiveWebcam != null)
            {
                HandleWebcamChanged(WebcamManager.ActiveWebcam);
            }
        }

        /// <summary>
        /// Unsubscribes from the <see cref="WebcamManager.OnActiveWebcamChanged"/> event
        /// to prevent memory leaks or invalid callbacks when the component is disabled.
        /// </summary>
        private void OnDisable()
        {
            WebcamManager.OnActiveWebcamChanged -= HandleWebcamChanged;
        }

        /// <summary>
        /// Initializes the MediaPipe models.
        /// </summary>
        private void Awake()
        {
            //Use local WebCamTexture.
            if (IsLocallyControlled)
            {
                webCamTexture = WebcamManager.ActiveWebcam;
            }

            if (!gameObject.TryGetComponentOrLog(out ik))
            {
                enabled = false;
                return;
            }
        }

        /// <summary>
        /// Initializes the the instance of <see cref="HandsAnimator"/>,
        /// receives the results from the MediaPipe models and calls the <see cref="HandsAnimator"/> class functions for animation.
        /// </summary>
        private void LateUpdate()
        {
            if (SEEInput.ToggleHandAnimations())
            {
                ToggleHandAnimations();
            }

            if (SEEInput.TogglePointing())
            {
                HandsAnimator.IsPointing = !HandsAnimator.IsPointing;
            }

            // Animate only if the avatar is locally controlled.
            if (IsLocallyControlled)
            {
                // Animate only if the user wishes to use hand animations.
                if (isUsingHandAnimations)
                {
                    // If it's the first time the user enabled the animations, initialize the HandsAnimator.
                    if (IsFirstActivationOfHandAnimations)
                    {
                        HandsAnimator.Initialize(transform, ik);
                        IsFirstActivationOfHandAnimations = false;
                    }

                    // If the avatar's hands are already in the starting position and ready for animation.
                    if (HandsAnimator.BringHandsToStartPositions())
                    {
                        // Needed to flip the image since MediaPipe and Unity handle pixel data differently.
                        textureFrame.ReadTextureOnCPU(webCamTexture, flipHorizontally: true, flipVertically: false);
                        Mediapipe.Image poseLandmarkerImage = textureFrame.BuildCPUImage();

                        PoseLandmarkerResult resultPoseLandmarker = poseLandmarker.DetectForVideo(poseLandmarkerImage, stopwatch.ElapsedMilliseconds);

                        if (resultPoseLandmarker.poseWorldLandmarks == null)
                        {
                            Debug.Log("No pose landmarks found.\n");
                        }
                        else
                        {
                            // Changing positions of the hands.
                            HandsAnimator.SolveHandsPositions(resultPoseLandmarker);

                            Mediapipe.Image imageForHandLandmarker = textureFrame.BuildCPUImage();
                            HandLandmarkerResult resultHandLandmarker = handLandmarker.DetectForVideo(imageForHandLandmarker, stopwatch.ElapsedMilliseconds);

                            textureFrame.ReadTextureOnCPU(webCamTexture, flipHorizontally: false, flipVertically: true);
                            Mediapipe.Image imageForGestureRecognizer = textureFrame.BuildCPUImage();
                            GestureRecognizerResult resultGestureRecognizer = gestureRecognizer.RecognizeForVideo(imageForGestureRecognizer, stopwatch.ElapsedMilliseconds);

                            if (resultHandLandmarker.handLandmarks?.Count > 0)
                            {
                                // Rotate hands and fingers.
                                HandsAnimator.SolveLeftHand(resultHandLandmarker, resultGestureRecognizer, resultPoseLandmarker);
                                HandsAnimator.SolveRightHand(resultHandLandmarker, resultGestureRecognizer, resultPoseLandmarker);
                            }
                            else
                            {
                                if (Time.time - lastHandLandmarksErrorTime >= handLandmarksErrorCooldown)
                                {
                                    Debug.Log("No hand landmarks found.\n");
                                    lastHandLandmarksErrorTime = Time.time;
                                }
                            }
                        }
                    }
                }
                else
                {
                    ik.solver.leftHandEffector.positionWeight = 0f;
                    ik.solver.rightHandEffector.positionWeight = 0f;
                    ik.solver.leftHandEffector.rotationWeight = 0f;
                    ik.solver.rightHandEffector.rotationWeight = 0f;
                }
            }
        }

        /// <summary>
        /// Toggles between using hand animations with MediaPipe and not using them.
        /// </summary>
        private void ToggleHandAnimations()
        {
            isUsingHandAnimations = !isUsingHandAnimations;
<<<<<<< HEAD
            if (isUsingHandAnimations)
            {
                WebcamManager.Acquire();
                UIOverlay.ToggleBodyAnimator();
                if (!isMediaPipeInitialized)
                {
                    SetupMediaPipe();
                }
            }
            else
            {
                WebcamManager.Release();
                UIOverlay.ToggleBodyAnimator();
            }

            void SetupMediaPipe()
            {
                // Generate the MediaPipe Tasks by setting options.
                PoseLandmarkerOptions poseLandmarkerOptions = new PoseLandmarkerOptions(
                    baseOptions: new Mediapipe.Tasks.Core.BaseOptions(
                        Mediapipe.Tasks.Core.BaseOptions.Delegate.CPU,
                        modelAssetBuffer: poseLandmarkerModelAsset.bytes),
                    runningMode: Mediapipe.Tasks.Vision.Core.RunningMode.VIDEO);

                poseLandmarker = PoseLandmarker.CreateFromOptions(poseLandmarkerOptions);

                HandLandmarkerOptions handLandmarkerOptions = new HandLandmarkerOptions(
                    baseOptions: new Mediapipe.Tasks.Core.BaseOptions(
                        Mediapipe.Tasks.Core.BaseOptions.Delegate.CPU,
                        modelAssetBuffer: handLandmarkerModelAsset.bytes),
                    runningMode: Mediapipe.Tasks.Vision.Core.RunningMode.VIDEO,
                    numHands: 2);

                handLandmarker = HandLandmarker.CreateFromOptions(handLandmarkerOptions);

                GestureRecognizerOptions gestureRecognizerOptions = new GestureRecognizerOptions(
                  baseOptions: new Mediapipe.Tasks.Core.BaseOptions(
                    Mediapipe.Tasks.Core.BaseOptions.Delegate.CPU,
                    modelAssetBuffer: gestureRecognizerModelAsset.bytes
                  ),
                  runningMode: Mediapipe.Tasks.Vision.Core.RunningMode.VIDEO,
                  numHands: 2);

                gestureRecognizer = GestureRecognizer.CreateFromOptions(gestureRecognizerOptions);

                // Start the stopwatch to later calculate timestamps needed by MediaPipe calculators.
                stopwatch.Start();
                textureFrame = new TextureFrame(webCamTexture.width, webCamTexture.height, TextureFormat.RGBA32);
                isMediaPipeInitialized = true;
            }
        }


        /// <summary>
        /// Handles the event of switching to a new webcam.
        /// Resets all MediaPipe and hand animation-related states to ensure
        /// a fresh start for the newly selected camera.
        /// </summary>
        /// <param name="newWebcam">The new <see cref="WebCamTexture"/> that has been selected.
        /// If <c>null</c> or the same as the currently active webcam, no changes are made.
        /// </param>
        private void HandleWebcamChanged(WebCamTexture newWebcam)
        {
            if (newWebcam == null || webCamTexture == newWebcam)
            {
                return;
            }
            isUsingHandAnimations = false;
            IsFirstActivationOfHandHanimations = true;
            isMediaPipeInitialized = false;
            if (stopwatch.IsRunning)
            {
                stopwatch.Stop();
            }
            webCamTexture = newWebcam;
=======
            HandsAnimator.IsUsingHandAnimations = !HandsAnimator.IsUsingHandAnimations;
>>>>>>> 51056b35
        }
    }
}<|MERGE_RESOLUTION|>--- conflicted
+++ resolved
@@ -240,7 +240,8 @@
         private void ToggleHandAnimations()
         {
             isUsingHandAnimations = !isUsingHandAnimations;
-<<<<<<< HEAD
+            HandsAnimator.IsUsingHandAnimations = !HandsAnimator.IsUsingHandAnimations;
+
             if (isUsingHandAnimations)
             {
                 WebcamManager.Acquire();
@@ -309,16 +310,13 @@
                 return;
             }
             isUsingHandAnimations = false;
-            IsFirstActivationOfHandHanimations = true;
+            IsFirstActivationOfHandAnimations = true;
             isMediaPipeInitialized = false;
             if (stopwatch.IsRunning)
             {
                 stopwatch.Stop();
             }
             webCamTexture = newWebcam;
-=======
-            HandsAnimator.IsUsingHandAnimations = !HandsAnimator.IsUsingHandAnimations;
->>>>>>> 51056b35
         }
     }
 }