--- conflicted
+++ resolved
@@ -186,12 +186,9 @@
             {
                 nodeOperator.ScaleTo(new Vector3(SCALING_FACTOR, SCALING_FACTOR, SCALING_FACTOR), 0);
             }
-<<<<<<< HEAD
 
             targetXZ ??= child.position.XZ();
-=======
-            
->>>>>>> f1f51773
+
             float parentRoof = parent.GetRoof();
             nodeOperator.MoveYTo(parentRoof + child.lossyScale.y / 2.0f + topPadding * parent.transform.lossyScale.y, 0);
             if (targetXZ.HasValue)
