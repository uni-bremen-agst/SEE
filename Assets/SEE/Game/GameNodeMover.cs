--- conflicted
+++ resolved
@@ -33,7 +33,6 @@
         }
 
         /// <summary>
-<<<<<<< HEAD
         /// Moves the given <paramref name="movingObject"/> on a sphere around the
         /// camera. The radius sphere of this sphere is the original distance
         /// from the <paramref name="movingObject"/> to the camera. The point
@@ -71,23 +70,6 @@
 
         /// <summary>
         /// Finalizes the final position of the <paramref name="movingObject"/>.
-=======
-        /// Finalizes the position of the <paramref name="movingObject"/>. If the current
-        /// pointer of the user is pointing at a game object with a NodeRef the final
-        /// position of <paramref name="movingObject"/> will be the game object with a NodeRef
-        /// that is at the deepest level of the node hierarchy (the pointer may actually 
-        /// hit multiple nested nodes), in the following called target parent. The 
-        /// <paramref name="movingObject"/> will then be placed onto the roof of the target
-        /// parent and its associated graph node will be become a child of the graph node
-        /// associated with the target parent and <paramref name="movingObject"/> becomes
-        /// a child of the target node (the game-node hierarchy and the graph-node hierarchy
-        /// must be in sync). 
-        /// 
-        /// If no such target node can be identified, the <paramref name="movingObject"/> will 
-        /// return to its <paramref name="originalPosition"/> and neither the graph-node hierarchy 
-        /// nor the game-node hierarchy will be changed.
-        ///
->>>>>>> 408ae903
         /// </summary>
         /// <param name="movingObject">the object being moved</param>
         /// <param name="originalPosition">the original world-space position of <paramref name="movingObject"/>
