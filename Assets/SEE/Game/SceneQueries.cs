﻿using System;
using System.Collections.Generic;
using SEE.DataModel;
using SEE.DataModel.DG;
using SEE.Game.City;
using SEE.GO;
using UnityEngine;
using UnityEngine.Assertions;

namespace SEE.Game
{
    /// <summary>
    /// Provides queries on game objects in the current scene at run-time.
    /// </summary>
    internal static class SceneQueries
    {
        /// <summary>
        /// Returns all game objects in the current scene tagged by Tags.Node and having
        /// a valid reference to a graph node.
        /// </summary>
        /// <returns>all game objects representing graph nodes in the scene</returns>
        public static ICollection<GameObject> AllGameNodesInScene(bool includeLeaves, bool includeInnerNodes)
        {
            List<GameObject> result = new List<GameObject>();
            foreach (GameObject go in GameObject.FindGameObjectsWithTag(Tags.Node))
            {
                if (go.TryGetComponent(out NodeRef nodeRef))
                {
                    Node node = nodeRef.Value;
                    if (node != null)
                    {
                        if ((includeLeaves && node.IsLeaf()) || (includeInnerNodes && !node.IsLeaf()))
                        {
                            result.Add(go);
                        }
                    }
                    else
                    {
                        Debug.LogWarning($"Game node {go.name} has a null node reference.\n");
                    }
                }
                else
                {
                    Debug.LogWarning($"Game node {go.name} without node reference.\n");
                }
            }
            return result;
        }

        /// <summary>
        /// Returns all node refs in the current scene of objects tagged by Tags.Node and
        /// having a valid reference to a graph node.
        /// </summary>
        /// <returns>all game objects representing graph nodes in the scene</returns>
        public static List<NodeRef> AllNodeRefsInScene(bool includeLeaves, bool includeInnerNodes)
        {
            List<NodeRef> result = new List<NodeRef>();
            foreach (GameObject go in GameObject.FindGameObjectsWithTag(Tags.Node))
            {
                if (go.TryGetComponent(out NodeRef nodeRef))
                {
                    Node node = nodeRef.Value;
                    if (node != null)
                    {
                        if ((includeLeaves && node.IsLeaf()) || (includeInnerNodes && !node.IsLeaf()))
                        {
                            result.Add(nodeRef);
                        }
                    }
                    else
                    {
                        Debug.LogWarningFormat("Game node {0} has a null node reference.\n", go.name);
                    }
                }
                else
                {
                    Debug.LogWarningFormat("Game node {0} without node reference.\n", go.name);
                }
            }
            return result;
        }

        /// <summary>
        /// Returns the roots of all graphs currently represented by any of the <paramref name="gameNodes"/>.
        ///
        /// Precondition: Every game object in <paramref name="gameNodes"/> must be tagged by
        /// Tags.Node and have a valid graph node reference.
        /// </summary>
        /// <param name="gameNodes">game nodes whose roots are to be returned</param>
        /// <returns>all root nodes in the scene</returns>
        public static List<Node> GetRoots(ICollection<GameObject> gameNodes)
        {
            List<Node> result = new List<Node>();
            foreach (Graph graph in GetGraphs(gameNodes))
            {
                result.AddRange(graph.GetRoots());
            }
            return result;
        }

        /// <summary>
        /// Returns the roots of all graphs currently referenced by any of the <paramref name="nodeRefs"/>.
        /// </summary>
        /// <param name="nodeRefs">references to nodes in any graphs whose roots are to be returned</param>
        /// <returns>all root nodes of the graphs containing any node referenced in <paramref name="nodeRefs"/></returns>
        public static HashSet<Node> GetRoots(ICollection<NodeRef> nodeRefs)
        {
            HashSet<Node> result = new HashSet<Node>();
            foreach (NodeRef nodeRef in nodeRefs)
            {
                IEnumerable<Node> nodes = nodeRef?.Value?.ItsGraph?.GetRoots();
                if (nodes != null)
                {
                    foreach (Node node in nodes)
                    {
                        if (node != null)
                        {
                            result.Add(node);
                        }
                    }
                }
            }
            return result;
        }

        /// <summary>
        /// Returns all graphs currently represented by any of the <paramref name="gameNodes"/>.
        ///
        /// Precondition: Every game object in <paramref name="gameNodes"/> must be tagged by
        /// Tags.Node and have a valid graph node reference.
        /// </summary>
        /// <param name="gameNodes">game nodes whose graph is to be returned</param>
        /// <returns>all graphs in the scene</returns>
        public static HashSet<Graph> GetGraphs(ICollection<GameObject> gameNodes)
        {
            HashSet<Graph> result = new HashSet<Graph>();
            foreach (GameObject go in gameNodes)
            {
                result.Add(go.GetComponent<NodeRef>().Value.ItsGraph);
            }
            return result;
        }

        /// <summary>
        /// Returns first child of <paramref name="codeCity"/> tagged by Tags.Node.
        /// If <paramref name="codeCity"/> is a node representing a code city,
        /// the result is considered the root of the graph.
        /// </summary>
        /// <param name="codeCity">object representing a code city (generally tagged by Tags.CodeCity)</param>
        /// <returns>game object representing the root of the graph or null if there is none</returns>
        public static Transform GetCityRootNode(GameObject codeCity)
        {
            foreach (Transform child in codeCity.transform)
            {
                if (child.CompareTag(Tags.Node))
                {
                    return child.transform;
                }
            }
            return null;
        }

        /// <summary>
        /// Returns the farthest ancestor in the game-object hierarchy that is tagged by
        /// <see cref="Tags.Node"/>.
        /// </summary>
        /// <param name="cityChildTransform">The child transform, to find the root for.</param>
        /// <returns>The root transform of given child, so the highest transform with the tag
<<<<<<< HEAD
        /// <see cref="Tags.Node"/> or <see cref="Tags.Whiteboard"/>
        /// if its <see cref="SEECityArchitecture"/></returns>
=======
        /// <see cref="Tags.Node"/>.</returns>
        /// <exception cref="ArgumentNullException">thrown if <paramref name="cityChildTransform"/> is <c>null</c></exception>
>>>>>>> 9aa6bb9b
        public static Transform GetCityRootTransformUpwards(Transform cityChildTransform)
        {
            if (cityChildTransform == null)
            {
                throw new ArgumentNullException();
            }
            Transform result = cityChildTransform;
<<<<<<< HEAD
            while (result.parent.CompareTag(Tags.Node) && !result.parent.CompareTag(Tags.Whiteboard))
=======
            while (result.parent != null && result.parent.CompareTag(Tags.Node))
>>>>>>> 9aa6bb9b
            {
                result = result.parent;
            }
            return result;
        }

        /// <summary>
        /// Returns the closest ancestor of <paramref name="transform"/> that
        /// represents a code city, that is, is tagged by <see cref="Tags.CodeCity"/>.
        /// This ancestor is assumed to carry the settings (layout information etc.).
        /// If none can be found, null will be returned.
        /// </summary>
        /// <param name="transform">transform at which to start the search</param>
        /// <returns>closest ancestor transform in the game-object hierarchy tagged by
        /// Tags.CodeCity or null</returns>
        public static Transform GetCodeCity(Transform transform)
        {
            Transform result = transform;
            while (result != null)
            {
                if (result.CompareTag(Tags.CodeCity))
                {
                    return result;
                }
                result = result.parent;
            }
            return result;
        }

        /// <summary>
        /// Equivalent to: GetCityRootNode(gameObject).GetComponent<NodeRef>.node.
        /// </summary>
        /// <param name="codeCity">object representing a code city</param>
        /// <returns>the root node of the graph or null if there is none</returns>
        public static Node GetCityRootGraphNode(GameObject codeCity)
        {
            Transform transform = GetCityRootNode(codeCity);
            if (transform == null)
            {
                return null;
            }
            else if (transform.TryGetComponent(out NodeRef nodeRef))
            {
                return nodeRef.Value;
            }
            else
            {
                return null;
            }
        }

        /// <summary>
        /// Returns the graph of the root node of <paramref name="codeCity"/> assumed
        /// to represent a code city. Equivalent to: GetCityRootGraphNode(gameObject).ItsGraph.
        /// </summary>
        /// <param name="codeCity">object representing a code city</param>
        /// <returns>the graph represented by <paramref name="codeCity"/> or null</returns>
        public static Graph GetGraph(this GameObject codeCity)
        {
            Node root = GetCityRootGraphNode(codeCity);
            return root?.ItsGraph;
        }

        /// <summary>
        /// Retrieves the game object representing a node with the given <paramref name="nodeID"/>.
        ///
        /// Precondition: Such a game object actually exists.
        /// </summary>
        /// <param name="nodeID">the unique ID of the node to be retrieved</param>
        /// <returns>the game object representing the node with the given <paramref name="nodeID"/></returns>
        /// <exception cref="Exception">thrown if there is no such object</exception>
        public static GameObject RetrieveGameNode(string nodeID)
        {
            GameObject gameObject = GraphElementIDMap.Find(nodeID);
            if (gameObject == null)
            {
                throw new Exception($"Node named {nodeID} not found.");
            }

            return gameObject;
        }

        /// <summary>
        /// Retrieves the game object representing the given <paramref name="node"/>.
        ///
        /// Preconditions:
        ///   (1) <paramref name="node"/> is not null.
        ///   (2) Such a game object actually exists.
        /// </summary>
        /// <param name="node">the node to be retrieved</param>
        /// <returns>the game object representing the given <paramref name="node"/></returns>
        /// <exception cref="Exception">thrown if there is no such object</exception>
        public static GameObject RetrieveGameNode(this Node node)
        {
            return RetrieveGameNode(node.ID);
        }

        /// <summary>
        /// Retrieves the game object representing the node referenced by the given <paramref name="nodeRef"/>.
        ///
        /// Preconditions:
        /// (1) <paramref name="nodeRef"/> must reference a valid node.
        /// (2) Such a game object actually exists.
        /// </summary>
        /// <param name="nodeRef">a reference to the node to be retrieved</param>
        /// <returns>the game object representing the node referenced by the given <paramref name="nodeRef"/></returns>
        /// <exception cref="Exception">thrown if there is no such object</exception>
        public static GameObject RetrieveGameNode(NodeRef nodeRef)
        {
            return RetrieveGameNode(nodeRef.Value);
        }

        /// <summary>
        /// Returns the first game object in the current scene with the given <paramref name="name"/>.
        /// Will also return inactive game objects. If no such object exists, null will be returned.
        ///
        /// Note: This method is expensive because it will iterate over all game objects in the
        /// scene. Use it wisely.
        /// </summary>
        /// <param name="name">name of the game object to be found</param>
        /// <returns>found game object or null</returns>
        public static GameObject Find(string name)
        {
            UnityEngine.SceneManagement.Scene activeScene = UnityEngine.SceneManagement.SceneManager.GetActiveScene();

            // GetRootGameObjects() yields also inactive game objects
            foreach (GameObject root in activeScene.GetRootGameObjects())
            {
                GameObject ancestor = root.Descendant(name);
                if (ancestor != null)
                {
                    return ancestor;
                }
            }
            return null;
        }

        /// <summary>
        /// Returns all game objects in the current scene having a name contained in <paramref name="gameObjectNames"/>.
        /// Will also return inactive game objects.
        ///
        /// Note: This method is expensive because it will iterate over all game objects in the
        /// scene. Use it wisely.
        /// </summary>
        /// <param name="gameObjectNames">list of names any of the game objects to be retrieved should have</param>
        /// <returns>found game objects</returns>
        public static ISet<GameObject> Find(ISet<string> gameObjectNames)
        {
            ISet<GameObject> result = new HashSet<GameObject>();
            UnityEngine.SceneManagement.Scene activeScene = UnityEngine.SceneManagement.SceneManager.GetActiveScene();

            // GetRootGameObjects() yields also inactive game objects
            foreach (GameObject root in activeScene.GetRootGameObjects())
            {
                result.UnionWith(root.Descendants(gameObjectNames));
            }
            return result;
        }

        //------------------------------------------------------------
        // Queries necessary in the context of the reflexion analysis.
        //------------------------------------------------------------

        /// <summary>
        /// Cached implementation city
        /// </summary>
        private static SEECity cachedImplementation = null;

        /// <summary>
        /// Cached architecture city
        /// </summary>
        private static SEECity cachedArchitecture = null;

        /// <summary>
        /// Cached mapping city
        /// </summary>
        private static SEECity cachedMapping = null;

        /// <summary>
        /// Cached architecture city
        /// </summary>
        private static SEECityArchitecture cachedArchitectureCity = null;

        /// <summary>
        /// Finds the implementation city in the scene. The city may be cached.
        /// </summary>
        /// <returns>The implementation city of the scene.</returns>
        public static SEECity FindImplementation()
        {
            if (!cachedImplementation)
            {
                cachedImplementation = FindSEECity("Implementation");
            }
            return cachedImplementation;
        }

        /// <summary>
        /// Finds the architecture city in the scene. The city may be cached.
        /// </summary>
        /// <returns>The architecture city of the scene.</returns>
        public static SEECity FindArchitecture()
        {
            if (!cachedArchitecture)
            {
                cachedArchitecture = FindSEECity("Architecture");
            }
            return cachedArchitecture;
        }
        
        /// <summary>
        /// Finds the <see cref="SEECityArchitecture"/> in the secne. The city may be cached.
        /// </summary>
        /// <returns>The architecture city of the scene.</returns>
        public static SEECityArchitecture FindArchitectureCity()
        {
            if (!cachedArchitectureCity)
            {
                cachedArchitectureCity = FindSEECityArchitecture("Architecture");
            }

            return cachedArchitectureCity;
        }
        
        /// <summary>
        /// Finds the Whiteboard GameObject witht the Tag Whiteboard.
        /// </summary>
        /// <returns>The whiteboard Gameobject</returns>
        /// <exception cref="Exception">Thrown in case there is less or more than one Gameobject tagged with whiteboard</exception>
        public static GameObject FindWhiteboard()
        {
            GameObject[] whiteboards = GameObject.FindGameObjectsWithTag(Tags.Whiteboard);
            if (whiteboards.Length != 1)
            {
                Debug.LogError("There should always be exactly one whiteboard");
                throw new Exception("There should always be exactly one whiteboard");
            }

            return whiteboards[0];
        }

        private static SEECityArchitecture FindSEECityArchitecture(string name)
        {
            SEECityArchitecture result = null;
            SEECityArchitecture[] cities = UnityEngine.Object.FindObjectsOfType<SEECityArchitecture>();
            foreach (SEECityArchitecture city in cities)
            {
                if (city.gameObject.name.Equals(name))
                {
#if UNITY_EDITOR
                    Assert.IsNull(result, "There must be exactly on architecture city named " + name + "!");
#endif
                    result = city;
#if UNITY_EDITOR
                    break;
#endif
                }
            }

            return result;
        }

        /// <summary>
        /// Finds the mapping city in the scene. The city may be cached.
        /// </summary>
        /// <returns>The mapping city of the scene.</returns>
        public static SEECity FindMapping()
        {
            if (!cachedMapping)
            {
                cachedMapping = FindSEECity("Mapping");
            }
            return cachedMapping;
        }

        /// <summary>
        /// Finds the <see cref="SEECity"/> of <see cref="GameObject"/> with name
        /// <paramref name="name"/>. As this method does not cache anything, this call is quite
        /// heavy and should not be called too often.
        /// </summary>
        /// <param name="name">The name of the object with city component attached.</param>
        /// <returns>The found city or <code>null</code>, if no such city exists.</returns>
        private static SEECity FindSEECity(string name)
        {
            SEECity result = null;
            SEECity[] cities = UnityEngine.Object.FindObjectsOfType<SEECity>();
            foreach (SEECity city in cities)
            {
                if (city.gameObject.name.Equals(name))
                {
#if UNITY_EDITOR
                    Assert.IsNull(result, "There must be exactly one city named " + name + "!");
#endif
                    result = city;
#if !UNITY_EDITOR
                    break;
#endif
                }
            }
            return result;
        }
        
        /// <summary>
        /// Recursively collects all node ids of <paramref name="node"/> and its descendants.
        /// </summary>
        /// <param name="node">The node</param>
        /// <param name="ids">The set of already collected ids</param>
        private static void fetchNodeIds(Node node, HashSet<string> ids)
        {
            ids.Add(node.ID);
            foreach (Node child in node.Children())
            {
                fetchNodeIds(child, ids);
            }
        }
        
        /// <summary>
        /// Find all edges that are connected to <paramref name="node"/>.
        /// </summary>
        /// <param name="node">The node to find all edges for.</param>
        /// <returns>List of all edges that are connected to the <paramref name="node"/></returns>
        public static List<EdgeRef> FindAllConnectingEdges(Node node)
        {
            HashSet<string> ids = new HashSet<string>();
            fetchNodeIds(node, ids);
            List<EdgeRef> edges = new List<EdgeRef>();
            EdgeRef[] refs = UnityEngine.Object.FindObjectsOfType<EdgeRef>();
            foreach (EdgeRef edgeRef in refs)
            {
                if(ids.Contains(edgeRef.Value.Source.ID) || ids.Contains(edgeRef.Value.Target.ID))
                {
                    edges.Add(edgeRef);
                }
            }
            return edges;
        }
    }
}<|MERGE_RESOLUTION|>--- conflicted
+++ resolved
@@ -166,13 +166,8 @@
         /// </summary>
         /// <param name="cityChildTransform">The child transform, to find the root for.</param>
         /// <returns>The root transform of given child, so the highest transform with the tag
-<<<<<<< HEAD
-        /// <see cref="Tags.Node"/> or <see cref="Tags.Whiteboard"/>
-        /// if its <see cref="SEECityArchitecture"/></returns>
-=======
-        /// <see cref="Tags.Node"/>.</returns>
+        /// <see cref="Tags.Node"/> or <see cref="Tags.Whiteboard"/></returns>
         /// <exception cref="ArgumentNullException">thrown if <paramref name="cityChildTransform"/> is <c>null</c></exception>
->>>>>>> 9aa6bb9b
         public static Transform GetCityRootTransformUpwards(Transform cityChildTransform)
         {
             if (cityChildTransform == null)
@@ -180,11 +175,7 @@
                 throw new ArgumentNullException();
             }
             Transform result = cityChildTransform;
-<<<<<<< HEAD
-            while (result.parent.CompareTag(Tags.Node) && !result.parent.CompareTag(Tags.Whiteboard))
-=======
-            while (result.parent != null && result.parent.CompareTag(Tags.Node))
->>>>>>> 9aa6bb9b
+            while (result.parent != null && result.parent.CompareTag(Tags.Node) && !result.parent.CompareTag(Tags.Whiteboard))
             {
                 result = result.parent;
             }
@@ -393,7 +384,7 @@
             }
             return cachedArchitecture;
         }
-        
+
         /// <summary>
         /// Finds the <see cref="SEECityArchitecture"/> in the secne. The city may be cached.
         /// </summary>
@@ -407,7 +398,7 @@
 
             return cachedArchitectureCity;
         }
-        
+
         /// <summary>
         /// Finds the Whiteboard GameObject witht the Tag Whiteboard.
         /// </summary>
@@ -485,7 +476,7 @@
             }
             return result;
         }
-        
+
         /// <summary>
         /// Recursively collects all node ids of <paramref name="node"/> and its descendants.
         /// </summary>
@@ -499,7 +490,7 @@
                 fetchNodeIds(child, ids);
             }
         }
-        
+
         /// <summary>
         /// Find all edges that are connected to <paramref name="node"/>.
         /// </summary>
