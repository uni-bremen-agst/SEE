﻿using System.Collections.Generic;
using SEE.Controls;
using SEE.DataModel;
using SEE.DataModel.DG;
using SEE.GO;
using UnityEngine;

namespace SEE.Game
{
    /// <summary>
    /// Provides queries on game objects in the current scence at run-time.
    /// </summary>
    internal class SceneQueries
    {
        /// <summary>
        /// Returns all game objects in the current scene tagged by Tags.Node and having 
        /// a valid reference to a graph node.
        /// </summary>
        /// <returns>all game objects representing graph nodes in the scene</returns>
        public static ICollection<GameObject> AllGameNodesInScene(bool includeLeaves, bool includeInnerNodes)
        {
            List<GameObject> result = new List<GameObject>();
            foreach (GameObject go in GameObject.FindGameObjectsWithTag(Tags.Node))
            {
                if (go.TryGetComponent<NodeRef>(out NodeRef nodeRef))
                {
                    Node node = nodeRef.node;
                    if (node != null)
                    {
                        if ((includeLeaves && node.IsLeaf()) || (includeInnerNodes && !node.IsLeaf()))
                        {
                            result.Add(go);
                        }
                    }
                    else
                    {
                        Debug.LogWarningFormat("Game node {0} has a null node reference.\n", go.name);
                    }
                }
                else
                {
                    Debug.LogWarningFormat("Game node {0} without node reference.\n", go.name);
                }
            }
            return result;
        }

        /// <summary>
        /// Returns the roots of all graphs currently represented by any of the <paramref name="gameNodes"/>.
        /// 
        /// Precondition: Every game object in <paramref name="gameNodes"/> must be tagged by
        /// Tags.Node and have a valid graph node reference.
        /// </summary>
        /// <param name="gameNodes">game nodes whose roots are to be returned</param>
        /// <returns>all root nodes in the scene</returns>
        public static ICollection<Node> GetRoots(ICollection<GameObject> gameNodes)
        {
            List<Node> result = new List<Node>();
            foreach (Graph graph in GetGraphs(gameNodes))
            {
                result.AddRange(graph.GetRoots());
            }
            return result;
        }

        /// <summary>
        /// Returns all graphs currently represented by any of the <paramref name="gameNodes"/>.
        /// 
        /// Precondition: Every game object in <paramref name="gameNodes"/> must be tagged by
        /// Tags.Node and have a valid graph node reference.
        /// </summary>
        /// <param name="gameNodes">game nodes whose graph is to be returned</param>
        /// <returns>all graphs in the scene</returns>
        public static HashSet<Graph> GetGraphs(ICollection<GameObject> gameNodes)
        {
            HashSet<Graph> result = new HashSet<Graph>();
            foreach (GameObject go in gameNodes)
            {
                result.Add(go.GetComponent<NodeRef>().node.ItsGraph);
            }
            return result;
        }

        /// <summary>
        /// True if <paramref name="gameNode"/> represents a leaf in the graph.
        /// 
        /// Precondition: <paramref name="gameNode"/> has a NodeRef component attached to it
        /// that is a valid graph node reference.
        /// </summary>
        /// <param name="gameNode"></param>
        /// <returns>true if <paramref name="gameNode"/> represents a leaf in the graph</returns>
        public static bool IsLeaf(GameObject gameNode)
        {
            return gameNode.GetComponent<NodeRef>()?.node?.IsLeaf() ?? false;
        }

        /// <summary>
        /// True if <paramref name="gameNode"/> represents an inner node in the graph.
        /// 
        /// Precondition: <paramref name="gameNode"/> has a NodeRef component attached to it
        /// that is a valid graph node reference.
        /// </summary>
        /// <param name="gameNode"></param>
        /// <returns>true if <paramref name="gameNode"/> represents an inner node in the graph</returns>
        public static bool IsInnerNode(GameObject gameNode)
        {
            return gameNode.GetComponent<NodeRef>()?.node?.IsInnerNode() ?? false;
        }

        /// <summary>
        /// Returns the Source.Name attribute of <paramref name="gameNode"/>. 
        /// If <paramref name="gameNode"/> has no valid node reference, the name
        /// of <paramref name="gameNode"/> is returned instead.
        /// </summary>
        /// <param name="gameNode"></param>
        /// <returns>source name of <paramref name="gameNode"/></returns>
        public static string SourceName(GameObject gameNode)
        {
            if (gameNode.TryGetComponent<NodeRef>(out NodeRef nodeRef))
            {
                if (nodeRef.node != null)
                {
                    return nodeRef.node.SourceName;
                }
            }
            return gameNode.name;
        }

        /// <summary>
        /// Returns first child of <paramref name="codeCity"/> tagged by Tags.Node. 
        /// If <paramref name="codeCity"/> is a node representing a code city,
        /// the result is considered the root of the graph.
        /// </summary>
        /// <param name="codeCity">object representing a code city</param>
        /// <returns>game object representing the root of the graph or null if there is none</returns>
        public static Transform GetCityRootNode(GameObject codeCity)
        {            
            foreach (Transform child in codeCity.transform)
            {
                if (child.CompareTag(Tags.Node))
                {
                    return child.transform;
                }
            }
            return null;
        }

        /// <summary>
        /// Returns the root game object that represents a code city as a whole
        /// along with the settings (layout information etc.). In other words,
<<<<<<< HEAD
        /// we simply return the topmost transform in the game-object hierarchy.
        /// If the given <paramref name="transform"/> is not included in any
        /// other game object, <paramref name="transform"/> will be returned.
        /// 
        /// For reasons of efficiency, we are not checking whether the returned
        /// game object is tagged by Tags.CodeCity. A call may check if this
        /// check is necessary.
=======
        /// we simply return the top-most transform in the game-object hierarchy.
        /// That top-most object must be tagged by Tags.CodeCity. If it is,
        /// it will be returned. If not, null will be returned.
>>>>>>> 06492e9c
        /// </summary>
        /// <param name="transform">transform at which to start the search</param>
        /// <returns>top-most transform in the game-object hierarchy tagged by 
        /// Tags.CodeCity or null</returns>
        public static Transform GetCodeCity(Transform transform)
        {
<<<<<<< HEAD
            if (PlayerSettings.GetInputType() == PlayerSettings.PlayerInputType.HoloLens)
            {
                // If the MRTK is enabled, the cities will be part of a CityCollection, so we can't simply use the root.
                // In this case, we actually have to traverse the tree up until the Tags match.
                
                Transform cursor = transform;
                while (cursor != null)
                {
                    if (cursor.CompareTag(Tags.CodeCity))
                    {
                        return cursor;
                    }
                    cursor = cursor.parent;
                }
                return cursor;
            }
            return transform.root;

=======
            Transform result = transform.root;
            if (result.CompareTag(Tags.CodeCity))
            {
                return result;
            }
            else
            {
                return null;
            }
>>>>>>> 06492e9c
        }

        /// <summary>
        /// Equivalent to: GetCityRootNode(gameObject).GetComponent<NodeRef>.node.
        /// </summary>
        /// <param name="codeCity">object representing a code city</param>
        /// <returns>the root node of the graph or null if there is none</returns>
        public static Node GetCityRootGraphNode(GameObject codeCity)
        {
            Transform transform = GetCityRootNode(codeCity);
            if (transform == null)
            {
                return null;
            }

            NodeRef nodeRef = transform.GetComponent<NodeRef>();
            if (nodeRef == null)
            {
                return null;
            }

            return nodeRef.node;
        }

        /// <summary>
        /// Returns the graph of the root node of <paramref name="codeCity"/> assumed
        /// to represent a code city. Equivalent to: GetCityRootGraphNode(gameObject).ItsGraph.
        /// </summary>
        /// <param name="codeCity">object representing a code city</param>
        /// <returns>the graph represented by <paramref name="codeCity"/> or null</returns>
        public static Graph GetGraph(GameObject codeCity)
        {
            Node root = GetCityRootGraphNode(codeCity);

            return root?.ItsGraph;
        }
    }
}<|MERGE_RESOLUTION|>--- conflicted
+++ resolved
@@ -3,6 +3,7 @@
 using SEE.DataModel;
 using SEE.DataModel.DG;
 using SEE.GO;
+using System.Collections.Generic;
 using UnityEngine;
 
 namespace SEE.Game
@@ -148,32 +149,22 @@
         /// <summary>
         /// Returns the root game object that represents a code city as a whole
         /// along with the settings (layout information etc.). In other words,
-<<<<<<< HEAD
-        /// we simply return the topmost transform in the game-object hierarchy.
-        /// If the given <paramref name="transform"/> is not included in any
-        /// other game object, <paramref name="transform"/> will be returned.
-        /// 
-        /// For reasons of efficiency, we are not checking whether the returned
-        /// game object is tagged by Tags.CodeCity. A call may check if this
-        /// check is necessary.
-=======
         /// we simply return the top-most transform in the game-object hierarchy.
         /// That top-most object must be tagged by Tags.CodeCity. If it is,
         /// it will be returned. If not, null will be returned.
->>>>>>> 06492e9c
         /// </summary>
         /// <param name="transform">transform at which to start the search</param>
         /// <returns>top-most transform in the game-object hierarchy tagged by 
         /// Tags.CodeCity or null</returns>
         public static Transform GetCodeCity(Transform transform)
         {
-<<<<<<< HEAD
+
+            Transform result = transform;
             if (PlayerSettings.GetInputType() == PlayerSettings.PlayerInputType.HoloLens)
             {
                 // If the MRTK is enabled, the cities will be part of a CityCollection, so we can't simply use the root.
                 // In this case, we actually have to traverse the tree up until the Tags match.
                 
-                Transform cursor = transform;
                 while (cursor != null)
                 {
                     if (cursor.CompareTag(Tags.CodeCity))
@@ -184,11 +175,8 @@
                 }
                 return cursor;
             }
-            return transform.root;
-
-=======
-            Transform result = transform.root;
-            if (result.CompareTag(Tags.CodeCity))
+            result = transform.root;
+	    if (result.CompareTag(Tags.CodeCity))
             {
                 return result;
             }
@@ -196,7 +184,6 @@
             {
                 return null;
             }
->>>>>>> 06492e9c
         }
 
         /// <summary>
