
using System;
using System.Collections.Generic;
using System.IO;
using System.Linq;
using OdinSerializer;
using SEE.DataModel;
using SEE.DataModel.DG;
using SEE.DataModel.DG.IO;
using SEE.GO;
using SEE.Layout.EdgeLayouts;
using SEE.Layout.NodeLayouts;
using SEE.Layout.NodeLayouts.Cose;
using SEE.Utils;
using UnityEngine;

namespace SEE.Game
{
    /// <summary>
    /// Common abstract superclass of SEECity and SEECityEvolution.
    /// It maintains settings of the graph data needed at runtime. An AbstractSEECity is intended to
    /// be added to a game object in the scene as a component. That game object
    /// is the representation of a graph including the settings that have lead
    /// to its visualization.
    /// </summary>
    public abstract class AbstractSEECity : SerializedMonoBehaviour
    {
        /// <summary>
        /// The internal representation of property PathPrefix.
        /// The internal representation of this path is always in the Unix style
        /// (or also Unity style), independent from the operating system we are currently
        /// running on.
        /// </summary>
        /// Must not be readonly because it will be modified in an editor of the inspector.
        [SerializeField] private string pathPrefix = null;

        /// <summary>
        /// The prefix of the absolute paths for the GXL, CSV, GVL data; that is,
        /// the directory where these data files are located in.
        /// 
        /// The style of this path prefix is always the one of the current operating
        /// system we are running on, that is, the directory separator will be \
        /// on Windows and / on all other platforms.
        /// 
        /// If the path prefix has never been set or was set to the empty string, the path 
        /// prefix is the path to the Unity project.
        /// 
        /// The last character will always be the directory separator of the current platform.
        /// </summary>
        public string PathPrefix
        {
            get
            {
                UnityEngine.Assertions.Assert.IsTrue(!string.IsNullOrEmpty(pathPrefix));
                string result = pathPrefix;
                if (result[result.Length - 1] != Filenames.UnixDirectorySeparator)
                {
                    result += Filenames.UnixDirectorySeparator;
                }
                result = Filenames.OnCurrentPlatform(result);
                return result;
            }
        }

        /// <summary>
        /// The relative path for the GVL file containing the node layout information.
        /// </summary>
        public string gvlPath = "..\\Data\\GXL\\linux-clones\\net.gvl";

        /// <summary>
        /// Returns the concatenation of pathPrefix and gvlPath. That is the complete
        /// absolute path to the GVL file containing the layout information.
        /// </summary>
        /// <returns>concatenation of pathPrefix and gvlPath</returns>
        public string GVLPath => PathPrefix + gvlPath;

        /// <summary>
        /// The names of the edge types of hierarchical edges.
        /// </summary>
        [OdinSerialize]
        public HashSet<string> HierarchicalEdges = Hierarchical_Edge_Types(); // serialized by Odin

        /// <summary>
        /// The names of the edge types of hierarchical edges.
        /// </summary>
        public static HashSet<string> Hierarchical_Edge_Types()
        {
            HashSet<string> result = new HashSet<string>
            {
                "Enclosing",
                "Belongs_To",
                "Part_Of",
                "Defined_In"
            };
            return result;
        }

        //---------------------------------
        // Relevant node types
        //---------------------------------
        /// <summary>
        /// A mapping of all node types of the nodes in the graph onto whether
        /// they should be visualized or not.
        /// </summary>
        [NonSerialized, OdinSerialize]
        private Dictionary<string, bool> nodeTypes = new Dictionary<string, bool>();
        /// <summary>
        /// A mapping of all node types of the nodes in the graph onto whether
        /// they should be visualized or not.
        /// </summary>
        public Dictionary<string, bool> SelectedNodeTypes
        {
            get => nodeTypes;
        }

        /// <summary>
        /// Resets everything that is specific to a given graph. Here: the 
        /// node types.
        /// </summary>
        public virtual void Reset()
        {
            DeleteGraphGameObjects();
            nodeTypes = new Dictionary<string, bool>();
        }

        /// <summary>
        /// Deletes all game objects that were created for rendering nodes or edges
        /// of the graph or any decoration thereof. More precisely, all children of this 
        /// game object tagged by Tags.Node, Tags.Edge, or Tags.Decoration are destroyed 
        /// (in editor mode or play mode).
        /// The underlying loaded graph is not deleted.
        /// </summary>
        protected void DeleteGraphGameObjects()
        {
            // Delete all children.
            // Note: foreach (GameObject child in transform)... would not work;
            // we really need to collect all children first and only then can destroy each.
            foreach (GameObject child in AllNodesEdgesDecorationChildren())
            {
                Destroyer.DestroyGameObject(child);
            }
        }

        /// <summary>
        /// Returns all immediate children of the game object this SEECity is attached to.
        /// </summary>
        /// <returns>immediate children of the game object this SEECity is attached to</returns>
        private List<GameObject> AllNodesEdgesDecorationChildren()
        {
            List<GameObject> result = new List<GameObject>();
            foreach (Transform child in transform)
            {
                if (child.CompareTag(Tags.Node) || child.CompareTag(Tags.Edge) || child.CompareTag(Tags.Decoration))
                {
                    result.Add(child.gameObject);
                }
            }
            return result;
        }

        /// <summary>
        /// Returns all (transitive) descendants of <paramref name="go"/> that are tagged
        /// by Tags.Node (including <paramref name="go"/> if it is tagged by Tags.Node).
        /// </summary>
        /// <param name="go">game objects whose node descendants are required</param>
        /// <returns>all node descendants of <paramref name="go"/></returns>
        protected static ICollection<GameObject> AllNodeDescendants(GameObject go)
        {
            List<GameObject> result = new List<GameObject>();
            if (go.CompareTag(Tags.Node))
            {
                result.Add(go);
            }
            foreach (Transform child in go.transform)
            {
                ICollection<GameObject> ascendants = AllNodeDescendants(child.gameObject);
                result.AddRange(ascendants);
            }
            return result;
        }

        /// <summary>
        /// True if all node types in nodeTypes are relevant.
        /// </summary>
        private bool AllNodeTypesAreRelevant
        {
            get
            {
                foreach (bool relevant in nodeTypes.Values)
                {
                    if (!relevant)
                    {
                        return false;
                    }
                }
                return true;
            }
        }

        /// <summary>
        /// Inspects the node types and attributes that occur in the graph.
        /// All node types are considered relevant initially. The node types 
        /// can be retrieved and also be marked as irrelevant later via property 
        /// SelectedNodeTypes.
        /// </summary>
        /// <param name="graph">graph from which to retrieve the node types (may be null)</param>
        public void InspectSchema(Graph graph)
        {
            if (graph != null)
            {
                HashSet<string> types = new HashSet<string>();
                foreach (Node node in graph.Nodes())
                {
                    types.Add(node.Type);
                }
                nodeTypes = new Dictionary<string, bool>();
                foreach (string type in types)
                {
                    nodeTypes[type] = true;
                }
            }
            else
            {
                nodeTypes.Clear();
            }
        }

        /// <summary>
        /// Returns a subgraph of <paramref name="graph"/> where all nodes were 
        /// removed that have a type considered to be irrelevant. If all node 
        /// types are considered relevant, <paramref name="graph"/> will be returned.
        /// If not all types are considered relevant, a copied subgraph is returned.
        /// </summary>
        /// <param name="graph">graph whose subgraph is requested</param>
        /// <returns>subgraph of <paramref name="graph"/> (copy) or <paramref name="graph"/></returns>
        protected Graph RelevantGraph(Graph graph)
        {

            if (AllNodeTypesAreRelevant)
            {
                return graph;
            }
            else
            {
                ICollection<string> matches = nodeTypes.Where(pair => pair.Value == true)
                  .Select(pair => pair.Key).ToList();
                return graph.Subgraph(matches);
            }
        }

        //---------------------------------
        // Color range of leaf nodes
        //---------------------------------
        public ColorRange LeafNodeColorRange = new ColorRange(Color.white, Color.red, 10);

        //---------------------------------
        // Color range of inner nodes
        //---------------------------------
        public ColorRange InnerNodeColorRange = new ColorRange(Color.white, Color.yellow, 10);

        //---------------------------------
        // Visual attributes of a leaf node
        //---------------------------------
        /// <summary>
        /// The attribute name of the metric to be used for the width of a building (x co-ordinate).
        /// </summary>
        public string WidthMetric = NumericAttributeNames.Number_Of_Tokens.Name(); // serialized by Unity
        /// <summary>
        /// The attribute name of the metric to be used for the height of a building (y co-ordinate).
        /// </summary>
        public string HeightMetric = NumericAttributeNames.Clone_Rate.Name(); // serialized by Unity
        /// <summary>
        /// The attribute name of the metric to be used for the breadth of a building (y co-ordinate).
        /// </summary>
        public string DepthMetric = NumericAttributeNames.LOC.Name(); // serialized by Unity
        /// <summary>
        /// The attribute name of the metric to be used for determining the style of leaf nodes.
        /// </summary>
        public string LeafStyleMetric = NumericAttributeNames.Complexity.Name(); // serialized by Unity

        //----------------------------------
        // Attributes of a leaf node's label
        //----------------------------------
        /// <summary>
        /// If true, label's with the node's SourceName will be displayed above each leaf node.
        /// </summary>
        public bool ShowLabel = true;
        /// <summary>
        /// The distance between the top of the leaf node and its label.
        /// </summary>
        public float LeafLabelDistance = 0.2f;
        /// <summary>
        /// The font size of the leaf node's label.
        /// </summary>
        public float LeafLabelFontSize = 0.4f;

        /// <summary>
        /// All metrics used for visual attributes of a leaf node (WidthMetric, HeightMetric,
        /// DepthMetric, and LeafStyleMetric). 
        /// Note: A metric name occurs only once (i.e., duplicate names are removed).
        /// </summary>
        /// <returns>all metrics used for visual attributes of a leaf node</returns>
        public ICollection<string> AllLeafMetrics()
        {
            return new HashSet<string> { WidthMetric, HeightMetric, DepthMetric, LeafStyleMetric };
        }

        //--------------------------------------------------------
        // Software erosion issues shown as icons above leaf nodes
        //--------------------------------------------------------

        /// <summary>
        /// The attribute name of the metric representing architecture violations.
        /// </summary>
        public string ArchitectureIssue = NumericAttributeNames.Architecture_Violations.Name(); // serialized by Unity
        /// <summary>
        /// The attribute name of the metric representing duplicated code.
        /// </summary>
        public string CloneIssue = NumericAttributeNames.Clone.Name(); // serialized by Unity
        /// <summary>
        /// The attribute name of the metric representing cylces.
        /// </summary>
        public string CycleIssue = NumericAttributeNames.Cycle.Name(); // serialized by Unity
        /// <summary>
        /// The attribute name of the metric representing dead code.
        /// </summary>
        public string Dead_CodeIssue = NumericAttributeNames.Dead_Code.Name(); // serialized by Unity
        /// <summary>
        /// The attribute name of the metric representing metric violations.
        /// </summary>
        public string MetricIssue = NumericAttributeNames.Metric.Name(); // serialized by Unity
        /// <summary>
        /// The attribute name of the metric representing code-style violations.
        /// </summary>
        public string StyleIssue = NumericAttributeNames.Style.Name(); // serialized by Unity
        /// <summary>
        /// The attribute name of the metric representing other kinds of violations.
        /// </summary>
        public string UniversalIssue = NumericAttributeNames.Universal.Name(); // serialized by Unity

        /// <summary>
        /// Returns all attribute names of the different kinds of software erosions.
        /// </summary>
        /// <returns>all attribute names of the different kinds of software erosions</returns>
        public IList<string> AllLeafIssues()
        {
            List<string> result = new List<string>()
               {
                  ArchitectureIssue,
                  CloneIssue,
                  CycleIssue,
                  Dead_CodeIssue,
                  MetricIssue,
                  StyleIssue,
                  UniversalIssue
               };
            return result;
        }

        //-----------------------------------------------------------------------
        // Software erosion issues shown as icons on Donut charts for inner nodes
        //-----------------------------------------------------------------------
        public const string SUM_Postfix = "_SUM";
        /// <summary>
        /// The attribute name of the metric representing the sum of all architecture violations
        /// for an inner node.
        /// </summary>
        public string ArchitectureIssue_SUM = NumericAttributeNames.Architecture_Violations.Name() + SUM_Postfix; // serialized by Unity
        /// <summary>
        /// The attribute name of the metric representing the sum of all clones
        /// for an inner node.
        /// </summary>
        public string CloneIssue_SUM = NumericAttributeNames.Clone.Name() + SUM_Postfix; // serialized by Unity
        /// <summary>
        /// The attribute name of the metric representing the sum of all cycles
        /// for an inner node.
        /// </summary>
        public string CycleIssue_SUM = NumericAttributeNames.Cycle.Name() + SUM_Postfix; // serialized by Unity
        /// <summary>
        /// The attribute name of the metric representing the sum of all dead entities
        /// for an inner node.
        /// </summary>
        public string Dead_CodeIssue_SUM = NumericAttributeNames.Dead_Code.Name() + SUM_Postfix; // serialized by Unity
        /// <summary>
        /// The attribute name of the metric representing the sum of all metric violations
        /// for an inner node.
        /// </summary>
        public string MetricIssue_SUM = NumericAttributeNames.Metric.Name() + SUM_Postfix; // serialized by Unity
        /// <summary>
        /// The attribute name of the metric representing the sum of all style violations
        /// for an inner node.
        /// </summary>
        public string StyleIssue_SUM = NumericAttributeNames.Style.Name() + SUM_Postfix; // serialized by Unity
        /// <summary>
        /// The attribute name of the metric representing the sum of all other kinds of
        /// software erosions for an inner node.
        /// </summary>
        public string UniversalIssue_SUM = NumericAttributeNames.Universal.Name() + SUM_Postfix; // serialized by Unity

        /// <summary>
        /// Returns all attribute names of the different kinds of software erosions for inner
        /// nodes (the sums of their descendants).
        /// </summary>
        /// <returns>all attribute names of the different kinds of software erosions for inner nodes</returns>
        public IList<string> AllInnerNodeIssues()
        {
            List<string> result = new List<string>()
               {
                  ArchitectureIssue_SUM,
                  CloneIssue_SUM,
                  CycleIssue_SUM,
                  Dead_CodeIssue_SUM,
                  MetricIssue_SUM,
                  StyleIssue_SUM,
                  UniversalIssue_SUM
               };
            return result;
        }

        /// <summary>
        /// The metric to be put in the inner circle of a Donut chart.
        /// </summary>
        public string InnerDonutMetric = NumericAttributeNames.IssuesTotal.Name(); // serialized by Unity

        /// <summary>
        /// Returns the names of all node metric attributes that are visualized somehow.
        /// More precisely, the resulting list consists of the following metrics:
        /// WidthMetric, HeightMetric, DepthMetric, LeafStyleMetric, AllLeafIssues(),
        /// AllInnerNodeIssues(), and InnerDonutMetric.
        /// </summary>
        /// <returns>all node metric attributes</returns>
        public List<string> AllMetricAttributes()
        {
            List<string> nodeMetrics = new List<string>(AllLeafMetrics());
            nodeMetrics.AddRange(AllInnerNodeMetrics());
            nodeMetrics.AddRange(AllLeafIssues());
            nodeMetrics.AddRange(AllInnerNodeIssues());
            nodeMetrics.Add(InnerDonutMetric);
            return nodeMetrics;
        }

        /// <summary>
        /// Yields a mapping of all node attribute names that define erosion issues 
        /// for leaf nodes in the GXL file onto the icons to be used for visualizing them.
        /// </summary>
        /// <returns>mapping of all node attribute names for leaves onto icon ids</returns>
        public Dictionary<string, IconFactory.Erosion> LeafIssueMap()
        {
            Dictionary<string, IconFactory.Erosion> result = new Dictionary<string, IconFactory.Erosion>
            {
                { ArchitectureIssue, IconFactory.Erosion.Architecture_Violation },
                { CloneIssue, IconFactory.Erosion.Clone },
                { CycleIssue, IconFactory.Erosion.Cycle },
                { Dead_CodeIssue, IconFactory.Erosion.Dead_Code },
                { MetricIssue, IconFactory.Erosion.Metric },
                { StyleIssue, IconFactory.Erosion.Style },
                { UniversalIssue, IconFactory.Erosion.Universal }
            };
            return result;
        }
        //-----------------------------------
        // Visual attributes of an inner node
        //-----------------------------------

        /// <summary>
        /// The attribute name of the metric to be used for determining the height of inner nodes.
        /// </summary>
        public string InnerNodeHeightMetric = "";
        /// <summary>
        /// The attribute name of the metric to be used for determining the style of inner nodes.
        /// </summary>
        public string InnerNodeStyleMetric = NumericAttributeNames.IssuesTotal.Name(); // serialized by Unity

        //-----------------------------------
        // Visual attributes of an inner node
        //-----------------------------------

        /// <summary>
        /// If true, label's with the node's SourceName will be displayed above each inner node.
        /// </summary>
        public bool InnerNodeShowLabel = true;
        /// <summary>
        /// The distance between the top of the inner node and its label.
        /// </summary>
        public float InnerNodeLabelDistance = 0.2f;
        /// <summary>
        /// The font size of the inner node's label.
        /// </summary>
        public float InnerNodeLabelFontSize = 0.4f;


        /// <summary>
        /// All metrics used for visual attributes of inner nodes (InnerNodeStyleMetric
        /// and InnerNodeHeightMetric).
        /// Note: A metric name occurs only once (i.e., duplicate names are removed).
        /// </summary>
        /// <returns>all metrics used for visual attributes of an inner node</returns>
        public ICollection<string> AllInnerNodeMetrics()
        {
            return new HashSet<string> { InnerNodeStyleMetric, InnerNodeHeightMetric };
        }

        //--------------------------------------
        // Other visual attributes of leaf nodes
        // -------------------------------------
        /// <summary>
        /// This parameter determines the minimal width, breadth, and height of each block
        /// representing a graph node visually. Must not be greater than MaximalBlockLength.
        /// </summary>
        public float MinimalBlockLength = 0.1f; // serialized by Unity

        /// <summary>
        /// This parameter determines the maximal width, breadth, and height of each block
        /// representing a graph node visually. Must not be smaller than MinimalBlockLength.
        /// </summary>
        public float MaximalBlockLength = 100.0f; // serialized by Unity

        /// <summary>
        /// How leaf graph nodes should be depicted.
        /// </summary>
        public enum LeafNodeKinds
        {
            Blocks,
        }

        /// <summary>
        /// How inner graph nodes should be depicted.
        /// </summary>
        public enum InnerNodeKinds
        {
            Blocks,
            Rectangles,
            Donuts,
            Circles,
            Empty,
            Cylinders,
        }

        /// <summary>
        /// What kinds of game objects are to be created for leaf nodes in the graph.
        /// </summary>
        public LeafNodeKinds LeafObjects; // serialized by Unity

        /// <summary>
        /// What kinds of game objects are to be created for inner graph nodes.
        /// </summary>
        public InnerNodeKinds InnerNodeObjects; // serialized by Unity

        /// <summary>
        /// The layout that should be used for nodes.
        /// </summary>
        public NodeLayoutKind NodeLayout; // serialized by Unity

        /// <summary>
        /// The layout that should be used for edges.
        /// </summary>
        public EdgeLayoutKind EdgeLayout; // serialized by Unity

        /// <summary>
        /// Whether ZScore should be used for normalizing node metrics. If false, linear interpolation
        /// for range [0, max-value] is used, where max-value is the maximum value of a metric.
        /// </summary>
        public bool ZScoreScale = true; // serialized by Unity

        /// <summary>
        /// The width of the line representing edges in world space.
        /// </summary>
        public float EdgeWidth = 0.3f; // serialized by Unity

        /// <summary>
        /// Whether erosions should be visible above blocks.
        /// </summary>
        public bool ShowErosions = false; // serialized by Unity

        /// <summary>
        /// The maximal absolute width of a sprite representing an erosion in world-space Unity units.
        /// </summary>
        public float MaxErosionWidth = 1.0f; // serialized by Unity

        /// <summary>
        /// Orientation of the edges; 
        /// if false, the edges are drawn below the houses;
        /// if true, the edges are drawn above the houses;
        /// </summary>
        public bool EdgesAboveBlocks = true; // serialized by Unity

        /// <summary>
        /// Determines the strength of the tension for bundling edges. This value may
        /// range from 0.0 (straight lines) to 1.0 (maximal bundling along the spline).
        /// 0.85 is the value recommended by Holten
        /// </summary>
        [Tooltip("Tension for bundling edges: 0 means no bundling at all; the maximal value"
            + " of 1 means maximal bundling. Recommended value: 0.85.")]
        public float Tension = 0.85f; // serialized by Unity

        /// <summary>
        /// Determines to which extent the polylines of the generated splines are
        /// simplified. Range: [0.0, inf] (0.0 means no simplification). More precisely,
        /// stores the epsilon parameter of the Ramer–Douglas–Peucker algorithm which
        /// is used to identify and remove points based on their distances to the line
        /// drawn between their neighbors.
        /// </summary>
        [Tooltip("Tolerance for spline simplification (Ramer–Douglas–Peucker algorithm):"
            + " line points whose distances fall below that threshold are merged. A value <= 0 means "
            + " no simplification. Recommended value: 0.05.")]
        public float RDP = 0.05f;

        /// <summary>
        /// Loads and returns the graph data from the GXL file with given <paramref name="filename"/>.
        /// </summary>
        /// <returns>the loaded graph (may be empty if a graph could not be loaded)</returns>
        public Graph LoadGraph(string filename)
        {
            if (string.IsNullOrEmpty(filename))
            {
                Debug.LogError("Empty graph path.\n");
                return new Graph();
            }
            else
            {
                if (File.Exists(filename))
                {
                    Performance p = Performance.Begin("loading graph data from " + filename);
                    GraphReader graphCreator = new GraphReader(filename, HierarchicalEdges, "", new SEELogger());
                    graphCreator.Load();
                    Graph graph = graphCreator.GetGraph();
                    p.End();
                    Debug.Log("Loaded graph data successfully:"
                        + "\nFilename: " + filename
                        + "\nNumber of nodes: " + graph.NodeCount
                        + "\nNumber of edges: " + graph.EdgeCount
                        + "\nElapsed time: " + p.GetElapsedTime() + "[h:m:s:ms]\n");

                    LoadDataForGraphListing(graph);

                    return graph;
                }
                else
                {
                    Debug.LogWarningFormat("GXL file {0} does not exist.\n", filename);
                    return new Graph();
                }
            }
        }

        /// <summary>
        /// Cosegraph settings
        /// </summary>
        public CoseGraphSettings CoseGraphSettings = new CoseGraphSettings();

        /// <summary>
        /// measurements of the layout
        /// </summary>
        public SortedDictionary<string, string> Measurements = new SortedDictionary<string, string>();

        /// <summary>
        /// Indicates whether the measurements should be calculated or not
        /// </summary>
        public bool calculateMeasurements = false;

        /// <summary>
        /// Dictionary with all Nodelayouts for leaf and inner nodes
        /// </summary>
        public Dictionary<NodeLayoutKind, string> SubLayoutsInnerNodes = Enum.GetValues(typeof(NodeLayoutKind)).Cast<NodeLayoutKind>().Where(nodeLayout => !nodeLayout.GetModel().OnlyLeaves).OrderBy(x => x.ToString()).ToDictionary(i => i, i => i.ToString());

        /// <summary>
        ///  Dictionary with all Nodelayouts only for leaf nodes
        /// </summary>
        public Dictionary<NodeLayoutKind, string> SubLayoutsLeafNodes = Enum.GetValues(typeof(NodeLayoutKind)).Cast<NodeLayoutKind>().OrderBy(x => x.ToString()).ToDictionary(i => i, i => i.ToString());

        /// <summary>
        /// Saves all data needed for the listing of the dirs in gui in cosegraphSettings
        /// </summary>
        /// <param name="graph"></param>
        public void LoadDataForGraphListing(Graph graph)
        {
            if (NodeLayout == NodeLayoutKind.CompoundSpringEmbedder)
            {
                Dictionary<string, bool> dirs = CoseGraphSettings.ListDirToggle;
                // die neuen dirs 
                Dictionary<string, bool> dirsLocal = new Dictionary<string, bool>();

                Dictionary<string, NodeLayoutKind> dirsLayout = new Dictionary<string, NodeLayoutKind>();
                Dictionary<string, InnerNodeKinds> dirsShape = new Dictionary<string, InnerNodeKinds>();

                foreach (Node node in graph.Nodes())
                {
                    if (!node.IsLeaf())
                    {
                        dirsShape.Add(node.ID, InnerNodeObjects);
                        dirsLocal.Add(node.ID, false);
                        dirsLayout.Add(node.ID, NodeLayout);
                    }
                }

                // falls der key nicht in den alten dictonary ist
                //dirsLocal = dirsLocal.Where(i => !dirs.ContainsKey(i.Key)).ToDictionary(i => i.Key, i => i.Value);

                CoseGraphSettings.show = new Dictionary<string, bool>();

                bool diff1 = dirs.Keys.Except(dirsLocal.Keys).Any();
                bool diff2 = dirsLocal.Keys.Except(dirs.Keys).Any();

                if (dirs.Count == dirsLocal.Count && !diff1 && !diff2)
                {

                }
                else
                {
                    CoseGraphSettings.DirShape = dirsShape;
                    CoseGraphSettings.DirNodeLayout = dirsLayout;
                    CoseGraphSettings.ListDirToggle = dirsLocal;
                    // get roots
                    CoseGraphSettings.rootDirs = graph.GetRoots();
                }

                CoseGraphSettings.loadedForNodeTypes = SelectedNodeTypes.Where(type => type.Value == true).ToDictionary(kvp => kvp.Key, kvp => kvp.Value);
                CoseGraphSettings.rootDirs = graph.GetRoots();
            }
        }

        public void SaveSelection(string path, string savedProfile)
        {
            
            nodeTypes = SelectedNodeTypes;
<<<<<<< HEAD
            NodeTypeSelectionExporter.Persist(pathPrefix, allNodes, nodeTypes, path, savedProfile);
=======
            NodeTypeSelectionExporter.Persist(pathPrefix, nodeTypes, path);
>>>>>>> 76d7ea87
        }
    }
}

<|MERGE_RESOLUTION|>--- conflicted
+++ resolved
@@ -720,14 +720,9 @@
         }
 
         public void SaveSelection(string path, string savedProfile)
-        {
-            
+        {          
             nodeTypes = SelectedNodeTypes;
-<<<<<<< HEAD
-            NodeTypeSelectionExporter.Persist(pathPrefix, allNodes, nodeTypes, path, savedProfile);
-=======
-            NodeTypeSelectionExporter.Persist(pathPrefix, nodeTypes, path);
->>>>>>> 76d7ea87
+            NodeTypeSelectionExporter.Persist(pathPrefix, nodeTypes, path, savedProfile);
         }
     }
 }
