
using System;
using System.Collections.Generic;
using System.IO;
using System.Linq;
using OdinSerializer;
using SEE.DataModel;
using SEE.DataModel.DG;
using SEE.DataModel.DG.IO;
using SEE.GO;
using SEE.Layout.EdgeLayouts;
using SEE.Layout.NodeLayouts;
using SEE.Layout.NodeLayouts.Cose;
using SEE.Utils;
using UnityEngine;

namespace SEE.Game
{
    /// <summary>
    /// Common abstract superclass of SEECity and SEECityEvolution.
    /// It maintains settings of the graph data needed at runtime. An AbstractSEECity is intended to
    /// be added to a game object in the scene as a component. That game object
    /// is the representation of a graph including the settings that have lead
    /// to its visualization.
    /// </summary>
    public abstract class AbstractSEECity : SerializedMonoBehaviour
    {
        /// <summary>
        /// The path for the layout file containing the node layout information.
        /// If the file extension is <see cref="Filenames.GVLExtension"/>, the layout is expected
        /// to be stored in Axivion's Gravis layout (GVL) with 2D co-ordinates. 
        /// Otherwise is our own layout format SDL is expected, which saves the complete Transform 
        /// data of a game object.
        /// </summary>
<<<<<<< HEAD
        /// Must not be readonly because it will be modified in an editor of the inspector.
        [SerializeField] public string pathPrefix = null;

        /// <summary>
        /// The prefix of the absolute paths for the GXL, CSV, layout data; that is,
        /// the directory where these data files are located in.
        /// 
        /// The style of this path prefix is always the one of the current operating
        /// system we are running on, that is, the directory separator will be \
        /// on Windows and / on all other platforms.
        /// 
        /// If the path prefix has never been set or was set to the empty string, the path 
        /// prefix is the path to the Unity project.
        /// 
        /// The last character will always be the directory separator of the current platform.
        /// </summary>
        public string PathPrefix
        {
            get
            {
                if (string.IsNullOrEmpty(pathPrefix))
                {
                    pathPrefix = Application.dataPath;
                }
                string result = pathPrefix;
                if (result[result.Length - 1] != Filenames.UnixDirectorySeparator)
                {
                    result += Filenames.UnixDirectorySeparator;
                }
                result = Filenames.OnCurrentPlatform(result);
                return result;
            }
        }

        [SerializeField] public string jsonDirectory = null;

        public string JsonDirectory
        {
            get
            {
                if (string.IsNullOrEmpty(jsonDirectory))
                {
                    jsonDirectory = Application.dataPath;
                }
                string result = jsonDirectory;
                if (result[result.Length - 1] != Filenames.UnixDirectorySeparator)
                {
                    result += Filenames.UnixDirectorySeparator;
                }
                result = Filenames.OnCurrentPlatform(result);
                return result;
            }
            set
            {
                jsonDirectory = Path.GetDirectoryName(value);
            }
        }

        /// <summary>
        /// The relative path for the layout file containing the node layout information.
        /// If the file extension is <see cref="Filenames.GVLExtension"/> is Axivion's Gravis layout 
        /// file with 2D co-ordinates. 
        /// If the extension is <see cref="Filenames.SLDExtension"/> is our own layout format 
        /// saving the complete Transform data of a game object.
        /// </summary>
        public string layoutPath = "..\\Data\\GXL\\linux-clones\\net" + Filenames.GVLExtension;

        /// <summary>
        /// Returns the concatenation of <see cref="PathPrefix"/> and <see cref="LayoutPath"/>. 
        /// That is the complete absolute path to the file containing the layout information.
        /// </summary>
        /// <returns>concatenation of <see cref="PathPrefix"/> and <see cref="LayoutPath"/></returns>
        public string LayoutPath => PathPrefix + layoutPath;
=======
        [OdinSerialize]
        public DataPath LayoutPath = new DataPath();
>>>>>>> 151a1243

        /// <summary>
        /// The names of the edge types of hierarchical edges.
        /// </summary>
        [OdinSerialize]
        public HashSet<string> HierarchicalEdges = Hierarchical_Edge_Types(); // serialized by Odin

        /// <summary>
        /// The names of the edge types of hierarchical edges.
        /// </summary>
        public static HashSet<string> Hierarchical_Edge_Types()
        {
            HashSet<string> result = new HashSet<string>
            {
                "Enclosing",
                "Belongs_To",
                "Part_Of",
                "Defined_In"
            };
            return result;
        }

        //---------------------------------
        // Relevant node types
        //---------------------------------
        /// <summary>
        /// A mapping of all node types of the nodes in the graph onto whether
        /// they should be visualized or not.
        /// </summary>
        [NonSerialized, OdinSerialize]
        protected Dictionary<string, bool> nodeTypes = new Dictionary<string, bool>();
        /// <summary>
        /// A mapping of all node types of the nodes in the graph onto whether
        /// they should be visualized or not.
        /// </summary>
        public Dictionary<string, bool> SelectedNodeTypes
        {   
            get => nodeTypes;
            set
            {
                SelectedNodeTypes = value;
            }
        }

        /// <summary>
        /// Resets everything that is specific to a given graph. Here: 
        /// all game objects created for this city.
        /// </summary>
        public virtual void Reset()
        {
            DeleteGraphGameObjects();
        }

        /// <summary>
        /// Resets the selected node types to be visualized.
        /// </summary>
        public void ResetSelectedNodeTypes()
        {
            nodeTypes.Clear();
        }

        /// <summary>
        /// Deletes all game objects that were created for rendering nodes or edges
        /// of the graph or any decoration thereof. More precisely, all children of this 
        /// game object tagged by Tags.Node, Tags.Edge, or Tags.Decoration are destroyed 
        /// (in editor mode or play mode).
        /// The underlying loaded graph is not deleted.
        /// </summary>
        protected void DeleteGraphGameObjects()
        {
            // Delete all children.
            // Note: foreach (GameObject child in transform)... would not work;
            // we really need to collect all children first and only then can destroy each.
            foreach (GameObject child in AllNodesEdgesDecorationChildren())
            {
                Destroyer.DestroyGameObject(child);
            }
        }

        /// <summary>
        /// Returns all immediate children of the game object this SEECity is attached to.
        /// </summary>
        /// <returns>immediate children of the game object this SEECity is attached to</returns>
        private List<GameObject> AllNodesEdgesDecorationChildren()
        {
            List<GameObject> result = new List<GameObject>();
            foreach (Transform child in transform)
            {
                if (child.CompareTag(Tags.Node) || child.CompareTag(Tags.Edge) || child.CompareTag(Tags.Decoration))
                {
                    result.Add(child.gameObject);
                }
            }
            return result;
        }

        /// <summary>
        /// Returns all (transitive) descendants of <paramref name="go"/> that are tagged
        /// by Tags.Node (including <paramref name="go"/> if it is tagged by Tags.Node).
        /// </summary>
        /// <param name="go">game objects whose node descendants are required</param>
        /// <returns>all node descendants of <paramref name="go"/></returns>
        protected static ICollection<GameObject> AllNodeDescendants(GameObject go)
        {
            List<GameObject> result = new List<GameObject>();
            if (go.CompareTag(Tags.Node))
            {
                result.Add(go);
            }
            foreach (Transform child in go.transform)
            {
                ICollection<GameObject> ascendants = AllNodeDescendants(child.gameObject);
                result.AddRange(ascendants);
            }
            return result;
        }

        /// <summary>
        /// True if all node types in nodeTypes are relevant.
        /// </summary>
        private bool AllNodeTypesAreRelevant
        {
            get
            {
                foreach (bool relevant in nodeTypes.Values)
                {
                    if (!relevant)
                    {
                        return false;
                    }
                }
                return true;
            }
        }

        /// <summary>
        /// If <paramref name="graph"/> is null, nothing happens. Otherwise:
        /// Inspects the node types that occur in the graph and updates <see cref="SelectedNodeTypes"/>.
        /// All new node types are considered relevant initially. If <paramref name="graph"/> contains
        /// a node type that existed in <see cref="SelectedNodeTypes"/> before, that node type's 
        /// selection information will be re-used. If <see cref="SelectedNodeTypes"/> contains a node
        /// type not contained in <paramref name="graph"/>, it will be removed from <see cref="SelectedNodeTypes"/>.
        /// 
        /// The node types can be retrieved and also be marked as irrelevant later via property 
        /// <see cref="SelectedNodeTypes"/>.
        /// </summary>
        /// <param name="graph">graph from which to retrieve the node types (may be null)</param>
        public void InspectSchema(Graph graph)
        {
            if (graph != null)
            {
                // The node types in the newly loaded graph.
                HashSet<string> newTypes = new HashSet<string>();
                foreach (Node node in graph.Nodes())
                {                    
                    newTypes.Add(node.Type);                    
                }
                // nodeTypes contains the node types of the previously loaded graph.
                // Node types in nodeTypes not in newTypes will disappear
                // because we are iterating only over newTypes.
                Dictionary<string, bool> newNodeTypes = new Dictionary<string, bool>();
                foreach (string type in newTypes)
                {
                    if (nodeTypes.ContainsKey(type))
                    {
                        // preserve existing node types
                        newNodeTypes[type] = nodeTypes[type];
                    }
                    else
                    {
                        // default is true: a node type is selected initially
                        newNodeTypes[type] = true;
                    }
                }
                    nodeTypes = newNodeTypes;
            }
        }

        /// <summary>
        /// Returns a subgraph of <paramref name="graph"/> where all nodes were 
        /// removed that have a type considered to be irrelevant. If all node 
        /// types are considered relevant, <paramref name="graph"/> will be returned.
        /// If not all types are considered relevant, a copied subgraph is returned.
        /// </summary>
        /// <param name="graph">graph whose subgraph is requested</param>
        /// <returns>subgraph of <paramref name="graph"/> (copy) or <paramref name="graph"/></returns>

        public Graph RelevantGraph(Graph graph)
        {
            if (AllNodeTypesAreRelevant)
            {
                Debug.Log("All node types are relevant.\n");
                return graph;
            }
            else
            {
                ICollection<string> matches = nodeTypes.Where(pair => pair.Value == true)
                  .Select(pair => pair.Key).ToList();
                Debug.Log("The following node types are relevant:\n");
                foreach (string nodeType in matches)
                {
                    Debug.LogFormat("  {0}\n", nodeType);
                }
                return graph.Subgraph(matches);
            }
        }

        //---------------------------------
        // Color range of leaf nodes
        //---------------------------------
        public ColorRange LeafNodeColorRange = new ColorRange(Color.white, Color.red, 10);

        //---------------------------------
        // Color range of inner nodes
        //---------------------------------
        public ColorRange InnerNodeColorRange = new ColorRange(Color.white, Color.yellow, 10);

        //---------------------------------
        // Visual attributes of a leaf node
        //---------------------------------
        /// <summary>
        /// The attribute name of the metric to be used for the width of a building (x co-ordinate).
        /// </summary>
        public string WidthMetric = NumericAttributeNames.Number_Of_Tokens.Name(); // serialized by Unity
        /// <summary>
        /// The attribute name of the metric to be used for the height of a building (y co-ordinate).
        /// </summary>
        public string HeightMetric = NumericAttributeNames.Clone_Rate.Name(); // serialized by Unity
        /// <summary>
        /// The attribute name of the metric to be used for the breadth of a building (y co-ordinate).
        /// </summary>
        public string DepthMetric = NumericAttributeNames.LOC.Name(); // serialized by Unity
        /// <summary>
        /// The attribute name of the metric to be used for determining the style of leaf nodes.
        /// </summary>
        public string LeafStyleMetric = NumericAttributeNames.Complexity.Name(); // serialized by Unity

        //----------------------------------
        // Attributes of a leaf node's label
        //----------------------------------
        /// <summary>
        /// If true, label's with the node's SourceName will be displayed above each leaf node.
        /// </summary>
        public bool ShowLabel = true;
        /// <summary>
        /// The distance between the top of the leaf node and its label.
        /// </summary>
        public float LeafLabelDistance = 0.2f;
        /// <summary>
        /// The font size of the leaf node's label.
        /// </summary>
        public float LeafLabelFontSize = 0.4f;

        /// <summary>
        /// All metrics used for visual attributes of a leaf node (WidthMetric, HeightMetric,
        /// DepthMetric, and LeafStyleMetric). 
        /// Note: A metric name occurs only once (i.e., duplicate names are removed).
        /// </summary>
        /// <returns>all metrics used for visual attributes of a leaf node</returns>
        public ICollection<string> AllLeafMetrics()
        {
            return new HashSet<string> { WidthMetric, HeightMetric, DepthMetric, LeafStyleMetric };
        }

        //--------------------------------------------------------
        // Software erosion issues shown as icons above leaf nodes
        //--------------------------------------------------------

        /// <summary>
        /// The attribute name of the metric representing architecture violations.
        /// </summary>
        public string ArchitectureIssue = NumericAttributeNames.Architecture_Violations.Name(); // serialized by Unity
        /// <summary>
        /// The attribute name of the metric representing duplicated code.
        /// </summary>
        public string CloneIssue = NumericAttributeNames.Clone.Name(); // serialized by Unity
        /// <summary>
        /// The attribute name of the metric representing cylces.
        /// </summary>
        public string CycleIssue = NumericAttributeNames.Cycle.Name(); // serialized by Unity
        /// <summary>
        /// The attribute name of the metric representing dead code.
        /// </summary>
        public string Dead_CodeIssue = NumericAttributeNames.Dead_Code.Name(); // serialized by Unity
        /// <summary>
        /// The attribute name of the metric representing metric violations.
        /// </summary>
        public string MetricIssue = NumericAttributeNames.Metric.Name(); // serialized by Unity
        /// <summary>
        /// The attribute name of the metric representing code-style violations.
        /// </summary>
        public string StyleIssue = NumericAttributeNames.Style.Name(); // serialized by Unity
        /// <summary>
        /// The attribute name of the metric representing other kinds of violations.
        /// </summary>
        public string UniversalIssue = NumericAttributeNames.Universal.Name(); // serialized by Unity

        /// <summary>
        /// Returns all attribute names of the different kinds of software erosions.
        /// </summary>
        /// <returns>all attribute names of the different kinds of software erosions</returns>
        public IList<string> AllLeafIssues()
        {
            List<string> result = new List<string>()
               {
                  ArchitectureIssue,
                  CloneIssue,
                  CycleIssue,
                  Dead_CodeIssue,
                  MetricIssue,
                  StyleIssue,
                  UniversalIssue
               };
            return result;
        }

        //-----------------------------------------------------------------------
        // Software erosion issues shown as icons on Donut charts for inner nodes
        //-----------------------------------------------------------------------
        public const string SUM_Postfix = "_SUM";
        /// <summary>
        /// The attribute name of the metric representing the sum of all architecture violations
        /// for an inner node.
        /// </summary>
        public string ArchitectureIssue_SUM = NumericAttributeNames.Architecture_Violations.Name() + SUM_Postfix; // serialized by Unity
        /// <summary>
        /// The attribute name of the metric representing the sum of all clones
        /// for an inner node.
        /// </summary>
        public string CloneIssue_SUM = NumericAttributeNames.Clone.Name() + SUM_Postfix; // serialized by Unity
        /// <summary>
        /// The attribute name of the metric representing the sum of all cycles
        /// for an inner node.
        /// </summary>
        public string CycleIssue_SUM = NumericAttributeNames.Cycle.Name() + SUM_Postfix; // serialized by Unity
        /// <summary>
        /// The attribute name of the metric representing the sum of all dead entities
        /// for an inner node.
        /// </summary>
        public string Dead_CodeIssue_SUM = NumericAttributeNames.Dead_Code.Name() + SUM_Postfix; // serialized by Unity
        /// <summary>
        /// The attribute name of the metric representing the sum of all metric violations
        /// for an inner node.
        /// </summary>
        public string MetricIssue_SUM = NumericAttributeNames.Metric.Name() + SUM_Postfix; // serialized by Unity
        /// <summary>
        /// The attribute name of the metric representing the sum of all style violations
        /// for an inner node.
        /// </summary>
        public string StyleIssue_SUM = NumericAttributeNames.Style.Name() + SUM_Postfix; // serialized by Unity
        /// <summary>
        /// The attribute name of the metric representing the sum of all other kinds of
        /// software erosions for an inner node.
        /// </summary>
        public string UniversalIssue_SUM = NumericAttributeNames.Universal.Name() + SUM_Postfix; // serialized by Unity

        /// <summary>
        /// Returns all attribute names of the different kinds of software erosions for inner
        /// nodes (the sums of their descendants).
        /// </summary>
        /// <returns>all attribute names of the different kinds of software erosions for inner nodes</returns>
        public IList<string> AllInnerNodeIssues()
        {
            List<string> result = new List<string>()
               {
                  ArchitectureIssue_SUM,
                  CloneIssue_SUM,
                  CycleIssue_SUM,
                  Dead_CodeIssue_SUM,
                  MetricIssue_SUM,
                  StyleIssue_SUM,
                  UniversalIssue_SUM
               };
            return result;
        }

        /// <summary>
        /// The metric to be put in the inner circle of a Donut chart.
        /// </summary>
        public string InnerDonutMetric = NumericAttributeNames.IssuesTotal.Name(); // serialized by Unity

        /// <summary>
        /// Returns the names of all node metric attributes that are visualized somehow.
        /// More precisely, the resulting list consists of the following metrics:
        /// WidthMetric, HeightMetric, DepthMetric, LeafStyleMetric, AllLeafIssues(),
        /// AllInnerNodeIssues(), and InnerDonutMetric.
        /// </summary>
        /// <returns>all node metric attributes</returns>
        public List<string> AllMetricAttributes()
        {
            List<string> nodeMetrics = new List<string>(AllLeafMetrics());
            nodeMetrics.AddRange(AllInnerNodeMetrics());
            nodeMetrics.AddRange(AllLeafIssues());
            nodeMetrics.AddRange(AllInnerNodeIssues());
            nodeMetrics.Add(InnerDonutMetric);
            return nodeMetrics;
        }

        /// <summary>
        /// Yields a mapping of all node attribute names that define erosion issues 
        /// for leaf nodes in the GXL file onto the icons to be used for visualizing them.
        /// </summary>
        /// <returns>mapping of all node attribute names for leaves onto icon ids</returns>
        public Dictionary<string, IconFactory.Erosion> LeafIssueMap()
        {
            Dictionary<string, IconFactory.Erosion> result = new Dictionary<string, IconFactory.Erosion>
            {
                { ArchitectureIssue, IconFactory.Erosion.Architecture_Violation },
                { CloneIssue, IconFactory.Erosion.Clone },
                { CycleIssue, IconFactory.Erosion.Cycle },
                { Dead_CodeIssue, IconFactory.Erosion.Dead_Code },
                { MetricIssue, IconFactory.Erosion.Metric },
                { StyleIssue, IconFactory.Erosion.Style },
                { UniversalIssue, IconFactory.Erosion.Universal }
            };
            return result;
        }
        //-----------------------------------
        // Visual attributes of an inner node
        //-----------------------------------

        /// <summary>
        /// The attribute name of the metric to be used for determining the height of inner nodes.
        /// </summary>
        public string InnerNodeHeightMetric = "";
        /// <summary>
        /// The attribute name of the metric to be used for determining the style of inner nodes.
        /// </summary>
        public string InnerNodeStyleMetric = NumericAttributeNames.IssuesTotal.Name(); // serialized by Unity

        //-----------------------------------
        // Visual attributes of an inner node
        //-----------------------------------

        /// <summary>
        /// If true, label's with the node's SourceName will be displayed above each inner node.
        /// </summary>
        public bool InnerNodeShowLabel = true;
        /// <summary>
        /// The distance between the top of the inner node and its label.
        /// </summary>
        public float InnerNodeLabelDistance = 0.2f;
        /// <summary>
        /// The font size of the inner node's label.
        /// </summary>
        public float InnerNodeLabelFontSize = 0.4f;


        /// <summary>
        /// All metrics used for visual attributes of inner nodes (InnerNodeStyleMetric
        /// and InnerNodeHeightMetric).
        /// Note: A metric name occurs only once (i.e., duplicate names are removed).
        /// </summary>
        /// <returns>all metrics used for visual attributes of an inner node</returns>
        public ICollection<string> AllInnerNodeMetrics()
        {
            return new HashSet<string> { InnerNodeStyleMetric, InnerNodeHeightMetric };
        }

        //--------------------------------------
        // Other visual attributes of leaf nodes
        // -------------------------------------
        /// <summary>
        /// This parameter determines the minimal width, breadth, and height of each block
        /// representing a graph node visually. Must not be greater than MaximalBlockLength.
        /// </summary>
        public float MinimalBlockLength = 0.1f; // serialized by Unity

        /// <summary>
        /// This parameter determines the maximal width, breadth, and height of each block
        /// representing a graph node visually. Must not be smaller than MinimalBlockLength.
        /// </summary>
        public float MaximalBlockLength = 100.0f; // serialized by Unity

        /// <summary>
        /// How leaf graph nodes should be depicted.
        /// </summary>
        public enum LeafNodeKinds
        {
            Blocks,
        }

        /// <summary>
        /// How inner graph nodes should be depicted.
        /// </summary>
        public enum InnerNodeKinds
        {
            Blocks,
            Rectangles,
            Donuts,
            Circles,
            Empty,
            Cylinders,
        }

        /// <summary>
        /// What kinds of game objects are to be created for leaf nodes in the graph.
        /// </summary>
        public LeafNodeKinds LeafObjects; // serialized by Unity

        /// <summary>
        /// What kinds of game objects are to be created for inner graph nodes.
        /// </summary>
        public InnerNodeKinds InnerNodeObjects; // serialized by Unity

        /// <summary>
        /// The layout that should be used for nodes.
        /// </summary>
        public NodeLayoutKind NodeLayout; // serialized by Unity

        /// <summary>
        /// The layout that should be used for edges.
        /// </summary>
        public EdgeLayoutKind EdgeLayout; // serialized by Unity

        /// <summary>
        /// Whether ZScore should be used for normalizing node metrics. If false, linear interpolation
        /// for range [0, max-value] is used, where max-value is the maximum value of a metric.
        /// </summary>
        public bool ZScoreScale = true; // serialized by Unity

        /// <summary>
        /// The width of the line representing edges in world space.
        /// </summary>
        public float EdgeWidth = 0.1f; // serialized by Unity

        /// <summary>
        /// Whether erosions should be visible above blocks.
        /// </summary>
        public bool ShowErosions = false; // serialized by Unity

        /// <summary>
        /// The maximal absolute width of a sprite representing an erosion in world-space Unity units.
        /// </summary>
        public float MaxErosionWidth = 1.0f; // serialized by Unity

        /// <summary>
        /// Orientation of the edges; 
        /// if false, the edges are drawn below the houses;
        /// if true, the edges are drawn above the houses;
        /// </summary>
        public bool EdgesAboveBlocks = true; // serialized by Unity

        /// <summary>
        /// Determines the strength of the tension for bundling edges. This value may
        /// range from 0.0 (straight lines) to 1.0 (maximal bundling along the spline).
        /// 0.85 is the value recommended by Holten
        /// </summary>
        [Tooltip("Tension for bundling edges: 0 means no bundling at all; the maximal value"
            + " of 1 means maximal bundling. Recommended value: 0.85.")]
        public float Tension = 0.85f; // serialized by Unity

        /// <summary>
        /// Determines to which extent the polylines of the generated splines are
        /// simplified. Range: [0.0, inf] (0.0 means no simplification). More precisely,
        /// stores the epsilon parameter of the Ramer–Douglas–Peucker algorithm which
        /// is used to identify and remove points based on their distances to the line
        /// drawn between their neighbors.
        /// </summary>
        [Tooltip("Tolerance for spline simplification (Ramer–Douglas–Peucker algorithm):"
            + " line points whose distances fall below that threshold are merged. A value <= 0 means "
            + " no simplification. Recommended value: 0.05.")]
        public float RDP = 0.05f;

        /// <summary>
        /// Loads and returns the graph data from the GXL file with given <paramref name="filename"/>.
        /// </summary>
        /// <returns>the loaded graph (may be empty if a graph could not be loaded)</returns>
        public Graph LoadGraph(string filename)
        {
            if (string.IsNullOrEmpty(filename))
            {
                Debug.LogError("Empty graph path.\n");
                return new Graph();
            }
            else
            {
                if (File.Exists(filename))
                {
                    Performance p = Performance.Begin("loading graph data from " + filename);
                    GraphReader graphCreator = new GraphReader(filename, HierarchicalEdges, logger: new SEELogger());
                    graphCreator.Load();
                    Graph graph = graphCreator.GetGraph();
                    p.End();
                    Debug.Log("Loaded graph data successfully:"
                        + "\nFilename: " + filename
                        + "\nNumber of nodes: " + graph.NodeCount
                        + "\nNumber of edges: " + graph.EdgeCount
                        + "\nElapsed time: " + p.GetElapsedTime() + "[h:m:s:ms]\n");

                    LoadDataForGraphListing(graph);
                    return graph;
                }
                else
                {
                    Debug.LogErrorFormat("GXL file {0} does not exist.\n", filename);
                    return new Graph();
                }
            }
        }

        /// <summary>
        /// Cosegraph settings
        /// </summary>
        public CoseGraphSettings CoseGraphSettings = new CoseGraphSettings();

        /// <summary>
        /// measurements of the layout
        /// </summary>
        public SortedDictionary<string, string> Measurements = new SortedDictionary<string, string>();

        /// <summary>
        /// Indicates whether the measurements should be calculated or not
        /// </summary>
        public bool calculateMeasurements = false;

        /// <summary>
        /// Dictionary with all Nodelayouts for leaf and inner nodes
        /// </summary>
        public Dictionary<NodeLayoutKind, string> SubLayoutsInnerNodes = Enum.GetValues(typeof(NodeLayoutKind)).Cast<NodeLayoutKind>().Where(nodeLayout => !nodeLayout.GetModel().OnlyLeaves).OrderBy(x => x.ToString()).ToDictionary(i => i, i => i.ToString());

        /// <summary>
        ///  Dictionary with all Nodelayouts only for leaf nodes
        /// </summary>
        public Dictionary<NodeLayoutKind, string> SubLayoutsLeafNodes = Enum.GetValues(typeof(NodeLayoutKind)).Cast<NodeLayoutKind>().OrderBy(x => x.ToString()).ToDictionary(i => i, i => i.ToString());

        /// <summary>
        /// Saves all data needed for the listing of the dirs in gui in cosegraphSettings
        /// </summary>
        /// <param name="graph"></param>
        public void LoadDataForGraphListing(Graph graph)
        {
            if (NodeLayout == NodeLayoutKind.CompoundSpringEmbedder)
            {
                Dictionary<string, bool> dirs = CoseGraphSettings.ListDirToggle;
                // die neuen dirs 
                Dictionary<string, bool> dirsLocal = new Dictionary<string, bool>();

                Dictionary<string, NodeLayoutKind> dirsLayout = new Dictionary<string, NodeLayoutKind>();
                Dictionary<string, InnerNodeKinds> dirsShape = new Dictionary<string, InnerNodeKinds>();

                foreach (Node node in graph.Nodes())
                {
                    if (!node.IsLeaf())
                    {
                        dirsShape.Add(node.ID, InnerNodeObjects);
                        dirsLocal.Add(node.ID, false);
                        dirsLayout.Add(node.ID, NodeLayout);
                    }
                }

                // falls der key nicht in den alten dictonary ist
                //dirsLocal = dirsLocal.Where(i => !dirs.ContainsKey(i.Key)).ToDictionary(i => i.Key, i => i.Value);

                CoseGraphSettings.show = new Dictionary<string, bool>();

                bool diff1 = dirs.Keys.Except(dirsLocal.Keys).Any();
                bool diff2 = dirsLocal.Keys.Except(dirs.Keys).Any();

                if (dirs.Count == dirsLocal.Count && !diff1 && !diff2)
                {

                }
                else
                {
                    CoseGraphSettings.DirShape = dirsShape;
                    CoseGraphSettings.DirNodeLayout = dirsLayout;
                    CoseGraphSettings.ListDirToggle = dirsLocal;
                    // get roots
                    CoseGraphSettings.rootDirs = graph.GetRoots();
                }

                CoseGraphSettings.loadedForNodeTypes = SelectedNodeTypes.Where(type => type.Value == true).ToDictionary(kvp => kvp.Key, kvp => kvp.Value);
                CoseGraphSettings.rootDirs = graph.GetRoots();
            }
        }

        /// <summary>
        /// Saves a city in the chosen <paramref name="exportPath"/> directory with the 
        /// chosen <paramref name="fileName"/> name.
        /// </summary>
        /// <param name="exportPath"> the path in which the .json File will be stored </param>
        /// <param name="fileName"> the name of the created json-file </param>
        public void SaveSelection(string exportPath)
        {          
            CityRestorer.Persist(exportPath, this);
        }

        /// <summary>
        /// Loads and overwrites the <paramref name="city"/> with the city from the json-file 
        /// found in the given <paramref name="importPath"/>.
        /// </summary>
        /// <param name="importPath"> the path of the json-file </param>
        /// <param name="city"> the city which will be overwritten </param>
        public void RestoreCity(string importPath, AbstractSEECity city )
        {
                CityRestorer.RestoreCity(importPath, city);
        }
    }
}<|MERGE_RESOLUTION|>--- conflicted
+++ resolved
@@ -32,32 +32,23 @@
         /// Otherwise is our own layout format SDL is expected, which saves the complete Transform 
         /// data of a game object.
         /// </summary>
-<<<<<<< HEAD
-        /// Must not be readonly because it will be modified in an editor of the inspector.
-        [SerializeField] public string pathPrefix = null;
-
-        /// <summary>
-        /// The prefix of the absolute paths for the GXL, CSV, layout data; that is,
-        /// the directory where these data files are located in.
-        /// 
-        /// The style of this path prefix is always the one of the current operating
-        /// system we are running on, that is, the directory separator will be \
-        /// on Windows and / on all other platforms.
-        /// 
-        /// If the path prefix has never been set or was set to the empty string, the path 
-        /// prefix is the path to the Unity project.
-        /// 
-        /// The last character will always be the directory separator of the current platform.
-        /// </summary>
-        public string PathPrefix
+        [OdinSerialize]
+        public DataPath LayoutPath = new DataPath();
+
+
+
+
+        [SerializeField] public string jsonDirectory = null;
+
+        public string JsonDirectory
         {
             get
             {
-                if (string.IsNullOrEmpty(pathPrefix))
-                {
-                    pathPrefix = Application.dataPath;
-                }
-                string result = pathPrefix;
+                if (string.IsNullOrEmpty(jsonDirectory))
+                {
+                    jsonDirectory = Application.dataPath;
+                }
+                string result = jsonDirectory;
                 if (result[result.Length - 1] != Filenames.UnixDirectorySeparator)
                 {
                     result += Filenames.UnixDirectorySeparator;
@@ -65,51 +56,11 @@
                 result = Filenames.OnCurrentPlatform(result);
                 return result;
             }
-        }
-
-        [SerializeField] public string jsonDirectory = null;
-
-        public string JsonDirectory
-        {
-            get
-            {
-                if (string.IsNullOrEmpty(jsonDirectory))
-                {
-                    jsonDirectory = Application.dataPath;
-                }
-                string result = jsonDirectory;
-                if (result[result.Length - 1] != Filenames.UnixDirectorySeparator)
-                {
-                    result += Filenames.UnixDirectorySeparator;
-                }
-                result = Filenames.OnCurrentPlatform(result);
-                return result;
-            }
             set
             {
                 jsonDirectory = Path.GetDirectoryName(value);
             }
         }
-
-        /// <summary>
-        /// The relative path for the layout file containing the node layout information.
-        /// If the file extension is <see cref="Filenames.GVLExtension"/> is Axivion's Gravis layout 
-        /// file with 2D co-ordinates. 
-        /// If the extension is <see cref="Filenames.SLDExtension"/> is our own layout format 
-        /// saving the complete Transform data of a game object.
-        /// </summary>
-        public string layoutPath = "..\\Data\\GXL\\linux-clones\\net" + Filenames.GVLExtension;
-
-        /// <summary>
-        /// Returns the concatenation of <see cref="PathPrefix"/> and <see cref="LayoutPath"/>. 
-        /// That is the complete absolute path to the file containing the layout information.
-        /// </summary>
-        /// <returns>concatenation of <see cref="PathPrefix"/> and <see cref="LayoutPath"/></returns>
-        public string LayoutPath => PathPrefix + layoutPath;
-=======
-        [OdinSerialize]
-        public DataPath LayoutPath = new DataPath();
->>>>>>> 151a1243
 
         /// <summary>
         /// The names of the edge types of hierarchical edges.
