using System;
using System.Collections.Generic;
using System.IO;
using System.Linq;
using OdinSerializer;
using SEE.DataModel;
using SEE.DataModel.DG;
using SEE.DataModel.DG.IO;
using SEE.GO;
using SEE.Layout.EdgeLayouts;
using SEE.Layout.NodeLayouts;
using SEE.Layout.NodeLayouts.Cose;
using SEE.Utils;
using UnityEngine;

namespace SEE.Game
{
    /// <summary>
    /// Common abstract superclass of SEECity and SEECityEvolution.
    /// It maintains settings of the graph data needed at runtime. An AbstractSEECity is intended to
    /// be added to a game object in the scene as a component. That game object
    /// is the representation of a graph including the settings that have lead
    /// to its visualization.
    /// </summary>
    public abstract partial class AbstractSEECity : SerializedMonoBehaviour
    {
        /// IMPORTANT NOTE: If you add any attribute that should be persisted in a
        /// configuration file, make sure you save and restore it in 
        /// <see cref="AbstractSEECity.Save(ConfigWriter)"/> and 
        /// <see cref="AbstractSEECity.Restore(Dictionary{string, object})"/>, 
        /// respectively (both declared in AbstractSEECityIO). You should also
        /// extend the test cases in TestConfigIO.

        /// <summary>
        /// Saves the settings of this code city to <see cref="CityPath"/>.
        /// </summary>
        public void Save()
        {
            Save(CityPath.Path);
        }

        /// <summary>
        /// Loads the settings of this code city from <see cref="CityPath"/>.
        /// </summary>
        public void Load()
        {
            Load(CityPath.Path);
        }

        /// <summary>
        /// Saves the settings of this code city to <paramref name="filename"/>
        /// </summary>
        /// <param name="filename"></param>
        public void Save(string filename)
        {
            using (ConfigWriter writer = new ConfigWriter(filename))
            {
                Save(writer);
            }
        }

        /// <summary>
        /// Reads the settings of this city from <paramref name="filename"/>.
        /// </summary>
        /// <param name="filename"></param>
        public void Load(string filename)
        {
            using (ConfigReader stream = new ConfigReader(filename))
            {
                Restore(stream.Read());
            }
        }

        /// <summary>
        /// The screen relative height to use for the culling a game node [0-1].
        /// If the game node uses less than this percentage it will be culled.
        /// </summary>
        public float LODCulling = 0.01f;

        /// <summary>
        /// The path for the layout file containing the node layout information.
        /// If the file extension is <see cref="Filenames.GVLExtension"/>, the layout is expected
        /// to be stored in Axivion's Gravis layout (GVL) with 2D co-ordinates. 
        /// Otherwise is our own layout format SDL is expected, which saves the complete Transform 
        /// data of a game object.
        /// </summary>
        [OdinSerialize]
        public DataPath LayoutPath = new DataPath();

        /// <summary>
        /// The names of the edge types of hierarchical edges.
        /// </summary>
        [OdinSerialize]
        public HashSet<string> HierarchicalEdges = Hierarchical_Edge_Types(); // serialized by Odin

        /// <summary>
        /// The names of the edge types of hierarchical edges.
        /// </summary>
        public static HashSet<string> Hierarchical_Edge_Types()
        {
            HashSet<string> result = new HashSet<string>
            {
                "Enclosing",
                "Belongs_To",
                "Part_Of",
                "Defined_In"
            };
            return result;
        }

        //---------------------------------
        // Relevant node types
        //---------------------------------
        /// <summary>
        /// A mapping of all node types of the nodes in the graph onto whether
        /// they should be visualized or not.
        /// </summary>
        [NonSerialized, OdinSerialize]
        public Dictionary<string, bool> SelectedNodeTypes = new Dictionary<string, bool>();

        /// <summary>
        /// The path where the settings (the attributes of this class) are stored.
        /// </summary>
        [OdinSerialize]
        public DataPath CityPath = new DataPath();

        /// <summary>
        /// Resets everything that is specific to a given graph. Here: 
        /// all game objects created for this city.
        /// </summary>
        public virtual void Reset()
        {
            DeleteGraphGameObjects();
        }

        /// <summary>
        /// Resets the selected node types to be visualized.
        /// </summary>
        public void ResetSelectedNodeTypes()
        {
            SelectedNodeTypes.Clear();
        }

        /// <summary>
        /// Deletes all game objects that were created for rendering nodes or edges
        /// of the graph or any decoration thereof. More precisely, all children of this 
        /// game object tagged by Tags.Node, Tags.Edge, or Tags.Decoration are destroyed 
        /// (in editor mode or play mode).
        /// The underlying loaded graph is not deleted.
        /// </summary>
        protected void DeleteGraphGameObjects()
        {
            // Delete all children.
            // Note: foreach (GameObject child in transform)... would not work;
            // we really need to collect all children first and only then can destroy each.
            foreach (GameObject child in AllNodesEdgesDecorationChildren())
            {
                Destroyer.DestroyGameObject(child);
            }
        }

        /// <summary>
        /// Returns all immediate children of the game object this SEECity is attached to.
        /// </summary>
        /// <returns>immediate children of the game object this SEECity is attached to</returns>
        private List<GameObject> AllNodesEdgesDecorationChildren()
        {
            List<GameObject> result = new List<GameObject>();
            foreach (Transform child in transform)
            {
                if (child.CompareTag(Tags.Node) || child.CompareTag(Tags.Edge) || child.CompareTag(Tags.Decoration))
                {
                    result.Add(child.gameObject);
                }
            }
            return result;
        }

        /// <summary>
        /// Returns all (transitive) descendants of <paramref name="go"/> that are tagged
        /// by Tags.Node (including <paramref name="go"/> if it is tagged by Tags.Node).
        /// </summary>
        /// <param name="go">game objects whose node descendants are required</param>
        /// <returns>all node descendants of <paramref name="go"/></returns>
        protected static ICollection<GameObject> AllNodeDescendants(GameObject go)
        {
            List<GameObject> result = new List<GameObject>();
            if (go.CompareTag(Tags.Node))
            {
                result.Add(go);
            }
            foreach (Transform child in go.transform)
            {
                ICollection<GameObject> ascendants = AllNodeDescendants(child.gameObject);
                result.AddRange(ascendants);
            }
            return result;
        }

        /// <summary>
        /// True if all node types in nodeTypes are relevant.
        /// </summary>
        private bool AllNodeTypesAreRelevant
        {
            get
            {
                foreach (bool relevant in SelectedNodeTypes.Values)
                {
                    if (!relevant)
                    {
                        return false;
                    }
                }
                return true;
            }
        }

        /// <summary>
        /// If <paramref name="graph"/> is null, nothing happens. Otherwise:
        /// Inspects the node types that occur in the graph and updates <see cref="SelectedNodeTypes"/>.
        /// All new node types are considered relevant initially. If <paramref name="graph"/> contains
        /// a node type that existed in <see cref="SelectedNodeTypes"/> before, that node type's 
        /// selection information will be re-used. If <see cref="SelectedNodeTypes"/> contains a node
        /// type not contained in <paramref name="graph"/>, it will be removed from <see cref="SelectedNodeTypes"/>.
        /// 
        /// The node types can be retrieved and also be marked as irrelevant later via property 
        /// <see cref="SelectedNodeTypes"/>.
        /// </summary>
        /// <param name="graph">graph from which to retrieve the node types (may be null)</param>
        public void InspectSchema(Graph graph)
        {
            if (graph != null)
            {
                // The node types in the newly loaded graph.
                HashSet<string> newTypes = new HashSet<string>();
                foreach (Node node in graph.Nodes())
                {                    
                    newTypes.Add(node.Type);                    
                }
                // nodeTypes contains the node types of the previously loaded graph.
                // Node types in nodeTypes not in newTypes will disappear
                // because we are iterating only over newTypes.
                Dictionary<string, bool> newNodeTypes = new Dictionary<string, bool>();
                foreach (string type in newTypes)
                {
                    if (SelectedNodeTypes.ContainsKey(type))
                    {
                        // preserve existing node types
                        newNodeTypes[type] = SelectedNodeTypes[type];
                    }
                    else
                    {
                        // default is true: a node type is selected initially
                        newNodeTypes[type] = true;
                    }
                }
                SelectedNodeTypes = newNodeTypes;
            }
        }

        /// <summary>
        /// Returns a subgraph of <paramref name="graph"/> where all nodes were 
        /// removed that have a type considered to be irrelevant. If all node 
        /// types are considered relevant, <paramref name="graph"/> will be returned.
        /// If not all types are considered relevant, a copied subgraph is returned.
        /// </summary>
        /// <param name="graph">graph whose subgraph is requested</param>
        /// <returns>subgraph of <paramref name="graph"/> (copy) or <paramref name="graph"/></returns>
        public Graph RelevantGraph(Graph graph)
        {
            if (AllNodeTypesAreRelevant)
            {
                Debug.Log("All node types are relevant.\n");
                return graph;
            }
            else
            {
                ICollection<string> matches = SelectedNodeTypes.Where(pair => pair.Value == true)
                  .Select(pair => pair.Key).ToList();
                Debug.Log("The following node types are relevant:\n");
                foreach (string nodeType in matches)
                {
                    Debug.LogFormat("  {0}\n", nodeType);
                }
                return graph.Subgraph(matches);
            }
        }

        //---------------------------------
        // Color range of leaf nodes
        //---------------------------------
        public ColorRange LeafNodeColorRange = new ColorRange(Color.white, Color.red, 10);

        //---------------------------------
        // Color range of inner nodes
        //---------------------------------
        public ColorRange InnerNodeColorRange = new ColorRange(Color.white, Color.yellow, 10);

        //---------------------------------
        // Visual attributes of a leaf node
        //---------------------------------
        /// <summary>
        /// The attribute name of the metric to be used for the width of a building (x co-ordinate).
        /// </summary>
        public string WidthMetric = NumericAttributeNames.Number_Of_Tokens.Name(); // serialized by Unity
        /// <summary>
        /// The attribute name of the metric to be used for the height of a building (y co-ordinate).
        /// </summary>
        public string HeightMetric = NumericAttributeNames.Clone_Rate.Name(); // serialized by Unity
        /// <summary>
        /// The attribute name of the metric to be used for the breadth of a building (y co-ordinate).
        /// </summary>
        public string DepthMetric = NumericAttributeNames.LOC.Name(); // serialized by Unity
        /// <summary>
        /// The attribute name of the metric to be used for determining the style of leaf nodes.
        /// </summary>
        public string LeafStyleMetric = NumericAttributeNames.Complexity.Name(); // serialized by Unity

        //----------------------------------
        // Attributes of a leaf node's label
        //----------------------------------
        [OdinSerialize]
        public LabelSettings LeafLabelSettings = new LabelSettings();

        /// <summary>
        /// How many seconds the label should take to (dis)appear.
        /// </summary>
        public float LeafLabelAnimationDuration = 0.5f;

        /// <summary>
        /// All metrics used for visual attributes of a leaf node (WidthMetric, HeightMetric,
        /// DepthMetric, and LeafStyleMetric). 
        /// Note: A metric name occurs only once (i.e., duplicate names are removed).
        /// </summary>
        /// <returns>all metrics used for visual attributes of a leaf node</returns>
        public ICollection<string> AllLeafMetrics()
        {
            return new HashSet<string> { WidthMetric, HeightMetric, DepthMetric, LeafStyleMetric };
        }

        //--------------------------------------------------------
        // Software erosion issues shown as icons above leaf nodes
        //--------------------------------------------------------

        /// <summary>
        /// The attribute name of the metric representing architecture violations.
        /// </summary>
        public string ArchitectureIssue = NumericAttributeNames.Architecture_Violations.Name(); // serialized by Unity
        /// <summary>
        /// The attribute name of the metric representing duplicated code.
        /// </summary>
        public string CloneIssue = NumericAttributeNames.Clone.Name(); // serialized by Unity
        /// <summary>
        /// The attribute name of the metric representing cylces.
        /// </summary>
        public string CycleIssue = NumericAttributeNames.Cycle.Name(); // serialized by Unity
        /// <summary>
        /// The attribute name of the metric representing dead code.
        /// </summary>
        public string Dead_CodeIssue = NumericAttributeNames.Dead_Code.Name(); // serialized by Unity
        /// <summary>
        /// The attribute name of the metric representing metric violations.
        /// </summary>
        public string MetricIssue = NumericAttributeNames.Metric.Name(); // serialized by Unity
        /// <summary>
        /// The attribute name of the metric representing code-style violations.
        /// </summary>
        public string StyleIssue = NumericAttributeNames.Style.Name(); // serialized by Unity
        /// <summary>
        /// The attribute name of the metric representing other kinds of violations.
        /// </summary>
        public string UniversalIssue = NumericAttributeNames.Universal.Name(); // serialized by Unity

        /// <summary>
        /// Returns all attribute names of the different kinds of software erosions.
        /// </summary>
        /// <returns>all attribute names of the different kinds of software erosions</returns>
        public IList<string> AllLeafIssues()
        {
            List<string> result = new List<string>()
               {
                  ArchitectureIssue,
                  CloneIssue,
                  CycleIssue,
                  Dead_CodeIssue,
                  MetricIssue,
                  StyleIssue,
                  UniversalIssue
               };
            return result;
        }

        //-----------------------------------------------------------------------
        // Software erosion issues shown as icons on Donut charts for inner nodes
        //-----------------------------------------------------------------------
        public const string SUM_Postfix = "_SUM";
        /// <summary>
        /// The attribute name of the metric representing the sum of all architecture violations
        /// for an inner node.
        /// </summary>
        public string ArchitectureIssue_SUM = NumericAttributeNames.Architecture_Violations.Name() + SUM_Postfix; // serialized by Unity
        /// <summary>
        /// The attribute name of the metric representing the sum of all clones
        /// for an inner node.
        /// </summary>
        public string CloneIssue_SUM = NumericAttributeNames.Clone.Name() + SUM_Postfix; // serialized by Unity
        /// <summary>
        /// The attribute name of the metric representing the sum of all cycles
        /// for an inner node.
        /// </summary>
        public string CycleIssue_SUM = NumericAttributeNames.Cycle.Name() + SUM_Postfix; // serialized by Unity
        /// <summary>
        /// The attribute name of the metric representing the sum of all dead entities
        /// for an inner node.
        /// </summary>
        public string Dead_CodeIssue_SUM = NumericAttributeNames.Dead_Code.Name() + SUM_Postfix; // serialized by Unity
        /// <summary>
        /// The attribute name of the metric representing the sum of all metric violations
        /// for an inner node.
        /// </summary>
        public string MetricIssue_SUM = NumericAttributeNames.Metric.Name() + SUM_Postfix; // serialized by Unity
        /// <summary>
        /// The attribute name of the metric representing the sum of all style violations
        /// for an inner node.
        /// </summary>
        public string StyleIssue_SUM = NumericAttributeNames.Style.Name() + SUM_Postfix; // serialized by Unity
        /// <summary>
        /// The attribute name of the metric representing the sum of all other kinds of
        /// software erosions for an inner node.
        /// </summary>
        public string UniversalIssue_SUM = NumericAttributeNames.Universal.Name() + SUM_Postfix; // serialized by Unity

        /// <summary>
        /// Returns all attribute names of the different kinds of software erosions for inner
        /// nodes (the sums of their descendants).
        /// </summary>
        /// <returns>all attribute names of the different kinds of software erosions for inner nodes</returns>
        public IList<string> AllInnerNodeIssues()
        {
            List<string> result = new List<string>()
               {
                  ArchitectureIssue_SUM,
                  CloneIssue_SUM,
                  CycleIssue_SUM,
                  Dead_CodeIssue_SUM,
                  MetricIssue_SUM,
                  StyleIssue_SUM,
                  UniversalIssue_SUM
               };
            return result;
        }

        /// <summary>
        /// The metric to be put in the inner circle of a Donut chart.
        /// </summary>
        public string InnerDonutMetric = NumericAttributeNames.IssuesTotal.Name(); // serialized by Unity

        /// <summary>
        /// Returns the names of all node metric attributes that are visualized somehow.
        /// More precisely, the resulting list consists of the following metrics:
        /// WidthMetric, HeightMetric, DepthMetric, LeafStyleMetric, AllLeafIssues(),
        /// AllInnerNodeIssues(), and InnerDonutMetric.
        /// </summary>
        /// <returns>all node metric attributes</returns>
        public List<string> AllMetricAttributes()
        {
            List<string> nodeMetrics = new List<string>(AllLeafMetrics());
            nodeMetrics.AddRange(AllInnerNodeMetrics());
            nodeMetrics.AddRange(AllLeafIssues());
            nodeMetrics.AddRange(AllInnerNodeIssues());
            nodeMetrics.Add(InnerDonutMetric);
            return nodeMetrics;
        }

        /// <summary>
        /// Yields a mapping of all node attribute names that define erosion issues 
        /// for leaf nodes in the GXL file onto the icons to be used for visualizing them.
        /// </summary>
        /// <returns>mapping of all node attribute names for leaves onto icon ids</returns>
        public Dictionary<string, IconFactory.Erosion> LeafIssueMap()
        {
            Dictionary<string, IconFactory.Erosion> result = new Dictionary<string, IconFactory.Erosion>
            {
                { ArchitectureIssue, IconFactory.Erosion.Architecture_Violation },
                { CloneIssue, IconFactory.Erosion.Clone },
                { CycleIssue, IconFactory.Erosion.Cycle },
                { Dead_CodeIssue, IconFactory.Erosion.Dead_Code },
                { MetricIssue, IconFactory.Erosion.Metric },
                { StyleIssue, IconFactory.Erosion.Style },
                { UniversalIssue, IconFactory.Erosion.Universal }
            };
            return result;
        }
        //-----------------------------------
        // Visual attributes of an inner node
        //-----------------------------------

        /// <summary>
        /// The attribute name of the metric to be used for determining the height of inner nodes.
        /// </summary>
        public string InnerNodeHeightMetric = "";
        /// <summary>
        /// The attribute name of the metric to be used for determining the style of inner nodes.
        /// </summary>
        public string InnerNodeStyleMetric = NumericAttributeNames.IssuesTotal.Name(); // serialized by Unity

        //-----------------------------------
        // Visual attributes of an inner node
        //-----------------------------------
<<<<<<< HEAD
        
        /// <summary>
        /// If true, label's with the node's SourceName will be displayed above each inner node.
        /// </summary>
        public bool InnerNodeShowLabel = true;
        /// <summary>
        /// The distance between the top of the inner node and its label.
        /// </summary>
        public float InnerNodeLabelDistance = 0.2f;
        /// <summary>
        /// The font size of the inner node's label.
        /// </summary>
        public float InnerNodeLabelFontSize = 0.4f;
        /// <summary>
        /// How many seconds the label should take to (dis)appear.
        /// </summary>
        public float InnerNodeLabelAnimationDuration = 0.5f;

=======
        [OdinSerialize]
        public LabelSettings InnerNodeLabelSettings = new LabelSettings();
>>>>>>> 9511c943

        /// <summary>
        /// All metrics used for visual attributes of inner nodes (InnerNodeStyleMetric
        /// and InnerNodeHeightMetric).
        /// Note: A metric name occurs only once (i.e., duplicate names are removed).
        /// </summary>
        /// <returns>all metrics used for visual attributes of an inner node</returns>
        public ICollection<string> AllInnerNodeMetrics()
        {
            return new HashSet<string> { InnerNodeStyleMetric, InnerNodeHeightMetric };
        }

        //--------------------------------------
        // Other visual attributes of leaf nodes
        // -------------------------------------
        /// <summary>
        /// This parameter determines the minimal width, breadth, and height of each block
        /// representing a graph node visually. Must not be greater than MaximalBlockLength.
        /// </summary>
        public float MinimalBlockLength = 0.1f; // serialized by Unity

        /// <summary>
        /// This parameter determines the maximal width, breadth, and height of each block
        /// representing a graph node visually. Must not be smaller than MinimalBlockLength.
        /// </summary>
        public float MaximalBlockLength = 100.0f; // serialized by Unity

        /// <summary>
        /// How leaf graph nodes should be depicted.
        /// </summary>
        public enum LeafNodeKinds
        {
            Blocks,
        }

        /// <summary>
        /// How inner graph nodes should be depicted.
        /// </summary>
        public enum InnerNodeKinds
        {
            Blocks,
            Rectangles,
            Donuts,
            Circles,
            Empty,
            Cylinders,
        }

        /// <summary>
        /// What kinds of game objects are to be created for leaf nodes in the graph.
        /// </summary>
        public LeafNodeKinds LeafObjects; // serialized by Unity

        /// <summary>
        /// What kinds of game objects are to be created for inner graph nodes.
        /// </summary>
        public InnerNodeKinds InnerNodeObjects; // serialized by Unity

        /// <summary>
        /// The layout that should be used for nodes.
        /// </summary>
        public NodeLayoutKind NodeLayout; // serialized by Unity

        /// <summary>
        /// The layout that should be used for edges.
        /// </summary>
        public EdgeLayoutKind EdgeLayout; // serialized by Unity

        /// <summary>
        /// Whether ZScore should be used for normalizing node metrics. If false, linear interpolation
        /// for range [0, max-value] is used, where max-value is the maximum value of a metric.
        /// </summary>
        public bool ZScoreScale = true; // serialized by Unity

        /// <summary>
        /// The width of the line representing edges in world space.
        /// </summary>
        public float EdgeWidth = 0.1f; // serialized by Unity

        /// <summary>
        /// Whether erosions should be visible above blocks.
        /// </summary>
        public bool ShowErosions = false; // serialized by Unity

        /// <summary>
        /// The maximal absolute width of a sprite representing an erosion in world-space Unity units.
        /// </summary>
        public float MaxErosionWidth = 1.0f; // serialized by Unity

        /// <summary>
        /// Whether to have the nodes display their labels when the user looks upon them.
        /// Only available on HoloLens.
        /// </summary>
        public bool ShowLabelOnEyeGaze = true;
        
        /// <summary>
        /// The time in seconds after which staring at a node triggers its label to appear.
        /// The label of the node will disappear after 150% as much time.
        /// </summary>
        public float EyeStareDelay = 1f; // serialized by Unity

        /// <summary>
        /// Orientation of the edges; 
        /// if false, the edges are drawn below the houses;
        /// if true, the edges are drawn above the houses;
        /// </summary>
        public bool EdgesAboveBlocks = true; // serialized by Unity

        /// <summary>
        /// Determines the strength of the tension for bundling edges. This value may
        /// range from 0.0 (straight lines) to 1.0 (maximal bundling along the spline).
        /// 0.85 is the value recommended by Holten
        /// </summary>
        [Tooltip("Tension for bundling edges: 0 means no bundling at all; the maximal value"
            + " of 1 means maximal bundling. Recommended value: 0.85.")]
        public float Tension = 0.85f; // serialized by Unity

        /// <summary>
        /// Determines to which extent the polylines of the generated splines are
        /// simplified. Range: [0.0, inf] (0.0 means no simplification). More precisely,
        /// stores the epsilon parameter of the Ramer–Douglas–Peucker algorithm which
        /// is used to identify and remove points based on their distances to the line
        /// drawn between their neighbors.
        /// </summary>
        [Tooltip("Tolerance for spline simplification (Ramer–Douglas–Peucker algorithm):"
            + " line points whose distances fall below that threshold are merged. A value <= 0 means "
            + " no simplification. Recommended value: 0.05.")]
        public float RDP = 0.05f;

        /// <summary>
        /// Loads and returns the graph data from the GXL file with given <paramref name="filename"/>.
        /// </summary>
        /// <returns>the loaded graph (may be empty if a graph could not be loaded)</returns>
        public Graph LoadGraph(string filename)
        {
            if (string.IsNullOrEmpty(filename))
            {
                Debug.LogError("Empty graph path.\n");
                return new Graph();
            }
            else
            {
                if (File.Exists(filename))
                {
                    Performance p = Performance.Begin("loading graph data from " + filename);
                    GraphReader graphCreator = new GraphReader(filename, HierarchicalEdges, logger: new SEELogger());
                    graphCreator.Load();
                    Graph graph = graphCreator.GetGraph();
                    p.End();
                    Debug.Log("Loaded graph data successfully:"
                        + "\nFilename: " + filename
                        + "\nNumber of nodes: " + graph.NodeCount
                        + "\nNumber of edges: " + graph.EdgeCount
                        + "\nElapsed time: " + p.GetElapsedTime() + "[h:m:s:ms]\n");

                    LoadDataForGraphListing(graph);
                    return graph;
                }
                else
                {
                    Debug.LogErrorFormat("GXL file {0} does not exist.\n", filename);
                    return new Graph();
                }
            }
        }

        /// <summary>
        /// Cosegraph settings
        /// </summary>
        public CoseGraphSettings CoseGraphSettings = new CoseGraphSettings();

        /// <summary>
        /// Saves all data needed for the listing of the dirs in gui in cosegraphSettings
        /// </summary>
        /// <param name="graph"></param>
        public void LoadDataForGraphListing(Graph graph)
        {
            if (NodeLayout == NodeLayoutKind.CompoundSpringEmbedder)
            {
                Dictionary<string, bool> dirs = CoseGraphSettings.ListInnerNodeToggle;
                // die neuen dirs 
                Dictionary<string, bool> dirsLocal = new Dictionary<string, bool>();

                Dictionary<string, NodeLayoutKind> dirsLayout = new Dictionary<string, NodeLayoutKind>();
                Dictionary<string, InnerNodeKinds> dirsShape = new Dictionary<string, InnerNodeKinds>();

                foreach (Node node in graph.Nodes())
                {
                    if (!node.IsLeaf())
                    {
                        dirsShape.Add(node.ID, InnerNodeObjects);
                        dirsLocal.Add(node.ID, false);
                        dirsLayout.Add(node.ID, NodeLayout);
                    }
                }

                // falls der key nicht in den alten dictonary ist
                //dirsLocal = dirsLocal.Where(i => !dirs.ContainsKey(i.Key)).ToDictionary(i => i.Key, i => i.Value);

                bool diff1 = dirs.Keys.Except(dirsLocal.Keys).Any();
                bool diff2 = dirsLocal.Keys.Except(dirs.Keys).Any();

                if (dirs.Count == dirsLocal.Count && !diff1 && !diff2)
                {

                }
                else
                {
                    CoseGraphSettings.InnerNodeShape = dirsShape;
                    CoseGraphSettings.InnerNodeLayout = dirsLayout;
                    CoseGraphSettings.ListInnerNodeToggle = dirsLocal;
                }

                CoseGraphSettings.LoadedForNodeTypes = SelectedNodeTypes.Where(type => type.Value == true).ToDictionary(kvp => kvp.Key, kvp => kvp.Value);
            }
        }
    }
}<|MERGE_RESOLUTION|>--- conflicted
+++ resolved
@@ -325,6 +325,7 @@
         /// <summary>
         /// How many seconds the label should take to (dis)appear.
         /// </summary>
+	//TODO: Move to LabelSettings
         public float LeafLabelAnimationDuration = 0.5f;
 
         /// <summary>
@@ -507,29 +508,13 @@
         //-----------------------------------
         // Visual attributes of an inner node
         //-----------------------------------
-<<<<<<< HEAD
-        
-        /// <summary>
-        /// If true, label's with the node's SourceName will be displayed above each inner node.
-        /// </summary>
-        public bool InnerNodeShowLabel = true;
-        /// <summary>
-        /// The distance between the top of the inner node and its label.
-        /// </summary>
-        public float InnerNodeLabelDistance = 0.2f;
-        /// <summary>
-        /// The font size of the inner node's label.
-        /// </summary>
-        public float InnerNodeLabelFontSize = 0.4f;
-        /// <summary>
-        /// How many seconds the label should take to (dis)appear.
-        /// </summary>
-        public float InnerNodeLabelAnimationDuration = 0.5f;
-
-=======
         [OdinSerialize]
         public LabelSettings InnerNodeLabelSettings = new LabelSettings();
->>>>>>> 9511c943
+	/// <summary>
+        /// How many seconds the label should take to (dis)appear.
+        /// </summary>
+        public float InnerNodeLabelAnimationDuration = 0.5f;
+	//TODO: Move to LabelSettings
 
         /// <summary>
         /// All metrics used for visual attributes of inner nodes (InnerNodeStyleMetric
@@ -624,6 +609,7 @@
         /// Only available on HoloLens.
         /// </summary>
         public bool ShowLabelOnEyeGaze = true;
+	//TODO: Move to LabelSettings
         
         /// <summary>
         /// The time in seconds after which staring at a node triggers its label to appear.
