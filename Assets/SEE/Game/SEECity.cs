--- conflicted
+++ resolved
@@ -1,463 +1,460 @@
-using SEE.DataModel.DG;
-using SEE.DataModel.DG.IO;
-using SEE.GO;
-using SEE.Utils;
-using System;
-using System.Collections.Generic;
-using UnityEngine;
-
-namespace SEE.Game
-{
-    /// <summary>
-    /// Manages settings of the graph data showing a single version of a software
-    /// system needed at runtime.
-    /// </summary>
-    public class SEECity : AbstractSEECity
-    {
-        /// IMPORTANT NOTE: If you add any attribute that should be persisted in a
-        /// configuration file, make sure you save and restore it in 
-        /// <see cref="SEECity.Save(ConfigWriter)"/> and 
-        /// <see cref="SEECity.Restore(Dictionary{string, object})"/>, 
-        /// respectively. You should also extend the test cases in TestConfigIO.
-        
-        /// <summary>
-        /// The graph that is visualized in the scene and whose visualization settings are 
-        /// managed here.
-        /// We do not want to serialize it using Unity or Odin because both frameworks are
-        /// insufficient for the highly recursive structure of all the graph objects.
-        /// There are different points in time in which the underlying graph is created:
-        /// (1) in the editor mode or (2) during the game. If the graph is created in the
-        /// editor mode by a graph renderer, the graph renderer will attached the NodeRefs
-        /// to the game objects representing the nodes. So all the information about nodes
-        /// is available, for instance for the layouts or the inspector. During the game 
-        /// there are two different possible scenarios: (a) this SEECity is is created 
-        /// and configured at runtime or (b) the SEECity was created in the editor and then
-        /// the game is started. For scenario (a), we expect the graph to be loaded and
-        /// all NodeRefs be defined accordingly. For scenario (b), the graph attribute
-        /// will not be serialized and, hence, be null. In that case, we load the graph
-        /// from the GXL file, i.e., the GXL file is our persistent serialization we 
-        /// use to re-create the graph. We need, however, to set the NodeRefs at runtime.
-        /// All that is being done in Start() below.
-        /// 
-        /// Neither serialized nor saved to the config file.
-        /// </summary>
-        [NonSerialized]
-        private Graph loadedGraph = null;
-
-        /// <summary>
-        /// The graph underlying this SEE city that was loaded from disk. May be null.
-        /// If a new graph is assigned to this property, the selected node types will
-        /// be updated, too.
-        /// 
-        /// Neither serialized nor saved to the config file.
-        /// </summary>
-        public Graph LoadedGraph
-        {
-            get => loadedGraph;
-            set
-            {
-                loadedGraph = value;
-                InspectSchema(loadedGraph);
-            }
-        }
-
-        /// <summary>
-        /// The graph to be visualized. It may be a subgraph of the loaded graph
-        /// containing only nodes with relevant node types or the original LoadedGraph
-        /// if all node types are relevant. It is null if no graph has been loaded yet.
-        /// </summary>
-        public Graph VisualizedSubGraph
-        {
-            get
-            {
-                if (loadedGraph == null)
-                {
-                    return null;
-                }
-                else
-                {
-                    Graph graph = RelevantGraph(loadedGraph);
-                    LoadDataForGraphListing(graph);
-                    return graph;
-                }
-            }
-        }
-
-        private static readonly Dictionary<string, SEECity> dict = new Dictionary<string, SEECity>();
-        public static SEECity GetByGraph(Graph graph)
-        {
-            SEECity result = null;
-
-            if (graph.Path != null)
-            {
-                if (!dict.TryGetValue(graph.Path, out result))
-                {
-                    if (graph.Name != null)
-                    {
-                        dict.TryGetValue(graph.Name, out result);
-                    }
-                }
-            }
-
-            return result;
-        }
-
-        /// <summary>
-        /// Loads the graph from GXLPath() and sets all NodeRef components to the
-        /// loaded nodes if GXLPath() yields a valid filename. This "deserializes"
-        /// the graph to make it available at runtime.
-        /// </summary>
-        protected void Awake()
-        {
-            string filename = GXLPath.Path;
-            if (loadedGraph != null)
-            {
-                Debug.Log("SEECity.Awake: graph is already loaded.\n");
-            }
-            else if (!string.IsNullOrEmpty(filename))
-            {
-                loadedGraph = LoadGraph(filename);
-                if (loadedGraph != null)
-                {
-                    LoadMetrics();
-                    SetNodeEdgeRefs(loadedGraph, gameObject);
-                }
-                else
-                {
-                    Debug.LogErrorFormat("SEECity.Awake: Could not load GXL file {0}.\n", filename);
-                }
-            }
-            else
-            {
-                Debug.LogError("SEECity.Awake: GXL file is undefined.\n");
-            }
-
-            if (loadedGraph != null)
-            {
-                if (dict.ContainsKey(filename))
-                {
-                    Debug.LogWarning("Graph seems to exists twice!");
-                }
-                else
-                {
-                    dict.Add(filename, this);
-                }
-            }
-
-#if true
-            RemoveTransparency();
-#endif
-        }
-
-        /// <summary>
-        /// All game objects representing a graph node or edge in the current scene will be made
-        /// opaque (no transparency).
-        /// </summary>
-        private static void RemoveTransparency()
-        {
-            // Remove transparency of all nodes and edges
-            foreach (NodeRef nodeRef in FindObjectsOfType<NodeRef>())
-            {
-                MeshRenderer meshRenderer = nodeRef.gameObject.GetComponent<MeshRenderer>();
-                if (meshRenderer)
-                {
-                    Material material = meshRenderer.material;
-                    Color color = material.GetColor("_Color");
-                    color.a = 1.0f;
-                    material.SetColor("_Color", color);
-                }
-            }
-            foreach (EdgeRef edgeRef in FindObjectsOfType<EdgeRef>())
-            {
-                LineRenderer lineRenderer = edgeRef.gameObject.GetComponent<LineRenderer>();
-                if (lineRenderer)
-                {
-                    Material material = lineRenderer.material;
-                    Color color = material.GetColor("_Color");
-                    color.a = 1.0f;
-                    material.SetColor("_Color", color);
-                }
-            }
-        }
-
-        /// <summary>
-        /// Sets all NodeRefs and EdgeRefs for this city to the nodes and edges, respectively,
-        /// they correspond to. This will take place for the graph elements of the
-        /// <see cref="LoadedGraph"/> only.
-        /// We assume that the game objects with a NodeRef/EdgeRef required to be
-        /// defined to be immediate children of this SEECity. Moreover, we assume a child
-        /// game object's name is the ID of the corresponding graph node/edge.
-        /// </summary>
-        public void SetNodeEdgeRefs()
-        {
-            if (loadedGraph != null)
-            {
-                SetNodeEdgeRefs(loadedGraph, gameObject);
-                Debug.LogFormat("Node and edge references for {0} are resolved.\n", gameObject.name);
-            }
-            else
-            {
-                Debug.LogError("No graph loaded.\n");
-            }
-        }
-
-        /// <summary>
-        /// Sets all NodeRefs and EdgeRefs for this city to the nodes and edges,
-        /// respectively, they correspond to.
-        /// We assume that the game objects with a NodeRef/EdgeRef required to be
-        /// defined to be immediate children of this SEECity. Moreover, we assume a child
-        /// game object's name is the ID of the corresponding graph node/edge.
-        /// </summary>
-        /// <param name="graph">graph giving us the nodes/edges who should be the
-        /// target of the NodeRefs and EdgeRefs, respectively</param>
-        protected void SetNodeEdgeRefs(Graph graph, GameObject parent)
-        {
-            foreach (Transform childTransform in parent.transform)
-            {
-                GameObject child = childTransform.gameObject;
-                if (child.TryGetComponent(out NodeRef nodeRef))
-                {
-                    nodeRef.Value = graph.GetNode(child.name);
-                    if (nodeRef.Value == null)
-                    {
-                        Debug.LogWarningFormat("Could not resolve node reference {0}.\n", child.name);
-                    }
-                }
-                else if (child.TryGetComponent(out EdgeRef edgeRef))
-                {
-                    edgeRef.edge = graph.GetEdge(child.name);
-                    if (edgeRef.edge == null)
-                    {
-                        Debug.LogWarningFormat("Could not resolve edge reference {0}.\n", child.name);          
-                    }
-                }
-<<<<<<< HEAD
-#if UNITY_EDITOR
-                else if (child.tag.CompareTo(DataModel.Tags.Node) == 0 || child.tag.CompareTo(DataModel.Tags.Edge) == 0)
-                {
-                    Debug.LogWarningFormat("Game object {0} has neither node nor edge reference.\n", child.name);
-                }
-#endif
-=======
->>>>>>> 2723ed13
-                SetNodeEdgeRefs(graph, child);
-            }
-        }
-
-        /// <summary>
-        /// The path to the GXL file containing the graph data.
-        /// </summary>
-        /// <returns>GXL data path</returns>
-        public DataPath GXLPath = new DataPath();
-
-        /// <summary>
-        /// The path to the CSV file containing the additional metric values.
-        /// </summary>
-        /// <returns>metric data path</returns>
-        public DataPath CSVPath = new DataPath();
-
-        /// <summary>
-        /// Loads the metrics from CSVPath() and aggregates and adds them to the graph.
-        /// Precondition: graph must have been loaded before.
-        /// </summary>
-        private void LoadMetrics()
-        {
-            string filename = CSVPath.Path;
-            Performance p = Performance.Begin("loading metric data data from CSV file " + filename);
-            int numberOfErrors = MetricImporter.Load(LoadedGraph, filename);
-            if (numberOfErrors > 0)
-            {
-                Debug.LogErrorFormat("CSV file {0} has {1} many errors.\n", filename, numberOfErrors);
-            }
-            p.End();
-        }
-
-        /// <summary>
-        /// Loads the graph data from the GXL file with GXLPath() and the metrics
-        /// from the CSV file with CSVPath() and then draws it. Equivalent to:
-        ///   LoadData();
-        ///   DrawGraph();
-        /// </summary>
-        public virtual void LoadAndDrawGraph()
-        {
-            LoadData();
-            DrawGraph();
-        }
-
-        /// <summary>
-        /// Loads the graph data from the GXL file with GXLPath() and the metrics
-        /// from the CSV file with CSVPath(). Afterwards, DrawGraph() can be used
-        /// to actually render the graph data.
-        /// </summary>
-        public virtual void LoadData()
-        {
-            if (string.IsNullOrEmpty(GXLPath.Path))
-            {
-                Debug.LogError("Empty graph path.\n");
-            }
-            else
-            {
-                if (LoadedGraph != null)
-                {
-                    Reset();
-                }
-                LoadedGraph = LoadGraph(GXLPath.Path);
-                LoadMetrics();
-            }
-        }
-
-        /// <summary>
-        /// Saves the graph data to the GXL file with GXLPath().
-        /// </summary>
-        public virtual void SaveData()
-        {
-            if (string.IsNullOrEmpty(GXLPath.Path))
-            {
-                Debug.LogError("Empty graph path.\n");
-            }
-            else
-            {
-                if (LoadedGraph != null)
-                {
-                    // This loop runs only once for the first hierarchical edge type
-                    // we encounter. There is no simple method to retrieve an 
-                    // arbitrary element from a HashSet (the type of HierarchicalEdges).
-                    foreach (string hierarchicalEdge in HierarchicalEdges)
-                    {
-                        GraphWriter.Save(GXLPath.Path, LoadedGraph, hierarchicalEdge);
-                        break;
-                    }
-                }
-            }
-        }
-
-        /// <summary>
-        /// Re-draws the graph without deleting the underlying loaded graph.
-        /// Only the game objects generated for the nodes are deleted first.
-        /// Precondition: The graph and its metrics have been loaded.
-        /// </summary>
-        public void ReDrawGraph()
-        {
-            if (loadedGraph == null)
-            {
-                Debug.LogError("No graph loaded.\n");
-            }
-            else
-            {
-                DeleteGraphGameObjects();
-                DrawGraph();
-            }
-        }
-
-        /// <summary>
-        /// Draws the graph.
-        /// Precondition: The graph and its metrics have been loaded.
-        /// </summary>
-        public void DrawGraph()
-        {
-            if (loadedGraph == null)
-            {
-                Debug.LogError("No graph loaded.\n");
-            }
-            else
-            {
-                Graph visualizedSubGraph = VisualizedSubGraph;
-                if (ReferenceEquals(visualizedSubGraph, null))
-                {
-                    Debug.LogError("No graph loaded.\n");
-                }
-                else
-                {
-                    graphRenderer = new GraphRenderer(this, visualizedSubGraph);
-                    // We assume here that this SEECity instance was added to a game object as
-                    // a component. The inherited attribute gameObject identifies this game object.
-                    graphRenderer.Draw(gameObject);
-                }
-            }
-        }
-
-        /// <summary>
-        /// The graph renderer used to draw the city.
-        /// 
-        /// Neither serialized nor saved to the config file.
-        /// </summary>
-        private GraphRenderer graphRenderer;
-
-        /// <summary>
-        /// Yields a graph renderer that can draw this city.
-        /// </summary>
-        public GraphRenderer Renderer
-        {
-            get
-            {
-                if (graphRenderer == null)
-                {
-                    return new GraphRenderer(this, VisualizedSubGraph);
-                }
-                return graphRenderer;
-            }
-        }
-
-        /// <summary>
-        /// Saves the current layout of the city in a file named <see cref="LayoutPath"/>.
-        /// The format of the written file depends upon the file extension. If the extension
-        /// is <see cref="Filenames.GVLExtension"/> it is saved in the GVL format; otherwise
-        /// the file is saved in the SLD format.
-        /// </summary>
-        public void SaveLayout()
-        {
-            string path = LayoutPath.Path;
-            Debug.LogFormat("Saving layout data to {0}.\n", path);            
-            if (Filenames.HasExtension(path, Filenames.GVLExtension))
-            {
-                Layout.IO.GVLWriter.Save(path, loadedGraph.Name, AllNodeDescendants(gameObject));
-            }
-            else
-            {
-                Layout.IO.SLDWriter.Save(path, AllNodeDescendants(gameObject));
-            }
-        }
-
-        /// <summary>
-        /// Resets everything that is specific to a given graph. Here: the selected node types,
-        /// the underlying graph, and all game objects visualizing information about it.
-        /// </summary>
-        public override void Reset()
-        {
-            base.Reset();
-            // Delete the underlying graph.
-            if (loadedGraph != null)
-            {
-                loadedGraph.Destroy();
-            }
-            LoadedGraph = null;
-        }
-
-        //--------------------------------
-        // Configuration file input/output
-        //--------------------------------
-
-        /// <summary>
-        /// Label of attribute <see cref="GXLPath"/> in the configuration file.
-        /// </summary>
-        private const string GXLPathLabel = "GXLPath";
-        /// <summary>
-        /// Label of attribute <see cref="CSVPath"/> in the configuration file.
-        /// </summary>
-        private const string CSVPathLabel = "CSVPath";
-
-        protected override void Save(ConfigWriter writer)
-        {
-            base.Save(writer);
-            GXLPath.Save(writer, GXLPathLabel);
-            CSVPath.Save(writer, CSVPathLabel);
-        }
-
-        protected override void Restore(Dictionary<string, object> attributes)
-        {
-            base.Restore(attributes);
-            GXLPath.Restore(attributes, GXLPathLabel);
-            CSVPath.Restore(attributes, CSVPathLabel);
-        }
-    }
+using SEE.DataModel.DG;
+using SEE.DataModel.DG.IO;
+using SEE.GO;
+using SEE.Utils;
+using System;
+using System.Collections.Generic;
+using UnityEngine;
+
+namespace SEE.Game
+{
+    /// <summary>
+    /// Manages settings of the graph data showing a single version of a software
+    /// system needed at runtime.
+    /// </summary>
+    public class SEECity : AbstractSEECity
+    {
+        /// IMPORTANT NOTE: If you add any attribute that should be persisted in a
+        /// configuration file, make sure you save and restore it in 
+        /// <see cref="SEECity.Save(ConfigWriter)"/> and 
+        /// <see cref="SEECity.Restore(Dictionary{string, object})"/>, 
+        /// respectively. You should also extend the test cases in TestConfigIO.
+        
+        /// <summary>
+        /// The graph that is visualized in the scene and whose visualization settings are 
+        /// managed here.
+        /// We do not want to serialize it using Unity or Odin because both frameworks are
+        /// insufficient for the highly recursive structure of all the graph objects.
+        /// There are different points in time in which the underlying graph is created:
+        /// (1) in the editor mode or (2) during the game. If the graph is created in the
+        /// editor mode by a graph renderer, the graph renderer will attached the NodeRefs
+        /// to the game objects representing the nodes. So all the information about nodes
+        /// is available, for instance for the layouts or the inspector. During the game 
+        /// there are two different possible scenarios: (a) this SEECity is is created 
+        /// and configured at runtime or (b) the SEECity was created in the editor and then
+        /// the game is started. For scenario (a), we expect the graph to be loaded and
+        /// all NodeRefs be defined accordingly. For scenario (b), the graph attribute
+        /// will not be serialized and, hence, be null. In that case, we load the graph
+        /// from the GXL file, i.e., the GXL file is our persistent serialization we 
+        /// use to re-create the graph. We need, however, to set the NodeRefs at runtime.
+        /// All that is being done in Start() below.
+        /// 
+        /// Neither serialized nor saved to the config file.
+        /// </summary>
+        [NonSerialized]
+        private Graph loadedGraph = null;
+
+        /// <summary>
+        /// The graph underlying this SEE city that was loaded from disk. May be null.
+        /// If a new graph is assigned to this property, the selected node types will
+        /// be updated, too.
+        /// 
+        /// Neither serialized nor saved to the config file.
+        /// </summary>
+        public Graph LoadedGraph
+        {
+            get => loadedGraph;
+            set
+            {
+                loadedGraph = value;
+                InspectSchema(loadedGraph);
+            }
+        }
+
+        /// <summary>
+        /// The graph to be visualized. It may be a subgraph of the loaded graph
+        /// containing only nodes with relevant node types or the original LoadedGraph
+        /// if all node types are relevant. It is null if no graph has been loaded yet.
+        /// </summary>
+        public Graph VisualizedSubGraph
+        {
+            get
+            {
+                if (loadedGraph == null)
+                {
+                    return null;
+                }
+                else
+                {
+                    Graph graph = RelevantGraph(loadedGraph);
+                    LoadDataForGraphListing(graph);
+                    return graph;
+                }
+            }
+        }
+
+        private static readonly Dictionary<string, SEECity> dict = new Dictionary<string, SEECity>();
+        public static SEECity GetByGraph(Graph graph)
+        {
+            SEECity result = null;
+
+            if (graph.Path != null)
+            {
+                if (!dict.TryGetValue(graph.Path, out result))
+                {
+                    if (graph.Name != null)
+                    {
+                        dict.TryGetValue(graph.Name, out result);
+                    }
+                }
+            }
+
+            return result;
+        }
+
+        /// <summary>
+        /// Loads the graph from GXLPath() and sets all NodeRef components to the
+        /// loaded nodes if GXLPath() yields a valid filename. This "deserializes"
+        /// the graph to make it available at runtime.
+        /// </summary>
+        protected void Awake()
+        {
+            string filename = GXLPath.Path;
+            if (loadedGraph != null)
+            {
+                Debug.Log("SEECity.Awake: graph is already loaded.\n");
+            }
+            else if (!string.IsNullOrEmpty(filename))
+            {
+                loadedGraph = LoadGraph(filename);
+                if (loadedGraph != null)
+                {
+                    LoadMetrics();
+                    SetNodeEdgeRefs(loadedGraph, gameObject);
+                }
+                else
+                {
+                    Debug.LogErrorFormat("SEECity.Awake: Could not load GXL file {0}.\n", filename);
+                }
+            }
+            else
+            {
+                Debug.LogError("SEECity.Awake: GXL file is undefined.\n");
+            }
+
+            if (loadedGraph != null)
+            {
+                if (dict.ContainsKey(filename))
+                {
+                    Debug.LogWarning("Graph seems to exists twice!");
+                }
+                else
+                {
+                    dict.Add(filename, this);
+                }
+            }
+
+#if true
+            RemoveTransparency();
+#endif
+        }
+
+        /// <summary>
+        /// All game objects representing a graph node or edge in the current scene will be made
+        /// opaque (no transparency).
+        /// </summary>
+        private static void RemoveTransparency()
+        {
+            // Remove transparency of all nodes and edges
+            foreach (NodeRef nodeRef in FindObjectsOfType<NodeRef>())
+            {
+                MeshRenderer meshRenderer = nodeRef.gameObject.GetComponent<MeshRenderer>();
+                if (meshRenderer)
+                {
+                    Material material = meshRenderer.material;
+                    Color color = material.GetColor("_Color");
+                    color.a = 1.0f;
+                    material.SetColor("_Color", color);
+                }
+            }
+            foreach (EdgeRef edgeRef in FindObjectsOfType<EdgeRef>())
+            {
+                LineRenderer lineRenderer = edgeRef.gameObject.GetComponent<LineRenderer>();
+                if (lineRenderer)
+                {
+                    Material material = lineRenderer.material;
+                    Color color = material.GetColor("_Color");
+                    color.a = 1.0f;
+                    material.SetColor("_Color", color);
+                }
+            }
+        }
+
+        /// <summary>
+        /// Sets all NodeRefs and EdgeRefs for this city to the nodes and edges, respectively,
+        /// they correspond to. This will take place for the graph elements of the
+        /// <see cref="LoadedGraph"/> only.
+        /// We assume that the game objects with a NodeRef/EdgeRef required to be
+        /// defined to be immediate children of this SEECity. Moreover, we assume a child
+        /// game object's name is the ID of the corresponding graph node/edge.
+        /// </summary>
+        public void SetNodeEdgeRefs()
+        {
+            if (loadedGraph != null)
+            {
+                SetNodeEdgeRefs(loadedGraph, gameObject);
+                Debug.LogFormat("Node and edge references for {0} are resolved.\n", gameObject.name);
+            }
+            else
+            {
+                Debug.LogError("No graph loaded.\n");
+            }
+        }
+
+        /// <summary>
+        /// Sets all NodeRefs and EdgeRefs for this city to the nodes and edges,
+        /// respectively, they correspond to.
+        /// We assume that the game objects with a NodeRef/EdgeRef required to be
+        /// defined to be immediate children of this SEECity. Moreover, we assume a child
+        /// game object's name is the ID of the corresponding graph node/edge.
+        /// </summary>
+        /// <param name="graph">graph giving us the nodes/edges who should be the
+        /// target of the NodeRefs and EdgeRefs, respectively</param>
+        protected void SetNodeEdgeRefs(Graph graph, GameObject parent)
+        {
+            foreach (Transform childTransform in parent.transform)
+            {
+                GameObject child = childTransform.gameObject;
+                if (child.TryGetComponent(out NodeRef nodeRef))
+                {
+                    nodeRef.Value = graph.GetNode(child.name);
+                    if (nodeRef.Value == null)
+                    {
+                        Debug.LogWarningFormat("Could not resolve node reference {0}.\n", child.name);
+                    }
+                }
+                else if (child.TryGetComponent(out EdgeRef edgeRef))
+                {
+                    edgeRef.edge = graph.GetEdge(child.name);
+                    if (edgeRef.edge == null)
+                    {
+                        Debug.LogWarningFormat("Could not resolve edge reference {0}.\n", child.name);          
+                    }
+                }
+#if UNITY_EDITOR
+                else if (child.CompareTag(DataModel.Tags.Node) || child.CompareTag(DataModel.Tags.Edge))
+                {
+                    Debug.LogWarningFormat("Game object {0} has neither node nor edge reference.\n", child.name);
+                }
+#endif
+                SetNodeEdgeRefs(graph, child);
+            }
+        }
+
+        /// <summary>
+        /// The path to the GXL file containing the graph data.
+        /// </summary>
+        /// <returns>GXL data path</returns>
+        public DataPath GXLPath = new DataPath();
+
+        /// <summary>
+        /// The path to the CSV file containing the additional metric values.
+        /// </summary>
+        /// <returns>metric data path</returns>
+        public DataPath CSVPath = new DataPath();
+
+        /// <summary>
+        /// Loads the metrics from CSVPath() and aggregates and adds them to the graph.
+        /// Precondition: graph must have been loaded before.
+        /// </summary>
+        private void LoadMetrics()
+        {
+            string filename = CSVPath.Path;
+            Performance p = Performance.Begin("loading metric data data from CSV file " + filename);
+            int numberOfErrors = MetricImporter.Load(LoadedGraph, filename);
+            if (numberOfErrors > 0)
+            {
+                Debug.LogErrorFormat("CSV file {0} has {1} many errors.\n", filename, numberOfErrors);
+            }
+            p.End();
+        }
+
+        /// <summary>
+        /// Loads the graph data from the GXL file with GXLPath() and the metrics
+        /// from the CSV file with CSVPath() and then draws it. Equivalent to:
+        ///   LoadData();
+        ///   DrawGraph();
+        /// </summary>
+        public virtual void LoadAndDrawGraph()
+        {
+            LoadData();
+            DrawGraph();
+        }
+
+        /// <summary>
+        /// Loads the graph data from the GXL file with GXLPath() and the metrics
+        /// from the CSV file with CSVPath(). Afterwards, DrawGraph() can be used
+        /// to actually render the graph data.
+        /// </summary>
+        public virtual void LoadData()
+        {
+            if (string.IsNullOrEmpty(GXLPath.Path))
+            {
+                Debug.LogError("Empty graph path.\n");
+            }
+            else
+            {
+                if (LoadedGraph != null)
+                {
+                    Reset();
+                }
+                LoadedGraph = LoadGraph(GXLPath.Path);
+                LoadMetrics();
+            }
+        }
+
+        /// <summary>
+        /// Saves the graph data to the GXL file with GXLPath().
+        /// </summary>
+        public virtual void SaveData()
+        {
+            if (string.IsNullOrEmpty(GXLPath.Path))
+            {
+                Debug.LogError("Empty graph path.\n");
+            }
+            else
+            {
+                if (LoadedGraph != null)
+                {
+                    // This loop runs only once for the first hierarchical edge type
+                    // we encounter. There is no simple method to retrieve an 
+                    // arbitrary element from a HashSet (the type of HierarchicalEdges).
+                    foreach (string hierarchicalEdge in HierarchicalEdges)
+                    {
+                        GraphWriter.Save(GXLPath.Path, LoadedGraph, hierarchicalEdge);
+                        break;
+                    }
+                }
+            }
+        }
+
+        /// <summary>
+        /// Re-draws the graph without deleting the underlying loaded graph.
+        /// Only the game objects generated for the nodes are deleted first.
+        /// Precondition: The graph and its metrics have been loaded.
+        /// </summary>
+        public void ReDrawGraph()
+        {
+            if (loadedGraph == null)
+            {
+                Debug.LogError("No graph loaded.\n");
+            }
+            else
+            {
+                DeleteGraphGameObjects();
+                DrawGraph();
+            }
+        }
+
+        /// <summary>
+        /// Draws the graph.
+        /// Precondition: The graph and its metrics have been loaded.
+        /// </summary>
+        public void DrawGraph()
+        {
+            if (loadedGraph == null)
+            {
+                Debug.LogError("No graph loaded.\n");
+            }
+            else
+            {
+                Graph visualizedSubGraph = VisualizedSubGraph;
+                if (ReferenceEquals(visualizedSubGraph, null))
+                {
+                    Debug.LogError("No graph loaded.\n");
+                }
+                else
+                {
+                    graphRenderer = new GraphRenderer(this, visualizedSubGraph);
+                    // We assume here that this SEECity instance was added to a game object as
+                    // a component. The inherited attribute gameObject identifies this game object.
+                    graphRenderer.Draw(gameObject);
+                }
+            }
+        }
+
+        /// <summary>
+        /// The graph renderer used to draw the city.
+        /// 
+        /// Neither serialized nor saved to the config file.
+        /// </summary>
+        private GraphRenderer graphRenderer;
+
+        /// <summary>
+        /// Yields a graph renderer that can draw this city.
+        /// </summary>
+        public GraphRenderer Renderer
+        {
+            get
+            {
+                if (graphRenderer == null)
+                {
+                    return new GraphRenderer(this, VisualizedSubGraph);
+                }
+                return graphRenderer;
+            }
+        }
+
+        /// <summary>
+        /// Saves the current layout of the city in a file named <see cref="LayoutPath"/>.
+        /// The format of the written file depends upon the file extension. If the extension
+        /// is <see cref="Filenames.GVLExtension"/> it is saved in the GVL format; otherwise
+        /// the file is saved in the SLD format.
+        /// </summary>
+        public void SaveLayout()
+        {
+            string path = LayoutPath.Path;
+            Debug.LogFormat("Saving layout data to {0}.\n", path);            
+            if (Filenames.HasExtension(path, Filenames.GVLExtension))
+            {
+                Layout.IO.GVLWriter.Save(path, loadedGraph.Name, AllNodeDescendants(gameObject));
+            }
+            else
+            {
+                Layout.IO.SLDWriter.Save(path, AllNodeDescendants(gameObject));
+            }
+        }
+
+        /// <summary>
+        /// Resets everything that is specific to a given graph. Here: the selected node types,
+        /// the underlying graph, and all game objects visualizing information about it.
+        /// </summary>
+        public override void Reset()
+        {
+            base.Reset();
+            // Delete the underlying graph.
+            if (loadedGraph != null)
+            {
+                loadedGraph.Destroy();
+            }
+            LoadedGraph = null;
+        }
+
+        //--------------------------------
+        // Configuration file input/output
+        //--------------------------------
+
+        /// <summary>
+        /// Label of attribute <see cref="GXLPath"/> in the configuration file.
+        /// </summary>
+        private const string GXLPathLabel = "GXLPath";
+        /// <summary>
+        /// Label of attribute <see cref="CSVPath"/> in the configuration file.
+        /// </summary>
+        private const string CSVPathLabel = "CSVPath";
+
+        protected override void Save(ConfigWriter writer)
+        {
+            base.Save(writer);
+            GXLPath.Save(writer, GXLPathLabel);
+            CSVPath.Save(writer, CSVPathLabel);
+        }
+
+        protected override void Restore(Dictionary<string, object> attributes)
+        {
+            base.Restore(attributes);
+            GXLPath.Restore(attributes, GXLPathLabel);
+            CSVPath.Restore(attributes, CSVPathLabel);
+        }
+    }
 }