--- conflicted
+++ resolved
@@ -1,838 +1,431 @@
-<<<<<<< HEAD
-﻿using System;
-using System.Collections.Generic;
-using System.Linq;
-using UnityEngine;
-
-using SEE.Tools;
-using SEE.DataModel;
-using SEE.DataModel.IO;
-using SEE.GO;
-using SEE.Layout;
-using SEE.Utils;
-
-
-namespace SEE.Game
-{
-    /// <summary>
-    /// Manages settings of the graph data showing a single version of a software
-    /// system needed at runtime.
-    /// </summary>
-    public class SEECity : AbstractSEECity
-    {
-        /// <summary>
-        /// The graph that is visualized in the scene and whose visualization settings are 
-        /// managed here.
-        /// We do not want to serialize it using Unity or Odin because both frameworks are
-        /// insufficient for the highly recursive structure of all the graph objects.
-        /// There are different points in time in which the underlying graph is created:
-        /// (1) in the editor mode or (2) during the game. If the graph is created in the
-        /// editor mode by a graph renderer, the graph renderer will attached the NodeRefs
-        /// to the game objects representing the nodes. So all the information about nodes
-        /// is available, for instance for the layouts or the inspector. During the game 
-        /// there are two different possible scenarios: (a) this SEECity is is created 
-        /// and configured at runtime or (b) the SEECity was created in the editor and then
-        /// the game is started. For scenario (a), we expect the graph to be loaded and
-        /// all NodeRefs be defined accordingly. For scenario (b), the graph attribute
-        /// will not be serialized and, hence, be null. In that case, we load the graph
-        /// from the GXL file, i.e., the GXL file is our persistent serialization we 
-        /// use to re-create the graph. We need, however, to set the NodeRefs at runtime.
-        /// All that is being done in Start() below.
-        /// </summary>
-        [NonSerialized]
-        private Graph loadedGraph = null;
-
-        /// <summary>
-        /// The graph underlying this SEE city that was loaded from disk. May be null.
-        /// </summary>
-        public Graph LoadedGraph
-        {
-            get => loadedGraph;
-            set
-            {
-                loadedGraph = value;
-                InspectSchema(loadedGraph);
-            }
-        }
-
-        /// <summary>
-        /// The graph to be visualized. It may be a subgraph of the loaded graph
-        /// containing only nodes with relevant node types or the original LoadedGraph
-        /// if all node types are relevant. It is null if no graph has been loaded yet.
-        /// </summary>
-        public Graph VisualizedSubGraph
-        {
-            get
-            {
-                if (loadedGraph == null)
-                {
-                    return loadedGraph;
-                }
-                else
-                {
-                    var graph = RelevantGraph(loadedGraph);
-                    LoadDataForGraphListing(graph: graph);
-                    return graph;
-                }
-            }
-        }
-
-        /// <summary>
-        /// Loads the graph from GXLPath() and sets all NodeRef components to the
-        /// loaded nodes if GXLPath() yields a valid filename. This "deserializes"
-        /// the graph to make it available at runtime.
-        /// </summary>
-        protected void Awake()
-        {
-            string filename = GXLPath();
-            if (loadedGraph != null)
-            {
-                Debug.Log("SEECity.Awake: graph is already loaded.\n");
-            }
-            else if (!string.IsNullOrEmpty(filename))
-            {
-                loadedGraph = LoadGraph(filename);
-                if (loadedGraph != null)
-                {
-                    SetNodeRefs(loadedGraph, gameObject);
-                }
-                else
-                {
-                    Debug.LogErrorFormat("SEECity.Awake: Could not load GXL file {0}.\n", filename);
-                }
-            }
-            else
-            {
-                Debug.LogError("SEECity.Awake: GXL file is undefined.\n");
-            }
-            Materials.SetGlobalUniforms();
-
-#if true
-            foreach (NodeRef nodeRef in FindObjectsOfType<NodeRef>())
-            {
-                MeshRenderer meshRenderer = nodeRef.gameObject.GetComponent<MeshRenderer>();
-                if (meshRenderer)
-                {
-                    Material material = meshRenderer.material;
-                    Color color = material.GetColor("_Color");
-                    color.a = 0.5f;
-                    material.SetColor("_Color", color);
-                }
-            }
-#endif
-        }
-
-        /// <summary>
-        /// Sets all NodeRefs for this city to the nodes they correspond to.
-        /// We assume that the game objects with a NodeRef required to be defined to be
-        /// immediate children of this SEECity. Moreover, we assume a child
-        /// game object's name is the ID of the corresponding graph node.
-        /// </summary>
-        /// <param name="graph">graph giving us the nodes who should be the
-        /// target of the NodeRefs</param>
-        protected void SetNodeRefs(Graph graph, GameObject parent)
-        {
-            foreach (Transform childTransform in parent.transform)
-            {
-                GameObject child = childTransform.gameObject;
-                NodeRef nodeRef = child.GetComponent<NodeRef>();
-                if (nodeRef != null)
-                {
-                    nodeRef.node = graph.GetNode(child.name);
-                    if (nodeRef.node == null)
-                    {
-                        Debug.LogWarningFormat("Could not resolve node reference {0}.\n", child.name);
-                    }
-                }
-                SetNodeRefs(graph, child);
-            }
-        }
-
-        /// Clone graph with one directory and two files contained therein.
-        //public string gxlPath = "..\\Data\\GXL\\two_files.gxl";
-        //public string csvPath = "..\\Data\\GXL\\two_files.csv";
-
-        /// Clone graph with one directory and three files contained therein.
-        //public string gxlPath = "..\\Data\\GXL\\three_files.gxl";
-        //public string csvPath = "..\\Data\\GXL\\three_files.csv";
-
-        /// Very tiny clone graph with single root, one child as a leaf and 
-        /// two more children with two children each to experiment with.
-        //public string gxlPath = "..\\Data\\GXL\\micro_clones.gxl";
-        //public string csvPath = "..\\Data\\GXL\\micro_clones.csv";
-
-        /// Tiny clone graph with single root to experiment with.
-        //public string gxlPath = "..\\Data\\GXL\\minimal_clones.gxl";
-        //public string csvPath = "..\\Data\\GXL\\minimal_clones.csv";
-
-        /// Tiny clone graph with single roots to check edge bundling.
-        //public string gxlPath = "..\\Data\\GXL\\controlPoints.gxl";
-        //public string csvPath = "..\\Data\\GXL\\controlPoints.csv";
-
-        // Smaller clone graph with single root (Linux directory "fs").
-        //public string gxlPath = "..\\Data\\GXL\\linux-clones\\fs.gxl";
-        //public string csvPath = "..\\Data\\GXL\\linux-clones\\fs.csv";
-
-        // Smaller clone graph with single root (Linux directory "net").
-
-        /// <summary>
-        /// The relative path for the GXL file containing the graph data.
-        /// </summary>
-        public string gxlPath = "..\\Data\\GXL\\minimal_clones.gxl";
-        /// <summary>
-        /// The relative path for the CSV file containing the node metrics.
-        /// </summary>
-        public string csvPath = "..\\Data\\GXL\\minimal_clones.csv";
-
-        // Larger clone graph with single root (Linux directory "drivers"): 16.920 nodes, 10583 edges.
-        //public string gxlPath = "..\\Data\\GXL\\linux-clones\\drivers.gxl";
-        //public string csvPath = "..\\Data\\GXL\\linux-clones\\drivers.csv";
-
-        // Medium size include graph with single root (OpenSSL).
-        //public string gxlPath = "..\\Data\\GXL\\OpenSSL\\openssl-include.gxl";
-        //public string csvPath = "..\\Data\\GXL\\OpenSSL\\openssl-include.csv";
-
-        // Examples for dynamic call graphs
-        //public string gxlPath = "..\\Data\\GXL\\dynamic-tests\\example_02.gxl";
-        //public string csvPath = "..\\Data\\GXL\\dynamic-tests\\empty.csv";
-        //public string dynPath = "..\\Data\\DYN\\example_02.dyn";
-
-        /// <summary>
-        /// Returns the concatenation of pathPrefix and gxlPath. That is the complete
-        /// absolute path to the GXL file containing the graph data.
-        /// </summary>
-        /// <returns>concatenation of pathPrefix and gxlPath</returns>
-        public string GXLPath()
-        {
-            return PathPrefix + gxlPath;
-        }
-
-        /// <summary>
-        /// Returns the concatenation of pathPrefix and csvPath. That is the complete
-        /// absolute path to the CSV file containing the additional metric values.
-        /// </summary>
-        /// <returns>concatenation of pathPrefix and csvPath</returns>
-        public string CSVPath()
-        {
-            return PathPrefix + csvPath;
-        }
-
-        /// <summary>
-        /// Loads the metrics from CSVPath() and aggregates and adds them to the graph.
-        /// Precondition: graph must have been loaded before.
-        /// </summary>
-        private void LoadMetrics()
-        {
-            string filename = CSVPath();
-            Performance p = Performance.Begin("loading metric data data from CSV file " + filename);            
-            int numberOfErrors = MetricImporter.Load(LoadedGraph, filename);
-            if (numberOfErrors > 0)
-            {
-                Debug.LogErrorFormat("CSV file {0} has {1} many errors.\n", filename, numberOfErrors);
-            }
-            {
-                MetricAggregator.AggregateSum(LoadedGraph, AllLeafIssues().ToArray<string>());
-                // Note: We do not want to compute the derived metric editorSettings.InnerDonutMetric
-                // when we have a single root node in the graph. This metric will be used to define the color
-                // of inner circles of Donut charts. Because the color is a linear interpolation of the whole
-                // metric value range, the inner circle would always have the maximal value (it is the total
-                // sum over all) and hence the maximal color gradient. The color of the other nodes would be
-                // hardly distinguishable. 
-                // FIXME: We need a better solution. This is a kind of hack.
-                MetricAggregator.DeriveSum(LoadedGraph, AllInnerNodeIssues().ToArray<string>(), InnerDonutMetric, true);
-            }
-            p.End();
-        }
-
-        /// <summary>
-        /// Loads the graph data from the GXL file with GXLPath() and the metrics
-        /// from the CSV file with CSVPath() and then draws it. Equivalent to:
-        ///   LoadData();
-        ///   DrawGraph();
-        /// </summary>
-        public virtual void LoadAndDrawGraph()
-        {
-            LoadData();
-            DrawGraph();
-        }
-
-        /// <summary>
-        /// Loads the graph data from the GXL file with GXLPath() and the metrics
-        /// from the CSV file with CSVPath(). Afterwards, DrawGraph() can be used
-        /// to actually render the graph data.
-        /// </summary>
-        public virtual void LoadData()
-        {
-            if (string.IsNullOrEmpty(GXLPath()))
-            {
-                Debug.LogError("Empty graph path.\n");
-            }
-            else
-            {
-                if (LoadedGraph != null)
-                {
-                    Reset();
-                }
-                LoadedGraph = LoadGraph(GXLPath());
-                LoadMetrics();
-            }
-        }
-
-        /// <summary>
-        /// Saves the graph data to the GXL file with GXLPath().
-        /// </summary>
-        public virtual void SaveData()
-        {
-            if (string.IsNullOrEmpty(GXLPath()))
-            {
-                Debug.LogError("Empty graph path.\n");
-            }
-            else
-            {
-                if (LoadedGraph != null)
-                {
-                    // This loop runs only once for the first hierarchical edge type
-                    // we encounter. There is no simple method to retrieve an 
-                    // arbitrary element from a HashSet (the type of HierarchicalEdges).
-                    foreach (string hierarchicalEdge in HierarchicalEdges)
-                    {
-                        GraphWriter.Save(GXLPath(), LoadedGraph, hierarchicalEdge);
-                        break;
-                    }
-                }
-            }
-        }
-
-        /// <summary>
-        /// Re-draws the graph without deleting the underlying loaded graph.
-        /// Only the game objects generated for the nodes are deleted first.
-        /// Precondition: The graph and its metrics have been loaded.
-        /// </summary>
-        public void ReDrawGraph()
-        {
-            if (loadedGraph == null)
-            {
-                Debug.LogError("No graph loaded.\n");
-            }
-            else
-            {
-                DeleteGameObjects();
-                DrawGraph();
-            }
-        }
-
-        /// <summary>
-        /// Draws the graph.
-        /// Precondition: The graph and its metrics have been loaded.
-        /// </summary>
-        public void DrawGraph()
-        {
-            if (loadedGraph == null)
-            {
-                Debug.LogError("No graph loaded.\n");
-            }
-            else
-            {
-                Graph visualizedSubGraph = VisualizedSubGraph;
-                if (ReferenceEquals(visualizedSubGraph, null))
-                {
-                    Debug.LogError("No graph loaded.\n");
-                }
-                else
-                {
-                    GraphRenderer renderer = CoseGraphSettings.useOptAlgorithm ? new OptAlgorithmGraphRenderer(this):  new GraphRenderer(this);
-                    // We assume here that this SEECity instance was added to a game object as
-                    // a component. The inherited attribute gameObject identifies this game object.
-                    renderer.Draw(visualizedSubGraph, gameObject);
-                    // If CScape buildings are used, the scale of the world is larger and, hence, the camera needs to move faster.
-                    // We may have cities with blocks and cities with CScape buildings in the same scene.
-                    // We cannot simply alternate the speed each time when a graph is loaded.
-                    // Cameras.AdjustCameraSpeed(renderer.Unit());
-                }
-            }
-        }
-
-        /// <summary>
-        /// Saves the current layout of the city as GVL in a file name GVLPath.
-        /// </summary>
-        public void SaveLayout()
-        {
-            SEE.Layout.IO.Writer.Save(GVLPath(), loadedGraph.Name, AllNodeDescendants(gameObject));
-        }
-
-        /// <summary>
-        /// Resets everything that is specific to a given graph. Here: the node types,
-        /// the underlying graph, and all game objects visualizing information about it.
-        /// </summary>
-        public override void Reset()
-        {
-            base.Reset();
-            DeleteGameObjects();
-            // Delete the underlying graph.
-            if (loadedGraph != null)
-            {
-                loadedGraph.Destroy();
-            }
-            LoadedGraph = null;
-
-            Measurements = new SortedDictionary<string, string>();
-        }
-
-        /// <summary>
-        /// Deletes all game objects that were created for rendering the graph.
-        /// The underlying loaded graph is not deleted.
-        /// </summary>
-        private void DeleteGameObjects()
-        {
-            // Delete all children.
-            // Note: foreach (GameObject child in transform)... would not work;
-            // we really need to collect all children first and only then can destroy each.
-            foreach (GameObject child in AllChildren())
-            {
-                Destroyer.DestroyGameObject(child);
-            }
-        }
-
-        /// <summary>
-        /// Returns all immediate children of the game object this SEECity is attached to.
-        /// </summary>
-        /// <returns>immediate children of the game object this SEECity is attached to</returns>
-        private List<GameObject> AllChildren()
-        {
-            List<GameObject> result = new List<GameObject>();
-            foreach (Transform child in transform)
-            {
-                result.Add(child.gameObject);
-            }
-            return result;
-        }
-
-        /// <summary>
-        /// Returns all (transitive) descendants of <paramref name="go"/> that are tagged
-        /// by Tags.Node (including <paramref name="go"/> if it is tagged by Tags.Node).
-        /// </summary>
-        /// <param name="go">game objects whose node descendants are required</param>
-        /// <returns>all node descendants of <paramref name="go"/></returns>
-        private static ICollection<GameObject> AllNodeDescendants(GameObject go)
-        {
-            List<GameObject> result = new List<GameObject>();
-            if (go.tag == Tags.Node)
-            {
-                result.Add(go);
-            }
-            foreach (Transform child in go.transform)
-            {
-                ICollection<GameObject> ascendants = AllNodeDescendants(child.gameObject);
-                result.AddRange(ascendants);
-            }
-            return result;
-        }
-    }
-}
-=======
-﻿using System;
-using System.Collections.Generic;
-using System.Linq;
-using UnityEngine;
-
-using SEE.Tools;
-using SEE.DataModel;
-using SEE.DataModel.IO;
-using SEE.GO;
-using SEE.Layout;
-using SEE.Utils;
-
-
-namespace SEE.Game
-{
-    /// <summary>
-    /// Manages settings of the graph data showing a single version of a software
-    /// system needed at runtime.
-    /// </summary>
-    public class SEECity : AbstractSEECity
-    {
-        /// <summary>
-        /// The graph that is visualized in the scene and whose visualization settings are 
-        /// managed here.
-        /// We do not want to serialize it using Unity or Odin because both frameworks are
-        /// insufficient for the highly recursive structure of all the graph objects.
-        /// There are different points in time in which the underlying graph is created:
-        /// (1) in the editor mode or (2) during the game. If the graph is created in the
-        /// editor mode by a graph renderer, the graph renderer will attached the NodeRefs
-        /// to the game objects representing the nodes. So all the information about nodes
-        /// is available, for instance for the layouts or the inspector. During the game 
-        /// there are two different possible scenarios: (a) this SEECity is is created 
-        /// and configured at runtime or (b) the SEECity was created in the editor and then
-        /// the game is started. For scenario (a), we expect the graph to be loaded and
-        /// all NodeRefs be defined accordingly. For scenario (b), the graph attribute
-        /// will not be serialized and, hence, be null. In that case, we load the graph
-        /// from the GXL file, i.e., the GXL file is our persistent serialization we 
-        /// use to re-create the graph. We need, however, to set the NodeRefs at runtime.
-        /// All that is being done in Start() below.
-        /// </summary>
-        [NonSerialized]
-        private Graph loadedGraph = null;
-
-        /// <summary>
-        /// The graph underlying this SEE city that was loaded from disk. May be null.
-        /// </summary>
-        public Graph LoadedGraph
-        {
-            get => loadedGraph;
-            set
-            {
-                loadedGraph = value;
-                InspectSchema(loadedGraph);
-            }
-        }
-
-        /// <summary>
-        /// The graph to be visualized. It may be a subgraph of the loaded graph
-        /// containing only nodes with relevant node types or the original LoadedGraph
-        /// if all node types are relevant. It is null if no graph has been loaded yet.
-        /// </summary>
-        public Graph VisualizedSubGraph
-        {
-            get 
-            {
-                if (loadedGraph == null)
-                {
-                    return loadedGraph;
-                } 
-                else
-                {
-                    var graph = RelevantGraph(loadedGraph);
-                    LoadDataForGraphListing(graph: graph);
-                    return graph;
-                }
-            }
-        }
-
-        /// <summary>
-        /// Loads the graph from GXLPath() and sets all NodeRef components to the
-        /// loaded nodes if GXLPath() yields a valid filename. This "deserializes"
-        /// the graph to make it available at runtime.
-        /// </summary>
-        protected void Awake()
-        {
-            string filename = GXLPath();
-            if (loadedGraph == null && !string.IsNullOrEmpty(filename))
-            {                
-
-                loadedGraph = LoadGraph(filename);
-                if (loadedGraph != null)
-                {
-                    LoadMetrics();
-                    SetNodeRefs(loadedGraph, gameObject);
-                }
-            }
-        }
-
-        /// <summary>
-        /// Sets all NodeRefs for this city to the nodes they correspond to.
-        /// We assume that the game objects with a NodeRef required to be defined to be
-        /// immediate children of this SEECity. Moreover, we assume a child
-        /// game object's name is the ID of the corresponding graph node.
-        /// </summary>
-        /// <param name="graph">graph giving us the nodes who should be the
-        /// target of the NodeRefs</param>
-        protected void SetNodeRefs(Graph graph, GameObject parent)
-        {
-            foreach (Transform childTransform in parent.transform)
-            {
-                GameObject child = childTransform.gameObject;
-                NodeRef nodeRef = child.GetComponent<NodeRef>();
-                if (nodeRef != null)
-                {
-                    nodeRef.node = graph.GetNode(child.name);
-                    if (nodeRef.node == null)
-                    {
-                        Debug.LogWarningFormat("Could not resolve node reference {0}.\n", child.name);
-                    }
-                }
-                SetNodeRefs(graph, child);
-            }
-        }
-
-        /// Clone graph with one directory and two files contained therein.
-        //public string gxlPath = "..\\Data\\GXL\\two_files.gxl";
-        //public string csvPath = "..\\Data\\GXL\\two_files.csv";
-
-        /// Clone graph with one directory and three files contained therein.
-        //public string gxlPath = "..\\Data\\GXL\\three_files.gxl";
-        //public string csvPath = "..\\Data\\GXL\\three_files.csv";
-
-        /// Very tiny clone graph with single root, one child as a leaf and 
-        /// two more children with two children each to experiment with.
-        //public string gxlPath = "..\\Data\\GXL\\micro_clones.gxl";
-        //public string csvPath = "..\\Data\\GXL\\micro_clones.csv";
-
-        /// Tiny clone graph with single root to experiment with.
-        //public string gxlPath = "..\\Data\\GXL\\minimal_clones.gxl";
-        //public string csvPath = "..\\Data\\GXL\\minimal_clones.csv";
-
-        /// Tiny clone graph with single roots to check edge bundling.
-        //public string gxlPath = "..\\Data\\GXL\\controlPoints.gxl";
-        //public string csvPath = "..\\Data\\GXL\\controlPoints.csv";
-
-        // Smaller clone graph with single root (Linux directory "fs").
-        //public string gxlPath = "..\\Data\\GXL\\linux-clones\\fs.gxl";
-        //public string csvPath = "..\\Data\\GXL\\linux-clones\\fs.csv";
-
-        // Smaller clone graph with single root (Linux directory "net").
-
-        /// <summary>
-        /// The relative path for the GXL file containing the graph data.
-        /// </summary>
-        public string gxlPath = "..\\Data\\GXL\\minimal_clones.gxl";
-        /// <summary>
-        /// The relative path for the CSV file containing the node metrics.
-        /// </summary>
-        public string csvPath = "..\\Data\\GXL\\minimal_clones.csv";
-
-        // Larger clone graph with single root (Linux directory "drivers"): 16.920 nodes, 10583 edges.
-        //public string gxlPath = "..\\Data\\GXL\\linux-clones\\drivers.gxl";
-        //public string csvPath = "..\\Data\\GXL\\linux-clones\\drivers.csv";
-
-        // Medium size include graph with single root (OpenSSL).
-        //public string gxlPath = "..\\Data\\GXL\\OpenSSL\\openssl-include.gxl";
-        //public string csvPath = "..\\Data\\GXL\\OpenSSL\\openssl-include.csv";
-        
-        // Examples for dynamic call graphs
-        //public string gxlPath = "..\\Data\\GXL\\dynamic-tests\\example_02.gxl";
-        //public string csvPath = "..\\Data\\GXL\\dynamic-tests\\empty.csv";
-        //public string dynPath = "..\\Data\\DYN\\example_02.dyn";
-
-        /// <summary>
-        /// Returns the concatenation of pathPrefix and gxlPath. That is the complete
-        /// absolute path to the GXL file containing the graph data.
-        /// </summary>
-        /// <returns>concatenation of pathPrefix and gxlPath</returns>
-        public string GXLPath()
-        {
-            return PathPrefix + gxlPath;
-        }
-
-        /// <summary>
-        /// Returns the concatenation of pathPrefix and csvPath. That is the complete
-        /// absolute path to the CSV file containing the additional metric values.
-        /// </summary>
-        /// <returns>concatenation of pathPrefix and csvPath</returns>
-        public string CSVPath()
-        {
-            return PathPrefix + csvPath;
-        }
-
-        /// <summary>
-        /// Loads the metrics from CSVPath() and aggregates and adds them to the graph.
-        /// Precondition: graph must have been loaded before.
-        /// </summary>
-        private void LoadMetrics()
-        {
-            string filename = CSVPath();
-            Performance p = Performance.Begin("loading metric data data from CSV file " + filename);            
-            int numberOfErrors = MetricImporter.Load(LoadedGraph, filename);
-            if (numberOfErrors > 0)
-            {
-                Debug.LogErrorFormat("CSV file {0} has {1} many errors.\n", filename, numberOfErrors);
-            }
-            {
-                MetricAggregator.AggregateSum(LoadedGraph, AllLeafIssues().ToArray<string>());
-                // Note: We do not want to compute the derived metric editorSettings.InnerDonutMetric
-                // when we have a single root node in the graph. This metric will be used to define the color
-                // of inner circles of Donut charts. Because the color is a linear interpolation of the whole
-                // metric value range, the inner circle would always have the maximal value (it is the total
-                // sum over all) and hence the maximal color gradient. The color of the other nodes would be
-                // hardly distinguishable. 
-                // FIXME: We need a better solution. This is a kind of hack.
-                MetricAggregator.DeriveSum(LoadedGraph, AllInnerNodeIssues().ToArray<string>(), InnerDonutMetric, true);
-            }
-            p.End();
-        }
-
-        /// <summary>
-        /// Loads the graph data from the GXL file with GXLPath() and the metrics
-        /// from the CSV file with CSVPath() and then draws it. Equivalent to:
-        ///   LoadData();
-        ///   DrawGraph();
-        /// </summary>
-        public virtual void LoadAndDrawGraph()
-        {
-            LoadData();
-            DrawGraph();
-        }
-
-        /// <summary>
-        /// Loads the graph data from the GXL file with GXLPath() and the metrics
-        /// from the CSV file with CSVPath(). Afterwards, DrawGraph() can be used
-        /// to actually render the graph data.
-        /// </summary>
-        public virtual void LoadData()
-        {
-            if (string.IsNullOrEmpty(GXLPath()))
-            {
-                Debug.LogError("Empty graph path.\n");
-            }
-            else
-            {
-                if (LoadedGraph != null)
-                {
-                    Reset();
-                }
-                LoadedGraph = LoadGraph(GXLPath());
-                LoadMetrics();
-            }
-        }
-
-        /// <summary>
-        /// Saves the graph data to the GXL file with GXLPath().
-        /// </summary>
-        public virtual void SaveData()
-        {
-            if (string.IsNullOrEmpty(GXLPath()))
-            {
-                Debug.LogError("Empty graph path.\n");
-            }
-            else
-            {
-                if (LoadedGraph != null)
-                {
-                    // This loop runs only once for the first hierarchical edge type
-                    // we encounter. There is no simple method to retrieve an 
-                    // arbitrary element from a HashSet (the type of HierarchicalEdges).
-                    foreach (string hierarchicalEdge in HierarchicalEdges)
-                    {
-                        GraphWriter.Save(GXLPath(), LoadedGraph, hierarchicalEdge);
-                        break;
-                    }
-                }
-            }
-        }
-
-        /// <summary>
-        /// Re-draws the graph without deleting the underlying loaded graph.
-        /// Only the game objects generated for the nodes are deleted first.
-        /// Precondition: The graph and its metrics have been loaded.
-        /// </summary>
-        public void ReDrawGraph()
-        {
-            if (loadedGraph == null)
-            {
-                Debug.LogError("No graph loaded.\n");
-            }
-            else
-            {
-                DeleteGameObjects();
-                DrawGraph();
-            }
-        }
-
-        /// <summary>
-        /// Draws the graph.
-        /// Precondition: The graph and its metrics have been loaded.
-        /// </summary>
-        public void DrawGraph()
-        {
-            if (loadedGraph == null)
-            {
-                Debug.LogError("No graph loaded.\n");
-            }
-            else
-            {
-                Graph visualizedSubGraph = VisualizedSubGraph;
-                if (ReferenceEquals(visualizedSubGraph, null))
-                {
-                    Debug.LogError("No graph loaded.\n");
-                }
-                else
-                {
-                    GraphRenderer renderer = CoseGraphSettings.useOptAlgorithm ? new OptAlgorithmGraphRenderer(this):  new GraphRenderer(this);
-                    // We assume here that this SEECity instance was added to a game object as
-                    // a component. The inherited attribute gameObject identifies this game object.
-                    renderer.Draw(visualizedSubGraph, gameObject);
-                    // If CScape buildings are used, the scale of the world is larger and, hence, the camera needs to move faster.
-                    // We may have cities with blocks and cities with CScape buildings in the same scene.
-                    // We cannot simply alternate the speed each time when a graph is loaded.
-                    // Cameras.AdjustCameraSpeed(renderer.Unit());
-                }
-            }
-        }
-
-        /// <summary>
-        /// Saves the current layout of the city as GVL in a file name GVLPath.
-        /// </summary>
-        public void SaveLayout()
-        {
-            SEE.Layout.IO.Writer.Save(GVLPath(), loadedGraph.Name, AllNodeDescendants(gameObject));
-        }
-
-        /// <summary>
-        /// Resets everything that is specific to a given graph. Here: the node types,
-        /// the underlying graph, and all game objects visualizing information about it.
-        /// </summary>
-        public override void Reset()
-        {
-            base.Reset();
-            DeleteGameObjects();
-            // Delete the underlying graph.
-            if (loadedGraph != null)
-            {
-                loadedGraph.Destroy();
-            }
-            LoadedGraph = null;
-
-            Measurements = new SortedDictionary<string, string>();
-        }
-
-        /// <summary>
-        /// Deletes all game objects that were created for rendering the graph.
-        /// The underlying loaded graph is not deleted.
-        /// </summary>
-        private void DeleteGameObjects()
-        {
-            // Delete all children.
-            // Note: foreach (GameObject child in transform)... would not work;
-            // we really need to collect all children first and only then can destroy each.
-            foreach (GameObject child in AllChildren())
-            {
-                Destroyer.DestroyGameObject(child);
-            }
-        }
-
-        /// <summary>
-        /// Returns all immediate children of the game object this SEECity is attached to.
-        /// </summary>
-        /// <returns>immediate children of the game object this SEECity is attached to</returns>
-        private List<GameObject> AllChildren()
-        {
-            List<GameObject> result = new List<GameObject>();
-            foreach (Transform child in transform)
-            {
-                result.Add(child.gameObject);
-            }
-            return result;
-        }
-
-        /// <summary>
-        /// Returns all (transitive) descendants of <paramref name="go"/> that are tagged
-        /// by Tags.Node (including <paramref name="go"/> if it is tagged by Tags.Node).
-        /// </summary>
-        /// <param name="go">game objects whose node descendants are required</param>
-        /// <returns>all node descendants of <paramref name="go"/></returns>
-        private static ICollection<GameObject> AllNodeDescendants(GameObject go)
-        {
-            List<GameObject> result = new List<GameObject>();
-            if (go.tag == Tags.Node)
-            {
-                result.Add(go);
-            }
-            foreach (Transform child in go.transform)
-            {
-                ICollection<GameObject> ascendants = AllNodeDescendants(child.gameObject);
-                result.AddRange(ascendants);
-            }
-            return result;
-        }
-    }
-}
->>>>>>> 16f82745
+using System;
+using System.Collections.Generic;
+using System.Linq;
+using UnityEngine;
+
+using SEE.Tools;
+using SEE.DataModel;
+using SEE.DataModel.IO;
+using SEE.GO;
+using SEE.Layout;
+using SEE.Utils;
+
+
+namespace SEE.Game
+{
+    /// <summary>
+    /// Manages settings of the graph data showing a single version of a software
+    /// system needed at runtime.
+    /// </summary>
+    public class SEECity : AbstractSEECity
+    {
+        /// <summary>
+        /// The graph that is visualized in the scene and whose visualization settings are 
+        /// managed here.
+        /// We do not want to serialize it using Unity or Odin because both frameworks are
+        /// insufficient for the highly recursive structure of all the graph objects.
+        /// There are different points in time in which the underlying graph is created:
+        /// (1) in the editor mode or (2) during the game. If the graph is created in the
+        /// editor mode by a graph renderer, the graph renderer will attached the NodeRefs
+        /// to the game objects representing the nodes. So all the information about nodes
+        /// is available, for instance for the layouts or the inspector. During the game 
+        /// there are two different possible scenarios: (a) this SEECity is is created 
+        /// and configured at runtime or (b) the SEECity was created in the editor and then
+        /// the game is started. For scenario (a), we expect the graph to be loaded and
+        /// all NodeRefs be defined accordingly. For scenario (b), the graph attribute
+        /// will not be serialized and, hence, be null. In that case, we load the graph
+        /// from the GXL file, i.e., the GXL file is our persistent serialization we 
+        /// use to re-create the graph. We need, however, to set the NodeRefs at runtime.
+        /// All that is being done in Start() below.
+        /// </summary>
+        [NonSerialized]
+        private Graph loadedGraph = null;
+
+        /// <summary>
+        /// The graph underlying this SEE city that was loaded from disk. May be null.
+        /// </summary>
+        public Graph LoadedGraph
+        {
+            get => loadedGraph;
+            set
+            {
+                loadedGraph = value;
+                InspectSchema(loadedGraph);
+            }
+        }
+
+        /// <summary>
+        /// The graph to be visualized. It may be a subgraph of the loaded graph
+        /// containing only nodes with relevant node types or the original LoadedGraph
+        /// if all node types are relevant. It is null if no graph has been loaded yet.
+        /// </summary>
+        public Graph VisualizedSubGraph
+        {
+            get
+            {
+                if (loadedGraph == null)
+                {
+                    return loadedGraph;
+                }
+                else
+                {
+                    var graph = RelevantGraph(loadedGraph);
+                    LoadDataForGraphListing(graph: graph);
+                    return graph;
+                }
+            }
+        }
+
+        /// <summary>
+        /// Loads the graph from GXLPath() and sets all NodeRef components to the
+        /// loaded nodes if GXLPath() yields a valid filename. This "deserializes"
+        /// the graph to make it available at runtime.
+        /// </summary>
+        protected void Awake()
+        {
+            string filename = GXLPath();
+            if (loadedGraph != null)
+            {
+                Debug.Log("SEECity.Awake: graph is already loaded.\n");
+            }
+            else if (!string.IsNullOrEmpty(filename))
+            {
+                loadedGraph = LoadGraph(filename);
+                if (loadedGraph != null)
+                {
+                    LoadMetrics();
+                    SetNodeRefs(loadedGraph, gameObject);
+                }
+                else
+                {
+                    Debug.LogErrorFormat("SEECity.Awake: Could not load GXL file {0}.\n", filename);
+                }
+            }
+            else
+            {
+                Debug.LogError("SEECity.Awake: GXL file is undefined.\n");
+            }
+            Materials.SetGlobalUniforms();
+
+#if true
+            foreach (NodeRef nodeRef in FindObjectsOfType<NodeRef>())
+            {
+                MeshRenderer meshRenderer = nodeRef.gameObject.GetComponent<MeshRenderer>();
+                if (meshRenderer)
+                {
+                    Material material = meshRenderer.material;
+                    Color color = material.GetColor("_Color");
+                    color.a = 0.5f;
+                    material.SetColor("_Color", color);
+                }
+            }
+#endif
+        }
+
+        /// <summary>
+        /// Sets all NodeRefs for this city to the nodes they correspond to.
+        /// We assume that the game objects with a NodeRef required to be defined to be
+        /// immediate children of this SEECity. Moreover, we assume a child
+        /// game object's name is the ID of the corresponding graph node.
+        /// </summary>
+        /// <param name="graph">graph giving us the nodes who should be the
+        /// target of the NodeRefs</param>
+        protected void SetNodeRefs(Graph graph, GameObject parent)
+        {
+            foreach (Transform childTransform in parent.transform)
+            {
+                GameObject child = childTransform.gameObject;
+                NodeRef nodeRef = child.GetComponent<NodeRef>();
+                if (nodeRef != null)
+                {
+                    nodeRef.node = graph.GetNode(child.name);
+                    if (nodeRef.node == null)
+                    {
+                        Debug.LogWarningFormat("Could not resolve node reference {0}.\n", child.name);
+                    }
+                }
+                SetNodeRefs(graph, child);
+            }
+        }
+
+        /// Clone graph with one directory and two files contained therein.
+        //public string gxlPath = "..\\Data\\GXL\\two_files.gxl";
+        //public string csvPath = "..\\Data\\GXL\\two_files.csv";
+
+        /// Clone graph with one directory and three files contained therein.
+        //public string gxlPath = "..\\Data\\GXL\\three_files.gxl";
+        //public string csvPath = "..\\Data\\GXL\\three_files.csv";
+
+        /// Very tiny clone graph with single root, one child as a leaf and 
+        /// two more children with two children each to experiment with.
+        //public string gxlPath = "..\\Data\\GXL\\micro_clones.gxl";
+        //public string csvPath = "..\\Data\\GXL\\micro_clones.csv";
+
+        /// Tiny clone graph with single root to experiment with.
+        //public string gxlPath = "..\\Data\\GXL\\minimal_clones.gxl";
+        //public string csvPath = "..\\Data\\GXL\\minimal_clones.csv";
+
+        /// Tiny clone graph with single roots to check edge bundling.
+        //public string gxlPath = "..\\Data\\GXL\\controlPoints.gxl";
+        //public string csvPath = "..\\Data\\GXL\\controlPoints.csv";
+
+        // Smaller clone graph with single root (Linux directory "fs").
+        //public string gxlPath = "..\\Data\\GXL\\linux-clones\\fs.gxl";
+        //public string csvPath = "..\\Data\\GXL\\linux-clones\\fs.csv";
+
+        // Smaller clone graph with single root (Linux directory "net").
+
+        /// <summary>
+        /// The relative path for the GXL file containing the graph data.
+        /// </summary>
+        public string gxlPath = "..\\Data\\GXL\\minimal_clones.gxl";
+        /// <summary>
+        /// The relative path for the CSV file containing the node metrics.
+        /// </summary>
+        public string csvPath = "..\\Data\\GXL\\minimal_clones.csv";
+
+        // Larger clone graph with single root (Linux directory "drivers"): 16.920 nodes, 10583 edges.
+        //public string gxlPath = "..\\Data\\GXL\\linux-clones\\drivers.gxl";
+        //public string csvPath = "..\\Data\\GXL\\linux-clones\\drivers.csv";
+
+        // Medium size include graph with single root (OpenSSL).
+        //public string gxlPath = "..\\Data\\GXL\\OpenSSL\\openssl-include.gxl";
+        //public string csvPath = "..\\Data\\GXL\\OpenSSL\\openssl-include.csv";
+
+        // Examples for dynamic call graphs
+        //public string gxlPath = "..\\Data\\GXL\\dynamic-tests\\example_02.gxl";
+        //public string csvPath = "..\\Data\\GXL\\dynamic-tests\\empty.csv";
+        //public string dynPath = "..\\Data\\DYN\\example_02.dyn";
+
+        /// <summary>
+        /// Returns the concatenation of pathPrefix and gxlPath. That is the complete
+        /// absolute path to the GXL file containing the graph data.
+        /// </summary>
+        /// <returns>concatenation of pathPrefix and gxlPath</returns>
+        public string GXLPath()
+        {
+            return PathPrefix + gxlPath;
+        }
+
+        /// <summary>
+        /// Returns the concatenation of pathPrefix and csvPath. That is the complete
+        /// absolute path to the CSV file containing the additional metric values.
+        /// </summary>
+        /// <returns>concatenation of pathPrefix and csvPath</returns>
+        public string CSVPath()
+        {
+            return PathPrefix + csvPath;
+        }
+
+        /// <summary>
+        /// Loads the metrics from CSVPath() and aggregates and adds them to the graph.
+        /// Precondition: graph must have been loaded before.
+        /// </summary>
+        private void LoadMetrics()
+        {
+            string filename = CSVPath();
+            Performance p = Performance.Begin("loading metric data data from CSV file " + filename);
+            int numberOfErrors = MetricImporter.Load(LoadedGraph, filename);
+            if (numberOfErrors > 0)
+            {
+                Debug.LogErrorFormat("CSV file {0} has {1} many errors.\n", filename, numberOfErrors);
+            }
+            {
+                MetricAggregator.AggregateSum(LoadedGraph, AllLeafIssues().ToArray<string>());
+                // Note: We do not want to compute the derived metric editorSettings.InnerDonutMetric
+                // when we have a single root node in the graph. This metric will be used to define the color
+                // of inner circles of Donut charts. Because the color is a linear interpolation of the whole
+                // metric value range, the inner circle would always have the maximal value (it is the total
+                // sum over all) and hence the maximal color gradient. The color of the other nodes would be
+                // hardly distinguishable. 
+                // FIXME: We need a better solution. This is a kind of hack.
+                MetricAggregator.DeriveSum(LoadedGraph, AllInnerNodeIssues().ToArray<string>(), InnerDonutMetric, true);
+            }
+            p.End();
+        }
+
+        /// <summary>
+        /// Loads the graph data from the GXL file with GXLPath() and the metrics
+        /// from the CSV file with CSVPath() and then draws it. Equivalent to:
+        ///   LoadData();
+        ///   DrawGraph();
+        /// </summary>
+        public virtual void LoadAndDrawGraph()
+        {
+            LoadData();
+            DrawGraph();
+        }
+
+        /// <summary>
+        /// Loads the graph data from the GXL file with GXLPath() and the metrics
+        /// from the CSV file with CSVPath(). Afterwards, DrawGraph() can be used
+        /// to actually render the graph data.
+        /// </summary>
+        public virtual void LoadData()
+        {
+            if (string.IsNullOrEmpty(GXLPath()))
+            {
+                Debug.LogError("Empty graph path.\n");
+            }
+            else
+            {
+                if (LoadedGraph != null)
+                {
+                    Reset();
+                }
+                LoadedGraph = LoadGraph(GXLPath());
+                LoadMetrics();
+            }
+        }
+
+        /// <summary>
+        /// Saves the graph data to the GXL file with GXLPath().
+        /// </summary>
+        public virtual void SaveData()
+        {
+            if (string.IsNullOrEmpty(GXLPath()))
+            {
+                Debug.LogError("Empty graph path.\n");
+            }
+            else
+            {
+                if (LoadedGraph != null)
+                {
+                    // This loop runs only once for the first hierarchical edge type
+                    // we encounter. There is no simple method to retrieve an 
+                    // arbitrary element from a HashSet (the type of HierarchicalEdges).
+                    foreach (string hierarchicalEdge in HierarchicalEdges)
+                    {
+                        GraphWriter.Save(GXLPath(), LoadedGraph, hierarchicalEdge);
+                        break;
+                    }
+                }
+            }
+        }
+
+        /// <summary>
+        /// Re-draws the graph without deleting the underlying loaded graph.
+        /// Only the game objects generated for the nodes are deleted first.
+        /// Precondition: The graph and its metrics have been loaded.
+        /// </summary>
+        public void ReDrawGraph()
+        {
+            if (loadedGraph == null)
+            {
+                Debug.LogError("No graph loaded.\n");
+            }
+            else
+            {
+                DeleteGameObjects();
+                DrawGraph();
+            }
+        }
+
+        /// <summary>
+        /// Draws the graph.
+        /// Precondition: The graph and its metrics have been loaded.
+        /// </summary>
+        public void DrawGraph()
+        {
+            if (loadedGraph == null)
+            {
+                Debug.LogError("No graph loaded.\n");
+            }
+            else
+            {
+                Graph visualizedSubGraph = VisualizedSubGraph;
+                if (ReferenceEquals(visualizedSubGraph, null))
+                {
+                    Debug.LogError("No graph loaded.\n");
+                }
+                else
+                {
+                    GraphRenderer renderer = CoseGraphSettings.useOptAlgorithm ? new OptAlgorithmGraphRenderer(this) : new GraphRenderer(this);
+                    // We assume here that this SEECity instance was added to a game object as
+                    // a component. The inherited attribute gameObject identifies this game object.
+                    renderer.Draw(visualizedSubGraph, gameObject);
+                    // If CScape buildings are used, the scale of the world is larger and, hence, the camera needs to move faster.
+                    // We may have cities with blocks and cities with CScape buildings in the same scene.
+                    // We cannot simply alternate the speed each time when a graph is loaded.
+                    // Cameras.AdjustCameraSpeed(renderer.Unit());
+                }
+            }
+        }
+
+        /// <summary>
+        /// Saves the current layout of the city as GVL in a file name GVLPath.
+        /// </summary>
+        public void SaveLayout()
+        {
+            SEE.Layout.IO.Writer.Save(GVLPath(), loadedGraph.Name, AllNodeDescendants(gameObject));
+        }
+
+        /// <summary>
+        /// Resets everything that is specific to a given graph. Here: the node types,
+        /// the underlying graph, and all game objects visualizing information about it.
+        /// </summary>
+        public override void Reset()
+        {
+            base.Reset();
+            DeleteGameObjects();
+            // Delete the underlying graph.
+            if (loadedGraph != null)
+            {
+                loadedGraph.Destroy();
+            }
+            LoadedGraph = null;
+
+            Measurements = new SortedDictionary<string, string>();
+        }
+
+        /// <summary>
+        /// Deletes all game objects that were created for rendering the graph.
+        /// The underlying loaded graph is not deleted.
+        /// </summary>
+        private void DeleteGameObjects()
+        {
+            // Delete all children.
+            // Note: foreach (GameObject child in transform)... would not work;
+            // we really need to collect all children first and only then can destroy each.
+            foreach (GameObject child in AllChildren())
+            {
+                Destroyer.DestroyGameObject(child);
+            }
+        }
+
+        /// <summary>
+        /// Returns all immediate children of the game object this SEECity is attached to.
+        /// </summary>
+        /// <returns>immediate children of the game object this SEECity is attached to</returns>
+        private List<GameObject> AllChildren()
+        {
+            List<GameObject> result = new List<GameObject>();
+            foreach (Transform child in transform)
+            {
+                result.Add(child.gameObject);
+            }
+            return result;
+        }
+
+        /// <summary>
+        /// Returns all (transitive) descendants of <paramref name="go"/> that are tagged
+        /// by Tags.Node (including <paramref name="go"/> if it is tagged by Tags.Node).
+        /// </summary>
+        /// <param name="go">game objects whose node descendants are required</param>
+        /// <returns>all node descendants of <paramref name="go"/></returns>
+        private static ICollection<GameObject> AllNodeDescendants(GameObject go)
+        {
+            List<GameObject> result = new List<GameObject>();
+            if (go.tag == Tags.Node)
+            {
+                result.Add(go);
+            }
+            foreach (Transform child in go.transform)
+            {
+                ICollection<GameObject> ascendants = AllNodeDescendants(child.gameObject);
+                result.AddRange(ascendants);
+            }
+            return result;
+        }
+    }
+}