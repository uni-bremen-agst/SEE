﻿using System;
using System.Collections.Generic;
using System.Linq;
using UnityEngine;

using SEE.Tools;
using SEE.DataModel;
using SEE.DataModel.IO;
using SEE.GO;
<<<<<<< HEAD
using SEE.Layout;
=======
using SEE.Utils;
>>>>>>> 9c580b71

namespace SEE.Game
{
    /// <summary>
    /// Manages settings of the graph data showing a single version of a software
    /// system needed at runtime.
    /// </summary>
    public class SEECity : AbstractSEECity
    {
        /// <summary>
        /// The graph that is visualized in the scene and whose visualization settings are 
        /// managed here.
        /// We do not want to serialize it using Unity or Odin because both frameworks are
        /// insufficient for the highly recursive structure of all the graph objects.
        /// There are different points in time in which the underlying graph is created:
        /// (1) in the editor mode or (2) during the game. If the graph is created in the
        /// editor mode by a graph renderer, the graph renderer will attached the NodeRefs
        /// to the game objects representing the nodes. So all the information about nodes
        /// is available, for instance for the layouts or the inspector. During the game 
        /// there are two different possible scenarios: (a) this SEECity is is created 
        /// and configured at runtime or (b) the SEECity was created in the editor and then
        /// the game is started. For scenario (a), we expect the graph to be loaded and
        /// all NodeRefs be defined accordingly. For scenario (b), the graph attribute
        /// will not be serialized and, hence, be null. In that case, we load the graph
        /// from the GXL file, i.e., the GXL file is our persistent serialization we 
        /// use to re-create the graph. We need, however, to set the NodeRefs at runtime.
        /// All that is being done in Start() below.
        /// </summary>
        [NonSerialized]
        private Graph loadedGraph = null;

        /// <summary>
        /// The graph underlying this SEE city that was loaded from disk. May be null.
        /// </summary>
        public Graph LoadedGraph
        {
            get => loadedGraph;
            set
            {
                loadedGraph = value;
                InspectSchema(loadedGraph);
            }
        }

        /// <summary>
        /// The graph to be visualized. It may be a subgraph of the loaded graph
        /// containing only nodes with relevant node types or the original LoadedGraph
        /// if all node types are relevant. It is null if no graph has been loaded yet.
        /// </summary>
        public Graph VisualizedSubGraph
        {
            get 
            {
                if (loadedGraph == null)
                {
                    return loadedGraph;
                } 
                else
                {
                    var graph = RelevantGraph(loadedGraph);
                    LoadDataForGraphListing(graph: graph);
                    return graph;
                }
            }
        }

        /// <summary>
        /// Loads the graph from GXLPath() and sets all NodeRef components to the
        /// loaded nodes if GXLPath() yields a valid filename. This "deserializes"
        /// the graph to make it available at runtime.
        /// </summary>
        protected void Awake()
        {
            string filename = GXLPath();
            if (loadedGraph == null && !string.IsNullOrEmpty(filename))
            {                
                loadedGraph = LoadGraph(filename);
                if (loadedGraph != null)
                {
                    SetNodeRefs(loadedGraph, gameObject);
                }
            }
        }

        /// <summary>
        /// Sets all NodeRefs for this city to the nodes they correspond to.
        /// We assume that the game objects with a NodeRef required to be defined to be
        /// immediate children of this SEECity. Moreover, we assume a child
        /// game object's name is the ID of the corresponding graph node.
        /// </summary>
        /// <param name="graph">graph giving us the nodes who should be the
        /// target of the NodeRefs</param>
        protected void SetNodeRefs(Graph graph, GameObject parent)
        {
            foreach (Transform childTransform in parent.transform)
            {
                GameObject child = childTransform.gameObject;
                NodeRef nodeRef = child.GetComponent<NodeRef>();
                if (nodeRef != null)
                {
                    nodeRef.node = graph.GetNode(child.name);
                    if (nodeRef.node == null)
                    {
                        Debug.LogWarningFormat("Could not resolve node reference {0}.\n", child.name);
                    }
                }
                SetNodeRefs(graph, child);
            }
        }

        /// Clone graph with one directory and two files contained therein.
        //public string gxlPath = "..\\Data\\GXL\\two_files.gxl";
        //public string csvPath = "..\\Data\\GXL\\two_files.csv";

        /// Clone graph with one directory and three files contained therein.
        //public string gxlPath = "..\\Data\\GXL\\three_files.gxl";
        //public string csvPath = "..\\Data\\GXL\\three_files.csv";

        /// Very tiny clone graph with single root, one child as a leaf and 
        /// two more children with two children each to experiment with.
        //public string gxlPath = "..\\Data\\GXL\\micro_clones.gxl";
        //public string csvPath = "..\\Data\\GXL\\micro_clones.csv";

        /// Tiny clone graph with single root to experiment with.
        //public string gxlPath = "..\\Data\\GXL\\minimal_clones.gxl";
        //public string csvPath = "..\\Data\\GXL\\minimal_clones.csv";

        /// Tiny clone graph with single roots to check edge bundling.
        //public string gxlPath = "..\\Data\\GXL\\controlPoints.gxl";
        //public string csvPath = "..\\Data\\GXL\\controlPoints.csv";

        // Smaller clone graph with single root (Linux directory "fs").
        //public string gxlPath = "..\\Data\\GXL\\linux-clones\\fs.gxl";
        //public string csvPath = "..\\Data\\GXL\\linux-clones\\fs.csv";

        // Smaller clone graph with single root (Linux directory "net").

        /// <summary>
        /// The relative path for the GXL file containing the graph data.
        /// </summary>
        public string gxlPath = "..\\Data\\GXL\\minimal_clones.gxl";
        /// <summary>
        /// The relative path for the CSV file containing the node metrics.
        /// </summary>
        public string csvPath = "..\\Data\\GXL\\minimal_clones.csv";

        // Larger clone graph with single root (Linux directory "drivers"): 16.920 nodes, 10583 edges.
        //public string gxlPath = "..\\Data\\GXL\\linux-clones\\drivers.gxl";
        //public string csvPath = "..\\Data\\GXL\\linux-clones\\drivers.csv";

        // Medium size include graph with single root (OpenSSL).
        //public string gxlPath = "..\\Data\\GXL\\OpenSSL\\openssl-include.gxl";
        //public string csvPath = "..\\Data\\GXL\\OpenSSL\\openssl-include.csv";
        
        // Examples for dynamic call graphs
        //public string gxlPath = "..\\Data\\GXL\\dynamic-tests\\example_02.gxl";
        //public string csvPath = "..\\Data\\GXL\\dynamic-tests\\empty.csv";
        //public string dynPath = "..\\Data\\DYN\\example_02.dyn";

        /// <summary>
        /// Returns the concatenation of pathPrefix and gxlPath. That is the complete
        /// absolute path to the GXL file containing the graph data.
        /// </summary>
        /// <returns>concatenation of pathPrefix and gxlPath</returns>
        public string GXLPath()
        {
            return PathPrefix + gxlPath;
        }

        /// <summary>
        /// Returns the concatenation of pathPrefix and csvPath. That is the complete
        /// absolute path to the CSV file containing the additional metric values.
        /// </summary>
        /// <returns>concatenation of pathPrefix and csvPath</returns>
        public string CSVPath()
        {
            return PathPrefix + csvPath;
        }

        /// <summary>
        /// Loads the metrics from CSVPath() and aggregates and adds them to the graph.
        /// Precondition: graph must have been loaded before.
        /// </summary>
        private void LoadMetrics()
        {
            int numberOfErrors = MetricImporter.Load(LoadedGraph, CSVPath());
            if (numberOfErrors > 0)
            {
                Debug.LogErrorFormat("CSV file {0} has {1} many errors.\n", CSVPath(), numberOfErrors);
            }
            {
                MetricAggregator.AggregateSum(LoadedGraph, AllLeafIssues().ToArray<string>());
                // Note: We do not want to compute the derived metric editorSettings.InnerDonutMetric
                // when we have a single root node in the graph. This metric will be used to define the color
                // of inner circles of Donut charts. Because the color is a linear interpolation of the whole
                // metric value range, the inner circle would always have the maximal value (it is the total
                // sum over all) and hence the maximal color gradient. The color of the other nodes would be
                // hardly distinguishable. 
                // FIXME: We need a better solution. This is a kind of hack.
                MetricAggregator.DeriveSum(LoadedGraph, AllInnerNodeIssues().ToArray<string>(), InnerDonutMetric, true);
            }
        }

        /// <summary>
        /// Loads the graph data from the GXL file with GXLPath() and the metrics
        /// from the CSV file with CSVPath() and then draws it. Equivalent to:
        ///   LoadData();
        ///   DrawGraph();
        /// </summary>
        public virtual void LoadAndDrawGraph()
        {
            LoadData();
            DrawGraph();
        }

        /// <summary>
        /// Loads the graph data from the GXL file with GXLPath() and the metrics
        /// from the CSV file with CSVPath(). Afterwards, DrawGraph() can be used
        /// to actually render the graph data.
        /// </summary>
        public virtual void LoadData()
        {
            if (string.IsNullOrEmpty(GXLPath()))
            {
                Debug.LogError("Empty graph path.\n");
            }
            else
            {
                if (LoadedGraph != null)
                {
                    Reset();
                }
                LoadedGraph = LoadGraph(GXLPath());
                LoadMetrics();
            }
        }

        /// <summary>
        /// Saves the graph data to the GXL file with GXLPath().
        /// </summary>
        public virtual void SaveData()
        {
            if (string.IsNullOrEmpty(GXLPath()))
            {
                Debug.LogError("Empty graph path.\n");
            }
            else
            {
                if (LoadedGraph != null)
                {
                    // This loop runs only once for the first hierarchical edge type
                    // we encounter. There is no simple method to retrieve an 
                    // arbitrary element from a HashSet (the type of HierarchicalEdges).
                    foreach (string hierarchicalEdge in HierarchicalEdges)
                    {
                        GraphWriter.Save(GXLPath(), LoadedGraph, hierarchicalEdge);
                        break;
                    }
                }
            }
        }

        /// <summary>
        /// Re-draws the graph without deleting the underlying loaded graph.
        /// Only the game objects generated for the nodes are deleted first.
        /// Precondition: The graph and its metrics have been loaded.
        /// </summary>
        public void ReDrawGraph()
        {
            if (loadedGraph == null)
            {
                Debug.LogError("No graph loaded.\n");
            }
            else
            {
                DeleteGameObjects();
                DrawGraph();
            }
        }

        /// <summary>
        /// Draws the graph.
        /// Precondition: The graph and its metrics have been loaded.
        /// </summary>
        public void DrawGraph()
        {
            if (loadedGraph == null)
            {
                Debug.LogError("No graph loaded.\n");
            }
            else
            {
                Graph visualizedSubGraph = VisualizedSubGraph;
                if (ReferenceEquals(visualizedSubGraph, null))
                {
                    Debug.LogError("No graph loaded.\n");
                }
                else
                {
                    GraphRenderer renderer = CoseGraphSettings.useOptAlgorithm ? new OptAlgorithmGraphRenderer(this):  new GraphRenderer(this);
                    // We assume here that this SEECity instance was added to a game object as
                    // a component. The inherited attribute gameObject identifies this game object.
                    renderer.Draw(visualizedSubGraph, gameObject);
                    // If CScape buildings are used, the scale of the world is larger and, hence, the camera needs to move faster.
                    // We may have cities with blocks and cities with CScape buildings in the same scene.
                    // We cannot simply alternate the speed each time when a graph is loaded.
                    // Cameras.AdjustCameraSpeed(renderer.Unit());
                }
            }
        }

        /// <summary>
        /// Saves the current layout of the city as GVL in a file name GVLPath.
        /// </summary>
        public void SaveLayout()
        {
            SEE.Layout.IO.Writer.Save(GVLPath(), loadedGraph.Name, AllNodeDescendants(gameObject));
        }

        /// <summary>
        /// Resets everything that is specific to a given graph. Here: the node types,
        /// the underlying graph, and all game objects visualizing information about it.
        /// </summary>
        public override void Reset()
        {
            base.Reset();
            DeleteGameObjects();
            // Delete the underlying graph.
            if (loadedGraph != null)
            {
                loadedGraph.Destroy();
            }
            LoadedGraph = null;

            Measurements = new SortedDictionary<string, string>();
        }

        /// <summary>
        /// Deletes all game objects that were created for rendering the graph.
        /// The underlying loaded graph is not deleted.
        /// </summary>
        private void DeleteGameObjects()
        {
            // Delete all children.
            // Note: foreach (GameObject child in transform)... would not work;
            // we really need to collect all children first and only then can destroy each.
            foreach (GameObject child in AllChildren())
            {
                Destroyer.DestroyGameObject(child);
            }
        }

        /// <summary>
        /// Returns all immediate children of the game object this SEECity is attached to.
        /// </summary>
        /// <returns>immediate children of the game object this SEECity is attached to</returns>
        private List<GameObject> AllChildren()
        {
            List<GameObject> result = new List<GameObject>();
            foreach (Transform child in transform)
            {
                result.Add(child.gameObject);
            }
            return result;
        }

        /// <summary>
        /// Returns all (transitive) descendants of <paramref name="go"/> that are tagged
        /// by Tags.Node (including <paramref name="go"/> if it is tagged by Tags.Node).
        /// </summary>
        /// <param name="go">game objects whose node descendants are required</param>
        /// <returns>all node descendants of <paramref name="go"/></returns>
        private static ICollection<GameObject> AllNodeDescendants(GameObject go)
        {
            List<GameObject> result = new List<GameObject>();
            if (go.tag == Tags.Node)
            {
                result.Add(go);
            }
            foreach (Transform child in go.transform)
            {
                ICollection<GameObject> ascendants = AllNodeDescendants(child.gameObject);
                result.AddRange(ascendants);
            }
            return result;
        }
    }
}<|MERGE_RESOLUTION|>--- conflicted
+++ resolved
@@ -7,11 +7,9 @@
 using SEE.DataModel;
 using SEE.DataModel.IO;
 using SEE.GO;
-<<<<<<< HEAD
 using SEE.Layout;
-=======
 using SEE.Utils;
->>>>>>> 9c580b71
+
 
 namespace SEE.Game
 {
