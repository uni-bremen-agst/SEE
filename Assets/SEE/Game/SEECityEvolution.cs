--- conflicted
+++ resolved
@@ -67,8 +67,6 @@
         [Tooltip("The width (x and z lengths) of posts used as markers for new and deleted elements (>=0).")]
         public float MarkerWidth = 0.01f;
 
-<<<<<<< HEAD
-=======
         /// <summary>
         /// Color for power beams of newly added nodes, can be set in inspector
         /// </summary>
@@ -93,7 +91,6 @@
         [Tooltip("The directory in which the GXL files are located.")]
         public DataPath GXLDirectory = new DataPath();
 
->>>>>>> 151a1243
         /// <summary>
         /// Factory method to create the used EvolutionRenderer.
         /// </summary>
@@ -117,12 +114,8 @@
             
             GraphsReader graphsReader = new GraphsReader();
             // Load all GXL graphs and CSV files in directory PathPrefix but not more than maxRevisionsToLoad many.
-<<<<<<< HEAD
-            graphsReader.Load(PathPrefix, HierarchicalEdges, maxRevisionsToLoad);
+            graphsReader.Load(GXLDirectory.Path, HierarchicalEdges, maxRevisionsToLoad);
             singleRoot = GetSingleRoot(graphsReader.graphs.First());
-=======
-            graphsReader.Load(GXLDirectory.Path, HierarchicalEdges, maxRevisionsToLoad);
->>>>>>> 151a1243
             return graphsReader.graphs;
         }
 
