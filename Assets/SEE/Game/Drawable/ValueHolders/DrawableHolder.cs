﻿using Unity.Collections;
using UnityEngine;

namespace SEE.Game.Drawable.ValueHolders
{
    /// <summary>
    /// This class represents a value holder component for the drawable surface.
    /// </summary>
    /// <remarks>This component is meant to be attached to a drawable surface.</remarks>
    public class DrawableHolder : MonoBehaviour
    {
        /// <summary>
        /// The order in layer property.
        /// </summary>
        public int OrderInLayer { get; set; } = 1;

        /// <summary>
        /// Increases the order in layer by one.
        /// </summary>
        public void Inc()
        {
            OrderInLayer++;
        }

        /// <summary>
        /// The current description for this drawable surface.
        /// </summary>
        private string description = "";

        /// <summary>
        /// The description property.
        /// </summary>
<<<<<<< HEAD
        public string Description 
        { 
            get { return description; } 
            set { description = value; } 
        }

        /// <summary>
        /// The current selected page of this drawable surface.
        /// </summary>
        private int currentPage = 0;
=======
        public string Description { get; set; } = string.Empty;
>>>>>>> 4c9bd3a5

        /// <summary>
        /// The current page property.
        /// </summary>
        public int CurrentPage 
        {
            get { return currentPage; } 
            set { currentPage = value; } 
        }

        /// <summary>
        /// The current max page size for this drawable surface.
        /// </summary>
        private int maxPageSize = 1;

        /// <summary>
        /// The maximum page size property.
        /// </summary>
<<<<<<< HEAD
        public int MaxPageSize 
        { 
            get { return maxPageSize; } 
            set { maxPageSize = value; } 
        }
=======
        public int MaxPageSize { get; set; } = 1;
>>>>>>> 4c9bd3a5
    }
}<|MERGE_RESOLUTION|>--- conflicted
+++ resolved
@@ -23,53 +23,18 @@
         }
 
         /// <summary>
-        /// The current description for this drawable surface.
-        /// </summary>
-        private string description = "";
-
-        /// <summary>
         /// The description property.
         /// </summary>
-<<<<<<< HEAD
-        public string Description 
-        { 
-            get { return description; } 
-            set { description = value; } 
-        }
-
-        /// <summary>
-        /// The current selected page of this drawable surface.
-        /// </summary>
-        private int currentPage = 0;
-=======
         public string Description { get; set; } = string.Empty;
->>>>>>> 4c9bd3a5
 
         /// <summary>
         /// The current page property.
         /// </summary>
-        public int CurrentPage 
-        {
-            get { return currentPage; } 
-            set { currentPage = value; } 
-        }
-
-        /// <summary>
-        /// The current max page size for this drawable surface.
-        /// </summary>
-        private int maxPageSize = 1;
+        public int CurrentPage { get; set; }
 
         /// <summary>
         /// The maximum page size property.
         /// </summary>
-<<<<<<< HEAD
-        public int MaxPageSize 
-        { 
-            get { return maxPageSize; } 
-            set { maxPageSize = value; } 
-        }
-=======
         public int MaxPageSize { get; set; } = 1;
->>>>>>> 4c9bd3a5
     }
 }