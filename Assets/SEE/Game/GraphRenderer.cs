--- conflicted
+++ resolved
@@ -844,17 +844,12 @@
             foreach (GameObject gameObject in gameNodes)
             {
                 Node node = gameObject.GetComponent<NodeRef>().Value;
-<<<<<<< HEAD
-                NodeFactory factory = nodeTypeToFactory[node.Type];
-=======
                 if (node == null)
                 {
                     Debug.LogWarning($"Node {gameObject} has an invalid node reference and will be skipped!\n");
                     continue;
                 }
-                NodeFactory factory = node.IsLeaf() ? leafNodeFactory : innerNodeFactory;
->>>>>>> 8cfb6ee7
-                result.Add(new LayoutGameNode(toLayoutNode, gameObject, factory));
+                result.Add(new LayoutGameNode(toLayoutNode, gameObject, nodeTypeToFactory[node.Type]));
             }
             LayoutNodes.SetLevels(result.Cast<ILayoutNode>().ToList());
             return result;
