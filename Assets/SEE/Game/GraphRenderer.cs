﻿using System;
using System.Collections.Generic;
using System.Globalization;
using System.Linq;
using SEE.Controls;
using SEE.Charts.Scripts;
using SEE.DataModel;
using SEE.GO;
using SEE.Layout;
using SEE.Utils;
using UnityEngine;
using static SEE.Game.AbstractSEECity;

namespace SEE.Game
{
    /// <summary>
    /// A renderer for graphs. Encapsulates handling of block types, node and edge layouts,
    /// decorations and other visual attributes.
    /// </summary>
    public class GraphRenderer
    {
        /// <summary>
        /// Constructor. If the <paramref name="graph"/> is null, you need to call
        /// SetScaler() before you can call Draw().
        /// </summary>
        /// <param name="graph">the graph to be rendered</param>
        /// <param name="settings">the settings for the visualization</param>
        public GraphRenderer(AbstractSEECity settings, Graph graph)
        {
            this.settings = settings;
            shader = Materials.NewPortalShader();
            lineShader = Materials.NewPortalShaderLine();
            
            switch (this.settings.LeafObjects)
            {
                case SEECity.LeafNodeKinds.Blocks:
                    leafNodeFactory = new CubeFactory(shader, this.settings.LeafNodeColorRange);
                    break;
                case SEECity.LeafNodeKinds.Buildings:
                    leafNodeFactory = new BuildingFactory();
                    break;
                default:
                    throw new Exception("Unhandled GraphSettings.LeafNodeKinds");
            }
            innerNodeFactory = GetInnerNodeFactory(this.settings.InnerNodeObjects);
            this.graph = graph;
            if (this.graph != null)
            {
                SetScaler(graph);
                graph.SortHierarchyByName();
            }
        }

        private const float LevelDistance = 0.001f;

        /// <summary>
        /// The shader for all materials used for all objects created by this graph renderer.
        /// </summary>
<<<<<<< HEAD
=======
        private readonly Shader shader;
        private readonly Shader lineShader;

        /// <summary>
        /// The shader for all materials used for all objects created by this graph renderer.
        /// </summary>
>>>>>>> 6df42c21
        public Shader Shader
        {
            get => shader;
        }

        /// <summary>
        /// Returns the Factory for the inner nodes
        /// </summary>
        /// <param name="innerNodeKinds">the kind of the inner nodes</param>
        /// <returns>inner node factory</returns>
        private InnerNodeFactory GetInnerNodeFactory(AbstractSEECity.InnerNodeKinds innerNodeKinds)
        {
            switch (innerNodeKinds)
            {
                case AbstractSEECity.InnerNodeKinds.Empty:
                case AbstractSEECity.InnerNodeKinds.Donuts:
                    return new VanillaFactory(shader, settings.InnerNodeColorRange);
                case AbstractSEECity.InnerNodeKinds.Circles:
                    return new CircleFactory(shader, settings.InnerNodeColorRange, leafNodeFactory.Unit);
                case AbstractSEECity.InnerNodeKinds.Cylinders:
                    return new CylinderFactory(shader, settings.InnerNodeColorRange);
                case AbstractSEECity.InnerNodeKinds.Rectangles:
                    return new RectangleFactory(shader, settings.InnerNodeColorRange, leafNodeFactory.Unit);
                case AbstractSEECity.InnerNodeKinds.Blocks:
                    return new CubeFactory(shader, settings.InnerNodeColorRange);
                default:
                    throw new Exception("Unhandled GraphSettings.InnerNodeKinds");
            }
        }

        /// <summary>
        /// The graph to be rendered.
        /// </summary>
        private readonly Graph graph;

        /// <summary>
        /// Settings for the visualization.
        /// </summary>
        private readonly AbstractSEECity settings;

        /// <summary>
        /// The factory used to create blocks for leaves.
        /// </summary>
        private readonly NodeFactory leafNodeFactory;

        /// <summary>
        /// The factory used to create game nodes for inner graph nodes.
        /// </summary>
        private readonly InnerNodeFactory innerNodeFactory;

        /// <summary>
        /// The scale used to normalize the metrics determining the lengths of the blocks.
        /// </summary>
        private IScale scaler;

        /// <summary>
        /// A mapping from Node to ILayoutNode.
        /// </summary>
        private Dictionary<Node, ILayoutNode> to_layout_node = new Dictionary<Node, ILayoutNode>();

        /// <summary>
        /// the groundlevel of the nodes
        /// </summary>
        private float groundLevel = 0.0f;

        /// <summary>
        /// The shader for all materials used for all objects created by this graph renderer.
        /// </summary>
        private readonly Shader shader;

        /// <summary>
        /// Sets the scaler to be used to map metric values onto graphical attributes
        /// (e.g., width, height, depth, style) across all given <paramref name="graphs"/>
        /// based on the user's choice (settings).
        /// </summary>
        /// <param name="graphs">set of graphs whose node metrics are to be scaled</param>
        public void SetScaler(ICollection<Graph> graphs)
        {
            List<string> nodeMetrics = settings.AllMetricAttributes();

            if (settings.ZScoreScale)
            {
                scaler = new ZScoreScale(graphs, settings.MinimalBlockLength, settings.MaximalBlockLength, nodeMetrics);
            }
            else
            {
                scaler = new LinearScale(graphs, settings.MinimalBlockLength, settings.MaximalBlockLength, nodeMetrics);
            }
        }

        /// <summary>
        /// Sets the scaler to be used to map metric values onto graphical attributes
        /// (e.g., width, height, depth, style) for given <paramref name="graph"/>
        /// based on the user's choice (settings).
        /// </summary>
        /// <param name="graph">graph whose node metrics are to be scaled</param>
        public void SetScaler(Graph graph)
        {
            SetScaler(new List<Graph>() { graph });
        }

        /// <summary>
        /// Applies the edge layout according to the the user's choice (settings) for
        /// all edges in between nodes in <paramref name="gameNodes"/>.
        /// </summary>
        /// <param name="gameNodes">the subset of nodes for which to draw the edges</param>
        /// <returns>all game objects created to represent the edges; may be empty</returns>
        public ICollection<GameObject> EdgeLayout(ICollection<GameObject> gameNodes)
        {
            return EdgeLayout(ToLayoutNodes(gameNodes));
        }

        /// <summary>
        /// Applies the edge layout according to the the user's choice (settings).
        /// </summary>
        /// <param name="gameNodes">the set of layout edges for which to create game objects</param>
        /// <returns>all game objects created to represent the edges; may be empty</returns>
        private ICollection<GameObject> EdgeLayout(ICollection<GameNode> gameNodes)
        {
            float minimalEdgeLevelDistance = 2.5f * settings.EdgeWidth;
            IEdgeLayout layout;
            switch (settings.EdgeLayout)
            {
                case SEECity.EdgeLayouts.Straight:
                    layout = new StraightEdgeLayout(settings.EdgesAboveBlocks, minimalEdgeLevelDistance);
                    break;
                case SEECity.EdgeLayouts.Spline:
                    layout = new SplineEdgeLayout(settings.EdgesAboveBlocks, minimalEdgeLevelDistance, settings.RDP);
                    break;
                case SEECity.EdgeLayouts.Bundling:
                    layout = new BundledEdgeLayout(settings.EdgesAboveBlocks, minimalEdgeLevelDistance, settings.Tension, settings.RDP);
                    break;
                case SEECity.EdgeLayouts.None:
                    // nothing to be done
                    return new List<GameObject>();
                default:
                    throw new Exception("Unhandled edge layout " + settings.EdgeLayout.ToString());
            }
            Performance p = Performance.Begin("edge layout " + layout.Name);
            EdgeFactory edgeFactory = new EdgeFactory(lineShader, layout, settings.EdgeWidth);
            ICollection<GameObject> result = edgeFactory.DrawEdges(gameNodes.Cast<ILayoutNode>().ToList(), ConnectingEdges(gameNodes));
            p.End();
            return result;
        }

        /// <summary>
        /// Returns the list of layout edges for all edges in between <paramref name="gameNodes"/>.
        /// </summary>
        /// <param name="gameNodes">set of game nodes whose connecting edges are requested</param>
        /// <returns>list of layout edges/returns>
        private static ICollection<LayoutEdge> ConnectingEdges(ICollection<GameNode> gameNodes)
        {
            ICollection<LayoutEdge> edges = new List<LayoutEdge>();
            Dictionary<Node, GameNode> map = NodeToGameNodeMap(gameNodes);

            foreach (GameNode source in gameNodes)
            {
                Node sourceNode = source.ItsNode;

                foreach (Edge edge in sourceNode.Outgoings)
                {
                    Node target = edge.Target;
                    edges.Add(new LayoutEdge(source, map[target], edge));
                }
            }
            return edges;
        }

        /// <summary>
        /// Returns a mapping of each graph Node onto its containing GameNode for every
        /// element in <paramref name="gameNodes"/>.
        /// </summary>
        /// <param name="gameNodes"></param>
        /// <returns>mapping of graph node onto its corresponding game node</returns>
        private static Dictionary<Node, GameNode> NodeToGameNodeMap(ICollection<GameNode> gameNodes)
        {
            Dictionary<Node, GameNode> map = new Dictionary<Node, GameNode>();
            foreach (GameNode node in gameNodes)
            {
                map[node.ItsNode] = node;
            }
            return map;
        }

        /// <summary>
        /// Draws the nodes and edges of the graph and their decorations by applying the layouts according
        ///  to the user's choice in the settings.
        /// </summary>
        /// <param name="parent">every game object drawn for this graph will be added to this parent</param>
        public void Draw(GameObject parent)
        {
            // all nodes of the graph
            List<Node> nodes = graph.Nodes();
            if (nodes.Count == 0)
            {
                Debug.LogWarning("The graph has no nodes.\n");
                return;
            }
            // game objects for the leaves
            Dictionary<Node, GameObject> nodeMap = CreateBlocks(nodes);
            // the layout to be applied
            NodeLayout nodeLayout = GetLayout();

            // for a hierarchical layout, we need to add the game objects for inner nodes

            Dictionary<Node, GameObject>.ValueCollection nodeToGameObject;
            ICollection<GameNode> gameNodes = new List<GameNode>();
            Node artificalRoot  = null;
            GameObject plane;

            Performance p;
            if (settings.NodeLayout.GetModel().CanApplySublayouts && nodeLayout.IsHierarchical())
            {
                try
                {
                    ICollection<SublayoutNode> sublayoutNodes = AddInnerNodesForSublayouts(nodeMap, nodes);
                    artificalRoot = AddRootIfNecessary(graph, nodeMap);
                    gameNodes = ToLayoutNodes(nodeMap, sublayoutNodes);
                    RemoveRootIfNecessary(ref artificalRoot, graph, nodeMap, gameNodes);

                    List<SublayoutLayoutNode> sublayoutLayoutNodes = ConvertSublayoutToLayoutNodes(sublayoutNodes.ToList());
                    foreach (SublayoutLayoutNode layoutNode in sublayoutLayoutNodes)
                    {
                        Sublayout sublayout = new Sublayout(layoutNode, groundLevel, leafNodeFactory, graph, settings);
                        sublayout.Layout();
                    }

                    p = Performance.Begin("node layout " + settings.NodeLayout + " (with sublayouts)");
                    // Equivalent to gameNodes but as an ICollection<ILayoutNode> instead of ICollection<GameNode>
                    // (GameNode implements ILayoutNode).
                    ICollection<ILayoutNode> layoutNodes = gameNodes.Cast<ILayoutNode>().ToList();
                    if (nodeLayout.UsesEdgesAndSublayoutNodes())
                    {
                        // FIXME: Could graph.ConnectingEdges(nodes) be replaced by graph.Edges()?
                        // The input graph is already a subset graph if not all data of the GXL file
                        // are to be drawn.
                        nodeLayout.Apply(layoutNodes, graph.ConnectingEdges(nodes), sublayoutLayoutNodes);
                    }
                    p.End();

                    Fit(parent, layoutNodes);

                    nodeToGameObject = nodeMap.Values;

                    // add the plane surrounding all game objects for nodes
                    BoundingBox(layoutNodes, out Vector2 leftFrontCorner, out Vector2 rightBackCorner);
                    plane = NewPlane(leftFrontCorner, rightBackCorner, parent.transform.position.y + parent.transform.lossyScale.y / 2.0f + LevelDistance);
                    AddToParent(plane, parent);

                    // The layouNodes are put just above the plane w.r.t. the y axis.
                    NodeLayout.Stack(layoutNodes, plane.transform.position.y + plane.transform.lossyScale.y / 2.0f + LevelDistance);


                    CreateObjectHierarchy(nodeMap, parent);
                    InteractionDecorator.PrepareForInteraction(nodeToGameObject);

                    // add the decorations, too
                    if (sublayoutLayoutNodes.Count <= 0)
                    {
                        AddDecorations(nodeToGameObject);
                    }
                    else
                    {
                        AddDecorationsForSublayouts(layoutNodes, sublayoutLayoutNodes, parent);
                    }

                    // Gather the layout quality measurements.
                    if (settings.calculateMeasurements)
                    {
                        Measurements measurements = new Measurements(layoutNodes, graph, leftFrontCorner, rightBackCorner, p);
                        settings.Measurements = measurements.ToStringDictionary(true);
                    }
                    else
                    {
                        settings.Measurements = new SortedDictionary<string, string>();
                    }
                }
                finally
                {
                    // If we added an artifical root node to the graph, we must remove it again
                    // from the graph when we are done.
                    RemoveRootIfNecessary(ref artificalRoot, graph, nodeMap, gameNodes);
                }               
            }
            else
            {
                try
                {
                    if (nodeLayout.IsHierarchical())
                    {
                        // for a hierarchical layout, we need to add the game objects for inner nodes
                        AddInnerNodes(nodeMap, nodes);
                        artificalRoot = AddRootIfNecessary(graph, nodeMap);
                        if (artificalRoot != null)
                        {
                            Debug.Log("Artificial unique root was added.\n");
                        }
                    }

                    // calculate and apply the node layout
                    gameNodes = ToLayoutNodes(nodeMap.Values);
                    RemoveRootIfNecessary(ref artificalRoot, graph, nodeMap, gameNodes);
                    
                    p = Performance.Begin("node layout " + settings.NodeLayout + " for " + gameNodes.Count + " nodes");
                    // Equivalent to gameNodes but as an ICollection<ILayoutNode> instead of ICollection<GameNode>
                    // (GameNode implements ILayoutNode).
                    ICollection<ILayoutNode> layoutNodes = gameNodes.Cast<ILayoutNode>().ToList();
                    nodeLayout.Apply(layoutNodes);
                    p.End();

                    Fit(parent, layoutNodes);

                    nodeToGameObject = nodeMap.Values;
                    // add the plane surrounding all game objects for nodes
                    plane = NewPlane(nodeToGameObject, parent.transform.position.y + parent.transform.lossyScale.y / 2.0f + LevelDistance);
                    AddToParent(plane, parent);

                    // The layouNodes are put just above the plane w.r.t. the y axis.
                    NodeLayout.Stack(layoutNodes, plane.transform.position.y + plane.transform.lossyScale.y / 2.0f + LevelDistance);

                    CreateObjectHierarchy(nodeMap, parent);
                    InteractionDecorator.PrepareForInteraction(nodeToGameObject);

                    // Decorations must be applied after the blocks have been placed, so that
                    // we also know their positions.
                    AddDecorations(nodeToGameObject);
                }
                finally
                {
                    // If we added an artifical root node to the graph, we must remove it again
                    // from the graph when we are done.
                    RemoveRootIfNecessary(ref artificalRoot, graph, nodeMap, gameNodes);
                }
            }

            // Create the laid out edges; they will be children of the unique root game node
            // representing the node hierarchy. This way the edges can be moved along with
            // the nodes.
            AddToParent(EdgeLayout(gameNodes), RootGameNode(parent));
            Portal.SetPortal(parent);
        }

        /// <summary>
        /// Scales and moves the <paramref name="layoutNodes"/> so that they fit into the <paramref name="parent"/>.
        /// </summary>
        /// <param name="parent">the parent in which to fit the <paramref name="layoutNodes"/></param>
        /// <param name="layoutNodes">the nodes to be fitted into the <paramref name="parent"/></param>
        private static void Fit(GameObject parent, ICollection<ILayoutNode> layoutNodes)
        {
            NodeLayout.Scale(layoutNodes, parent.transform.lossyScale.x);
            NodeLayout.MoveTo(layoutNodes, parent.transform.position);
        }

        /// <summary>
        /// Creates the same nesting of all game objects in <paramref name="nodeMap"/> as in
        /// the graph node hierarchy. Every root node in the graph node hierarchy will become
        /// a child of the given <paramref name="root"/>.
        /// </summary>
        /// <param name="nodeMap">mapping of graph nodes onto their representing game objects</param>
        /// <param name="root">the parent of every game object not nested in any other game object</param>
        private void CreateObjectHierarchy(Dictionary<Node, GameObject> nodeMap, GameObject root)
        {
            foreach (var entry in nodeMap)
            {
                Node node = entry.Key;
                Node parent = node.Parent;

                if (parent == null)
                {
                    // node is a root => it will be added to parent as a child
                    AddToParent(entry.Value, root);
                }
                else
                {
                    // node is a child of another game node
                    try
                    {
                        AddToParent(entry.Value, nodeMap[parent]);
                    }
                    catch (Exception e)
                    {
                        Debug.LogErrorFormat("Exception raised for {0}: {1}\n", parent.ID, e);
                    }
                }
            }
        }

        /// <summary>
        /// Adds the decoration to the sublayout
        /// </summary>
        /// <param name="layoutNodes">the layoutnodes</param>
        /// <param name="sublayoutLayoutNodes">the sublayout nodes</param>
        /// <param name="parent">the parent gameobject</param>
        private void AddDecorationsForSublayouts(ICollection<ILayoutNode> layoutNodes, List<SublayoutLayoutNode> sublayoutLayoutNodes, GameObject parent)
        {
            List<ILayoutNode> remainingLayoutNodes = layoutNodes.ToList();
            foreach (SublayoutLayoutNode layoutNode in sublayoutLayoutNodes)
            {
                ICollection<GameObject> gameObjects = new List<GameObject>();
                foreach (GameNode gameNode in layoutNode.Nodes)
                {
                    gameObjects.Add(gameNode.GetGameObject());
                }
                AddDecorations(gameObjects, layoutNode.InnerNodeKind, layoutNode.NodeLayout);
                remainingLayoutNodes.RemoveAll(node => layoutNode.Nodes.Contains(node));
            }

            ICollection<GameObject> remainingGameObjects = new List<GameObject>();
            foreach (GameNode gameNode in remainingLayoutNodes)
            {
                remainingGameObjects.Add(gameNode.GetGameObject());
            }

            AddDecorations(remainingGameObjects);
        }

        /// <summary>
        /// Creates Sublayout and Adds the innerNodes for the sublayouts
        /// </summary>
        /// <param name="nodeMap">a map between a node and its gameobject</param>
        /// <param name="nodes">a list with nodes</param>
        /// <returns>the sublayouts</returns>
        private List<SublayoutNode> AddInnerNodesForSublayouts(Dictionary<Node, GameObject> nodeMap, List<Node> nodes)
        {
            List<SublayoutNode> coseSublayoutNodes = CreateSublayoutNodes(nodes);

            if (coseSublayoutNodes.Count > 0)
            {
                coseSublayoutNodes.Sort((n1, n2) => n2.Node.Level.CompareTo(n1.Node.Level));

                CalculateNodesSublayout(coseSublayoutNodes);

                List<Node> remainingNodes = new List<Node>(nodes);
                foreach (SublayoutNode sublayoutNode in coseSublayoutNodes)
                {
                    AddInnerNodes(nodeMap, sublayoutNode.Nodes, GetInnerNodeFactory(sublayoutNode.InnerNodeKind));
                    remainingNodes.RemoveAll(node => sublayoutNode.Nodes.Contains(node));
                }
                AddInnerNodes(nodeMap, remainingNodes);
            }
            else
            {
                AddInnerNodes(nodeMap, nodes);
            }

            return coseSublayoutNodes;
        }

        /// <summary>
        /// Creates the sublayoutnodes for a given set of nodes 
        /// </summary>
        /// <param name="nodes">the nodes, which should be layouted as sublayouts</param>
        /// <returns>a list with sublayout nodes</returns>
        private List<SublayoutNode> CreateSublayoutNodes(List<Node> nodes)
        {
            List<SublayoutNode> coseSublayoutNodes = new List<SublayoutNode>();
            foreach (KeyValuePair<string, bool> dir in settings.CoseGraphSettings.ListDirToggle)
            {
                if (dir.Value)
                {
                    var name = dir.Key;
                    if (settings.CoseGraphSettings.DirNodeLayout.ContainsKey(name) && settings.CoseGraphSettings.DirShape.ContainsKey(name))
                    {
                        IEnumerable<Node> matches = nodes.Where(i => i.ID.Equals(name));
                        if (matches.Count() > 0)
                        {
                            coseSublayoutNodes.Add(new SublayoutNode(matches.First(), settings.CoseGraphSettings.DirShape[name], settings.CoseGraphSettings.DirNodeLayout[name]));
                        }
                    }
                }
            }
            return coseSublayoutNodes;
        }

        /// <summary>
        /// Calculate the child/ removed nodes for each sublayout
        /// </summary>
        /// <param name="sublayoutNodes">the sublayout nodes</param>
        private void CalculateNodesSublayout(List<SublayoutNode> sublayoutNodes)
        {
            foreach (SublayoutNode sublayoutNode in sublayoutNodes)
            {
                List<Node> children = WithAllChildren(sublayoutNode.Node);
                List<Node> childrenToRemove = new List<Node>();

                foreach (Node child in children)
                {
                    SublayoutNode sublayout = CoseHelper.CheckIfNodeIsSublayouRoot(sublayoutNodes, child.ID);

                    if (sublayout != null)
                    {
                        childrenToRemove.AddRange(sublayout.Nodes);
                    }
                }

                sublayoutNode.RemovedChildren = childrenToRemove;
                children.RemoveAll(child => childrenToRemove.Contains(child));
                sublayoutNode.Nodes = children;
            }
        }

        private List<SublayoutLayoutNode> ConvertSublayoutToLayoutNodes(List<SublayoutNode> sublayouts)
        {
            List<SublayoutLayoutNode> sublayoutLayoutNodes = new List<SublayoutLayoutNode>();
            sublayouts.ForEach(sublayoutNode => {

                SublayoutLayoutNode sublayout = new SublayoutLayoutNode(to_layout_node[sublayoutNode.Node], sublayoutNode.InnerNodeKind, sublayoutNode.NodeLayout);
                sublayoutNode.Nodes.ForEach(n => sublayout.Nodes.Add(to_layout_node[n]));
                sublayoutNode.RemovedChildren.ForEach(n => sublayout.RemovedChildren.Add(to_layout_node[n]));
                sublayoutLayoutNodes.Add(sublayout);
            });
            return sublayoutLayoutNodes;
        }


        /// <summary>
        /// Calculates a list with all children for a specific node
        /// </summary>
        /// <param name="root"></param>
        /// <returns></returns>
        private List<Node> WithAllChildren(Node root)
        {
            List<Node> allNodes = new List<Node> { root };
            foreach (Node node in root.Children())
            {
                allNodes.AddRange(WithAllChildren(node));
            }

            return allNodes;
        }

        /// <summary>
        /// If <paramref name="graph"/> has a single root, nothing is done. Otherwise
        /// an artifical root is created and added to both the <paramref name="graph"/>
        /// and <paramref name="nodeMap"/> (and there mapped onto a newly created game 
        /// object for inner nodes). All true roots of <paramref name="graph"/> will
        /// become children of this artificial root.
        /// Note: This method is the counterpart to RemoveRootIfNecessary.
        /// </summary>
        /// <param name="graph">graph where a unique root node should be added</param>
        /// <param name="nodeMap">mapping of nodes onto game objects, which will be updated
        /// when a new artifical root is added</param>
        /// <returns>the new artifical root or null if <paramref name="graph"/> has
        /// already a single root</returns>
        private Node AddRootIfNecessary(Graph graph, Dictionary<Node, GameObject> nodeMap)
        {
            // Note: Because this method is called only when a hierarchical layout is to
            // be applied (and then both leaves and inner nodes were added to nodeMap), we 
            // could traverse through graph.GetRoots() or nodeMaps.Keys. It would not make
            // a difference. If -- for any reason --, we decide not to create a game object
            // for some inner nodes, we should rather iterate on nodeMaps.Keys.
            ICollection<Node> roots = graph.GetRoots();

            if (roots.Count > 1)
            {
                Node artificalRoot = new Node()
                {
                    ID = graph.Name + "#ROOT",
                    SourceName = graph.Name + "#ROOT",
                    Type = "ROOTTYPE"
                };
                graph.AddNode(artificalRoot);
                foreach (Node root in roots)
                {
                    artificalRoot.AddChild(root);
                }
                nodeMap[artificalRoot] = NewInnerNode(artificalRoot);
                return artificalRoot;
            }
            else
            {
                return null;
            }
        }

        /// <summary>
        /// If <paramref name="root"/> is null, nothing happens. Otherwise <paramref name="root"/> will
        /// be removed from <paramref name="graph"/> and <paramref name="nodeMap"/>. The value of
        /// <paramref name="root"/> will be null afterward.
        /// Note: This method is the counterpart to AddRootIfNecessary.
        /// </summary>
        /// <param name="root">artifical root node to be removed (created by AddRootIfNecessary) or null;
        /// will be null afterward</param>
        /// <param name="graph">graph where <paramref name="root"/> should be removed/param>
        /// <param name="nodeMap">mapping of nodes onto game objects from which to remove 
        /// <paramref name="root"/></param>
        private void RemoveRootIfNecessary(ref Node root, Graph graph, Dictionary<Node, GameObject> nodeMap, ICollection<GameNode> layoutNodes)
        {
            return; // FIXME: temporarily disabled because the current implementation of the 
                    // custom shader for culling all city objects falling off the plane assumes 
                    // that there is exactly one root node of the graph.

            if (root is object)
            {                
                if (layoutNodes != null)
                {
                    // Remove from layout
                    GameNode toBeRemoved = null;
                    foreach (GameNode layoutNode in layoutNodes)
                    {
                        if (layoutNode.ID.Equals(root.ID))
                        {
                            toBeRemoved = layoutNode;
                            break;
                        }
                    }
                    if (toBeRemoved != null)
                    {
                        layoutNodes.Remove(toBeRemoved);
                    }
                }
                GameObject go = nodeMap[root];
                nodeMap.Remove(root);
                graph.RemoveNode(root);                                
                Destroyer.DestroyGameObject(go);
                root = null;
            }
        }

        /// <summary>
        /// Returns the node layouter according to the settings. The node layouter will
        /// place the nodes at ground level 0.
        /// </summary>
        /// <returns>node layout selected</returns>
        public NodeLayout GetLayout()
        {
            switch (settings.NodeLayout)
            {
                case SEECity.NodeLayouts.Manhattan:                    
                    return new ManhattanLayout(groundLevel, leafNodeFactory.Unit);
                case SEECity.NodeLayouts.RectanglePacking:
                    return new RectanglePackingNodeLayout(groundLevel, leafNodeFactory.Unit);
                case SEECity.NodeLayouts.EvoStreets:
                    return new EvoStreetsNodeLayout(groundLevel, leafNodeFactory.Unit);
                case SEECity.NodeLayouts.Treemap:
                    return new TreemapLayout(groundLevel, 1000.0f * Unit(), 1000.0f * Unit());
                case SEECity.NodeLayouts.Balloon:
                    return new BalloonNodeLayout(groundLevel);
                case SEECity.NodeLayouts.CirclePacking:
                    return new CirclePackingNodeLayout(groundLevel);
                case SEECity.NodeLayouts.CompoundSpringEmbedder:
                    return new CoseLayout(groundLevel, settings);
                case SEECity.NodeLayouts.FromFile:
                    return new LoadedNodeLayout(groundLevel, settings.GVLPath());
                default:
                    throw new Exception("Unhandled node layout " + settings.NodeLayout.ToString());
            }
        }

        /// <summary>
        /// Creates and returns a new plane enclosing all given <paramref name="gameNodes"/>.
        /// </summary>
        /// <param name="gameNodes">the game objects to be enclosed by the new plane</param>
        /// <returns>new plane enclosing all given <paramref name="gameNodes"/></returns>
        public GameObject NewPlane(ICollection<GameObject> gameNodes, float yLevel)
        {
            BoundingBox(gameNodes, out Vector2 leftFrontCorner, out Vector2 rightBackCorner);
            return NewPlane(leftFrontCorner, rightBackCorner, yLevel);
        }

        /// <summary>
        /// Returns a new plane for a vector describing the left front corner position and a vector describing the right bar position
        /// </summary>
        /// <param name="leftFrontCorner">the left front corner</param>
        /// <param name="rightBackCorner">the right back corner</param>
        /// <returns>a new plane</returns>
        public GameObject NewPlane(Vector2 leftFrontCorner, Vector2 rightBackCorner, float yLevel)
        {
            return PlaneFactory.NewPlane(shader, leftFrontCorner, rightBackCorner, yLevel, Color.gray, LevelDistance);
        }

        /// <summary>
        /// Adjusts the x and z co-ordinates of the given <paramref name="plane"/> so that all
        /// <paramref name="gameNodes"/> fit onto it.
        /// </summary>
        /// <param name="plane">the plane to be adjusted</param>
        /// <param name="gameNodes">the game nodes that should be fitted onto <paramref name="plane"/></param>
        public void AdjustPlane(GameObject plane, ICollection<GameObject> gameNodes)
        {
            BoundingBox(gameNodes, out Vector2 leftFrontCorner, out Vector2 rightBackCorner);
            PlaneFactory.AdjustXZ(plane, leftFrontCorner, rightBackCorner);
        }

        /// <summary>
        /// Determines the new <paramref name="centerPosition"/> and <paramref name="scale"/> for the given 
        /// <paramref name="plane"/> so that it would enclose all given <paramref name="gameNodes"/>
        /// and the y co-ordinate and the height of <paramref name="plane"/> would remain the same.
        /// 
        /// Precondition: <paramref name="plane"/> is a plane game object.
        /// </summary>
        /// <param name="plane">a plane game object to be adjusted</param>
        /// <param name="gameNodes">the game nodes that should be fitted onto <paramref name="plane"/></param>
        /// <param name="centerPosition">the new center of the plane</param>
        /// <param name="scale">the new scale of the plane</param>
        public void GetPlaneTransform(GameObject plane, ICollection<GameObject> gameNodes, out Vector3 centerPosition, out Vector3 scale)
        {
            BoundingBox(gameNodes, out Vector2 leftFrontCorner, out Vector2 rightBackCorner);
            PlaneFactory.GetTransform(plane, leftFrontCorner, rightBackCorner, out centerPosition, out scale);
        }

        /// <summary>
        /// Adds <paramref name="child"/> as a child to <paramref name="parent"/>,
        /// maintaining the world position of <paramref name="child"/>.
        /// </summary>
        /// <param name="child">child to be added</param>
        /// <param name="parent">new parent of child</param>
        protected static void AddToParent(GameObject child, GameObject parent)
        {
            child.transform.SetParent(parent.transform, true);
        }

        /// <summary>
        /// Adds all <paramref name="children"/> as a child to <paramref name="parent"/>.
        /// </summary>
        /// <param name="children">children to be added</param>
        /// <param name="parent">new parent of children</param>
        protected static void AddToParent(ICollection<GameObject> children, GameObject parent)
        {
            foreach (GameObject child in children)
            {
                AddToParent(child, parent);
            }
        }

        /// <summary>
        /// draws Decoration for the given List of gameNodes with the global settings for inner node kinds and nodelayout
        /// </summary>
        /// <param name="gameNodes"> a list with gamenode objects</param>
        /// <returns>a list with gamennode objects</returns>
        protected void AddDecorations(ICollection<GameObject> gameNodes)
        {
            AddDecorations(gameNodes, settings.InnerNodeObjects, settings.NodeLayout);
        }

        /// <summary>
        /// Draws the decorations of the given game nodes.
        /// </summary>
        /// <param name="gameNodes">game nodes to be decorated</param>
        /// <param name="innerNodeKinds">the inner node kinds for the gameobject</param>
        /// <param name="nodeLayout">the nodeLayout used for this gameobject</param>
        /// <returns>the game objects added for the decorations; may be an empty collection</returns>
        private void AddDecorations(ICollection<GameObject> gameNodes, InnerNodeKinds innerNodeKinds, NodeLayouts nodeLayout)
        {
            var innerNodeFactory = GetInnerNodeFactory(innerNodeKinds);
      
            // Add software erosion decorators for all leaf nodes if requested.
            if (settings.ShowErosions)
            {
                ErosionIssues issueDecorator = new ErosionIssues(settings.LeafIssueMap(), leafNodeFactory, scaler, settings.MaxErosionWidth);
                issueDecorator.Add(LeafNodes(gameNodes));
            }

            // Add text labels for all inner nodes
            if (nodeLayout == SEECity.NodeLayouts.Balloon 
                || nodeLayout == SEECity.NodeLayouts.EvoStreets)
            {
                AddLabels(InnerNodes(gameNodes), innerNodeFactory);
            }

            // Add decorators specific to the shape of inner nodes (circle decorators for circles
            // and donut decorators for donuts.

            switch (innerNodeKinds)
            {
                case SEECity.InnerNodeKinds.Empty:
                    // do nothing
                    break;
                case SEECity.InnerNodeKinds.Circles:
                    {
                        // We want to adjust the size and the line width of the circle line created by the CircleFactory.
                        CircleDecorator decorator = new CircleDecorator(innerNodeFactory, Color.white);                        
                        decorator.Add(InnerNodes(gameNodes));
                    }
                    break;
                case SEECity.InnerNodeKinds.Rectangles:
                    {
                        // We want to adjust the line width of the rectangle line created by the RectangleFactory.
                        RectangleDecorator decorator = new RectangleDecorator(innerNodeFactory, Color.white);
                        decorator.Add(InnerNodes(gameNodes));
                    }
                    break;
                case SEECity.InnerNodeKinds.Donuts:
                    {
                        DonutDecorator decorator = new DonutDecorator(innerNodeFactory, scaler, settings.InnerDonutMetric, 
                                                                      settings.AllInnerNodeIssues().ToArray<string>());
                        // the circle segments and the inner circle for the donut are added as children by Add();
                        // that is why we do not add the result to decorations.
                        decorator.Add(InnerNodes(gameNodes));
                    }
                    break;
                case SEECity.InnerNodeKinds.Cylinders:
                    break;
                case SEECity.InnerNodeKinds.Blocks:
                    // TODO
                    break;
                default:
                    throw new Exception("Unhandled GraphSettings.InnerNodeKinds " + settings.InnerNodeObjects);
            }
        }

        /// <summary>
        /// Transforms the given <paramref name="gameNodes"/> to a collection of LayoutNodes.
        /// Sets the node levels of all <paramref name="gameNodes"/>.
        /// </summary>
        /// <param name="gameNodes">collection of game objects created to represent inner nodes or leaf nodes of a graph</param>
        /// <returns>collection of LayoutNodes representing the information of <paramref name="gameNodes"/> for layouting</returns>
        public ICollection<GameNode> ToLayoutNodes(ICollection<GameObject> gameObjects)
        {
            return ToLayoutNodes(gameObjects, leafNodeFactory, innerNodeFactory);
        }

        /// <summary>
        /// Converts the given nodes and sublayoutsnodes to a List with ILayoutNodes
        /// </summary>
        /// <param name="nodeMap">mapping between nodes and gameobjects</param>
        /// <param name="sublayoutNodes">a collection with sublayoutNodes</param>
        /// <returns></returns>
        private ICollection<GameNode> ToLayoutNodes(Dictionary<Node, GameObject> nodeMap, ICollection<SublayoutNode> sublayoutNodes)
        {
            List<GameNode> layoutNodes = new List<GameNode>();
            List<GameObject> remainingGameobjects = nodeMap.Values.ToList();

            foreach (SublayoutNode sublayoutNode in sublayoutNodes)
            {
                ICollection<GameObject> gameObjects = new List<GameObject>();
                sublayoutNode.Nodes.ForEach(node => gameObjects.Add(nodeMap[node]));
                layoutNodes.AddRange(ToLayoutNodes(gameObjects, leafNodeFactory, GetInnerNodeFactory(sublayoutNode.InnerNodeKind)));
                remainingGameobjects.RemoveAll(gameObject => gameObjects.Contains(gameObject));
            }

            layoutNodes.AddRange(ToLayoutNodes(remainingGameobjects, leafNodeFactory, innerNodeFactory));

            return layoutNodes;
        }

        /// <summary>
        /// Transforms the given <paramref name="gameNodes"/> to a collection of LayoutNodes.
        /// Sets the node levels of all <paramref name="gameNodes"/>.
        /// </summary>
        /// <param name="gameNodes">collection of game objects created to represent inner nodes or leaf nodes of a graph</param>
        /// <param name="leafNodeFactory">the leaf node factory that created the leaf nodes in <paramref name="gameNodes"/></param>
        /// <param name="innerNodeFactory">the inner node factory that created the inner nodes in <paramref name="gameNodes"/></param>
        /// <returns>collection of LayoutNodes representing the information of <paramref name="gameNodes"/> for layouting</returns>
        private ICollection<GameNode> ToLayoutNodes
            (ICollection<GameObject> gameNodes, 
            NodeFactory leafNodeFactory,
            NodeFactory innerNodeFactory)
        {
            IList<GameNode> result = new List<GameNode>();

            foreach (GameObject gameObject in gameNodes)
            {
                Node node = gameObject.GetComponent<NodeRef>().node;
                if (node.IsLeaf())
                {
                    result.Add(new GameNode(to_layout_node, gameObject, leafNodeFactory));
                }
                else
                {
                    result.Add(new GameNode(to_layout_node, gameObject, innerNodeFactory));
                }
            }
            LayoutNodes.SetLevels(result.Cast<ILayoutNode>().ToList());
            return result;
        }

        /// <summary>
        /// Adds the source name as a label to the center of the given game nodes as a child.
        /// </summary>
        /// <param name="gameNodes">game nodes whose source name is to be added</param>
        /// <param name="innerNodeFactory">inner node factory</param>
        /// <returns>the game objects created for the text labels</returns>
        private void AddLabels(ICollection<GameObject> gameNodes, NodeFactory innerNodeFactory)
        {
            foreach (GameObject node in gameNodes)
            {
                Vector3 size = innerNodeFactory.GetSize(node);
                float length = Mathf.Min(size.x, size.z);
                // The text may occupy up to 30% of the length.
                GameObject text = TextFactory.GetText(node.GetComponent<NodeRef>().node.SourceName, 
                                                      node.transform.position, length * 0.3f);
                text.transform.SetParent(node.transform);
            }
        }

        /// <summary>
        /// Returns only the inner nodes in gameNodes as a list.
        /// </summary>
        /// <param name="gameNodes"></param>
        /// <returns>the inner nodes in gameNodes as a list</returns>
        private ICollection<GameObject> InnerNodes(ICollection<GameObject> gameNodes)
        {
            return gameNodes.Where(o => ! IsLeaf(o)).ToList();
        }

        /// <summary>
        /// Returns only the leaf nodes in gameNodes as a list.
        /// </summary>
        /// <param name="gameNodes"></param>
        /// <returns>the leaf nodes in gameNodes as a list</returns>
        private ICollection<GameObject> LeafNodes(ICollection<GameObject> gameNodes)
        {
            return gameNodes.Where(o => IsLeaf(o)).ToList();
        }

        /// <summary>
        /// True iff gameNode is a leaf in the graph.
        /// </summary>
        /// <param name="gameNode">game node to be checked</param>
        /// <returns>true iff gameNode is a leaf in the graph</returns>
        private static bool IsLeaf(GameObject gameNode)
        {
            return gameNode.GetComponent<NodeRef>().node.IsLeaf();
        }

        /// <summary>
        /// Applies the given <paramref name="layout"/> to the given <paramref name="gameNode"/>,
        /// i.e., sets its size and position according to the <paramref name="layout"/> and
        /// possibly rotates it. The game node can represent a leaf or inner node of the node 
        /// hierarchy.
        /// 
        /// Precondition: <paramref name="gameNode"/> must have NodeRef component referencing a
        /// graph node.
        /// </summary>
        /// <param name="gameNode">the game node the layout should be applied to</param>
        /// <param name="layout">layout to be applied to the game node</param>
        public void Apply(GameObject gameNode, ILayoutNode layout)
        {
            Node node = gameNode.GetComponent<NodeRef>().node;

            if (node.IsLeaf())
            {
                // Leaf nodes were created as blocks by leaveNodeFactory.
                // We need to first scale the game node and only afterwards set its
                // position because transform.scale refers to the center position.
                leafNodeFactory.SetSize(gameNode, layout.LocalScale);
                // FIXME: Must adjust layout.CenterPosition.y
                leafNodeFactory.SetGroundPosition(gameNode, layout.CenterPosition);
            }
            else
            {
                // Inner nodes were created by innerNodeFactory.
                innerNodeFactory.SetSize(gameNode, layout.LocalScale);
                // FIXME: Must adjust layout.CenterPosition.y
                innerNodeFactory.SetGroundPosition(gameNode, layout.CenterPosition);
            }
            // Rotate the game object.
            Rotate(gameNode, layout.Rotation);
        }

        /// <summary>
        /// Rotates the given object by the given degree along the y axis (i.e., relative to the ground).
        /// </summary>
        /// <param name="gameNode">object to be rotated</param>
        /// <param name="degree">degree of rotation</param>
        private void Rotate(GameObject gameNode, float degree)
        {
            Node node = gameNode.GetComponent<NodeRef>().node;
            if (node.IsLeaf())
            {
                leafNodeFactory.Rotate(gameNode, degree);
            }
            else
            {
                innerNodeFactory.Rotate(gameNode, degree);
            }
        }

        /// <summary>
        /// Returns the unit of the world helpful for scaling. This unit depends upon the
        /// kind of blocks we are using to represent nodes.
        /// </summary>
        /// <returns>unit of the world</returns>
        public float Unit()
        {
            return leafNodeFactory.Unit;
        }

        /// <summary>
        /// Adds a NodeRef component to given game node referencing to given graph node.
        /// </summary>
        /// <param name="gameNode"></param>
        /// <param name="node"></param>
        protected void AttachNode(GameObject gameNode, Node node)
        {
            NodeRef nodeRef = gameNode.AddComponent<NodeRef>();
            nodeRef.node = node;
        }

        /// <summary>
        /// Adds a <see cref="NodeHighlights"/> component to the given game node.
        /// </summary>
        /// <param name="gameNode">The given game node.</param>
        protected void AttachHighlighter(GameObject gameNode)
        {
            gameNode.AddComponent<NodeHighlights>();
        }

        /// <summary>
        /// Creates and scales blocks for all leaf nodes in given list of nodes.
        /// </summary>
        /// <param name="nodes">list of nodes for which to create blocks</param>
        /// <returns>blocks for all leaf nodes in given list of nodes</returns>
        protected Dictionary<Node, GameObject> CreateBlocks(IList<Node> nodes)
        {
            Dictionary<Node, GameObject> result = new Dictionary<Node, GameObject>();

            foreach (Node node in nodes)
            {
                // We add only leaves.
                if (node.IsLeaf())
                {
                    GameObject block = NewLeafNode(node);
                    result[node] = block;
                }
            }
            return result;
        }

        /// <summary>
        /// Create and returns a new game object for representing the given <paramref name="node"/>.
        /// The exact kind of representation depends upon the leaf-node factory. The node is 
        /// scaled according to the WidthMetric, HeightMetric, and DepthMetric of the current settings. 
        /// Its style is determined by LeafNodeStyleMetric (linerar interpolation of a color gradient).
        /// The <paramref name="node"/> is attached to that new game object via a NodeRef component.
        /// 
        /// Precondition: <paramref name="node"/> must be a leaf node in the node hierarchy.
        /// </summary>
        /// <param name="node">leaf node</param>
        /// <returns>game object representing given <paramref name="node"/></returns>
        public GameObject NewLeafNode(Node node)
        {
            GameObject block = leafNodeFactory.NewBlock(SelectStyle(node), node.ItsGraph.GetMaxDepth() + node.Level);
            block.name = node.ID;
            AttachNode(block, node);
            AttachHighlighter(block);
            AdjustScaleOfLeaf(block);
            return block;
        }

        /// <summary>
        /// Returns a style index as a linear interpolation of X for range [0..M-1]
        /// where M is the number of available styles of the leafNodeFactory (if
        /// the node is a leaf) or innerNodeFactory (if it is an inner node)
        /// and X = C / metricMaximum and C is as follows:
        /// Let M be the metric selected for the style metric (the style metric
        /// for leaves if <paramref name="node"/> is a leaf or for an inner node
        /// otherwise). M can be either the name of a node metric or a number.
        /// If M is the name of a node metric, C is the normalized metric value of 
        /// <paramref name="node"/> for the attribute chosen for the style
        /// and metricMaximum is the maximal value of the style metric. If M is
        /// instead a number, C is that value -- clamped into [0, S] where S is 
        /// the maximal number of styles available) and metricMaximum is S.
        /// </summary>
        /// <param name="node">node for which to determine the style index</param>
        /// <returns>style index</returns>
        private int SelectStyle(Node node, InnerNodeFactory innerNodeFactory = null)
        {
            if (innerNodeFactory == null)
            {
                innerNodeFactory = this.innerNodeFactory;
            }

            bool isLeaf = node.IsLeaf();
            string styleMetric = isLeaf ? settings.LeafStyleMetric : settings.InnerNodeStyleMetric;
            uint numberOfStyles = isLeaf ? leafNodeFactory.NumberOfStyles() : innerNodeFactory.NumberOfStyles();
            float metricMaximum;

            if (TryGetFloat(styleMetric, out float value))
            {
                // The styleMetric name is actually a number.
                metricMaximum = numberOfStyles;
                value = Mathf.Clamp(value, 0, metricMaximum);

            }
            else
            {
                metricMaximum = scaler.GetNormalizedMaximum(styleMetric);
                value = scaler.GetNormalizedValue(styleMetric, node);
            }
            return Mathf.RoundToInt(Mathf.Lerp(0.0f,
                                               (float)(numberOfStyles - 1),
                                               value / metricMaximum));
        }

        /// <summary>
        /// Tries to parse <paramref name="floatString"/> as a floating point number.
        /// Upon success, its value is return in <paramref name="value"/> and true
        /// is returned. Otherwise false is returned and <paramref name="value"/>
        /// is undefined.
        /// </summary>
        /// <param name="floatString">string to be parsed for a floating point number</param>
        /// <param name="value">parsed floating point value; defined only if this method returns true</param>
        /// <returns>true if a floating point number could be parsed successfully</returns>
        private bool TryGetFloat(string floatString, out float value)
        {
            try
            {
                value = float.Parse(floatString, CultureInfo.InvariantCulture.NumberFormat);
                return true;
            }
            catch (FormatException)
            {
                value = 0.0f;
                return false;
            }
        }

        /// <summary>
        /// Returns the center of the roof of the given <paramref name="gameNode"/>.
        /// 
        /// Precondition: <paramref name="gameNode"/> must have been created by this graph renderer.
        /// </summary>
        /// <param name="gameNode">game node for which to determine the roof position</param>
        /// <returns>roof position</returns>
        internal Vector3 GetRoof(GameObject gameNode)
        {
            NodeRef noderef = gameNode.GetComponent<NodeRef>();
            if (noderef == null)
            {
                throw new Exception("Game object " + gameNode.name + " does not have a graph node attached to it.");
            }
            else
            {
                Node node = noderef.node;
                if (node.IsLeaf())
                {
                    return leafNodeFactory.Roof(gameNode);
                }
                else
                {
                    return innerNodeFactory.Roof(gameNode);
                }
            }
        }

        /// <summary>
        /// Returns the scale of the given <paramref name="gameNode"/>.
        /// 
        /// Precondition: <paramref name="gameNode"/> must have been created by this graph renderer.
        /// </summary>
        /// <param name="gameNode"></param>
        /// <returns>scale of <paramref name="gameNode"/></returns>
        internal Vector3 GetSize(GameObject gameNode)
        {
            NodeRef noderef = gameNode.GetComponent<NodeRef>();
            if (noderef == null)
            {
                throw new Exception("Game object " + gameNode.name + " does not have a graph node attached to it.");
            }
            else
            {
                Node node = noderef.node;
                if (node.IsLeaf())
                {
                    return leafNodeFactory.GetSize(gameNode);
                }
                else
                {
                    return innerNodeFactory.GetSize(gameNode);
                }
            }
        }

        /// <summary>
        /// Adjusts the height (y axis) of the given <paramref name="gameNode"/> according
        /// to the InnerNodeHeightMetric.
        /// 
        /// Precondition: <paramref name="gameNode"/> must denote an inner node created
        /// by innerNodeFactory.
        /// </summary>
        /// <param name="gameNode">inner node whose height is to be set</param>
        private void AdjustHeightOfInnerNode(GameObject gameNode)
        {            
            NodeRef noderef = gameNode.GetComponent<NodeRef>();
            if (noderef == null)
            {
                throw new Exception("Game object " + gameNode.name + " does not have a graph node attached to it.");
            }
            else
            {
                float value = GetMetricValue(noderef.node, settings.InnerNodeHeightMetric);
                innerNodeFactory.SetHeight(gameNode, value);
            }
        }

        /// <summary>
        /// Adjusts the style of the given <paramref name="gameNode"/> according
        /// to the metric value of the graph node attached to <paramref name="gameNode"/>
        /// chosen to determine style.
        /// </summary>
        /// <param name="gameNode">a game node representing a leaf or inner graph node</param>
        public void AdjustStyle(GameObject gameNode, InnerNodeFactory innerNodeFactory = null)
        {
            if (innerNodeFactory == null)
            {
                innerNodeFactory = this.innerNodeFactory;
            }

            NodeRef noderef = gameNode.GetComponent<NodeRef>();
            if (noderef == null)
            {
                throw new Exception("Game object " + gameNode.name + " does not have a graph node attached to it.");
            }
            else
            {
                Node node = noderef.node;
                int style = SelectStyle(node, innerNodeFactory);
                if (node.IsLeaf())
                {
                    leafNodeFactory.SetStyle(gameNode, style);
                }
                else
                {
                    innerNodeFactory.SetStyle(gameNode, style);
                }
            }
        }

        /// <summary>
        /// Adjusts the scale of the given leaf <paramref name="gameNode"/> according
        /// to the metric values of the <paramref name="node"/> attached to 
        /// <paramref name="gameNode"/>. 
        /// The scale of a leaf is determined by the node's width, height, and depth 
        /// metrics (which are determined by the settings).
        /// Precondition: A graph node is attached to <paramref name="gameNode"/>
        /// and has the width, height, and depth metrics set and is a leaf.
        /// </summary>
        /// <param name="gameNode">the game object whose visual attributes are to be adjusted</param>
        public void AdjustScaleOfLeaf(GameObject gameNode)
        {
            NodeRef noderef = gameNode.GetComponent<NodeRef>();
            if (noderef == null)
            {
                throw new Exception("Game object " + gameNode.name + " does not have a graph node attached to it.");
            }
            else
            {
                Node node = noderef.node;
                if (node.IsLeaf())
                {
                    // Scaled metric values for the three dimensions.
                    Vector3 scale = GetScale(node);

                    // Scale according to the metrics.
                    if (settings.NodeLayout == SEECity.NodeLayouts.Treemap)
                    {
                        // FIXME: This is ugly. The graph renderer should not need to care what
                        // kind of layout was applied.
                        // In case of treemaps, the width metric is mapped on the ground area.
                        float widthOfSquare = Mathf.Sqrt(scale.x);
                        leafNodeFactory.SetWidth(gameNode, leafNodeFactory.Unit * widthOfSquare);
                        leafNodeFactory.SetDepth(gameNode, leafNodeFactory.Unit * widthOfSquare);
                        leafNodeFactory.SetHeight(gameNode, leafNodeFactory.Unit * scale.y);
                    }
                    else
                    {
                        leafNodeFactory.SetSize(gameNode, leafNodeFactory.Unit * scale);
                    }
                }
                else
                {
                    throw new Exception("Game object " + gameNode.name + " is not a leaf.");
                }
            }
        }

        /// <summary>
        /// Returns the scale of the given <paramref name="node"/> as requested by the user's 
        /// settings, i.e., what the use specified for the width, height, and depth of nodes.
        /// </summary>
        /// <param name="node"></param>
        /// <returns>requested absolute scale in world space</returns>
        private Vector3 GetScale(Node node)
        {
            return new Vector3(GetMetricValue(node, settings.WidthMetric),
                               GetMetricValue(node, settings.HeightMetric),
                               GetMetricValue(node, settings.DepthMetric));
        }

        /// <summary>
        /// If <paramref name="metricName"/> is the name of a metric, the corresponding
        /// normalized value for <paramref name="node"/> is returned. If <paramref name="metricName"/>
        /// can be parsed as a number instead, the parsed number is returned.
        /// </summary>
        /// <param name="node">node whose metric is to be returned</param>
        /// <param name="metricName">the name of a node metric or a number</param>
        /// <returns></returns>
        private float GetMetricValue(Node node, string metricName)
        {
            if (TryGetFloat(metricName, out float value))
            {
                return value;
            }
            else
            {
                return scaler.GetNormalizedValue(metricName, node);
            }
        }

        /// <summary>
        /// Creates a new game object for an inner node using innerNodeFactory.
        /// The inner <paramref name="node"/> is attached to that new game object
        /// via a NodeRef component. The style and height of the resulting game 
        /// object are adjusted according to the selected InnerNodeStyleMetric 
        /// and InnerNodeHeightMetric, respectively. The other scale dimensions
        /// are not changed.
        /// 
        /// Precondition: <paramref name="node"/> must be an inner node of the node
        /// hierarchy.
        /// </summary>
        /// <param name="node">graph node for which to create the game node</param>
        /// <param name="innerNodeFactory">the inner node factory, if the innerNodeFactory is null the global innernnodeFactory is used</param>
        /// <returns>new game object for the inner node</returns>
        public GameObject NewInnerNode(Node node, InnerNodeFactory innerNodeFactory = null)
        {
            if (innerNodeFactory == null)
            {
                innerNodeFactory = this.innerNodeFactory;
            }

            GameObject innerGameObject = innerNodeFactory.NewBlock();
            innerGameObject.name = node.ID;
            innerGameObject.tag = Tags.Node;
            AttachNode(innerGameObject, node);
            AttachHighlighter(innerGameObject);
            AdjustStyle(innerGameObject);
            AdjustHeightOfInnerNode(innerGameObject);
            return innerGameObject;
        }

        /// <summary>
        /// Adds game objects for all inner nodes in given list of nodes to nodeMap.
        /// Note: added game objects for inner nodes are not scaled.
        /// </summary>
        /// <param name="nodeMap">nodeMap to which the game objects are to be added</param>
        /// <param name="nodes">list of nodes for which to create blocks</param>
        /// <param name="innerNodeFactory">the node factory for the inner nodes</param>
        protected void AddInnerNodes(Dictionary<Node, GameObject> nodeMap, IList<Node> nodes, InnerNodeFactory innerNodeFactory = null)
        {
            foreach (Node node in nodes)
            {
                // We add only inner nodes.
                if (! node.IsLeaf())
                {
                    GameObject innerGameObject = NewInnerNode(node, innerNodeFactory);
                    nodeMap[node] = innerGameObject;
                }
            }
        }

        /// <summary>
        /// Returns the bounding box (2D rectangle) enclosing all given game nodes.
        /// </summary>
        /// <param name="gameNodes">the list of game nodes that are enclosed in the resulting bounding box</param>
        /// <param name="leftLowerCorner">the left lower front corner (x axis in 3D space) of the bounding box</param>
        /// <param name="rightUpperCorner">the right lower back corner (z axis in 3D space) of the bounding box</param>
        private void BoundingBox(ICollection<GameObject> gameNodes, out Vector2 leftLowerCorner, out Vector2 rightUpperCorner)
        {
            if (gameNodes.Count == 0)
            {
                leftLowerCorner = Vector2.zero;
                rightUpperCorner = Vector2.zero;
            }
            else
            {
                leftLowerCorner = new Vector2(Mathf.Infinity, Mathf.Infinity);
                rightUpperCorner = new Vector2(Mathf.NegativeInfinity, Mathf.NegativeInfinity);

                foreach (GameObject go in gameNodes)
                {
                    Node node = go.GetComponent<NodeRef>().node;

                    Vector3 extent = node.IsLeaf() ? leafNodeFactory.GetSize(go) / 2.0f : innerNodeFactory.GetSize(go) / 2.0f;
                    // Note: position denotes the center of the object
                    Vector3 position = node.IsLeaf() ? leafNodeFactory.GetCenterPosition(go) : innerNodeFactory.GetCenterPosition(go);
                    {
                        // x co-ordinate of lower left corner
                        float x = position.x - extent.x;
                        if (x < leftLowerCorner.x)
                        {
                            leftLowerCorner.x = x;
                        }
                    }
                    {
                        // z co-ordinate of lower left corner
                        float z = position.z - extent.z;
                        if (z < leftLowerCorner.y)
                        {
                            leftLowerCorner.y = z;
                        }
                    }
                    {   // x co-ordinate of upper right corner
                        float x = position.x + extent.x;
                        if (x > rightUpperCorner.x)
                        {
                            rightUpperCorner.x = x;
                        }
                    }
                    {
                        // z co-ordinate of upper right corner
                        float z = position.z + extent.z;
                        if (z > rightUpperCorner.y)
                        {
                            rightUpperCorner.y = z;
                        }
                    }
                }
            }
        }

       /// <summary>
       /// calculates the left lower corner position and the right uppr corner position for a given list of ILayoutNodes
       /// </summary>
       /// <param name="layoutNodes">the layout nodes</param>
       /// <param name="leftLowerCorner">the left lower corner</param>
       /// <param name="rightUpperCorner">the right upper corner</param>
        public void BoundingBox(ICollection<ILayoutNode> layoutNodes, out Vector2 leftLowerCorner, out Vector2 rightUpperCorner)
        {
            if (layoutNodes.Count == 0)
            {
                leftLowerCorner = Vector2.zero;
                rightUpperCorner = Vector2.zero;
            }
            else
            {
                leftLowerCorner = new Vector2(Mathf.Infinity, Mathf.Infinity);
                rightUpperCorner = new Vector2(Mathf.NegativeInfinity, Mathf.NegativeInfinity);

                foreach (ILayoutNode layoutNode in layoutNodes)
                {
                    Vector3 extent = layoutNode.LocalScale / 2.0f;
                    // Note: position denotes the center of the object
                    Vector3 position = layoutNode.CenterPosition;
                    {
                        // x co-ordinate of lower left corner
                        float x = position.x - extent.x;
                        if (x < leftLowerCorner.x)
                        {
                            leftLowerCorner.x = x;
                        }
                    }
                    {
                        // z co-ordinate of lower left corner
                        float z = position.z - extent.z;
                        if (z < leftLowerCorner.y)
                        {
                            leftLowerCorner.y = z;
                        }
                    }
                    {   // x co-ordinate of upper right corner
                        float x = position.x + extent.x;
                        if (x > rightUpperCorner.x)
                        {
                            rightUpperCorner.x = x;
                        }
                    }
                    {
                        // z co-ordinate of upper right corner
                        float z = position.z + extent.z;
                        if (z > rightUpperCorner.y)
                        {
                            rightUpperCorner.y = z;
                        }
                    }
                }
            }
        }

        /// <summary>
        /// Returns the child object of <paramref name="codeCity"/> tagged by Tags.Node.
        /// If there is no such child or if there are more than one, an exception will
        /// be thrown.
        /// </summary>
        /// <param name="codeCity">game object representing a code city</param>
        /// <returns>child object of <paramref name="codeCity"/> tagged by Tags.Node</returns>
        public static GameObject RootGameNode(GameObject codeCity)
        {
            GameObject result = null;
            foreach (Transform child in codeCity.transform)
            {
                if (child.tag == Tags.Node)
                {
                    if (result == null)
                    {
                        result = child.gameObject;
                    }
                    else
                    {
                        throw new Exception("Code city " + codeCity.name + " has multiple children tagged by " + Tags.Node);
                    }
                }
            }
            if (result == null)
            {
                throw new Exception("Code city " + codeCity.name + " has no child tagged by " + Tags.Node);
            }
            else
            {
                return result;
            }
        }
    }
}<|MERGE_RESOLUTION|>--- conflicted
+++ resolved
@@ -51,20 +51,11 @@
             }
         }
 
-        private const float LevelDistance = 0.001f;
+        private const float LevelDistance = 0.001f;        
 
         /// <summary>
         /// The shader for all materials used for all objects created by this graph renderer.
         /// </summary>
-<<<<<<< HEAD
-=======
-        private readonly Shader shader;
-        private readonly Shader lineShader;
-
-        /// <summary>
-        /// The shader for all materials used for all objects created by this graph renderer.
-        /// </summary>
->>>>>>> 6df42c21
         public Shader Shader
         {
             get => shader;
@@ -134,6 +125,11 @@
         /// The shader for all materials used for all objects created by this graph renderer.
         /// </summary>
         private readonly Shader shader;
+
+        /// <summary>
+        /// The shader to draw the lines of the edges.
+        /// </summary>
+        private readonly Shader lineShader;
 
         /// <summary>
         /// Sets the scaler to be used to map metric values onto graphical attributes
