--- conflicted
+++ resolved
@@ -1152,11 +1152,7 @@
             block.AddComponent<NodeRef>().node = node;
             block.AddComponent<NodeHighlights>();
             AdjustScaleOfLeaf(block);
-<<<<<<< HEAD
-            InteractionDecorator.PrepareForInteraction(block);
-=======
             AddLOD(block);
->>>>>>> ee042384
             return block;
         }
 
@@ -1475,11 +1471,7 @@
             innerGameObject.AddComponent<NodeHighlights>();
             AdjustStyle(innerGameObject);
             AdjustHeightOfInnerNode(innerGameObject);
-<<<<<<< HEAD
-            InteractionDecorator.PrepareForInteraction(innerGameObject);
-=======
             AddLOD(innerGameObject);
->>>>>>> ee042384
             return innerGameObject;
         }
 
