﻿using System;
using System.Collections.Generic;
using System.Globalization;
using System.Linq;
using SEE.Controls;
using SEE.DataModel;
using SEE.GO;
using SEE.Layout;
using SEE.Utils;
using UnityEngine;
using static SEE.Game.AbstractSEECity;

namespace SEE.Game
{
    /// <summary>
    /// A renderer for graphs. Encapsulates handling of block types, node and edge layouts,
    /// decorations and other visual attributes.
    /// </summary>
    public class GraphRenderer
    {
        /// <summary>
        /// Constructor.
        /// </summary>
        /// <param name="settings">the settings for the visualization</param>
        public GraphRenderer(AbstractSEECity settings)
        {
            this.settings = settings;
            switch (this.settings.LeafObjects)
            {
                case SEECity.LeafNodeKinds.Blocks:
                    leafNodeFactory = new CubeFactory();
                    break;
                case SEECity.LeafNodeKinds.Buildings:
                    leafNodeFactory = new BuildingFactory();
                    break;
                default:
                    throw new Exception("Unhandled GraphSettings.LeafNodeKinds");
            }
            innerNodeFactory = GetInnerNodeFactory(this.settings.InnerNodeObjects);
        }

        /// <summary>
        /// Returns the Factory for the inner nodes
        /// </summary>
        /// <param name="innerNodeKinds">the kind of the inner nodes</param>
        /// <returns>inner node factory</returns>
        private InnerNodeFactory GetInnerNodeFactory(AbstractSEECity.InnerNodeKinds innerNodeKinds)
        {
            switch (innerNodeKinds)
            {
                case AbstractSEECity.InnerNodeKinds.Empty:
                case AbstractSEECity.InnerNodeKinds.Donuts:
                    return new VanillaFactory();
                case AbstractSEECity.InnerNodeKinds.Circles:
                    return new CircleFactory(leafNodeFactory.Unit);
                case AbstractSEECity.InnerNodeKinds.Cylinders:
                    return new CylinderFactory();
                case AbstractSEECity.InnerNodeKinds.Rectangles:
                    return new RectangleFactory(leafNodeFactory.Unit);
                case AbstractSEECity.InnerNodeKinds.Blocks:
                    return new CubeFactory();
                default:
                    throw new Exception("Unhandled GraphSettings.InnerNodeKinds");
            }
        }

        /// <summary>
        /// Settings for the visualization.
        /// </summary>
        protected readonly AbstractSEECity settings;

        /// <summary>
        /// The factory used to create blocks for leaves.
        /// </summary>
        protected readonly NodeFactory leafNodeFactory;

        /// <summary>
        /// The factory used to create game nodes for inner graph nodes.
        /// </summary>
        private readonly InnerNodeFactory innerNodeFactory;

        /// <summary>
        /// The scale used to normalize the metrics determining the lengths of the blocks.
        /// </summary>
        private IScale scaler;

        /// <summary>
        /// mapping from node to ilayoutNode
        /// </summary>
        protected Dictionary<Node, ILayoutNode> to_layout_node = new Dictionary<Node, ILayoutNode>();

        /// <summary>
        /// the groundlevel of the nodes
        /// </summary>
        protected float groundLevel = 0.0f;

        /// <summary>
        /// Draws the graph (nodes and edges and all decorations).
        /// </summary>
        /// <param name="graph">the graph to be drawn</param>
        /// <param name="parent">every game object drawn for this graph will be added to this parent</param>
        public virtual void Draw(Graph graph, GameObject parent)
        {
            SetScaler(graph);
            graph.SortHierarchyByName();
            DrawCity(graph, parent);
        }

        /// <summary>
        /// Sets the scaler to be used to map metric values onto graphical attributes
        /// (e.g., width, height, depth, style) across all given <paramref name="graphs"/>
        /// based on the user's choice (settings).
        /// </summary>
        /// <param name="graphs">set of graphs whose node metrics are to be scaled</param>
        public void SetScaler(ICollection<Graph> graphs)
        {
            List<string> nodeMetrics = settings.AllMetricAttributes();

            if (settings.ZScoreScale)
            {
                scaler = new ZScoreScale(graphs, settings.MinimalBlockLength, settings.MaximalBlockLength, nodeMetrics);
            }
            else
            {
                scaler = new LinearScale(graphs, settings.MinimalBlockLength, settings.MaximalBlockLength, nodeMetrics);
            }
        }

        /// <summary>
        /// Sets the scaler to be used to map metric values onto graphical attributes
        /// (e.g., width, height, depth, style) for given <paramref name="graph"/>
        /// based on the user's choice (settings).
        /// </summary>
        /// <param name="graph">graph whose node metrics are to be scaled</param>
        public void SetScaler(Graph graph)
        {
            SetScaler(new List<Graph>() { graph });
        }

        /// <summary>
        /// Applies the edge layout according to the the user's choice (settings).
        /// </summary>
        /// <param name="graph">graph whose edges are to be drawn</param>
        /// <param name="gameNodes">the subset of nodes for which to draw the edges</param>
        /// <returns>all game objects created to represent the edges; may be empty</returns>
        public ICollection<GameObject> EdgeLayout(Graph graph, ICollection<GameObject> gameNodes)
        {
            return EdgeLayout(graph, ToLayoutNodes(gameNodes));
        }

        /// <summary>
        /// Applies the edge layout according to the the user's choice (settings).
        /// </summary>
        /// <param name="graph">graph whose edges are to be drawn</param>
        /// <param name="layoutNodes">the subset of layout nodes for which to draw the edges</param>
        /// <returns>all game objects created to represent the edges; may be empty</returns>
        public ICollection<GameObject> EdgeLayout(Graph graph, ICollection<ILayoutNode> layoutNodes)
        {
            float minimalEdgeLevelDistance = 2.5f * settings.EdgeWidth;
            IEdgeLayout layout;
            switch (settings.EdgeLayout)
            {
                case SEECity.EdgeLayouts.Straight:
                    layout = new StraightEdgeLayout(settings.EdgesAboveBlocks, minimalEdgeLevelDistance);
                    break;
                case SEECity.EdgeLayouts.Spline:
                    layout = new SplineEdgeLayout(settings.EdgesAboveBlocks, minimalEdgeLevelDistance, settings.RDP);
                    break;
                case SEECity.EdgeLayouts.Bundling:
                    layout = new BundledEdgeLayout(settings.EdgesAboveBlocks, minimalEdgeLevelDistance, settings.Tension, settings.RDP);
                    break;
                case SEECity.EdgeLayouts.None:
                    // nothing to be done
                    return new List<GameObject>();
                default:
                    throw new Exception("Unhandled edge layout " + settings.EdgeLayout.ToString());
            }
            Performance p = Performance.Begin("edge layout " + layout.Name);
            EdgeFactory edgeFactory = new EdgeFactory(layout, settings.EdgeWidth);
            ICollection<GameObject> result = edgeFactory.DrawEdges(layoutNodes);
            p.End();
            return result;
        }

        /// <summary>
        /// Draws the nodes and edges of the graph by applying the layouts according to the user's
        /// choice in the settings.
        /// </summary>
        /// <param name="graph">graph whose nodes and edges are to be laid out</param>
        /// <param name="parent">every game object drawn for this graph will be added to this parent</param>
        protected virtual void DrawCity(Graph graph, GameObject parent)
        {
            // all nodes of the graph
            List<Node> nodes = graph.Nodes();
            if (nodes.Count == 0)
            {
                Debug.LogWarning("The graph has no nodes.\n");
                return;
            }
            // game objects for the leaves
            Dictionary<Node, GameObject> nodeMap = CreateBlocks(nodes);
            // the layout to be applied
            NodeLayout nodeLayout = GetLayout();
<<<<<<< HEAD
            // for a hierarchical layout, we need to add the game objects for inner nodes

            Dictionary<Node, GameObject>.ValueCollection gameNodes;
            ICollection<ILayoutNode> layoutNodes;
            Node root = null;

            Performance p;
            if (settings.NodeLayout.GetModel().CanApplySublayouts && nodeLayout.IsHierarchical())
            {
                try
                {
                    ICollection<SublayoutNode> sublayoutNodes = AddInnerNodesForSublayouts(nodeMap, nodes);
                    root = AddRootIfNecessary(graph, nodeMap);
                    gameNodes = nodeMap.Values;
                    layoutNodes = ToLayoutNodes(nodeMap, sublayoutNodes);

                    List<SublayoutLayoutNode> sublayoutLayoutNodes = ConvertSublayoutToLayoutNodes(sublayoutNodes.ToList());
                    foreach (SublayoutLayoutNode layoutNode in sublayoutLayoutNodes)
                    {
                        Sublayout sublayout = new Sublayout(layoutNode, groundLevel, leafNodeFactory, graph, settings);
                        sublayout.Layout();
                    }

                    p = Performance.Begin("layout name" + settings.NodeLayout + ", layout of nodes");
                    if (nodeLayout.UsesEdgesAndSublayoutNodes())
                    {
                        nodeLayout.Apply(layoutNodes, graph.ConnectingEdges(layoutNodes), sublayoutLayoutNodes);
                    }
                    p.End();

                    NodeLayout.Move(layoutNodes, settings.origin);
                    AddToParent(gameNodes, parent);

                    // add the decorations, too
                    if (sublayoutLayoutNodes.Count <= 0)
                    {
                        AddToParent(AddDecorations(gameNodes), parent);
                    }
                    else
                    {
                        AddDecorationsForSublayouts(layoutNodes, sublayoutLayoutNodes, parent);
                    }
                } finally
                {
                    // If we added an artifical root node to the graph, we must remove it again
                    // from the graph when we are done.
                    if (root != null)
                    {
                        graph.RemoveNode(root);
                    }
                }
               
            }
            else
            {
                try
                {
                    if (nodeLayout.IsHierarchical())
                    {
                        AddInnerNodes(nodeMap, nodes);
                        root = AddRootIfNecessary(graph, nodeMap);
                    }

                    // calculate and apply the node layout
                    gameNodes = nodeMap.Values;
                    layoutNodes = ToLayoutNodes(gameNodes);
                    p = Performance.Begin("layout name" + settings.NodeLayout + ", layout of nodes");
                    nodeLayout.Apply(layoutNodes);
                    p.End();
                    NodeLayout.Move(layoutNodes, settings.origin);

                    AddToParent(gameNodes, parent);
                    // add the decorations, too
                    AddToParent(AddDecorations(gameNodes), parent);
                }
                finally
                {
                    // If we added an artifical root node to the graph, we must remove it again
                    // from the graph when we are done.
                    if (root != null)
                    {
                        graph.RemoveNode(root);
                    }
                }
            }

            EdgeDistCalculation(graph, layoutNodes);
            // create the laid out edges
            AddToParent(EdgeLayout(graph, layoutNodes), parent);
            // add the plane surrounding all game objects for nodes

            BoundingBox(layoutNodes, out Vector2 leftFrontCorner, out Vector2 rightBackCorner);
            GameObject plane = NewPlane(leftFrontCorner, rightBackCorner);
            AddToParent(plane, parent);

            Measurements measurements = new Measurements(layoutNodes, graph, leftFrontCorner, rightBackCorner, p);

            if (settings.calculateMeasurements)
            {
                settings.Measurements = measurements.ToStringDictionary();
            } else
            {
                settings.Measurements = new SortedDictionary<string, string>();
            }
            
        }

        /// <summary>
        /// Calculates the distance for each edge
        /// </summary>
        /// <param name="layoutNodes">the layoutnodes</param>
        /// <param name="graph">the graph</param>
        protected void EdgeDistCalculation(Graph graph, ICollection<ILayoutNode> layoutNodes)
        {
            foreach (Edge edge in graph.Edges())
            {
                Vector3 sourcePosition = layoutNodes.Where(node => node.ID == edge.Source.ID).First().CenterPosition;

                Vector3 targetPosition = layoutNodes.Where(node => node.ID == edge.Target.ID).First().CenterPosition;

                edge.dist = Vector3.Distance(sourcePosition, targetPosition);
            }
        }


        /// <summary>
        /// Adds the decoration to the sublayout
        /// </summary>
        /// <param name="layoutNodes">the layoutnodes</param>
        /// <param name="sublayoutLayoutNodes">the sublayout nodes</param>
        /// <param name="parent">the parent gameobject</param>
        private void AddDecorationsForSublayouts(ICollection<ILayoutNode> layoutNodes, List<SublayoutLayoutNode> sublayoutLayoutNodes, GameObject parent)
        {
            List<ILayoutNode> remainingLayoutNodes = layoutNodes.ToList();
            foreach (SublayoutLayoutNode layoutNode in sublayoutLayoutNodes)
            {
                ICollection<GameObject> gameObjects = new List<GameObject>();
                foreach (GameNode gameNode in layoutNode.Nodes)
                {
                    gameObjects.Add(gameNode.GetGameObject());
=======
            Node artificalRoot = null;
            ICollection<ILayoutNode> layoutNodes = null;
            try
            {                                
                if (nodeLayout.IsHierarchical())
                {
                    // for a hierarchical layout, we need to add the game objects for inner nodes
                    AddInnerNodes(nodeMap, nodes);
                    artificalRoot = AddRootIfNecessary(graph, nodeMap);
>>>>>>> 2d045a87
                }
                AddToParent(AddDecorations(gameObjects, layoutNode.InnerNodeKind, layoutNode.NodeLayout), parent);
                remainingLayoutNodes.RemoveAll(node => layoutNode.Nodes.Contains(node));
            }

            ICollection<GameObject> remainingGameObjects = new List<GameObject>();
            foreach (GameNode gameNode in remainingLayoutNodes)
            {
                remainingGameObjects.Add(gameNode.GetGameObject());
            }

<<<<<<< HEAD
            AddToParent(AddDecorations(remainingGameObjects), parent);
        }

        /// <summary>
        /// Creates Sublayout and Adds the innerNodes for the sublayouts
        /// </summary>
        /// <param name="nodeMap">a map between a node and its gameobject</param>
        /// <param name="nodes">a list with nodes</param>
        /// <returns>the sublayouts</returns>
        private List<SublayoutNode> AddInnerNodesForSublayouts(Dictionary<Node, GameObject> nodeMap, List<Node> nodes)
        {
            List<SublayoutNode> coseSublayoutNodes = CreateSublayoutNodes(nodes);

            if (coseSublayoutNodes.Count > 0)
            {
                coseSublayoutNodes.Sort((n1, n2) => n2.Node.Level.CompareTo(n1.Node.Level));

                CalculateNodesSublayout(coseSublayoutNodes);

                List<Node> remainingNodes = new List<Node>(nodes);
                foreach (SublayoutNode sublayoutNode in coseSublayoutNodes)
                {
                    AddInnerNodes(nodeMap, sublayoutNode.Nodes, GetInnerNodeFactory(sublayoutNode.InnerNodeKind));
                    remainingNodes.RemoveAll(node => sublayoutNode.Nodes.Contains(node));
=======
                // calculate and apply the node layout
                layoutNodes = ToLayoutNodes(nodeMap.Values);
                RemoveRootIfNecessary(ref artificalRoot, graph, nodeMap, layoutNodes);

                nodeLayout.Apply(layoutNodes);                
                NodeLayout.Scale(layoutNodes, parent.transform.lossyScale.x);
                NodeLayout.MoveTo(layoutNodes, parent.transform.position);                

                ICollection<GameObject> gameNodes = nodeMap.Values;
                // add the plane surrounding all game objects for nodes
                GameObject plane = NewPlane(gameNodes, parent.transform.position.y);
                AddToParent(plane, parent);

                CreateObjectHierarchy(nodeMap, parent);
                InteractionDecorator.PrepareForInteraction(gameNodes);

                // Decorations must be applied after the blocks have been placed, so that
                // we also know their positions.
                AddDecorations(gameNodes);

                // create the game objects for the laid out edges
                ICollection<GameObject> edges = EdgeLayout(graph, layoutNodes);
                AddToParent(edges, parent);
            }
            finally
            {
                // If we added an artifical root node to the graph, we must remove it again
                // from the graph when we are done.
                RemoveRootIfNecessary(ref artificalRoot, graph, nodeMap, layoutNodes);
            }
        }

        /// <summary>
        /// Creates the same nesting of all game objects in <paramref name="nodeMap"/> as in
        /// the graph node hierarchy. Every root node in the graph node hierarchy will become
        /// a child of the given <paramref name="root"/>.
        /// </summary>
        /// <param name="nodeMap">mapping of graph nodes onto their representing game objects</param>
        /// <param name="root">the parent of every game object not nested in any other game object</param>
        private void CreateObjectHierarchy(Dictionary<Node, GameObject> nodeMap, GameObject root)
        {
            foreach (var entry in nodeMap)
            {
                Node node = entry.Key;
                Node parent = node.Parent;

                if (parent == null)
                {
                    // node is a root => it will be added to parent as a child
                    AddToParent(entry.Value, root);
                }
                else
                {
                    // node is a child of another game node
                    try
                    {
                        AddToParent(entry.Value, nodeMap[parent]);
                    } 
                    catch (Exception e)
                    {
                        Debug.LogErrorFormat("Exception raised for {0}: {1}\n", parent.ID, e);
                    }
>>>>>>> 2d045a87
                }
                AddInnerNodes(nodeMap, remainingNodes);
            }
            else
            {
                AddInnerNodes(nodeMap, nodes);
            }

            return coseSublayoutNodes;
        }

        /// <summary>
        /// Creates the sublayoutnodes for a given set of nodes 
        /// </summary>
        /// <param name="nodes">the nodes, which should be layouted as sublayouts</param>
        /// <returns>a list with sublayout nodes</returns>
        private List<SublayoutNode> CreateSublayoutNodes(List<Node> nodes)
        {
            List<SublayoutNode> coseSublayoutNodes = new List<SublayoutNode>();
            foreach (KeyValuePair<string, bool> dir in settings.CoseGraphSettings.ListDirToggle)
            {
                if (dir.Value)
                {
                    var name = dir.Key;
                    if (settings.CoseGraphSettings.DirNodeLayout.ContainsKey(name) && settings.CoseGraphSettings.DirShape.ContainsKey(name))
                    {
                        IEnumerable<Node> matches = nodes.Where(i => i.ID.Equals(name));
                        if (matches.Count() > 0)
                        {
                            coseSublayoutNodes.Add(new SublayoutNode(matches.First(), settings.CoseGraphSettings.DirShape[name], settings.CoseGraphSettings.DirNodeLayout[name]));
                        }
                    }
                }
            }
            return coseSublayoutNodes;
        }

        /// <summary>
        /// Calculate the child/ removed nodes for each sublayout
        /// </summary>
        /// <param name="sublayoutNodes">the sublayout nodes</param>
        private void CalculateNodesSublayout(List<SublayoutNode> sublayoutNodes)
        {
            foreach (SublayoutNode sublayoutNode in sublayoutNodes)
            {
                List<Node> children = WithAllChildren(sublayoutNode.Node);
                List<Node> childrenToRemove = new List<Node>();

                foreach (Node child in children)
                {
                    SublayoutNode sublayout = CoseHelper.CheckIfNodeIsSublayouRoot(sublayoutNodes, child.ID);

                    if (sublayout != null)
                    {
                        childrenToRemove.AddRange(sublayout.Nodes);
                    }
                }

                sublayoutNode.RemovedChildren = childrenToRemove;
                children.RemoveAll(child => childrenToRemove.Contains(child));
                sublayoutNode.Nodes = children;
            }
        }

        /// <summary>
        /// If <paramref name="graph"/> has a single root, nothing is done. Otherwise
        /// an artifical root is created and added to both the <paramref name="graph"/>
        /// and <paramref name="nodeMap"/> (and there mapped onto a newly created game 
        /// object for inner nodes). All true roots of <paramref name="graph"/> will
        /// become children of this artificial root.
        /// Note: This method is the counterpart to RemoveRootIfNecessary.
        /// </summary>
        /// <param name="graph">graph where a unique root node should be added</param>
        /// <param name="nodeMap">mapping of nodes onto game objects, which will be updated
        /// when a new artifical root is added</param>
        /// <returns>the new artifical root or null if <paramref name="graph"/> has
        /// already a single root</returns>
        private Node AddRootIfNecessary(Graph graph, Dictionary<Node, GameObject> nodeMap)
        {
            // Note: Because this method is called only when a hierarchical layout is to
            // be applied (and then both leaves and inner nodes were added to nodeMap), we 
            // could traverse through graph.GetRoots() or nodeMaps.Keys. It would not make
            // a difference. If -- for any reason --, we decide not to create a game object
            // for some inner nodes, we should rather iterate on nodeMaps.Keys.
            ICollection<Node> roots = graph.GetRoots();

            if (roots.Count > 1)
            {
                Node artificalRoot = new Node()
                {
                    ID = graph.Name + "#ROOT",
                    SourceName = graph.Name + "#ROOT",
                    Type = "ROOTTYPE"
                };
                graph.AddNode(artificalRoot);
                foreach (Node root in roots)
                {
                    artificalRoot.AddChild(root);
                }
                nodeMap[artificalRoot] = NewInnerNode(artificalRoot);
                return artificalRoot;
            }
            else
            {
                return null;
            }
        }

        private List<SublayoutLayoutNode> ConvertSublayoutToLayoutNodes(List<SublayoutNode> sublayouts)
        {
            List<SublayoutLayoutNode> sublayoutLayoutNodes = new List<SublayoutLayoutNode>();
            sublayouts.ForEach(sublayoutNode => {

                SublayoutLayoutNode sublayout = new SublayoutLayoutNode(to_layout_node[sublayoutNode.Node], sublayoutNode.InnerNodeKind, sublayoutNode.NodeLayout);
                sublayoutNode.Nodes.ForEach(n => sublayout.Nodes.Add(to_layout_node[n]));
                sublayoutNode.RemovedChildren.ForEach(n => sublayout.RemovedChildren.Add(to_layout_node[n]));
                sublayoutLayoutNodes.Add(sublayout);
            });
            return sublayoutLayoutNodes;
        }


        /// <summary>
        /// Calculates a list with all children for a specific node
        /// </summary>
        /// <param name="root"></param>
        /// <returns></returns>
        private List<Node> WithAllChildren(Node root)
        {
            List<Node> allNodes = new List<Node> { root };
            foreach (Node node in root.Children())
            {
                allNodes.AddRange(WithAllChildren(node));
            }

            return allNodes;
        }


        /// <summary>
        /// If <paramref name="root"/> is null, nothing happens. Otherwise <paramref name="root"/> will
        /// be removed from <paramref name="graph"/> and <paramref name="nodeMap"/>. The value of
        /// <paramref name="root"/> will be null afterward.
        /// Note: This method is the counterpart to AddRootIfNecessary.
        /// </summary>
        /// <param name="root">artifical root node to be removed (created by AddRootIfNecessary) or null;
        /// will be null afterward</param>
        /// <param name="graph">graph where <paramref name="root"/> should be removed/param>
        /// <param name="nodeMap">mapping of nodes onto game objects from which to remove 
        /// <paramref name="root"/></param>
        private void RemoveRootIfNecessary(ref Node root, Graph graph, Dictionary<Node, GameObject> nodeMap, ICollection<ILayoutNode> layoutNodes)
        {
            if (!ReferenceEquals(root, null))
            {                
                if (layoutNodes != null)
                {
                    // Remove from layout
                    ILayoutNode toBeRemoved = null;
                    foreach (ILayoutNode layoutNode in layoutNodes)
                    {
                        if (layoutNode.ID.Equals(root.ID))
                        {
                            toBeRemoved = layoutNode;
                            break;
                        }
                    }
                    if (toBeRemoved != null)
                    {
                        layoutNodes.Remove(toBeRemoved);
                    }
                }
                GameObject go = nodeMap[root];
                nodeMap.Remove(root);
                graph.RemoveNode(root);                                
                Destroyer.DestroyGameObject(go);
                root = null;
            }
        }

        /// <summary>
        /// Returns the node layouter according to the settings. The node layouter will
        /// place the nodes at ground level 0.
        /// </summary>
        /// <returns>node layout selected</returns>
        public NodeLayout GetLayout()
        {
            switch (settings.NodeLayout)
            {
                case SEECity.NodeLayouts.Manhattan:                    
                    return new ManhattanLayout(groundLevel, leafNodeFactory.Unit);
                case SEECity.NodeLayouts.RectanglePacking:
                    return new RectanglePackingNodeLayout(groundLevel, leafNodeFactory.Unit);
                case SEECity.NodeLayouts.EvoStreets:
                    return new EvoStreetsNodeLayout(groundLevel, leafNodeFactory.Unit);
                case SEECity.NodeLayouts.Treemap:
                    return new TreemapLayout(groundLevel, 1000.0f * Unit(), 1000.0f * Unit());
                case SEECity.NodeLayouts.Balloon:
                    return new BalloonNodeLayout(groundLevel);
                case SEECity.NodeLayouts.CirclePacking:
                    return new CirclePackingNodeLayout(groundLevel);
<<<<<<< HEAD
                case SEECity.NodeLayouts.CompoundSpringEmbedder:
                    return new CoseLayout(groundLevel, settings);
=======
                case SEECity.NodeLayouts.FromFile:
                    return new LoadedNodeLayout(groundLevel, settings.GVLPath());
>>>>>>> 2d045a87
                default:
                    throw new Exception("Unhandled node layout " + settings.NodeLayout.ToString());
            }
        }

        /// <summary>
        /// Creates and returns a new plane enclosing all given <paramref name="gameNodes"/>.
        /// </summary>
        /// <param name="gameNodes">the game objects to be enclosed by the new plane</param>
        /// <returns>new plane enclosing all given <paramref name="gameNodes"/></returns>
        public GameObject NewPlane(ICollection<GameObject> gameNodes, float yLevel)
        {
            BoundingBox(gameNodes, out Vector2 leftFrontCorner, out Vector2 rightBackCorner);
            // Place the plane somewhat under ground level.
<<<<<<< HEAD
            return NewPlane(leftFrontCorner, rightBackCorner); //PlaneFactory.NewPlane(leftFrontCorner, rightBackCorner, settings.origin.y - 0.5f, Color.gray);
        }

        /// <summary>
        /// Returns a new plane for a vector describing the left front corner position and a vector describing the right bar position
        /// </summary>
        /// <param name="leftFrontCorner">the left front corner</param>
        /// <param name="rightBackCorner">the right back corner</param>
        /// <returns>a new plane</returns>
        public GameObject NewPlane(Vector2 leftFrontCorner, Vector2 rightBackCorner)
        {
            return PlaneFactory.NewPlane(leftFrontCorner, rightBackCorner, settings.origin.y - 0.5f, Color.gray);
=======
            return PlaneFactory.NewPlane(leftFrontCorner, rightBackCorner, yLevel - 0.01f, Color.gray);
>>>>>>> 2d045a87
        }

        /// <summary>
        /// Adjusts the x and z co-ordinates of the given <paramref name="plane"/> so that all
        /// <paramref name="gameNodes"/> fit onto it.
        /// </summary>
        /// <param name="plane">the plane to be adjusted</param>
        /// <param name="gameNodes">the game nodes that should be fitted onto <paramref name="plane"/></param>
        public void AdjustPlane(GameObject plane, ICollection<GameObject> gameNodes)
        {
            BoundingBox(gameNodes, out Vector2 leftFrontCorner, out Vector2 rightBackCorner);
            PlaneFactory.AdjustXZ(plane, leftFrontCorner, rightBackCorner);
        }

        /// <summary>
        /// Determines the new <paramref name="centerPosition"/> and <paramref name="scale"/> for the given 
        /// <paramref name="plane"/> so that it would enclose all given <paramref name="gameNodes"/>
        /// and the y co-ordinate and the height of <paramref name="plane"/> would remain the same.
        /// 
        /// Precondition: <paramref name="plane"/> is a plane game object.
        /// </summary>
        /// <param name="plane">a plane game object to be adjusted</param>
        /// <param name="gameNodes">the game nodes that should be fitted onto <paramref name="plane"/></param>
        /// <param name="centerPosition">the new center of the plane</param>
        /// <param name="scale">the new scale of the plane</param>
        public void GetPlaneTransform(GameObject plane, ICollection<GameObject> gameNodes, out Vector3 centerPosition, out Vector3 scale)
        {
            BoundingBox(gameNodes, out Vector2 leftFrontCorner, out Vector2 rightBackCorner);
            PlaneFactory.GetTransform(plane, leftFrontCorner, rightBackCorner, out centerPosition, out scale);
        }

        /// <summary>
        /// Adds <paramref name="child"/> as a child to <paramref name="parent"/>,
        /// maintaining the world position of <paramref name="child"/>.
        /// </summary>
        /// <param name="child">child to be added</param>
        /// <param name="parent">new parent of child</param>
        protected static void AddToParent(GameObject child, GameObject parent)
        {
            child.transform.SetParent(parent.transform, true);
        }

        /// <summary>
        /// Adds all <paramref name="children"/> as a child to <paramref name="parent"/>.
        /// </summary>
        /// <param name="children">children to be added</param>
        /// <param name="parent">new parent of children</param>
        protected static void AddToParent(ICollection<GameObject> children, GameObject parent)
        {
            foreach (GameObject child in children)
            {
                AddToParent(child, parent);
            }
        }

        /// <summary>
        /// draws Decoration for the given List of gameNodes with the global settings for inner node kinds and nodelayout
        /// </summary>
        /// <param name="gameNodes"> a list with gamenode objects</param>
        /// <returns>a list with gamennode objects</returns>
        protected ICollection<GameObject> AddDecorations(ICollection<GameObject> gameNodes)
        {
            return AddDecorations(gameNodes, settings.InnerNodeObjects, settings.NodeLayout);
        }

        /// <summary>
        /// Draws the decorations of the given game nodes.
        /// </summary>
        /// <param name="gameNodes">game nodes to be decorated</param>
<<<<<<< HEAD
        /// <returns>the game objects added for the decorations; may be an empty collection</returns>
        private ICollection<GameObject> AddDecorations(ICollection<GameObject> gameNodes, InnerNodeKinds innerNodeKinds, NodeLayouts nodeLayout)
        {
            var innerNodeFactory = GetInnerNodeFactory(innerNodeKinds);

            // Decorations must be applied after the blocks have been placed, so that
            // we also know their positions.
            List<GameObject> decorations = new List<GameObject>();

=======
        private void AddDecorations(ICollection<GameObject> gameNodes)
        {            
>>>>>>> 2d045a87
            // Add software erosion decorators for all leaf nodes if requested.
            if (settings.ShowErosions)
            {
                ErosionIssues issueDecorator = new ErosionIssues(settings.LeafIssueMap(), leafNodeFactory, scaler, settings.MaxErosionWidth);
                issueDecorator.Add(LeafNodes(gameNodes));
            }

            // Add text labels for all inner nodes
            if (nodeLayout == SEECity.NodeLayouts.Balloon 
                || nodeLayout == SEECity.NodeLayouts.EvoStreets)
            {
<<<<<<< HEAD
                decorations.AddRange(AddLabels(InnerNodes(gameNodes), innerNodeFactory));
=======
                AddLabels(InnerNodes(gameNodes));
>>>>>>> 2d045a87
            }

            // Add decorators specific to the shape of inner nodes (circle decorators for circles
            // and donut decorators for donuts.

            switch (innerNodeKinds)
            {
                case SEECity.InnerNodeKinds.Empty:
                    // do nothing
                    break;
                case SEECity.InnerNodeKinds.Circles:
                    {
                        CircleDecorator decorator = new CircleDecorator(innerNodeFactory, Color.white);
                        // the circle decorator does not create new game objects; it justs adds a line
                        // renderer to the list of nodes; that is why we do not add the result to decorations.
                        decorator.Add(InnerNodes(gameNodes));
                    }
                    break;
                case SEECity.InnerNodeKinds.Donuts:
                    {
                        DonutDecorator decorator = new DonutDecorator(innerNodeFactory, scaler, settings.InnerDonutMetric, 
                                                                      settings.AllInnerNodeIssues().ToArray<string>());
                        // the circle segments and the inner circle for the donut are added as children by Add();
                        // that is why we do not add the result to decorations.
                        decorator.Add(InnerNodes(gameNodes));
                    }
                    break;
                case SEECity.InnerNodeKinds.Cylinders:
                case SEECity.InnerNodeKinds.Rectangles:
                    {
                        RectangleDecorator decorator = new RectangleDecorator(innerNodeFactory, Color.white);
                        decorator.Add(InnerNodes(gameNodes));
                    }
                    break;
                case SEECity.InnerNodeKinds.Blocks:
                    // TODO
                    break;
                default:
                    throw new Exception("Unhandled GraphSettings.InnerNodeKinds " + settings.InnerNodeObjects);
            }
        }

        /// <summary>
        /// Transforms the given <paramref name="gameNodes"/> to a collection of LayoutNodes.
        /// Sets the node levels of all <paramref name="gameNodes"/>.
        /// </summary>
        /// <param name="gameNodes">collection of game objects created to represent inner nodes or leaf nodes of a graph</param>
        /// <returns>collection of LayoutNodes representing the information of <paramref name="gameNodes"/> for layouting</returns>
<<<<<<< HEAD
        protected ICollection<ILayoutNode> ToLayoutNodes(ICollection<GameObject> gameObjects)
=======
        public ICollection<ILayoutNode> ToLayoutNodes(ICollection<GameObject> gameObjects)
>>>>>>> 2d045a87
        {
            return ToLayoutNodes(gameObjects, leafNodeFactory, innerNodeFactory);
        }

        /// <summary>
        /// Converts the given nodes and sublayoutsnodes to a List with ILayoutNodes
        /// </summary>
        /// <param name="nodeMap">mapping between nodes and gameobjects</param>
        /// <param name="sublayoutNodes">a collection with sublayoutNodes</param>
        /// <returns></returns>
        private ICollection<ILayoutNode> ToLayoutNodes(Dictionary<Node, GameObject> nodeMap, ICollection<SublayoutNode> sublayoutNodes)
        {
            List<ILayoutNode> layoutNodes = new List<ILayoutNode>();
            List<GameObject> remainingGameobjects = nodeMap.Values.ToList();

            foreach (SublayoutNode sublayoutNode in sublayoutNodes)
            {
                ICollection<GameObject> gameObjects = new List<GameObject>();
                sublayoutNode.Nodes.ForEach(node => gameObjects.Add(nodeMap[node]));
                layoutNodes.AddRange(ToLayoutNodes(gameObjects, leafNodeFactory, GetInnerNodeFactory(sublayoutNode.InnerNodeKind)));
                remainingGameobjects.RemoveAll(gameObject => gameObjects.Contains(gameObject));
            }

            layoutNodes.AddRange(ToLayoutNodes(remainingGameobjects, leafNodeFactory, innerNodeFactory));

            return layoutNodes;
        }

        /// <summary>
        /// Transforms the given <paramref name="gameNodes"/> to a collection of LayoutNodes.
        /// Sets the node levels of all <paramref name="gameNodes"/>.
        /// </summary>
        /// <param name="gameNodes">collection of game objects created to represent inner nodes or leaf nodes of a graph</param>
        /// <param name="leafNodeFactory">the leaf node factory that created the leaf nodes in <paramref name="gameNodes"/></param>
        /// <param name="innerNodeFactory">the inner node factory that created the inner nodes in <paramref name="gameNodes"/></param>
        /// <returns>collection of LayoutNodes representing the information of <paramref name="gameNodes"/> for layouting</returns>
        private ICollection<ILayoutNode> ToLayoutNodes
            (ICollection<GameObject> gameNodes, 
            NodeFactory leafNodeFactory,
            NodeFactory innerNodeFactory)
        {
            IList<ILayoutNode> result = new List<ILayoutNode>();

            foreach (GameObject gameObject in gameNodes)
            {
                Node node = gameObject.GetComponent<NodeRef>().node;
                if (node.IsLeaf())
                {
                    result.Add(new GameNode(to_layout_node, gameObject, leafNodeFactory));
                }
                else
                {
                    result.Add(new GameNode(to_layout_node, gameObject, innerNodeFactory));
                }
            }
            LayoutNodes.SetLevels(result);
            return result;
        }

        /// <summary>
        /// Adds the source name as a label to the center of the given game nodes as a child.
        /// </summary>
        /// <param name="gameNodes">game nodes whose source name is to be added</param>
<<<<<<< HEAD
        /// <param name="innerNodeFactory">inner node factory</param>
        /// <returns>the game objects created for the text labels</returns>
        private ICollection<GameObject> AddLabels(ICollection<GameObject> gameNodes, NodeFactory innerNodeFactory)
=======
        private void AddLabels(ICollection<GameObject> gameNodes)
>>>>>>> 2d045a87
        {
            foreach (GameObject node in gameNodes)
            {
                Vector3 size = innerNodeFactory.GetSize(node);
                float length = Mathf.Min(size.x, size.z);
                // The text may occupy up to 30% of the length.
                GameObject text = TextFactory.GetText(node.GetComponent<NodeRef>().node.SourceName, 
                                                      node.transform.position, length * 0.3f);
                text.transform.SetParent(node.transform);
            }
        }

        /// <summary>
        /// Returns only the inner nodes in gameNodes as a list.
        /// </summary>
        /// <param name="gameNodes"></param>
        /// <returns>the inner nodes in gameNodes as a list</returns>
        private ICollection<GameObject> InnerNodes(ICollection<GameObject> gameNodes)
        {
            return gameNodes.Where(o => ! IsLeaf(o)).ToList();
        }

        /// <summary>
        /// Returns only the leaf nodes in gameNodes as a list.
        /// </summary>
        /// <param name="gameNodes"></param>
        /// <returns>the leaf nodes in gameNodes as a list</returns>
        private ICollection<GameObject> LeafNodes(ICollection<GameObject> gameNodes)
        {
            return gameNodes.Where(o => IsLeaf(o)).ToList();
        }

        /// <summary>
        /// True iff gameNode is a leaf in the graph.
        /// </summary>
        /// <param name="gameNode">game node to be checked</param>
        /// <returns>true iff gameNode is a leaf in the graph</returns>
        private static bool IsLeaf(GameObject gameNode)
        {
            return gameNode.GetComponent<NodeRef>().node.IsLeaf();
        }

        /// <summary>
        /// Applies the given <paramref name="layout"/> to the given <paramref name="gameNode"/>,
        /// i.e., sets its size and position according to the <paramref name="layout"/> and
        /// possibly rotates it. The game node can represent a leaf or inner node of the node 
        /// hierarchy.
        /// 
        /// Precondition: <paramref name="gameNode"/> must have NodeRef component referencing a
        /// graph node.
        /// </summary>
        /// <param name="gameNode">the game node the layout should be applied to</param>
        /// <param name="layout">layout to be applied to the game node</param>
        public void Apply(GameObject gameNode, ILayoutNode layout)
        {
            Node node = gameNode.GetComponent<NodeRef>().node;

            if (node.IsLeaf())
            {
                // Leaf nodes were created as blocks by leaveNodeFactory.
                // We need to first scale the game node and only afterwards set its
                // position because transform.scale refers to the center position.
                leafNodeFactory.SetSize(gameNode, layout.LocalScale);
                // FIXME: Must adjust layout.CenterPosition.y
                leafNodeFactory.SetGroundPosition(gameNode, layout.CenterPosition);
            }
            else
            {
                // Inner nodes were created by innerNodeFactory.
                innerNodeFactory.SetSize(gameNode, layout.LocalScale);
                // FIXME: Must adjust layout.CenterPosition.y
                innerNodeFactory.SetGroundPosition(gameNode, layout.CenterPosition);
            }
            // Rotate the game object.
            Rotate(gameNode, layout.Rotation);
        }

        /// <summary>
        /// Rotates the given object by the given degree along the y axis (i.e., relative to the ground).
        /// </summary>
        /// <param name="gameNode">object to be rotated</param>
        /// <param name="degree">degree of rotation</param>
        private void Rotate(GameObject gameNode, float degree)
        {
            Node node = gameNode.GetComponent<NodeRef>().node;
            if (node.IsLeaf())
            {
                leafNodeFactory.Rotate(gameNode, degree);
            }
            else
            {
                innerNodeFactory.Rotate(gameNode, degree);
            }
        }

        /// <summary>
        /// Returns the unit of the world helpful for scaling. This unit depends upon the
        /// kind of blocks we are using to represent nodes.
        /// </summary>
        /// <returns>unit of the world</returns>
        public float Unit()
        {
            return leafNodeFactory.Unit;
        }

        /// <summary>
        /// Adds a NodeRef component to given game node referencing to given graph node.
        /// </summary>
        /// <param name="gameNode"></param>
        /// <param name="node"></param>
        protected void AttachNode(GameObject gameNode, Node node)
        {
            NodeRef nodeRef = gameNode.AddComponent<NodeRef>();
            nodeRef.node = node;
        }

        /// <summary>
        /// Creates and scales blocks for all leaf nodes in given list of nodes.
        /// </summary>
        /// <param name="nodes">list of nodes for which to create blocks</param>
        /// <returns>blocks for all leaf nodes in given list of nodes</returns>
        protected Dictionary<Node, GameObject> CreateBlocks(IList<Node> nodes)
        {
            Dictionary<Node, GameObject> result = new Dictionary<Node, GameObject>();

            foreach (Node node in nodes)
            {
                // We add only leaves.
                if (node.IsLeaf())
                {
                    GameObject block = NewLeafNode(node);
                    result[node] = block;
                }
            }
            return result;
        }

        /// <summary>
        /// Create and returns a new game object for representing the given <paramref name="node"/>.
        /// The exact kind of representation depends upon the leaf-node factory. The node is 
        /// scaled according to the WidthMetric, HeightMetric, and DepthMetric of the current settings. 
        /// Its style is determined by LeafNodeStyleMetric (linerar interpolation of a color gradient).
        /// The <paramref name="node"/> is attached to that new game object via a NodeRef component.
        /// 
        /// Precondition: <paramref name="node"/> must be a leaf node in the node hierarchy.
        /// </summary>
        /// <param name="node">leaf node</param>
        /// <returns>game object representing given <paramref name="node"/></returns>
        public GameObject NewLeafNode(Node node)
        {
            GameObject block = leafNodeFactory.NewBlock(SelectStyle(node));
            block.name = node.ID;
            AttachNode(block, node);
            AdjustScaleOfLeaf(block);
            return block;
        }

        /// <summary>
        /// Returns a style index as a linear interpolation of X for range [0..M-1]
        /// where M is the number of available styles of the leafNodeFactory (if
        /// the node is a leaf) or innerNodeFactory (if it is an inner node)
        /// and X = C / metricMaximum and C is as follows:
        /// Let M be the metric selected for the style metric (the style metric
        /// for leaves if <paramref name="node"/> is a leaf or for an inner node
        /// otherwise). M can be either the name of a node metric or a number.
        /// If M is the name of a node metric, C is the normalized metric value of 
        /// <paramref name="node"/> for the attribute chosen for the style
        /// and metricMaximum is the maximal value of the style metric. If M is
        /// instead a number, C is that value -- clamped into [0, S] where S is 
        /// the maximal number of styles available) and metricMaximum is S.
        /// </summary>
        /// <param name="node">node for which to determine the style index</param>
        /// <returns>style index</returns>
        private int SelectStyle(Node node, InnerNodeFactory innerNodeFactory = null)
        {
            if (innerNodeFactory == null)
            {
                innerNodeFactory = this.innerNodeFactory;
            }

            bool isLeaf = node.IsLeaf();
            string styleMetric = isLeaf ? settings.LeafStyleMetric : settings.InnerNodeStyleMetric;
            int numberOfStyles = isLeaf ? leafNodeFactory.NumberOfStyles() : innerNodeFactory.NumberOfStyles();
            float metricMaximum;

            if (TryGetFloat(styleMetric, out float value))
            {
                // The styleMetric name is actually a number.
                metricMaximum = numberOfStyles;
                value = Mathf.Clamp(value, 0, metricMaximum);

            }
            else
            {
                metricMaximum = scaler.GetNormalizedMaximum(styleMetric);
                value = scaler.GetNormalizedValue(styleMetric, node);
            }
            return Mathf.RoundToInt(Mathf.Lerp(0.0f,
                                               (float)(numberOfStyles - 1),
                                               value / metricMaximum));
        }

        /// <summary>
        /// Tries to parse <paramref name="floatString"/> as a floating point number.
        /// Upon success, its value is return in <paramref name="value"/> and true
        /// is returned. Otherwise false is returned and <paramref name="value"/>
        /// is undefined.
        /// </summary>
        /// <param name="floatString">string to be parsed for a floating point number</param>
        /// <param name="value">parsed floating point value; defined only if this method returns true</param>
        /// <returns>true if a floating point number could be parsed successfully</returns>
        private bool TryGetFloat(string floatString, out float value)
        {
            try
            {
                value = float.Parse(floatString, CultureInfo.InvariantCulture.NumberFormat);
                return true;
            }
            catch (FormatException _)
            {
                value = 0.0f;
                return false;
            }
        }

        /// <summary>
        /// Returns the center of the roof of the given <paramref name="gameNode"/>.
        /// 
        /// Precondition: <paramref name="gameNode"/> must have been created by this graph renderer.
        /// </summary>
        /// <param name="gameNode">game node for which to determine the roof position</param>
        /// <returns>roof position</returns>
        internal Vector3 GetRoof(GameObject gameNode)
        {
            NodeRef noderef = gameNode.GetComponent<NodeRef>();
            if (noderef == null)
            {
                throw new Exception("Game object " + gameNode.name + " does not have a graph node attached to it.");
            }
            else
            {
                Node node = noderef.node;
                if (node.IsLeaf())
                {
                    return leafNodeFactory.Roof(gameNode);
                }
                else
                {
                    return innerNodeFactory.Roof(gameNode);
                }
            }
        }

        /// <summary>
        /// Returns the scale of the given <paramref name="gameNode"/>.
        /// 
        /// Precondition: <paramref name="gameNode"/> must have been created by this graph renderer.
        /// </summary>
        /// <param name="gameNode"></param>
        /// <returns>scale of <paramref name="gameNode"/></returns>
        internal Vector3 GetSize(GameObject gameNode)
        {
            NodeRef noderef = gameNode.GetComponent<NodeRef>();
            if (noderef == null)
            {
                throw new Exception("Game object " + gameNode.name + " does not have a graph node attached to it.");
            }
            else
            {
                Node node = noderef.node;
                if (node.IsLeaf())
                {
                    return leafNodeFactory.GetSize(gameNode);
                }
                else
                {
                    return innerNodeFactory.GetSize(gameNode);
                }
            }
        }

        /// <summary>
        /// Adjusts the height (y axis) of the given <paramref name="gameNode"/> according
        /// to the InnerNodeHeightMetric.
        /// 
        /// Precondition: <paramref name="gameNode"/> must denote an inner node created
        /// by innerNodeFactory.
        /// </summary>
        /// <param name="gameNode">inner node whose height is to be set</param>
        private void AdjustHeightOfInnerNode(GameObject gameNode)
        {            
            NodeRef noderef = gameNode.GetComponent<NodeRef>();
            if (noderef == null)
            {
                throw new Exception("Game object " + gameNode.name + " does not have a graph node attached to it.");
            }
            else
            {
                float value = GetMetricValue(noderef.node, settings.InnerNodeHeightMetric);
                innerNodeFactory.SetHeight(gameNode, value);
            }
        }

        /// <summary>
        /// Adjusts the style of the given <paramref name="gameNode"/> according
        /// to the metric value of the graph node attached to <paramref name="gameNode"/>
        /// chosen to determine style.
        /// </summary>
        /// <param name="gameNode">a game node representing a leaf or inner graph node</param>
        public void AdjustStyle(GameObject gameNode, InnerNodeFactory innerNodeFactory = null)
        {
            if (innerNodeFactory == null)
            {
                innerNodeFactory = this.innerNodeFactory;
            }

            NodeRef noderef = gameNode.GetComponent<NodeRef>();
            if (noderef == null)
            {
                throw new Exception("Game object " + gameNode.name + " does not have a graph node attached to it.");
            }
            else
            {
                Node node = noderef.node;
                int style = SelectStyle(node, innerNodeFactory);
                if (node.IsLeaf())
                {
                    leafNodeFactory.SetStyle(gameNode, style);
                }
                else
                {
                    innerNodeFactory.SetStyle(gameNode, style);
                }
            }
        }

        /// <summary>
        /// Adjusts the scale of the given leaf <paramref name="gameNode"/> according
        /// to the metric values of the <paramref name="node"/> attached to 
        /// <paramref name="gameNode"/>. 
        /// The scale of a leaf is determined by the node's width, height, and depth 
        /// metrics (which are determined by the settings).
        /// Precondition: A graph node is attached to <paramref name="gameNode"/>
        /// and has the width, height, and depth metrics set and is a leaf.
        /// </summary>
        /// <param name="gameNode">the game object whose visual attributes are to be adjusted</param>
        public void AdjustScaleOfLeaf(GameObject gameNode)
        {
            NodeRef noderef = gameNode.GetComponent<NodeRef>();
            if (noderef == null)
            {
                throw new Exception("Game object " + gameNode.name + " does not have a graph node attached to it.");
            }
            else
            {
                Node node = noderef.node;
                if (node.IsLeaf())
                {
                    // Scaled metric values for the three dimensions.
                    Vector3 scale = GetScale(node);

                    // Scale according to the metrics.
                    if (settings.NodeLayout == SEECity.NodeLayouts.Treemap)
                    {
                        // FIXME: This is ugly. The graph renderer should not need to care what
                        // kind of layout was applied.
                        // In case of treemaps, the width metric is mapped on the ground area.
                        float widthOfSquare = Mathf.Sqrt(scale.x);
                        leafNodeFactory.SetWidth(gameNode, leafNodeFactory.Unit * widthOfSquare);
                        leafNodeFactory.SetDepth(gameNode, leafNodeFactory.Unit * widthOfSquare);
                        leafNodeFactory.SetHeight(gameNode, leafNodeFactory.Unit * scale.y);
                    }
                    else
                    {
                        leafNodeFactory.SetSize(gameNode, leafNodeFactory.Unit * scale);
                    }
                }
                else
                {
                    throw new Exception("Game object " + gameNode.name + " is not a leaf.");
                }
            }
        }

        /// <summary>
        /// Returns the scale of the given <paramref name="node"/> as requested by the user's 
        /// settings, i.e., what the use specified for the width, height, and depth of nodes.
        /// </summary>
        /// <param name="node"></param>
        /// <returns>requested absolute scale in world space</returns>
        private Vector3 GetScale(Node node)
        {
            return new Vector3(GetMetricValue(node, settings.WidthMetric),
                               GetMetricValue(node, settings.HeightMetric),
                               GetMetricValue(node, settings.DepthMetric));
        }

        /// <summary>
        /// If <paramref name="metricName"/> is the name of a metric, the corresponding
        /// normalized value for <paramref name="node"/> is returned. If <paramref name="metricName"/>
        /// can be parsed as a number instead, the parsed number is returned.
        /// </summary>
        /// <param name="node">node whose metric is to be returned</param>
        /// <param name="metricName">the name of a node metric or a number</param>
        /// <returns></returns>
        private float GetMetricValue(Node node, string metricName)
        {
            if (TryGetFloat(metricName, out float value))
            {
                return value;
            }
            else
            {
                return scaler.GetNormalizedValue(metricName, node);
            }
        }

        /// <summary>
        /// Creates a new game object for an inner node using innerNodeFactory.
        /// The inner <paramref name="node"/> is attached to that new game object
        /// via a NodeRef component. The style and height of the resulting game 
        /// object are adjusted according to the selected InnerNodeStyleMetric 
        /// and InnerNodeHeightMetric, respectively. The other scale dimensions
        /// are not changed.
        /// 
        /// Precondition: <paramref name="node"/> must be an inner node of the node
        /// hierarchy.
        /// </summary>
        /// <param name="node">graph node for which to create the game node</param>
        /// <param name="innerNodeFactory">the inner node factory, if the innerNodeFactory is null the global innernnodeFactory is used</param>
        /// <returns>new game object for the inner node</returns>
        public GameObject NewInnerNode(Node node, InnerNodeFactory innerNodeFactory = null)
        {
            if (innerNodeFactory == null)
            {
                innerNodeFactory = this.innerNodeFactory;
            }

            GameObject innerGameObject = innerNodeFactory.NewBlock();
            innerGameObject.name = node.ID;
            innerGameObject.tag = Tags.Node;
            AttachNode(innerGameObject, node);
<<<<<<< HEAD
            AdjustStyle(innerGameObject, innerNodeFactory);
=======
            AdjustStyle(innerGameObject);
            AdjustHeightOfInnerNode(innerGameObject);
>>>>>>> 2d045a87
            return innerGameObject;
        }

        /// <summary>
        /// Adds game objects for all inner nodes in given list of nodes to nodeMap.
        /// Note: added game objects for inner nodes are not scaled.
        /// </summary>
        /// <param name="nodeMap">nodeMap to which the game objects are to be added</param>
        /// <param name="nodes">list of nodes for which to create blocks</param>
        /// <param name="innerNodeFactory">the node factory for the inner nodes</param>
        protected void AddInnerNodes(Dictionary<Node, GameObject> nodeMap, IList<Node> nodes, InnerNodeFactory innerNodeFactory = null)
        {
            foreach (Node node in nodes)
            {
                // We add only inner nodes.
                if (! node.IsLeaf())
                {
                    GameObject innerGameObject = NewInnerNode(node, innerNodeFactory);
                    nodeMap[node] = innerGameObject;
                }
            }
        }

        /// <summary>
        /// Returns the bounding box (2D rectangle) enclosing all given game nodes.
        /// </summary>
        /// <param name="gameNodes">the list of game nodes that are enclosed in the resulting bounding box</param>
        /// <param name="leftLowerCorner">the left lower front corner (x axis in 3D space) of the bounding box</param>
        /// <param name="rightUpperCorner">the right lower back corner (z axis in 3D space) of the bounding box</param>
        private void BoundingBox(ICollection<GameObject> gameNodes, out Vector2 leftLowerCorner, out Vector2 rightUpperCorner)
        {
            if (gameNodes.Count == 0)
            {
                leftLowerCorner = Vector2.zero;
                rightUpperCorner = Vector2.zero;
            }
            else
            {
                leftLowerCorner = new Vector2(Mathf.Infinity, Mathf.Infinity);
                rightUpperCorner = new Vector2(Mathf.NegativeInfinity, Mathf.NegativeInfinity);

                foreach (GameObject go in gameNodes)
                {
                    Node node = go.GetComponent<NodeRef>().node;

                    Vector3 extent = node.IsLeaf() ? leafNodeFactory.GetSize(go) / 2.0f : innerNodeFactory.GetSize(go) / 2.0f;
                    // Note: position denotes the center of the object
                    Vector3 position = node.IsLeaf() ? leafNodeFactory.GetCenterPosition(go) : innerNodeFactory.GetCenterPosition(go);
                    {
                        // x co-ordinate of lower left corner
                        float x = position.x - extent.x;
                        if (x < leftLowerCorner.x)
                        {
                            leftLowerCorner.x = x;
                        }
                    }
                    {
                        // z co-ordinate of lower left corner
                        float z = position.z - extent.z;
                        if (z < leftLowerCorner.y)
                        {
                            leftLowerCorner.y = z;
                        }
                    }
                    {   // x co-ordinate of upper right corner
                        float x = position.x + extent.x;
                        if (x > rightUpperCorner.x)
                        {
                            rightUpperCorner.x = x;
                        }
                    }
                    {
                        // z co-ordinate of upper right corner
                        float z = position.z + extent.z;
                        if (z > rightUpperCorner.y)
                        {
                            rightUpperCorner.y = z;
                        }
                    }
                }
            }
        }

       /// <summary>
       /// calculates the left lower corner position and the right uppr corner position for a given list of ILayoutNodes
       /// </summary>
       /// <param name="layoutNodes">the layout nodes</param>
       /// <param name="leftLowerCorner">the left lower corner</param>
       /// <param name="rightUpperCorner">the right upper corner</param>
        public void BoundingBox(ICollection<ILayoutNode> layoutNodes, out Vector2 leftLowerCorner, out Vector2 rightUpperCorner)
        {
            if (layoutNodes.Count == 0)
            {
                leftLowerCorner = Vector2.zero;
                rightUpperCorner = Vector2.zero;
            }
            else
            {
                leftLowerCorner = new Vector2(Mathf.Infinity, Mathf.Infinity);
                rightUpperCorner = new Vector2(Mathf.NegativeInfinity, Mathf.NegativeInfinity);

                foreach (ILayoutNode layoutNode in layoutNodes)
                {
                    Vector3 extent = layoutNode.Scale / 2.0f;
                    // Note: position denotes the center of the object
                    Vector3 position = layoutNode.CenterPosition;
                    {
                        // x co-ordinate of lower left corner
                        float x = position.x - extent.x;
                        if (x < leftLowerCorner.x)
                        {
                            leftLowerCorner.x = x;
                        }
                    }
                    {
                        // z co-ordinate of lower left corner
                        float z = position.z - extent.z;
                        if (z < leftLowerCorner.y)
                        {
                            leftLowerCorner.y = z;
                        }
                    }
                    {   // x co-ordinate of upper right corner
                        float x = position.x + extent.x;
                        if (x > rightUpperCorner.x)
                        {
                            rightUpperCorner.x = x;
                        }
                    }
                    {
                        // z co-ordinate of upper right corner
                        float z = position.z + extent.z;
                        if (z > rightUpperCorner.y)
                        {
                            rightUpperCorner.y = z;
                        }
                    }
                }
            }
        }
    }
}<|MERGE_RESOLUTION|>--- conflicted
+++ resolved
@@ -201,12 +201,12 @@
             Dictionary<Node, GameObject> nodeMap = CreateBlocks(nodes);
             // the layout to be applied
             NodeLayout nodeLayout = GetLayout();
-<<<<<<< HEAD
+
             // for a hierarchical layout, we need to add the game objects for inner nodes
 
             Dictionary<Node, GameObject>.ValueCollection gameNodes;
-            ICollection<ILayoutNode> layoutNodes;
-            Node root = null;
+            ICollection<ILayoutNode> layoutNodes = new List<ILayoutNode>();
+            Node artificalRoot  = null;
 
             Performance p;
             if (settings.NodeLayout.GetModel().CanApplySublayouts && nodeLayout.IsHierarchical())
@@ -214,9 +214,9 @@
                 try
                 {
                     ICollection<SublayoutNode> sublayoutNodes = AddInnerNodesForSublayouts(nodeMap, nodes);
-                    root = AddRootIfNecessary(graph, nodeMap);
-                    gameNodes = nodeMap.Values;
+                    artificalRoot = AddRootIfNecessary(graph, nodeMap);
                     layoutNodes = ToLayoutNodes(nodeMap, sublayoutNodes);
+                    RemoveRootIfNecessary(ref artificalRoot, graph, nodeMap, layoutNodes);
 
                     List<SublayoutLayoutNode> sublayoutLayoutNodes = ConvertSublayoutToLayoutNodes(sublayoutNodes.ToList());
                     foreach (SublayoutLayoutNode layoutNode in sublayoutLayoutNodes)
@@ -232,26 +232,44 @@
                     }
                     p.End();
 
-                    NodeLayout.Move(layoutNodes, settings.origin);
-                    AddToParent(gameNodes, parent);
+                    NodeLayout.Scale(layoutNodes, parent.transform.lossyScale.x);
+                    NodeLayout.MoveTo(layoutNodes, parent.transform.position);
+
+                    gameNodes = nodeMap.Values;
+
+                    // add the plane surrounding all game objects for nodes
+                    BoundingBox(layoutNodes, out Vector2 leftFrontCorner, out Vector2 rightBackCorner);
+                    GameObject plane = NewPlane(leftFrontCorner, rightBackCorner, parent.transform.position.y);
+                    AddToParent(plane, parent);
+
+                    CreateObjectHierarchy(nodeMap, parent);
+                    InteractionDecorator.PrepareForInteraction(gameNodes);
 
                     // add the decorations, too
                     if (sublayoutLayoutNodes.Count <= 0)
                     {
-                        AddToParent(AddDecorations(gameNodes), parent);
+                        AddDecorations(gameNodes);
                     }
                     else
                     {
                         AddDecorationsForSublayouts(layoutNodes, sublayoutLayoutNodes, parent);
+                    }
+
+                    Measurements measurements = new Measurements(layoutNodes, graph, leftFrontCorner, rightBackCorner, p);
+
+                    if (settings.calculateMeasurements)
+                    {
+                        settings.Measurements = measurements.ToStringDictionary();
+                    }
+                    else
+                    {
+                        settings.Measurements = new SortedDictionary<string, string>();
                     }
                 } finally
                 {
                     // If we added an artifical root node to the graph, we must remove it again
                     // from the graph when we are done.
-                    if (root != null)
-                    {
-                        graph.RemoveNode(root);
-                    }
+                    RemoveRootIfNecessary(ref artificalRoot, graph, nodeMap, layoutNodes);
                 }
                
             }
@@ -261,52 +279,79 @@
                 {
                     if (nodeLayout.IsHierarchical())
                     {
+                        // for a hierarchical layout, we need to add the game objects for inner nodes
                         AddInnerNodes(nodeMap, nodes);
-                        root = AddRootIfNecessary(graph, nodeMap);
+                        artificalRoot = AddRootIfNecessary(graph, nodeMap);
                     }
 
                     // calculate and apply the node layout
-                    gameNodes = nodeMap.Values;
-                    layoutNodes = ToLayoutNodes(gameNodes);
+                    layoutNodes = ToLayoutNodes(nodeMap.Values);
+                    RemoveRootIfNecessary(ref artificalRoot, graph, nodeMap, layoutNodes);
+
                     p = Performance.Begin("layout name" + settings.NodeLayout + ", layout of nodes");
                     nodeLayout.Apply(layoutNodes);
                     p.End();
-                    NodeLayout.Move(layoutNodes, settings.origin);
-
-                    AddToParent(gameNodes, parent);
-                    // add the decorations, too
-                    AddToParent(AddDecorations(gameNodes), parent);
+
+                    NodeLayout.Scale(layoutNodes, parent.transform.lossyScale.x);
+                    NodeLayout.MoveTo(layoutNodes, parent.transform.position);
+
+                    gameNodes = nodeMap.Values;
+                    // add the plane surrounding all game objects for nodes
+                    GameObject plane = NewPlane(gameNodes, parent.transform.position.y);
+                    AddToParent(plane, parent);
+
+                    CreateObjectHierarchy(nodeMap, parent);
+                    InteractionDecorator.PrepareForInteraction(gameNodes);
+
+                    // Decorations must be applied after the blocks have been placed, so that
+                    // we also know their positions.
+                    AddDecorations(gameNodes);
                 }
                 finally
                 {
                     // If we added an artifical root node to the graph, we must remove it again
                     // from the graph when we are done.
-                    if (root != null)
-                    {
-                        graph.RemoveNode(root);
-                    }
+                    RemoveRootIfNecessary(ref artificalRoot, graph, nodeMap, layoutNodes);
                 }
             }
 
             EdgeDistCalculation(graph, layoutNodes);
             // create the laid out edges
             AddToParent(EdgeLayout(graph, layoutNodes), parent);
-            // add the plane surrounding all game objects for nodes
-
-            BoundingBox(layoutNodes, out Vector2 leftFrontCorner, out Vector2 rightBackCorner);
-            GameObject plane = NewPlane(leftFrontCorner, rightBackCorner);
-            AddToParent(plane, parent);
-
-            Measurements measurements = new Measurements(layoutNodes, graph, leftFrontCorner, rightBackCorner, p);
-
-            if (settings.calculateMeasurements)
-            {
-                settings.Measurements = measurements.ToStringDictionary();
-            } else
-            {
-                settings.Measurements = new SortedDictionary<string, string>();
-            }
-            
+        }
+
+        /// <summary>
+        /// Creates the same nesting of all game objects in <paramref name="nodeMap"/> as in
+        /// the graph node hierarchy. Every root node in the graph node hierarchy will become
+        /// a child of the given <paramref name="root"/>.
+        /// </summary>
+        /// <param name="nodeMap">mapping of graph nodes onto their representing game objects</param>
+        /// <param name="root">the parent of every game object not nested in any other game object</param>
+        private void CreateObjectHierarchy(Dictionary<Node, GameObject> nodeMap, GameObject root)
+        {
+            foreach (var entry in nodeMap)
+            {
+                Node node = entry.Key;
+                Node parent = node.Parent;
+
+                if (parent == null)
+                {
+                    // node is a root => it will be added to parent as a child
+                    AddToParent(entry.Value, root);
+                }
+                else
+                {
+                    // node is a child of another game node
+                    try
+                    {
+                        AddToParent(entry.Value, nodeMap[parent]);
+                    }
+                    catch (Exception e)
+                    {
+                        Debug.LogErrorFormat("Exception raised for {0}: {1}\n", parent.ID, e);
+                    }
+                }
+            }
         }
 
         /// <summary>
@@ -342,19 +387,8 @@
                 foreach (GameNode gameNode in layoutNode.Nodes)
                 {
                     gameObjects.Add(gameNode.GetGameObject());
-=======
-            Node artificalRoot = null;
-            ICollection<ILayoutNode> layoutNodes = null;
-            try
-            {                                
-                if (nodeLayout.IsHierarchical())
-                {
-                    // for a hierarchical layout, we need to add the game objects for inner nodes
-                    AddInnerNodes(nodeMap, nodes);
-                    artificalRoot = AddRootIfNecessary(graph, nodeMap);
->>>>>>> 2d045a87
-                }
-                AddToParent(AddDecorations(gameObjects, layoutNode.InnerNodeKind, layoutNode.NodeLayout), parent);
+                }
+                AddDecorations(gameObjects, layoutNode.InnerNodeKind, layoutNode.NodeLayout);
                 remainingLayoutNodes.RemoveAll(node => layoutNode.Nodes.Contains(node));
             }
 
@@ -364,8 +398,7 @@
                 remainingGameObjects.Add(gameNode.GetGameObject());
             }
 
-<<<<<<< HEAD
-            AddToParent(AddDecorations(remainingGameObjects), parent);
+            AddDecorations(remainingGameObjects);
         }
 
         /// <summary>
@@ -389,70 +422,6 @@
                 {
                     AddInnerNodes(nodeMap, sublayoutNode.Nodes, GetInnerNodeFactory(sublayoutNode.InnerNodeKind));
                     remainingNodes.RemoveAll(node => sublayoutNode.Nodes.Contains(node));
-=======
-                // calculate and apply the node layout
-                layoutNodes = ToLayoutNodes(nodeMap.Values);
-                RemoveRootIfNecessary(ref artificalRoot, graph, nodeMap, layoutNodes);
-
-                nodeLayout.Apply(layoutNodes);                
-                NodeLayout.Scale(layoutNodes, parent.transform.lossyScale.x);
-                NodeLayout.MoveTo(layoutNodes, parent.transform.position);                
-
-                ICollection<GameObject> gameNodes = nodeMap.Values;
-                // add the plane surrounding all game objects for nodes
-                GameObject plane = NewPlane(gameNodes, parent.transform.position.y);
-                AddToParent(plane, parent);
-
-                CreateObjectHierarchy(nodeMap, parent);
-                InteractionDecorator.PrepareForInteraction(gameNodes);
-
-                // Decorations must be applied after the blocks have been placed, so that
-                // we also know their positions.
-                AddDecorations(gameNodes);
-
-                // create the game objects for the laid out edges
-                ICollection<GameObject> edges = EdgeLayout(graph, layoutNodes);
-                AddToParent(edges, parent);
-            }
-            finally
-            {
-                // If we added an artifical root node to the graph, we must remove it again
-                // from the graph when we are done.
-                RemoveRootIfNecessary(ref artificalRoot, graph, nodeMap, layoutNodes);
-            }
-        }
-
-        /// <summary>
-        /// Creates the same nesting of all game objects in <paramref name="nodeMap"/> as in
-        /// the graph node hierarchy. Every root node in the graph node hierarchy will become
-        /// a child of the given <paramref name="root"/>.
-        /// </summary>
-        /// <param name="nodeMap">mapping of graph nodes onto their representing game objects</param>
-        /// <param name="root">the parent of every game object not nested in any other game object</param>
-        private void CreateObjectHierarchy(Dictionary<Node, GameObject> nodeMap, GameObject root)
-        {
-            foreach (var entry in nodeMap)
-            {
-                Node node = entry.Key;
-                Node parent = node.Parent;
-
-                if (parent == null)
-                {
-                    // node is a root => it will be added to parent as a child
-                    AddToParent(entry.Value, root);
-                }
-                else
-                {
-                    // node is a child of another game node
-                    try
-                    {
-                        AddToParent(entry.Value, nodeMap[parent]);
-                    } 
-                    catch (Exception e)
-                    {
-                        Debug.LogErrorFormat("Exception raised for {0}: {1}\n", parent.ID, e);
-                    }
->>>>>>> 2d045a87
                 }
                 AddInnerNodes(nodeMap, remainingNodes);
             }
@@ -653,13 +622,10 @@
                     return new BalloonNodeLayout(groundLevel);
                 case SEECity.NodeLayouts.CirclePacking:
                     return new CirclePackingNodeLayout(groundLevel);
-<<<<<<< HEAD
                 case SEECity.NodeLayouts.CompoundSpringEmbedder:
                     return new CoseLayout(groundLevel, settings);
-=======
                 case SEECity.NodeLayouts.FromFile:
                     return new LoadedNodeLayout(groundLevel, settings.GVLPath());
->>>>>>> 2d045a87
                 default:
                     throw new Exception("Unhandled node layout " + settings.NodeLayout.ToString());
             }
@@ -674,8 +640,7 @@
         {
             BoundingBox(gameNodes, out Vector2 leftFrontCorner, out Vector2 rightBackCorner);
             // Place the plane somewhat under ground level.
-<<<<<<< HEAD
-            return NewPlane(leftFrontCorner, rightBackCorner); //PlaneFactory.NewPlane(leftFrontCorner, rightBackCorner, settings.origin.y - 0.5f, Color.gray);
+            return PlaneFactory.NewPlane(leftFrontCorner, rightBackCorner, yLevel - 0.01f, Color.gray);
         }
 
         /// <summary>
@@ -684,12 +649,9 @@
         /// <param name="leftFrontCorner">the left front corner</param>
         /// <param name="rightBackCorner">the right back corner</param>
         /// <returns>a new plane</returns>
-        public GameObject NewPlane(Vector2 leftFrontCorner, Vector2 rightBackCorner)
-        {
-            return PlaneFactory.NewPlane(leftFrontCorner, rightBackCorner, settings.origin.y - 0.5f, Color.gray);
-=======
+        public GameObject NewPlane(Vector2 leftFrontCorner, Vector2 rightBackCorner, float yLevel)
+        {
             return PlaneFactory.NewPlane(leftFrontCorner, rightBackCorner, yLevel - 0.01f, Color.gray);
->>>>>>> 2d045a87
         }
 
         /// <summary>
@@ -750,29 +712,22 @@
         /// </summary>
         /// <param name="gameNodes"> a list with gamenode objects</param>
         /// <returns>a list with gamennode objects</returns>
-        protected ICollection<GameObject> AddDecorations(ICollection<GameObject> gameNodes)
-        {
-            return AddDecorations(gameNodes, settings.InnerNodeObjects, settings.NodeLayout);
+        protected void AddDecorations(ICollection<GameObject> gameNodes)
+        {
+            AddDecorations(gameNodes, settings.InnerNodeObjects, settings.NodeLayout);
         }
 
         /// <summary>
         /// Draws the decorations of the given game nodes.
         /// </summary>
         /// <param name="gameNodes">game nodes to be decorated</param>
-<<<<<<< HEAD
+        /// <param name="innerNodeKinds">the inner node kinds for the gameobject</param>
+        /// <param name="nodeLayout">the nodeLayout used for this gameobject</param>
         /// <returns>the game objects added for the decorations; may be an empty collection</returns>
-        private ICollection<GameObject> AddDecorations(ICollection<GameObject> gameNodes, InnerNodeKinds innerNodeKinds, NodeLayouts nodeLayout)
+        private void AddDecorations(ICollection<GameObject> gameNodes, InnerNodeKinds innerNodeKinds, NodeLayouts nodeLayout)
         {
             var innerNodeFactory = GetInnerNodeFactory(innerNodeKinds);
-
-            // Decorations must be applied after the blocks have been placed, so that
-            // we also know their positions.
-            List<GameObject> decorations = new List<GameObject>();
-
-=======
-        private void AddDecorations(ICollection<GameObject> gameNodes)
-        {            
->>>>>>> 2d045a87
+      
             // Add software erosion decorators for all leaf nodes if requested.
             if (settings.ShowErosions)
             {
@@ -784,11 +739,7 @@
             if (nodeLayout == SEECity.NodeLayouts.Balloon 
                 || nodeLayout == SEECity.NodeLayouts.EvoStreets)
             {
-<<<<<<< HEAD
-                decorations.AddRange(AddLabels(InnerNodes(gameNodes), innerNodeFactory));
-=======
-                AddLabels(InnerNodes(gameNodes));
->>>>>>> 2d045a87
+                AddLabels(InnerNodes(gameNodes), innerNodeFactory);
             }
 
             // Add decorators specific to the shape of inner nodes (circle decorators for circles
@@ -837,11 +788,7 @@
         /// </summary>
         /// <param name="gameNodes">collection of game objects created to represent inner nodes or leaf nodes of a graph</param>
         /// <returns>collection of LayoutNodes representing the information of <paramref name="gameNodes"/> for layouting</returns>
-<<<<<<< HEAD
-        protected ICollection<ILayoutNode> ToLayoutNodes(ICollection<GameObject> gameObjects)
-=======
         public ICollection<ILayoutNode> ToLayoutNodes(ICollection<GameObject> gameObjects)
->>>>>>> 2d045a87
         {
             return ToLayoutNodes(gameObjects, leafNodeFactory, innerNodeFactory);
         }
@@ -905,13 +852,9 @@
         /// Adds the source name as a label to the center of the given game nodes as a child.
         /// </summary>
         /// <param name="gameNodes">game nodes whose source name is to be added</param>
-<<<<<<< HEAD
         /// <param name="innerNodeFactory">inner node factory</param>
         /// <returns>the game objects created for the text labels</returns>
-        private ICollection<GameObject> AddLabels(ICollection<GameObject> gameNodes, NodeFactory innerNodeFactory)
-=======
-        private void AddLabels(ICollection<GameObject> gameNodes)
->>>>>>> 2d045a87
+        private void AddLabels(ICollection<GameObject> gameNodes, NodeFactory innerNodeFactory)
         {
             foreach (GameObject node in gameNodes)
             {
@@ -1354,12 +1297,9 @@
             innerGameObject.name = node.ID;
             innerGameObject.tag = Tags.Node;
             AttachNode(innerGameObject, node);
-<<<<<<< HEAD
-            AdjustStyle(innerGameObject, innerNodeFactory);
-=======
             AdjustStyle(innerGameObject);
             AdjustHeightOfInnerNode(innerGameObject);
->>>>>>> 2d045a87
+
             return innerGameObject;
         }
 
@@ -1463,7 +1403,7 @@
 
                 foreach (ILayoutNode layoutNode in layoutNodes)
                 {
-                    Vector3 extent = layoutNode.Scale / 2.0f;
+                    Vector3 extent = layoutNode.LocalScale / 2.0f;
                     // Note: position denotes the center of the object
                     Vector3 position = layoutNode.CenterPosition;
                     {
