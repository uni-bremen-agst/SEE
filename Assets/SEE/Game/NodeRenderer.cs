--- conflicted
+++ resolved
@@ -584,14 +584,6 @@
                 AddLabels(innerNodes, innerNodeFactory);
             }
 
-<<<<<<< HEAD
-            // Add outline around nodes so they can be visually differentiated without needing the same color.
-            //TODO: Make color of outline configurable (including total transparency) for inner/leaf node!
-            // At the same time, we want to apply transparency to make it easier to tell which nodes are behind
-            // other nodes, and to show when a node is being highlighted by making it opaque.
-            //TODO: Make transparency value configurable
-=======
->>>>>>> 12e23e72
             foreach (GameObject node in leafNodes.Concat(innerNodes))
             {
                 AddGeneralDecorations(node);
@@ -599,7 +591,6 @@
 
             // Add decorators specific to the shape of inner nodes (circle decorators for circles
             // and donut decorators for donuts).
-
             switch (innerNodeKinds)
             {
                 case InnerNodeKinds.Empty:
