﻿using System;
using System.Collections.Generic;
using System.Linq;
using SEE.Controls.Actions;
using SEE.Controls.Interactables;
using SEE.DataModel;
using SEE.DataModel.DG;
using SEE.Game.City;
using SEE.GO;
using UnityEngine;
using UnityEngine.Assertions;
using Object = UnityEngine.Object;

namespace SEE.Game
{
    /// <summary>
    /// Implements the functions of the <see cref="GraphRenderer"/> related to nodes.
    /// </summary>
    public partial class GraphRenderer
    {
        /// <summary>
        /// Sets the name (<see cref="Node.ID"/>) and tag (<see cref="Tags.Node"/>)
        /// of given <paramref name="gameNode"/> and lets the node reference
        /// of it refer to <paramref name="node"/>.
        /// </summary>
        /// <param name="node">graph node represented by <paramref name="gameNode"/></param>
        /// <param name="gameNode">game node representing <paramref name="node"/></param>
        private static void SetGeneralNodeAttributes(Node node, GameObject gameNode)
        {
            gameNode.name = node.ID;
            gameNode.tag = Tags.Node;
            gameNode.AddComponent<NodeRef>().Value = node;
        }

        /// <summary>
        /// Creates and returns a new game object for representing the given <paramref name="node"/>
        /// as a leaf node. The exact kind of representation depends upon the leaf-node factory. The node is
        /// scaled according to the WidthMetric, HeightMetric, and DepthMetric of the current settings.
        /// Its style is determined by LeafNodeStyleMetric (linear interpolation of a color gradient).
        /// The <paramref name="node"/> is attached to that new game object via a NodeRef component.
        ///
        /// Precondition: <paramref name="node"/> must be a leaf node in the node hierarchy.
        /// </summary>
        /// <param name="node">leaf node</param>
        /// <returns>game object representing given <paramref name="node"/></returns>
        private GameObject CreateLeafGameNode(Node node)
        {
            // The deeper the node in the node hierarchy (quantified by a node's level), the
            // later it should be drawn, or in other words, the higher its offset in the
            // render queue should be. We are assuming that the nodes are stacked on each
            // other according to the node hierarchy. Leaves are on top of all other nodes.
            // That is why we put them at the highest necessary rendering queue offset.
<<<<<<< HEAD
            int renderQueueOffset = node.ItsGraph.MaxDepth;
            GameObject result = nodeTypeToFactory[node.Type].NewBlock(SelectStyle(node), renderQueueOffset);
=======
            GameObject result = leafNodeFactory.NewBlock(SelectStyle(node));
>>>>>>> 4332822e
            SetGeneralNodeAttributes(node, result);
            AdjustScaleOfLeaf(result);
            // FIXME leafAntennaDecorator.AddAntenna(result);
            return result;
        }

        /// <summary>
        /// Creates a new game object for an inner node using innerNodeFactory.
        /// The inner <paramref name="node"/> is attached to that new game object
        /// via a NodeRef component. The style and height of the resulting game
        /// object are adjusted according to the selected InnerNodeStyleMetric
        /// and InnerNodeHeightMetric, respectively. The other scale dimensions
        /// are not changed.
        ///
        /// Precondition: <paramref name="node"/> must be an inner node of the node
        /// hierarchy.
        /// </summary>
        /// <param name="node">graph node for which to create the game node</param>
        /// <returns>new game object for the inner node</returns>
        private GameObject CreateInnerGameNode(Node node)
        {
<<<<<<< HEAD
            // The deeper the node in the node hierarchy (quantified by a node's level), the
            // later it should be drawn, or in other words, the higher its offset in the
            // render queue should be. We are assuming that the nodes are stacked on each
            // other according to the node hierarchy. Leaves are on top of all other nodes.
            int renderQueueOffset = node.Level;
            GameObject result = nodeTypeToFactory[node.Type].NewBlock(SelectStyle(node), renderQueueOffset);
=======
            GameObject result = innerNodeFactory.NewBlock(SelectStyle(node));
>>>>>>> 4332822e
            SetGeneralNodeAttributes(node, result);
            AdjustHeightOfInnerNode(result);
            // FIXME innerAntennaDecorator.AddAntenna(result);
            return result;
        }

        /// <summary>
        /// Adds LOD to <paramref name="gameNode"/> and prepares it for interaction.
        /// If <paramref name="city"/> is different from null, <paramref name="gameNode"/>
        /// and all its descendants will respect the <paramref name="city"/> as portal.
        /// </summary>
        /// <param name="gameNode">game node to be finished</param>
        /// <param name="city">the game object representing the city in which to draw this node;
        /// it has the settings attached and the information about the scale, position, and
        /// portal of the city</param>
        private void FinishGameNode(GameObject gameNode, GameObject city = null)
        {
            AddLOD(gameNode);
            InteractionDecorator.PrepareForInteraction(gameNode);
            if (city != null)
            {
                Portal.SetPortal(city, gameNode, Portal.IncludeDescendants.ALL_DESCENDANTS);
            }
        }

        /// <summary>
        /// Creates and returns a new game object for representing the given <paramref name="node"/>.
        /// The exact kind of representation depends upon the leaf-node factory. The node is
        /// scaled according to the WidthMetric, HeightMetric, and DepthMetric of the current settings.
        /// Its style is determined by LeafNodeStyleMetric (linear interpolation of a color gradient).
        /// The <paramref name="node"/> is attached to that new game object via a NodeRef component.
        /// LOD is added and the resulting node is prepared for interaction.
        /// Precondition: <paramref name="node"/> must be a leaf node in the node hierarchy.
        /// </summary>
        /// <param name="node">leaf node</param>
        /// <param name="city">the game object representing the city in which to draw this node;
        /// it has the settings attached and the information about the scale, position, and
        /// portal of the city</param>
        /// <returns>game object representing given <paramref name="node"/></returns>
        public GameObject DrawLeafNode(Node node, GameObject city = null)
        {
            Assert.IsTrue(node.ItsGraph.MaxDepth >= 0, $"Graph of node {node.ID} has negative depth");

            GameObject result = CreateLeafGameNode(node);
            FinishGameNode(result, city);
            return result;
        }

        /// <summary>
        /// Creates a new game object for an inner node using innerNodeFactory.
        /// The inner <paramref name="node"/> is attached to that new game object
        /// via a NodeRef component. The style and height of the resulting game
        /// object are adjusted according to the selected InnerNodeStyleMetric
        /// and InnerNodeHeightMetric, respectively. The other scale dimensions
        /// are not changed. In addition, level of details are added as well
        /// as all components needed for interaction with this game object.
        /// LOD is added and the resulting node is prepared for interaction.
        ///
        /// Precondition: <paramref name="node"/> must be an inner node of the node
        /// hierarchy.
        /// </summary>
        /// <param name="node">graph node for which to create the game node</param>
        /// <param name="city">the game object representing the city in which to draw this node;
        /// it has the settings attached and the information about the scale, position, and
        /// portal of the city</param>
        /// <returns>new game object for the inner node</returns>
        public GameObject DrawInnerNode(Node node, GameObject city = null)
        {
            GameObject result = CreateInnerGameNode(node);
            FinishGameNode(result, city);
            return result;
        }

        /// <summary>
        /// Re-draws <paramref name="gameNode"/> as a leaf node.
        ///
        /// Precondition: <paramref name="gameNode"/> is an inner node.
        /// Postcondition: <paramref name="gameNode"/> is a leaf node.
        /// </summary>
        /// <param name="gameNode">node to be drawn as leaf node</param>
        public void RedrawAsLeafNode(GameObject gameNode)
        {
            // We create a new leaf node and then "steal" its mesh.
            Node node = gameNode.GetNode();
            GameObject leafNode = CreateLeafGameNode(node);
            gameNode.GetComponent<MeshFilter>().mesh = leafNode.GetComponent<MeshFilter>().mesh;

            // The original ground position of gameNode.
            Vector3 groundPosition = nodeTypeToFactory[node.Type].Ground(gameNode);

            // gameNode must be re-sized according to the metrics of the leaf node
            nodeTypeToFactory[node.Type].SetSize(gameNode, leafNode.transform.lossyScale);

            // Finally, because the height has changed, we need to adjust the position.
            nodeTypeToFactory[node.Type].SetGroundPosition(gameNode, groundPosition);

            // If newMesh is modified, call the following (just for the record, not necessary here).
            // Required by almost every shader to calculate brightness levels correctly:
            //   newMesh.RecalculateNormals();
            // Required for some shaders, especially those which use bump mapping.
            // This step depends on the normals, so it needs to be executed after
            // you recalculated the normals:
            //   newMesh.RecalculateTangents();
            // Required for reliably detecting if the mesh is off-screen (so it can
            // be culled) and for collision detection if you are using it as a
            // MeshCollider. This method actually gets called automatically when
            // you set the .triangles, but not when you set the .vertices:
            //   newMesh.RecalculateBounds();

            // leafNode is no longer needed; we have its mesh that is all we needed.
            // It can be dismissed.
            Object.Destroy(leafNode);
        }

        /// <summary>
        /// Re-draws <paramref name="gameNode"/> as an inner node.
        ///
        /// Precondition: <paramref name="gameNode"/> is a leaf node.
        /// Postcondition: <paramref name="gameNode"/> is an inner node.
        /// </summary>
        /// <param name="gameNode">node to be drawn as inner node</param>
        public void RedrawAsInnerNode(GameObject gameNode)
        {
            // We create a new inner node and then "steal" its mesh.
            Node node = gameNode.GetNode();
            GameObject innerNode = CreateInnerGameNode(node);
            gameNode.GetComponent<MeshFilter>().mesh = innerNode.GetComponent<MeshFilter>().mesh;

            // The original ground position of gameNode.
            Vector3 groundPosition = nodeTypeToFactory[node.Type].Ground(gameNode);
            /// We maintain the depth and width of gameNode, but adjust its height
            /// according to the metric that determines the height of inner nodes.
            /// The call to <see cref="CreateInnerGameNode"/> has set the height
            /// of <see cref="innerNode"/> accordingly.
            nodeTypeToFactory[node.Type].SetHeight(gameNode, innerNode.transform.lossyScale.y);

            // Finally, because the height has changed, we need to adjust the position.
            nodeTypeToFactory[node.Type].SetGroundPosition(gameNode, groundPosition);

            // innerNode is no longer needed; we have its mesh that is all we needed.
            // It can be dismissed.
            GameObject.Destroy(innerNode);
        }

        /// <summary>
        /// Adds a LOD group to <paramref name="gameObject"/> with only a single LOD.
        /// This is used to cull the object if it gets too small. The percentage
        /// by which to cull is retrieved from <see cref="settings.LODCulling"/>
        /// </summary>
        /// <param name="gameObject">object where to add the LOD group</param>
        private void AddLOD(GameObject gameObject)
        {
            LODGroup lodGroup = gameObject.AddComponent<LODGroup>();
            // Only a single LOD: we either or cull.
            LOD[] lods = new LOD[1];
            Renderer[] renderers = new Renderer[1];
            renderers[0] = gameObject.GetComponent<Renderer>();
            lods[0] = new LOD(Settings.LODCulling, renderers);
            lodGroup.SetLODs(lods);
            lodGroup.RecalculateBounds();
        }

        /// <summary>
        /// Applies AddLOD to every game object in <paramref name="gameObjects"/>.
        /// </summary>
        /// <param name="gameObjects">the list of game objects where AddLOD is to be applied</param>
        private void AddLOD(ICollection<GameObject> gameObjects)
        {
            foreach (GameObject go in gameObjects)
            {
                AddLOD(go);
            }
        }

        /// <summary>
        /// Returns a style index as a linear interpolation of X for range [0..M-1]
        /// where M is the number of available styles of the leafNodeFactory (if
        /// the node is a leaf) or innerNodeFactory (if it is an inner node)
        /// and X = C / metricMaximum and C is as follows:
        /// Let M be the metric selected for the style metric (the style metric
        /// for leaves if <paramref name="node"/> is a leaf or for an inner node
        /// otherwise). M can be either the name of a node metric or a number.
        /// If M is the name of a node metric, C is the normalized metric value of
        /// <paramref name="node"/> for the attribute chosen for the style
        /// and metricMaximum is the maximal value of the style metric. If M is
        /// instead a number, C is that value -- clamped into [0, S] where S is
        /// the maximal number of styles available) and metricMaximum is S.
        /// </summary>
        /// <param name="node">node for which to determine the style index</param>
        /// <returns>style index</returns>
        private int SelectStyle(Node node)
        {
            bool isLeaf = node.IsLeaf();
            NodeFactory nodeFactory = nodeTypeToFactory[node.Type];
            uint numberOfStyles = nodeFactory.NumberOfStyles();
            string colorMetric = isLeaf ? Settings.LeafNodeSettings.ColorProperty.ColorMetric
                                        : Settings.InnerNodeSettings.ColorProperty.ColorMetric;

            float metricMaximum;
            if (Utils.FloatUtils.TryGetFloat(colorMetric, out float metricValue))
            {
                // The colorMetric name is actually a constant number.
                metricMaximum = numberOfStyles;
                metricValue = Mathf.Clamp(metricValue, 0.0f, metricMaximum);
            }
            else
            {
                if (!node.TryGetNumeric(colorMetric, out float _))
                {
                    Debug.LogWarning($"Value of color metric {colorMetric} for node {node.ID} is undefined.\n");
                    return 0;
                }

                metricMaximum = scaler.GetNormalizedMaximum(colorMetric);
                metricValue = scaler.GetNormalizedValue(colorMetric, node);
                if (metricValue > metricMaximum)
                {
                    Debug.LogError($"not true: {metricValue} <= {metricMaximum} for color metric {colorMetric} of node {node.ID}.\n");
                    return Mathf.RoundToInt(metricMaximum);
                }
            }
            return Mathf.RoundToInt(Mathf.Lerp(0.0f, numberOfStyles - 1, metricValue / metricMaximum));
        }

        /// <summary>
        /// Returns the center of the roof of the given <paramref name="gameNode"/>.
        ///
        /// Precondition: <paramref name="gameNode"/> must have been created by this graph renderer.
        /// </summary>
        /// <param name="gameNode">game node for which to determine the roof position</param>
        /// <returns>roof position</returns>
        internal Vector3 GetRoof(GameObject gameNode)
        {
            if (gameNode.TryGetComponent<NodeRef>(out NodeRef nodeRef))
            {
                Node node = nodeRef.Value;
                return nodeTypeToFactory[node.Type].Roof(gameNode);
            }
            else
            {
                throw new Exception($"Game object {gameNode.name} does not have a graph node attached to it.");
            }
        }

        /// <summary>
        /// Returns the scale of the given <paramref name="gameNode"/>.
        ///
        /// Precondition: <paramref name="gameNode"/> must have been created by this graph renderer.
        /// </summary>
        /// <param name="gameNode"></param>
        /// <returns>scale of <paramref name="gameNode"/></returns>
        internal Vector3 GetSize(GameObject gameNode)
        {
            if (gameNode.TryGetComponent<NodeRef>(out NodeRef nodeRef))
            {
                Node node = nodeRef.Value;
                return nodeTypeToFactory[node.Type].GetSize(gameNode);
            }
            else
            {
                throw new Exception($"Game object {gameNode.name} does not have a graph node attached to it.");
            }
        }

        /// <summary>
        /// Adjusts the height (y axis) of the given <paramref name="gameNode"/> according
        /// to the InnerNodeHeightMetric.
        ///
        /// Precondition: <paramref name="gameNode"/> must denote an inner node created
        /// by <see cref="innerNodeFactory"/> and must have a <see cref="NodeRef"/>
        /// attached to it.
        /// </summary>
        /// <param name="gameNode">inner node whose height is to be set</param>
        /// <exception cref="Exception">thrown if <paramref name="gameNode"/> has no
        /// <see cref="NodeRef"/> attached to it</exception>
        private void AdjustHeightOfInnerNode(GameObject gameNode)
        {
            if (gameNode.TryGetComponent<NodeRef>(out NodeRef nodeRef))
            {
                float value = GetMetricValueOfLeaf(nodeRef.Value, Settings.InnerNodeSettings.HeightMetric);
                nodeTypeToFactory[nodeRef.Value.Type].SetHeight(gameNode, value);
            }
            else
            {
                throw new Exception($"Game object {gameNode.name} does not have a graph node attached to it.");
            }
        }

        /// <summary>
        /// Adjusts the style of the given <paramref name="gameNode"/> according
        /// to the metric value of the graph node attached to <paramref name="gameNode"/>
        /// chosen to determine style.
        /// </summary>
        /// <param name="gameNode">a game node representing a leaf or inner graph node</param>
        public void AdjustStyle(GameObject gameNode)
        {
            if (gameNode.TryGetComponent<NodeRef>(out NodeRef nodeRef))
            {
                Node node = nodeRef.Value;
                int style = SelectStyle(node);
                if (node.IsLeaf())
                {
                    nodeTypeToFactory[node.Type].SetStyle(gameNode, style);
                }
                else
                {
                    // TODO: for some reason, the material is selected twice. Once here and once
                    // somewhere earlier (I believe in NewBlock somewhere).
                    nodeTypeToFactory[node.Type].SetStyle(gameNode, style);
                }
            }
            else
            {
                throw new Exception($"Game object {gameNode.name} does not have a graph node attached to it.");
            }
        }

        /// <summary>
        /// Adjusts the antenna of the given <paramref name="gameNode"/> according
        /// to the metric value of the graph node attached to <paramref name="gameNode"/>
        /// chosen to determine antenna segments.
        /// </summary>
        /// <param name="gameNode">a game node representing a leaf or inner graph node</param>
        public void AdjustAntenna(GameObject gameNode)
        {
            if (gameNode.TryGetComponent(out NodeRef nodeRef))
            {
                Node node = nodeRef.Value;
                // FIXME: AddAnntenna
                //if (node.IsLeaf())
                //{
                //    leafAntennaDecorator.AddAntenna(gameNode);
                //}
                //else
                //{
                //    innerAntennaDecorator.AddAntenna(gameNode);
                //}
            }
            else
            {
                throw new Exception($"Game object {gameNode.name} does not have a graph node attached to it.");
            }
        }

        /// <summary>
        /// Adjusts the scale of the given leaf <paramref name="gameNode"/> according
        /// to the metric values of the <paramref name="node"/> attached to
        /// <paramref name="gameNode"/>.
        /// The scale of a leaf is determined by the node's width, height, and depth
        /// metrics (which are determined by the settings).
        /// Precondition: A graph node is attached to <paramref name="gameNode"/>
        /// and has the width, height, and depth metrics set and is a leaf.
        /// </summary>
        /// <param name="gameNode">the game object whose visual attributes are to be adjusted</param>
        public void AdjustScaleOfLeaf(GameObject gameNode)
        {
            Assert.IsNull(gameNode.transform.parent);

            if (gameNode.TryGetComponent(out NodeRef nodeRef))
            {
                Node node = nodeRef.Value;
                if (node.IsLeaf())
                {
                    // Scaled metric values for the three dimensions.
                    Vector3 scale = GetScaleOfLeaf(node);

                    // Scale according to the metrics.
                    if (Settings.NodeLayoutSettings.Kind == NodeLayoutKind.Treemap)
                    {
                        // FIXME: This is ugly. The graph renderer should not need to care what
                        // kind of layout was applied.

                        // Treemaps can represent a metric by the area of a rectangle. Hence,
                        // they can represent only a single metric in the x/z plane.
                        // Let M be the metric selected to be represented by the treemap.
                        // Here, we choose the width metric (as selected by the user) to be M.
                        // That is, M mapped onto the rectangle area.
                        // The area of a rectangle is the product of the lengths of its two sides.
                        // That is why we need to take the square root of M for the lengths, because
                        // sqrt(M) * sqrt(M) = M. If we were instead using M as width and depth of the
                        // rectangle, the area would be M^2, which would skew the visual impression
                        // in the eye of the beholder. Nodes with larger values of M would have a
                        // disproportionally larger area.

                        // The input to the treemap layout are rectangles with equally sized lengths,
                        // in other words, squares. This determines only the ground area of the input
                        // blocks. The height of the blocks remains the original value of the metric
                        // chosen to determine the height, without any kind of transformation.
                        float widthOfSquare = Mathf.Sqrt(scale.x);
                        Vector3 targetScale = new Vector3(widthOfSquare, scale.y, widthOfSquare);
                        nodeTypeToFactory[node.Type].SetSize(gameNode, targetScale);
                    }
                    else
                    {
                        nodeTypeToFactory[node.Type].SetSize(gameNode, scale);
                    }
                }
                else
                {
                    throw new Exception($"Game object {gameNode.name} is not a leaf.");
                }
            }
            else
            {
                throw new Exception($"Game object {gameNode.name} does not have a graph node attached to it.");
            }
        }

        /// <summary>
        /// Returns the scale of the given <paramref name="node"/> as requested by the user's
        /// settings, i.e., what the use specified for the width, height, and depth of leaf nodes.
        ///
        /// Precondition: <paramref name="node"/> is a leaf.
        /// </summary>
        /// <param name="node">leaf node whose scale is requested</param>
        /// <returns>requested absolute scale in world space</returns>
        private Vector3 GetScaleOfLeaf(Node node)
        {
            Assert.IsTrue(node.IsLeaf());
            VisualNodeAttributes attribs = Settings.LeafNodeSettings;
            return new Vector3(GetMetricValueOfLeaf(node, attribs.WidthMetric),
                               GetMetricValueOfLeaf(node, attribs.HeightMetric),
                               GetMetricValueOfLeaf(node, attribs.DepthMetric));
        }

        /// <summary>
        /// If <paramref name="metricName"/> is the name of a metric, the corresponding
        /// normalized value for <paramref name="node"/> is returned. If <paramref name="metricName"/>
        /// can be parsed as a number instead, the parsed number is returned.
        /// The result is clamped into [MinimalBlockLength, MaximalBlockLength] where
        /// MinimalBlockLength is the minimal length for leaf nodes specified by the user and
        /// MaximalBlockLength is the maximal length for leaf nodes specified by the user.
        ///
        /// Precondition: <paramref name="node"/> is a leaf.
        /// </summary>
        /// <param name="node">leaf node whose metric is to be returned</param>
        /// <param name="metricName">the name of a leaf node metric or a number</param>
        /// <returns>the value of <paramref name="node"/>'s metric <paramref name="metricName"/></returns>
        private float GetMetricValueOfLeaf(Node node, string metricName)
        {
            return Mathf.Clamp(scaler.GetMetricValue(node, metricName),
                        Settings.LeafNodeSettings.MinimalBlockLength,
                        Settings.LeafNodeSettings.MaximalBlockLength);
        }



        /// <summary>
        /// Adds decoration for the given <paramref name="gameNode"/> with the global settings
        /// for inner node kinds and nodelayout.
        /// </summary>
        /// <param name="gameNode"></param>
        protected void AddDecorations(GameObject gameNode)
        {
            AddDecorations(new List<GameObject> { gameNode });
        }

        /// <summary>
        /// Adds decoration for the given list of <paramref name="gameNodes"/> with the global settings
        /// for inner node kinds and nodelayout.
        /// </summary>
        /// <param name="gameNodes">a list with gamenode objects</param>
        protected void AddDecorations(ICollection<GameObject> gameNodes)
        {
            AddDecorations(gameNodes, Settings.InnerNodeSettings.Shape);
        }

        /// <summary>
        /// Draws the decorations of the given game nodes.
        /// </summary>
        /// <param name="gameNodes">game nodes to be decorated</param>
        /// <param name="innerNodeKinds">the inner node kinds for the gameobject</param>
        /// <param name="nodeLayout">the nodeLayout used for this gameobject</param>
        private void AddDecorations(ICollection<GameObject> gameNodes, NodeShapes innerNodeKinds)
        {
            ICollection<GameObject> leafNodes = FindLeafNodes(gameNodes);
            ICollection<GameObject> innerNodes = FindInnerNodes(gameNodes);

            // Add software erosion decorators for all nodes if requested.
            if (Settings.ErosionSettings.ShowInnerErosions)
            {
                //FIXME: This should instead check whether each node has non-aggregated metrics available,
                // and use those instead of the aggregated ones, because they are usually more accurate (see MetricImporter).
                ErosionIssues issueDecorator = new ErosionIssues(Settings.InnerIssueMap(),
                                                                 scaler, Settings.ErosionSettings.ErosionScalingFactor);
                issueDecorator.Add(innerNodes);
            }
            if (Settings.ErosionSettings.ShowLeafErosions)
            {
                ErosionIssues issueDecorator = new ErosionIssues(Settings.LeafIssueMap(),
                                                                 scaler, Settings.ErosionSettings.ErosionScalingFactor * 5);
                issueDecorator.Add(leafNodes);
            }

            // Add text labels for all inner nodes
            if (Settings.InnerNodeSettings.ShowNames)
            {
                AddLabels(innerNodes);
            }

            foreach (GameObject node in leafNodes.Concat(innerNodes))
            {
                AddGeneralDecorations(node);
            }
        }

        /// <summary>
        /// Adds decorations applicable to all node kinds to them.
        /// These general decorations currently consist of:
        /// <ul>
        /// <li>Outlines around the node</li>
        /// </ul>
        /// </summary>
        protected virtual void AddGeneralDecorations(GameObject node)
        {
            // Add outline around nodes so they can be visually differentiated without needing the same color.
            //TODO: Make color of outline configurable (including total transparency) for inner/leaf node!
            Outline.Create(node, Color.black,
                           node.IsLeaf() ? Settings.LeafNodeSettings.OutlineWidth : Settings.InnerNodeSettings.OutlineWidth);
        }

        /// <summary>
        /// Adds the source name as a label to the center of the given game nodes as a child
        /// for all given <paramref name="gameNodes"/> except for the root (its label would
        /// be too large and is not really neeed anyway).
        /// </summary>
        /// <param name="gameNodes">game nodes whose source name is to be added</param>
        /// <param name="innerNodeFactory">inner node factory</param>
        /// <returns>the game objects created for the text labels</returns>
        private static void AddLabels(IEnumerable<GameObject> gameNodes)
        {
            GameObject codeCity = null;
            foreach (GameObject node in gameNodes)
            {
                Node theNode = node.GetNode();
                if (!theNode.IsRoot())
                {
                    Vector3 size = node.transform.lossyScale;
                    float length = Mathf.Min(size.x, size.z);
                    // The text may occupy up to 30% of the length.
                    GameObject text = TextFactory.GetTextWithWidth(theNode.SourceName,
                                                                   node.transform.position, length * 0.3f);
                    text.transform.SetParent(node.transform);
                    codeCity ??= SceneQueries.GetCodeCity(node.transform).gameObject;
                    Portal.SetPortal(codeCity, text);
                }
            }
        }
    }
}<|MERGE_RESOLUTION|>--- conflicted
+++ resolved
@@ -1,7 +1,6 @@
 ﻿using System;
 using System.Collections.Generic;
 using System.Linq;
-using SEE.Controls.Actions;
 using SEE.Controls.Interactables;
 using SEE.DataModel;
 using SEE.DataModel.DG;
@@ -45,17 +44,7 @@
         /// <returns>game object representing given <paramref name="node"/></returns>
         private GameObject CreateLeafGameNode(Node node)
         {
-            // The deeper the node in the node hierarchy (quantified by a node's level), the
-            // later it should be drawn, or in other words, the higher its offset in the
-            // render queue should be. We are assuming that the nodes are stacked on each
-            // other according to the node hierarchy. Leaves are on top of all other nodes.
-            // That is why we put them at the highest necessary rendering queue offset.
-<<<<<<< HEAD
-            int renderQueueOffset = node.ItsGraph.MaxDepth;
-            GameObject result = nodeTypeToFactory[node.Type].NewBlock(SelectStyle(node), renderQueueOffset);
-=======
-            GameObject result = leafNodeFactory.NewBlock(SelectStyle(node));
->>>>>>> 4332822e
+            GameObject result = nodeTypeToFactory[node.Type].NewBlock(SelectStyle(node));
             SetGeneralNodeAttributes(node, result);
             AdjustScaleOfLeaf(result);
             // FIXME leafAntennaDecorator.AddAntenna(result);
@@ -77,16 +66,7 @@
         /// <returns>new game object for the inner node</returns>
         private GameObject CreateInnerGameNode(Node node)
         {
-<<<<<<< HEAD
-            // The deeper the node in the node hierarchy (quantified by a node's level), the
-            // later it should be drawn, or in other words, the higher its offset in the
-            // render queue should be. We are assuming that the nodes are stacked on each
-            // other according to the node hierarchy. Leaves are on top of all other nodes.
-            int renderQueueOffset = node.Level;
-            GameObject result = nodeTypeToFactory[node.Type].NewBlock(SelectStyle(node), renderQueueOffset);
-=======
-            GameObject result = innerNodeFactory.NewBlock(SelectStyle(node));
->>>>>>> 4332822e
+            GameObject result = nodeTypeToFactory[node.Type].NewBlock(SelectStyle(node));
             SetGeneralNodeAttributes(node, result);
             AdjustHeightOfInnerNode(result);
             // FIXME innerAntennaDecorator.AddAntenna(result);
