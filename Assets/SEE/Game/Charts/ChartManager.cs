--- conflicted
+++ resolved
@@ -1,300 +1,270 @@
-﻿// Copyright 2020 Robert Bohnsack
-//
-// Permission is hereby granted, free of charge, to any person obtaining a
-// copy of this software and associated documentation files (the
-// "Software"), to deal in the Software without restriction, including
-// without limitation the rights to use, copy, modify, merge, publish,
-// distribute, sublicense, and/or sell copies of the Software, and to
-// permit persons to whom the Software is furnished to do so, subject to
-// the following conditions:
-//
-// The above copyright notice and this permission notice shall be included
-// in all copies or substantial portions of the Software.
-//
-// THE SOFTWARE IS PROVIDED "AS IS", WITHOUT WARRANTY OF ANY KIND, EXPRESS
-// OR IMPLIED, INCLUDING BUT NOT LIMITED TO THE WARRANTIES OF
-// MERCHANTABILITY, FITNESS FOR A PARTICULAR PURPOSE AND NONINFRINGEMENT.
-// IN NO EVENT SHALL THE AUTHORS OR COPYRIGHT HOLDERS BE LIABLE FOR ANY
-// CLAIM, DAMAGES OR OTHER LIABILITY, WHETHER IN AN ACTION OF CONTRACT,
-// TORT OR OTHERWISE, ARISING FROM, OUT OF OR IN CONNECTION WITH THE
-// SOFTWARE OR THE USE OR OTHER DEALINGS IN THE SOFTWARE.
-
-using SEE.Controls;
-using SEE.DataModel;
-using SEE.Utils;
-using System;
-using System.Collections.Generic;
-using UnityEngine;
-using UnityEngine.Assertions;
-
-namespace SEE.Game.Charts
-{
-    /// <summary>
-    /// Contains most settings and some methods needed across all charts.
-    /// </summary>
-    public class ChartManager : MonoBehaviour
-    {
-        /// <summary>
-        /// The prefix of the name of a metric shown in a chart.
-        /// </summary>
-        public const string MetricPrefix = "Metric.";
-
-        /// <summary>
-        /// Tag of a game object having a ChartManager as a component.
-        /// </summary>
-        private const string ChartManagerTag = "ChartManager";
-
-        /// <summary>
-        /// The instance of the <see cref="ChartManager" />, to ensure there will be only one.
-        /// </summary>
-        private static ChartManager _instance;
-
-        /// <summary>
-        /// Returns the unique chart manager component in the scene.
-        /// 
-        /// Precondition: There must be at least one game object tagged by ChartManagerTag
-        /// holding a ChartManager component. If there is more than one such object, an error
-        /// will be logged and the first game object will be used. If there is no such object,
-        /// an exception is raised.
-        /// </summary>
-        public static ChartManager Instance
-        {
-            get
-            {
-                if (_instance == null)
-                {
-                    GameObject[] chartManagers = GameObject.FindGameObjectsWithTag(ChartManagerTag);
-                    if (chartManagers.Length == 0)
-                    {
-                        Debug.LogErrorFormat("There is no chart manager tagged by {0} in the scene.\n", ChartManagerTag);
-                        throw new System.Exception("No chart manager in the scene");
-                    }
-                    else if (chartManagers.Length > 1)
-                    {
-                        Debug.LogErrorFormat("There are multiple chart managers named {0} in the scene.\n", ChartManagerTag);
-                    }
-                    _instance = chartManagers[0].GetComponent<ChartManager>();
-                    if (_instance == null)
-                    {
-                        Debug.LogWarningFormat("The game object named {0} does not have a ChartManager component. Will be added.\n", ChartManagerTag);
-                        _instance = chartManagers[0].AddComponent<ChartManager>();
-                    }
-                }
-                return _instance;
-            }
-        }
-
-        [Header("Metric Settings")]
-
-        /// <summary>
-        /// Whether metrics of leave nodes should be shown in the charts.
-        /// </summary>
-        [Tooltip("Whether the metrics of leaf nodes should be shown in the charts")]
-        public bool ShowLeafMetrics = true;
-
-        /// <summary>
-        /// Whether metrics of inner nodes should be shown in the charts.
-        /// </summary>
-        [Tooltip("Whether the metrics of inner nodes should be shown in the charts")]
-        public bool ShowInnerNodeMetrics = false;
-
-        /// <summary>
-        /// The minimum size a chart can have for width and height.
-        /// </summary>
-        public int minimumSize = 400;
-
-        /// <summary>
-        /// The minimum time for a drag to be recognized as a drag and not a click.
-        /// </summary>
-        [Range(0.1f, 1f)] public float dragDelay = 0.2f;
-
-        /// <summary>
-        /// Determines if the scene is being played in VR or not.
-        /// </summary>
-        private bool _isVirtualReality;
-
-        [Header("Virtual Reality")]
-
-        /// <summary>
-        /// The length of the pointer attached to the controller.
-        /// </summary>
-        public float pointerLength = 5.0f;
-
-        /// <summary>
-        /// The speed at which charts will be moved in or out when the player scrolls.
-        /// </summary>
-        public float chartScrollSpeed = 10.0f;
-
-        /// <summary>
-        /// The minimum distance between the players head and the <see cref="GameObject" /> the charts are
-        /// attached to to trigger it to follow the players head.
-        /// </summary>
-        public float distanceThreshold = 1.0f;
-
-        [Header("Prefabs")]
-
-        /// <summary>
-        /// The canvas setup for charts that is used in non VR.
-        /// </summary>
-        [SerializeField]private GameObject chartsPrefab;
-
-        /// <summary>
-        /// The prefab of a new chart when in VR.
-        /// </summary>
-        [SerializeField] private GameObject chartPrefabVr;
-
-        /// <summary>
-        /// The sprite for the drag button when the chart is maximized.
-        /// </summary>
-        [SerializeField] private Sprite maximizedSprite;
-        public Sprite MaximizedSprite => maximizedSprite;
-
-        /// <summary>
-        /// The sprite for the drag button when the chart is minimized.
-        /// </summary>y
-        [SerializeField] private Sprite minimizedSprite;
-        public Sprite MinimizedSprite => minimizedSprite;
-
-        /// <summary>
-        /// Contains the chart UI.
-        /// </summary>
-        private GameObject _chartsOpen;
-
-        /// <summary>
-        /// Checks if the scene is started in VR and initializes it accordingly.
-        /// </summary>
-        private void Start()
-        {
-            _isVirtualReality = GameObject.Find("Player Settings").GetComponent<PlayerSettings>().playerInputType == PlayerSettings.PlayerInputType.VR;
-            if (!_isVirtualReality)
-            {
-                _chartsOpen = GameObject.Find("ChartCanvas") != null
-                    ? GameObject.Find("ChartCanvas").transform.Find("ChartsOpen").gameObject
-                    : Instantiate(chartsPrefab).transform.Find("ChartsOpen").gameObject;
-            }
-        }
-
-        /// <summary>
-        /// Sets the positions of all charts to be in front of the player in VR.
-        /// </summary>
-        public static void ResetPosition()
-        {
-            Transform cameraPosition = MainCamera.Camera.transform;
-            GameObject[] charts = GameObject.FindGameObjectsWithTag("ChartContainer");
-            float offset = 0.0f;
-            foreach (GameObject chart in charts)
-            {
-                chart.transform.position = cameraPosition.position + (2.0f + offset) * cameraPosition.forward;
-                offset += 0.01f;
-            }
-        }
-
-        // All created and still existing charts. Charts are game objects tagged by Tags.Chart
-        // representing a metric chart.
-        private readonly HashSet<GameObject> allCharts = new HashSet<GameObject>();
-        private ICollection<GameObject> AllCharts => allCharts;
-
-        /// <summary>
-        /// Registers the descendant of given <paramref name="gameObject"/> tagged by Tags.Chart
-        /// in allCharts. Hightlighting and accentuation works only for elements of registered
-        /// charts.
-        /// </summary>
-        /// <param name="gameObject">a game object containing a chart</param>
-        public void RegisterChart(GameObject gameObject)
-        {
-            GameObject chart = Tags.FindChildWithTag(gameObject, Tags.Chart);
-            Assert.IsNotNull(chart);
-            allCharts.Add(chart);
-        }
-
-        /// <summary>
-        /// Unregisters the descendant of given <paramref name="gameObject"/> tagged by Tags.Chart
-        /// in allCharts. Hightlighting and accentuation works only for elements of registered
-        /// charts.
-        /// </summary>
-        /// <param name="gameObject">a game object containing a chart</param>
-        public void UnregisterChart(GameObject gameObject)
-        {
-            GameObject chart = Tags.FindChildWithTag(gameObject, Tags.Chart);
-            Assert.IsNotNull(chart);
-            allCharts.Remove(chart);
-        }
-
-        public static void OnSelect(GameObject highlight)
-        {
-<<<<<<< HEAD
-            foreach (GameObject chart in Instance.AllCharts)
-            {
-                chart.GetComponent<ChartContent>()?.HighlightCorrespondingMarker(highlight, scrollView);
-            }
-=======
-            SetCorrespondingMarkers(highlight, true);
->>>>>>> a5fef0f5
-        }
-
-        public static void OnDeselect(GameObject highlight)
-        {
-            SetCorrespondingMarkers(highlight, false);
-        }
-
-        private static void SetCorrespondingMarkers(GameObject highlight, bool isSelected)
-        {
-            foreach (GameObject chart in Instance.AllCharts)
-            {
-                chart.GetComponent<ChartContent>()?.HighlightCorrespondingMarker(highlight, isSelected);
-            }
-        }
-
-        /// <summary>
-        /// Toggles the chart UI.
-        /// </summary>
-        /// <returns>Whether the charts are currently opened.</returns>
-        public bool ToggleCharts()
-        {
-            bool result = !_chartsOpen.activeInHierarchy;
-            _chartsOpen.SetActive(result);
-            return result;
-        }
-
-        /// <summary>
-        /// Whether the charts are opened.
-        /// </summary>
-        /// <returns></returns>
-        public bool IsOpened()
-        {
-            return _chartsOpen.activeInHierarchy;
-        }
-
-        /// <summary>
-        /// Initializes a new chart in front of the player in VR.
-        /// </summary>
-        public void CreateChartVr()
-        {
-            Transform cameraPosition = MainCamera.Camera.transform;
-            Instantiate(chartPrefabVr, cameraPosition.position + 2 * cameraPosition.forward, Quaternion.identity, transform.GetChild(0));
-        }
-<<<<<<< HEAD
-=======
-
-        /// <summary>
-        /// Sets the properties of <see cref="buildingHighlightMaterial" /> to their original state.
-        /// </summary>
-        private void OnDestroy()
-        {
-            buildingHighlightMaterial.SetFloat("g_flOutlineWidth", highlightOutline);
-            buildingHighlightMaterialAccentuated.SetFloat("g_flOutlineWidth", highlightOutline);
-        }
-
-        /// <summary>
-        /// Unselects all currently selected markers of all existing charts.
-        /// </summary>
-        public void UnselectAll()
-        {
-            foreach (var chart in AllCharts())
-            {
-                chart.GetComponent<ChartContent>()?.UnselectAll();
-            }
-        }
->>>>>>> a5fef0f5
-    }
+﻿// Copyright 2020 Robert Bohnsack
+//
+// Permission is hereby granted, free of charge, to any person obtaining a
+// copy of this software and associated documentation files (the
+// "Software"), to deal in the Software without restriction, including
+// without limitation the rights to use, copy, modify, merge, publish,
+// distribute, sublicense, and/or sell copies of the Software, and to
+// permit persons to whom the Software is furnished to do so, subject to
+// the following conditions:
+//
+// The above copyright notice and this permission notice shall be included
+// in all copies or substantial portions of the Software.
+//
+// THE SOFTWARE IS PROVIDED "AS IS", WITHOUT WARRANTY OF ANY KIND, EXPRESS
+// OR IMPLIED, INCLUDING BUT NOT LIMITED TO THE WARRANTIES OF
+// MERCHANTABILITY, FITNESS FOR A PARTICULAR PURPOSE AND NONINFRINGEMENT.
+// IN NO EVENT SHALL THE AUTHORS OR COPYRIGHT HOLDERS BE LIABLE FOR ANY
+// CLAIM, DAMAGES OR OTHER LIABILITY, WHETHER IN AN ACTION OF CONTRACT,
+// TORT OR OTHERWISE, ARISING FROM, OUT OF OR IN CONNECTION WITH THE
+// SOFTWARE OR THE USE OR OTHER DEALINGS IN THE SOFTWARE.
+
+using SEE.Controls;
+using SEE.DataModel;
+using SEE.Utils;
+using System;
+using System.Collections.Generic;
+using UnityEngine;
+using UnityEngine.Assertions;
+
+namespace SEE.Game.Charts
+{
+    /// <summary>
+    /// Contains most settings and some methods needed across all charts.
+    /// </summary>
+    public class ChartManager : MonoBehaviour
+    {
+        /// <summary>
+        /// The prefix of the name of a metric shown in a chart.
+        /// </summary>
+        public const string MetricPrefix = "Metric.";
+
+        /// <summary>
+        /// Tag of a game object having a ChartManager as a component.
+        /// </summary>
+        private const string ChartManagerTag = "ChartManager";
+
+        /// <summary>
+        /// The instance of the <see cref="ChartManager" />, to ensure there will be only one.
+        /// </summary>
+        private static ChartManager _instance;
+
+        /// <summary>
+        /// Returns the unique chart manager component in the scene.
+        /// 
+        /// Precondition: There must be at least one game object tagged by ChartManagerTag
+        /// holding a ChartManager component. If there is more than one such object, an error
+        /// will be logged and the first game object will be used. If there is no such object,
+        /// an exception is raised.
+        /// </summary>
+        public static ChartManager Instance
+        {
+            get
+            {
+                if (_instance == null)
+                {
+                    GameObject[] chartManagers = GameObject.FindGameObjectsWithTag(ChartManagerTag);
+                    if (chartManagers.Length == 0)
+                    {
+                        Debug.LogErrorFormat("There is no chart manager tagged by {0} in the scene.\n", ChartManagerTag);
+                        throw new System.Exception("No chart manager in the scene");
+                    }
+                    else if (chartManagers.Length > 1)
+                    {
+                        Debug.LogErrorFormat("There are multiple chart managers named {0} in the scene.\n", ChartManagerTag);
+                    }
+                    _instance = chartManagers[0].GetComponent<ChartManager>();
+                    if (_instance == null)
+                    {
+                        Debug.LogWarningFormat("The game object named {0} does not have a ChartManager component. Will be added.\n", ChartManagerTag);
+                        _instance = chartManagers[0].AddComponent<ChartManager>();
+                    }
+                }
+                return _instance;
+            }
+        }
+
+        [Header("Metric Settings")]
+
+        /// <summary>
+        /// Whether metrics of leave nodes should be shown in the charts.
+        /// </summary>
+        [Tooltip("Whether the metrics of leaf nodes should be shown in the charts")]
+        public bool ShowLeafMetrics = true;
+
+        /// <summary>
+        /// Whether metrics of inner nodes should be shown in the charts.
+        /// </summary>
+        [Tooltip("Whether the metrics of inner nodes should be shown in the charts")]
+        public bool ShowInnerNodeMetrics = false;
+
+        /// <summary>
+        /// The minimum size a chart can have for width and height.
+        /// </summary>
+        public int minimumSize = 400;
+
+        /// <summary>
+        /// The minimum time for a drag to be recognized as a drag and not a click.
+        /// </summary>
+        [Range(0.1f, 1f)] public float dragDelay = 0.2f;
+
+        /// <summary>
+        /// Determines if the scene is being played in VR or not.
+        /// </summary>
+        private bool _isVirtualReality;
+
+        [Header("Virtual Reality")]
+
+        /// <summary>
+        /// The length of the pointer attached to the controller.
+        /// </summary>
+        public float pointerLength = 5.0f;
+
+        /// <summary>
+        /// The speed at which charts will be moved in or out when the player scrolls.
+        /// </summary>
+        public float chartScrollSpeed = 10.0f;
+
+        /// <summary>
+        /// The minimum distance between the players head and the <see cref="GameObject" /> the charts are
+        /// attached to to trigger it to follow the players head.
+        /// </summary>
+        public float distanceThreshold = 1.0f;
+
+        [Header("Prefabs")]
+
+        /// <summary>
+        /// The canvas setup for charts that is used in non VR.
+        /// </summary>
+        [SerializeField]private GameObject chartsPrefab;
+
+        /// <summary>
+        /// The prefab of a new chart when in VR.
+        /// </summary>
+        [SerializeField] private GameObject chartPrefabVr;
+
+        /// <summary>
+        /// The sprite for the drag button when the chart is maximized.
+        /// </summary>
+        [SerializeField] private Sprite maximizedSprite;
+        public Sprite MaximizedSprite => maximizedSprite;
+
+        /// <summary>
+        /// The sprite for the drag button when the chart is minimized.
+        /// </summary>y
+        [SerializeField] private Sprite minimizedSprite;
+        public Sprite MinimizedSprite => minimizedSprite;
+
+        /// <summary>
+        /// Contains the chart UI.
+        /// </summary>
+        private GameObject _chartsOpen;
+
+        /// <summary>
+        /// Checks if the scene is started in VR and initializes it accordingly.
+        /// </summary>
+        private void Start()
+        {
+            _isVirtualReality = GameObject.Find("Player Settings").GetComponent<PlayerSettings>().playerInputType == PlayerSettings.PlayerInputType.VR;
+            if (!_isVirtualReality)
+            {
+                _chartsOpen = GameObject.Find("ChartCanvas") != null
+                    ? GameObject.Find("ChartCanvas").transform.Find("ChartsOpen").gameObject
+                    : Instantiate(chartsPrefab).transform.Find("ChartsOpen").gameObject;
+            }
+        }
+
+        /// <summary>
+        /// Sets the positions of all charts to be in front of the player in VR.
+        /// </summary>
+        public static void ResetPosition()
+        {
+            Transform cameraPosition = MainCamera.Camera.transform;
+            GameObject[] charts = GameObject.FindGameObjectsWithTag("ChartContainer");
+            float offset = 0.0f;
+            foreach (GameObject chart in charts)
+            {
+                chart.transform.position = cameraPosition.position + (2.0f + offset) * cameraPosition.forward;
+                offset += 0.01f;
+            }
+        }
+
+        // All created and still existing charts. Charts are game objects tagged by Tags.Chart
+        // representing a metric chart.
+        private readonly HashSet<GameObject> allCharts = new HashSet<GameObject>();
+        private ICollection<GameObject> AllCharts => allCharts;
+
+        /// <summary>
+        /// Registers the descendant of given <paramref name="gameObject"/> tagged by Tags.Chart
+        /// in allCharts. Hightlighting and accentuation works only for elements of registered
+        /// charts.
+        /// </summary>
+        /// <param name="gameObject">a game object containing a chart</param>
+        public void RegisterChart(GameObject gameObject)
+        {
+            GameObject chart = Tags.FindChildWithTag(gameObject, Tags.Chart);
+            Assert.IsNotNull(chart);
+            allCharts.Add(chart);
+        }
+
+        /// <summary>
+        /// Unregisters the descendant of given <paramref name="gameObject"/> tagged by Tags.Chart
+        /// in allCharts. Hightlighting and accentuation works only for elements of registered
+        /// charts.
+        /// </summary>
+        /// <param name="gameObject">a game object containing a chart</param>
+        public void UnregisterChart(GameObject gameObject)
+        {
+            GameObject chart = Tags.FindChildWithTag(gameObject, Tags.Chart);
+            Assert.IsNotNull(chart);
+            allCharts.Remove(chart);
+        }
+
+        public static void OnSelect(GameObject highlight)
+        {
+            SetCorrespondingMarkers(highlight, true);
+        }
+
+        public static void OnDeselect(GameObject highlight)
+        {
+            SetCorrespondingMarkers(highlight, false);
+        }
+
+        private static void SetCorrespondingMarkers(GameObject highlight, bool isSelected)
+        {
+            foreach (GameObject chart in Instance.AllCharts)
+            {
+                chart.GetComponent<ChartContent>()?.HighlightCorrespondingMarker(highlight, isSelected);
+            }
+        }
+
+        /// <summary>
+        /// Toggles the chart UI.
+        /// </summary>
+        /// <returns>Whether the charts are currently opened.</returns>
+        public bool ToggleCharts()
+        {
+            bool result = !_chartsOpen.activeInHierarchy;
+            _chartsOpen.SetActive(result);
+            return result;
+        }
+
+        /// <summary>
+        /// Whether the charts are opened.
+        /// </summary>
+        /// <returns></returns>
+        public bool IsOpened()
+        {
+            return _chartsOpen.activeInHierarchy;
+        }
+
+        /// <summary>
+        /// Initializes a new chart in front of the player in VR.
+        /// </summary>
+        public void CreateChartVr()
+        {
+            Transform cameraPosition = MainCamera.Camera.transform;
+            Instantiate(chartPrefabVr, cameraPosition.position + 2 * cameraPosition.forward, Quaternion.identity, transform.GetChild(0));
+        }
+    }
 }