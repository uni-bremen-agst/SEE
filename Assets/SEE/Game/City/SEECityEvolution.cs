﻿using System;
using System.Collections.Generic;
using System.Linq;
using System.Threading;
using Cysharp.Threading.Tasks;
using SEE.DataModel.DG;
using SEE.Game.Evolution;
using SEE.UI.RuntimeConfigMenu;
using SEE.GO;
using Sirenix.OdinInspector;
using UnityEngine;
using SEE.Game.CityRendering;
using SEE.GraphProviders;
using SEE.UI;
using SEE.UI.Notification;
using SEE.Utils.Config;
using Sirenix.Serialization;

namespace SEE.Game.City
{
    /// <summary>
    /// A SEECityEvolution combines all necessary components for the animations
    /// of an evolving SEECity.
    /// </summary>
    [Serializable]
    public class SEECityEvolution : AbstractSEECity
    {
        /// IMPORTANT NOTE: If you add any attribute that should be persisted in a
        /// configuration file, make sure you save and restore it in
        /// <see cref="SEECityEvolution.Save(ConfigWriter)"/> and
        /// <see cref="SEECityEvolution.Restore(Dictionary{string,object})"/>,
        /// respectively. You should also extend the test cases in TestConfigIO.
        [OdinSerialize, ShowInInspector,
         Tooltip("A graph provider yielding the data to be visualized as a code city."),
         TabGroup(DataFoldoutGroup), RuntimeTab(DataFoldoutGroup),
         HideReferenceObjectPicker]
        public MultiGraphPipelineProvider DataProvider = new();

        /// <summary>
        /// Error message that will be shown when the graph provider pipeline (<see cref="DataProvider"/>)
        /// didn't yield any graphs.
        /// </summary>
        private const string NoGraphsProvidedErrorMessage = "Graph providers didn't yield any graphs";

        /// <summary>
        /// Error message that will be shown if anything goes wrong in the pipeline.
        /// </summary>
        private const string CantShowEvolutionMessage = "An error occurred in the evolution provider pipeline";

        /// <summary>
        /// The renderer for rendering the evolution of the graph series.
        ///
        /// Neither serialized nor saved in the configuration file.
        /// </summary>
        private EvolutionRenderer evolutionRenderer; // not serialized by Unity; will be set in Start()

        /// <summary>
<<<<<<< HEAD
        /// The directory in which the GXL files of the graph series are located.
        /// </summary>
        [SerializeField, ShowInInspector, Tooltip("The directory in which the GXL files are located."), FoldoutGroup(DataFoldoutGroup), RuntimeTab(DataFoldoutGroup)]
        public DataPath GXLDirectory = new();

        /// <summary>
=======
>>>>>>> d8e87e9f
        /// Yields the graph renderer that draws this city.
        /// </summary>
        /// <remarks>Implements <see cref="AbstractSEECity.Renderer"/>.</remarks>
        public override IGraphRenderer Renderer => evolutionRenderer.Renderer;

        /// <summary>
        /// A token that can be used to cancel the loading of the graph.
        /// </summary>
        protected CancellationTokenSource cancellationTokenSource = new();

        /// <summary>
        /// Returns the currently drawn graph.
        /// </summary>
        public override Graph LoadedGraph
        {
            get => evolutionRenderer?.GraphCurrent;
            protected set => throw new NotImplementedException();
        }
        /// <summary>
        /// The currently loaded graph series.
        /// </summary>
        private List<Graph> loadedGraphSeries = new();

        /// <summary>
        /// Public attribute for the currently loaded graph series.
        /// </summary>
        private List<Graph> LoadedGraphSeries
        {
            get => loadedGraphSeries;

            set
            {
                if (loadedGraphSeries.Count != 0)
                {
                    Reset();
                }

                loadedGraphSeries = value;
                for (int i = 0; i < value.Count - 1; i++)
                {
                    InspectSchema(loadedGraphSeries[i]);
                    loadedGraphSeries[i] = RelevantGraph(loadedGraphSeries[i]);
                }
            }
        }

        /// <summary>
        /// Factory method to create the used <see cref="EvolutionRenderer"/>.
        /// </summary>
        /// <param name="graphs">The graphs with which the <see cref="EvolutionRenderer"/> is created</param>
        /// <returns>the current or new evolution renderer attached to this city</returns>
        protected EvolutionRenderer CreateEvolutionRenderer(IList<Graph> graphs)
        {
            EvolutionRenderer result = gameObject.AddOrGetComponent<EvolutionRenderer>();
            result.SetGraphEvolution(graphs);
            return result;
        }

        /// <summary>
        /// Will be called whenever a new value is assigned to <see cref="ProjectPath"/>.
        /// In this case, we will update all loaded graphs that we have passed to the
        /// <see cref="evolutionRenderer"/>.
        /// </summary>
        protected override void ProjectPathChanged()
        {
            evolutionRenderer?.ProjectPathChanged(SourceCodeDirectory.Path);
        }

        /// <summary>
<<<<<<< HEAD
        /// Loads the graph data from the GXL files and the metrics from the CSV files contained
        /// in the directory with path PathPrefix and the metrics.
        /// </summary>
        private async UniTask<IList<Graph>> LoadDataSeriesAsync()
        {
            GraphsReader graphsReader = new();
            // Load all GXL graphs and CSV files in directory PathPrefix but not more than maxRevisionsToLoad many.
            await graphsReader.LoadAsync(GXLDirectory.Path, HierarchicalEdges, basePath: SourceCodeDirectory.Path,
                                         rootName: GXLDirectory.Path, MaxRevisionsToLoad);

            return graphsReader.Graphs;
        }

        /// <summary>
=======
>>>>>>> d8e87e9f
        /// The first graph of the graph series. It is used only to let the user see
        /// his/her settings in action. It will be destroyed when the game starts.
        /// </summary>
        [NonSerialized]
        private Graph firstGraph;

        /// <summary>
        /// Dumps the metric names of all node types of the currently loaded graph.
        /// </summary>
        protected override void DumpNodeMetrics()
        {
            if (firstGraph == null)
            {
                Debug.Log("No graph loaded yet.");
            }
            else
            {
                DumpNodeMetrics(new List<Graph>() { firstGraph });
            }
        }

        /// <summary>
        /// Loads the whole graph series and sets the first graph of the series. If a graph was already
        /// loaded, that graph will be destroyed.
        /// This button is intended for the Unity Editor only, but not in the runtime configuration menu.
        /// </summary>
        [Button(ButtonSizes.Small, Name = "Load Data")]
        [ButtonGroup(DataButtonsGroup)]
        [PropertyOrder(DataButtonsGroupOrderLoad)]
        public async UniTask LoadDataAsync()
        {
            if (firstGraph != null)
            {
                Reset();
            }

            try
            {
                using (LoadingSpinner.ShowDeterminate($"Loading city \"{gameObject.name}\"",
                                                      out Action<float> reportProgress))
                {
                    Debug.Log("Loading graph series from provider");

                    void ReportProgress(float x)
                    {
                        ProgressBar = x;
                        reportProgress(x);
                    }

                    LoadedGraphSeries = await DataProvider.ProvideAsync(new List<Graph>(), this, ReportProgress,
                                                                        cancellationTokenSource.Token);

                    if (LoadedGraphSeries.Count == 0)
                    {
                        Debug.LogWarning("Could not load any graph.\n");
                        return;
                    }

                    ShowNotification.Info("SEECity Evolution", $"{LoadedGraphSeries.Count} Graphs loaded");

                    firstGraph = LoadedGraphSeries.FirstOrDefault();
                    if (firstGraph != null)
                    {
                        Debug.Log(
                            $"Loaded the first graph with {firstGraph.NodeCount} nodes and {firstGraph.EdgeCount} edges.\n");
                    }
                    else
                    {
                        Debug.LogWarning("Could not load graph because the provider pipeline did not yield any graphs.");
                    }
                }
            }
            catch (Exception e)
            {
                Debug.LogException(e);
                ShowNotification.Error("Data failure", $"Evolution graph provider failed with: {e.Message}\n",
                    log: false);
                throw;
            }
        }

        /// <summary>
        /// Starts the evolution rendering at runtime.
        /// Is intended to be used in the runtime configuration menu during play mode only,
        /// but not in the Unity Editor. Will call <see cref="LoadDataAsync"/>.
        /// Acts like Load and Draw in the Unity Editor, except that not only the first
        /// graph will drawn, but the whole series subsequently.
        /// </summary>
        [RuntimeButton(DataButtonsGroup, "Load and Draw")]
        [PropertyOrder(DataButtonsGroupOrderDraw)]
        public async UniTask StartEvolutionAsync()
        {
            Reset();
            await LoadDataAsync();

            if (!LoadedGraphSeries.Any())
            {
                ShowNotification.Error(CantShowEvolutionMessage, NoGraphsProvidedErrorMessage);
                return;
            }

            DrawGraphs(LoadedGraphSeries);
            StartEvolution();
        }

        /// <summary>
        /// Destroys <see cref="firstGraph"/> if not <c>null</c>.
        /// Postcondition: <see cref="firstGraph"/> will be <c>null</c>.
        /// This button is intended only for the Unity Editor, but not in the runtime configuration menu.
        /// </summary>
        [Button(ButtonSizes.Small, Name = "Reset Data")]
        [ButtonGroup(ResetButtonsGroup)]
        [PropertyOrder(ResetButtonsGroupOrderReset)]
        public override void Reset()
        {
            base.Reset();
            // Delete the underlying graph.
            firstGraph?.Destroy();
            firstGraph = null;
        }

        /// <summary>
        /// Draws the graph.
        /// Precondition: The graph and its metrics have been loaded.
        /// This button is intended for the Unity Editor only, but not in the runtime configuration menu.
        /// </summary>
        [Button(ButtonSizes.Small, Name = "Draw Data")]
        [ButtonGroup(DataButtonsGroup)]
        [PropertyOrder(DataButtonsGroupOrderDraw)]
        public void DrawGraph()
        {
            if (firstGraph)
            {
                GraphRenderer graphRenderer = new(this, firstGraph);
                graphRenderer.DrawGraphAsync(firstGraph, gameObject).Forget();
            }
            else
            {
                Debug.LogWarning("No graph loaded yet.\n");
            }
        }

        /// <summary>
        /// Draws the given <paramref name="graph"/>.
        /// </summary>
        /// <param name="graph">graph to be drawn</param>
        public void DrawGraph(Graph graph)
        {
            DrawGraphs(new List<Graph> { graph });
        }

        /// <summary>
        /// Loads all graphs, calculates their layouts, and displays the first graph in the
        /// graph series.
        /// </summary>
        protected override void Start()
        {
            base.Start();
            StartEvolutionAsync().Forget();
        }

        /// <summary>
        /// Sets up <see cref="evolutionRenderer"/> and initiates the visualization of the
        /// evolving series of graphs.
        /// </summary>
        private void StartEvolution()
        {
            evolutionRenderer = CreateEvolutionRenderer(LoadedGraphSeries);
            gameObject.AddOrGetComponent<AnimationInteraction>().EvolutionRenderer = evolutionRenderer;
            evolutionRenderer.ShowGraphEvolution();
        }

        /// <summary>
        /// Creates <see cref="evolutionRenderer"/> and shows the nodes having one of the selected
        /// node types and the edges of these specific nodes of the graph evolution
        /// for given <paramref name="graphs"/> using it.
        /// </summary>
        /// <param name="graphs">the series of graph to be drawn</param>
        private void DrawGraphs(IList<Graph> graphs)
        {
            // Note: We need this kind of loop because we assign graphs[i] in its body.
            for (int i = 0; i < graphs.Count; i++)
            {
                Graph relevantGraph = RelevantGraph(graphs[i]);
                if (relevantGraph != graphs[i])
                {
                    // Node types have been filtered out. Because of that
                    // there may now be multiple roots again.
                    relevantGraph.AddSingleRoot(out Node _, name: "ROOT", type: Graph.UnknownType);
                }

                graphs[i] = relevantGraph;
                SetupCompoundSpringEmbedder(graphs[i]);
            }
        }

        /// <summary>
        /// Returns the names of all node metrics that truly exist in the underlying
        /// graph, that is, there is at least one node in the graph that has this
        /// metric.
        ///
        /// The metric names are derived from the graph currently drawn by the
        /// evolution renderer.
        /// If no graph has been loaded yet, the empty list will be returned.
        /// </summary>
        /// <returns>names of all existing node metrics</returns>
        public override ISet<string> AllExistingMetrics()
        {
            return evolutionRenderer.AllExistingMetrics();
        }

        #region Config I/O
        /// <summary>
        /// The same as in <see cref="SEECity"/>
        /// </summary>
        private const string dataProviderPathLabel = "data";

        /// <summary>
        /// Saves and writes the configuration to <paramref name="writer"/>
        /// </summary>
        /// <param name="writer">The <see cref="ConfigWriter"/> to write the configuration to</param>
        protected override void Save(ConfigWriter writer)
        {
            base.Save(writer);
            DataProvider?.Save(writer, dataProviderPathLabel);
        }

        /// <summary>
        /// Restores the configuration from <paramref name="attributes"/>
        /// </summary>
        /// <param name="attributes">The attributes to restore the code city from</param>
        protected override void Restore(Dictionary<string, object> attributes)
        {
            base.Restore(attributes);
            DataProvider =
                MultiGraphProvider.Restore(attributes, dataProviderPathLabel) as MultiGraphPipelineProvider;
        }
        #endregion
    }
}<|MERGE_RESOLUTION|>--- conflicted
+++ resolved
@@ -55,15 +55,6 @@
         private EvolutionRenderer evolutionRenderer; // not serialized by Unity; will be set in Start()
 
         /// <summary>
-<<<<<<< HEAD
-        /// The directory in which the GXL files of the graph series are located.
-        /// </summary>
-        [SerializeField, ShowInInspector, Tooltip("The directory in which the GXL files are located."), FoldoutGroup(DataFoldoutGroup), RuntimeTab(DataFoldoutGroup)]
-        public DataPath GXLDirectory = new();
-
-        /// <summary>
-=======
->>>>>>> d8e87e9f
         /// Yields the graph renderer that draws this city.
         /// </summary>
         /// <remarks>Implements <see cref="AbstractSEECity.Renderer"/>.</remarks>
@@ -133,23 +124,6 @@
         }
 
         /// <summary>
-<<<<<<< HEAD
-        /// Loads the graph data from the GXL files and the metrics from the CSV files contained
-        /// in the directory with path PathPrefix and the metrics.
-        /// </summary>
-        private async UniTask<IList<Graph>> LoadDataSeriesAsync()
-        {
-            GraphsReader graphsReader = new();
-            // Load all GXL graphs and CSV files in directory PathPrefix but not more than maxRevisionsToLoad many.
-            await graphsReader.LoadAsync(GXLDirectory.Path, HierarchicalEdges, basePath: SourceCodeDirectory.Path,
-                                         rootName: GXLDirectory.Path, MaxRevisionsToLoad);
-
-            return graphsReader.Graphs;
-        }
-
-        /// <summary>
-=======
->>>>>>> d8e87e9f
         /// The first graph of the graph series. It is used only to let the user see
         /// his/her settings in action. It will be destroyed when the game starts.
         /// </summary>
