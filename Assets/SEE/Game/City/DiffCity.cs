﻿using SEE.UI.RuntimeConfigMenu;
using SEE.Utils.Config;
using SEE.Utils.Paths;
using SEE.VCS;
using Sirenix.OdinInspector;
using System.Collections.Generic;
using UnityEngine;

namespace SEE.Game.City
{
    /// <summary>
    /// A city for the differences between two revisions of a software
    /// stored in a version control system (VCS).
    /// </summary>
    public class DiffCity : SEECity
    {
        /// <summary>
        /// Name of the Inspector foldout group for the version control system
        /// (VCS) setttings.
        /// </summary>
        protected const string VCSFoldoutGroup = "VCS";

        /// <summary>
        /// The version control system identifier, to get the source code from both revision.
        /// </summary>
        [ShowInInspector, Tooltip("Version control system. Currently only Git is supported."),
            TabGroup(VCSFoldoutGroup), RuntimeTab(VCSFoldoutGroup)]
        internal VCSKind VersionControlSystem = VCSKind.Git;

        /// <summary>
        /// The path to the VCS containing the two revisions to be compared.
        /// </summary>
        [ShowInInspector, Tooltip("VCS path"),
            TabGroup(VCSFoldoutGroup), RuntimeTab(VCSFoldoutGroup)]
<<<<<<< HEAD
        public DirectoryPath VCSPath = new();
        
=======
        public DataPath VCSPath = new();

        /// <summary>
        /// The VCS identifier for the revision that constitutes the baseline of the
        /// comparison (the 'old' revision).
        /// </summary>
        [ShowInInspector, Tooltip("Old revision"),
            TabGroup(VCSFoldoutGroup), RuntimeTab(VCSFoldoutGroup)]
        public string OldRevision = string.Empty;

        /// <summary>
        /// The VCS identifier for the revision that constitutes the new revision
        /// against which the <see cref="OldRevision"/> is to be compared.
        /// </summary>
        [ShowInInspector, Tooltip("New revision"),
            TabGroup(VCSFoldoutGroup), RuntimeTab(VCSFoldoutGroup)]
        public string NewRevision = string.Empty;
>>>>>>> 479466f4

        #region Config I/O
        //--------------------------------
        // Configuration file input/output
        //--------------------------------

        /// <summary>
        /// Label of attribute <see cref="VCSPath"/> in the configuration file.
        /// </summary>
        private const string vcsPathLabel = "VCSPath";

        /// <summary>
        /// Label of attribute <see cref="VersionControlSystem"/> in the configuration file.
        /// </summary>
        private const string versionControlSystemLabel = "VersionControlSystem";
        
        protected override void Save(ConfigWriter writer)
        {
            base.Save(writer);
            writer.Save(VersionControlSystem.ToString(), versionControlSystemLabel);
            VCSPath.Save(writer, vcsPathLabel);
        }

        protected override void Restore(Dictionary<string, object> attributes)
        {
            base.Restore(attributes);
            ConfigIO.RestoreEnum(attributes, versionControlSystemLabel, ref VersionControlSystem);
            VCSPath.Restore(attributes, vcsPathLabel);
        }

        #endregion Config I/O
    }
}<|MERGE_RESOLUTION|>--- conflicted
+++ resolved
@@ -32,28 +32,8 @@
         /// </summary>
         [ShowInInspector, Tooltip("VCS path"),
             TabGroup(VCSFoldoutGroup), RuntimeTab(VCSFoldoutGroup)]
-<<<<<<< HEAD
-        public DirectoryPath VCSPath = new();
-        
-=======
         public DataPath VCSPath = new();
 
-        /// <summary>
-        /// The VCS identifier for the revision that constitutes the baseline of the
-        /// comparison (the 'old' revision).
-        /// </summary>
-        [ShowInInspector, Tooltip("Old revision"),
-            TabGroup(VCSFoldoutGroup), RuntimeTab(VCSFoldoutGroup)]
-        public string OldRevision = string.Empty;
-
-        /// <summary>
-        /// The VCS identifier for the revision that constitutes the new revision
-        /// against which the <see cref="OldRevision"/> is to be compared.
-        /// </summary>
-        [ShowInInspector, Tooltip("New revision"),
-            TabGroup(VCSFoldoutGroup), RuntimeTab(VCSFoldoutGroup)]
-        public string NewRevision = string.Empty;
->>>>>>> 479466f4
 
         #region Config I/O
         //--------------------------------
@@ -69,7 +49,7 @@
         /// Label of attribute <see cref="VersionControlSystem"/> in the configuration file.
         /// </summary>
         private const string versionControlSystemLabel = "VersionControlSystem";
-        
+
         protected override void Save(ConfigWriter writer)
         {
             base.Save(writer);
