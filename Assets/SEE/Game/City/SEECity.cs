using System;
using System.Collections.Generic;
using System.Linq;
using Cysharp.Threading.Tasks;
using SEE.DataModel.DG;
using SEE.DataModel.DG.IO;
using SEE.UI.RuntimeConfigMenu;
using SEE.GO;
using SEE.Utils;
using Sirenix.OdinInspector;
using UnityEngine;
using UnityEngine.Assertions;
using SEE.Game.CityRendering;
using SEE.UI;
using SEE.Utils.Config;
using Sirenix.Serialization;
using SEE.GraphProviders;
using SEE.UI.Notification;

namespace SEE.Game.City
{
    /// <summary>
    /// Manages settings of the graph data showing a single version of a software
    /// system needed at runtime.
    /// </summary>
    public class SEECity : AbstractSEECity
    {
        /// IMPORTANT NOTE: If you add any attribute that should be persisted in a
        /// configuration file, make sure you save and restore it in
        /// <see cref="SEECity.Save(ConfigWriter)"/> and
        /// <see cref="SEECity.Restore(Dictionary{string,object})"/>,
        /// respectively. You should also extend the test cases in TestConfigIO.

        /// <summary>
        /// A provider of the data shown as code city.
        /// </summary>
        [OdinSerialize, ShowInInspector,
            Tooltip("A graph provider yielding the data to be visualized as code city."),
            TabGroup(DataFoldoutGroup), RuntimeTab(DataFoldoutGroup)]
        internal GraphProvider DataProvider;

        /// <summary>
        /// The graph that is visualized in the scene and whose visualization settings are
        /// managed here.
        /// We do not want to serialize it using Unity or Odin because both frameworks are
        /// insufficient for the highly recursive structure of all the graph objects.
        /// There are different points in time in which the underlying graph is created:
        /// (1) in the editor mode or (2) during the game. If the graph is created in the
        /// editor mode by a graph renderer, the graph renderer will attach the NodeRefs
        /// to the game objects representing the nodes. So all the information about nodes
        /// is available, for instance for the layouts or the inspector. During the game
        /// there are two different possible scenarios: (a) this SEECity is is created
        /// and configured at runtime or (b) the SEECity was created in the editor and then
        /// the game is started. For scenario (a), we expect the graph to be loaded and
        /// all NodeRefs be defined accordingly. For scenario (b), the graph attribute
        /// will not be serialized and, hence, be null. In that case, we load the graph
        /// from the GXL file, i.e., the GXL file is our persistent serialization we
        /// use to re-create the graph. We need, however, to set the NodeRefs at runtime.
        /// All that is being done in Start() below.
        ///
        /// Neither serialized nor saved to the config file.
        /// </summary>
        /// <remarks>Do not use this field directly. Use <see cref="LoadedGraph"/> instead.</remarks>
        [NonSerialized]
        private Graph loadedGraph = null;

        /// <summary>
        /// The graph underlying this SEE city that was loaded from disk. May be null.
        /// If a new graph is assigned to this property, the selected node types will
        /// be updated, too.
        ///
        /// Neither serialized nor saved to the config file.
        /// </summary>
        public override Graph LoadedGraph
        {
            get => loadedGraph;
            protected set
            {
                if (loadedGraph  != null)
                {
                    Reset();
                }
                loadedGraph = value;
                InspectSchema(loadedGraph);
            }
        }

        /// <summary>
        /// Will be called whenever a new value is assigned to <see cref="ProjectPath"/>.
        /// In this case, we will update <see cref="loadedGraph.BasePath"/> with the
        /// new <see cref="ProjectPath.Path"/> if <see cref="loadedGraph"/> is not null.
        /// </summary>
        protected override void ProjectPathChanged()
        {
            if (LoadedGraph != null)
            {
                LoadedGraph.BasePath = SourceCodeDirectory.Path;
            }
        }

        /// <summary>
        /// The graph to be visualized. It may be a subgraph of the loaded graph
        /// containing only nodes with relevant node types or the original <see cref="LoadedGraph"/>
        /// if all node types are relevant. It is null if no graph has been loaded yet
        /// (i.e. <see cref="LoadedGraph"/> is null).
        /// </summary>
        private Graph visualizedSubGraph;

        /// <summary>
        /// The graph to be visualized. It may be a subgraph of the loaded graph
        /// containing only nodes with relevant node types or the original <see cref="LoadedGraph"/>
        /// if all node types are relevant. It is null if no graph has been loaded yet
        /// (i.e. <see cref="LoadedGraph"/> is null).
        /// </summary>
        protected Graph VisualizedSubGraph
        {
            get
            {
                if (LoadedGraph == null)
                {
                    visualizedSubGraph = null;
                    return null;
                }
                else if (visualizedSubGraph == null)
                {
                    visualizedSubGraph = RelevantGraph(LoadedGraph);
                    SetupCompoundSpringEmbedder(visualizedSubGraph);
                }
                return visualizedSubGraph;
            }
        }

        /// <summary>
        /// Sets up drawn city (if it has been drawn yet) and loads the metric board.
        /// </summary>
        protected override void Start()
        {
            base.Start();

            using (LoadingSpinner.Show($"Loading city \"{gameObject.name}\""))
            {
                if (!gameObject.IsCodeCityDrawn())
                {
                    Debug.LogWarning($"There is no drawn code city for {gameObject.name}.");
                    return;
                }
                LoadAsync().Forget();
            }
            return;

            async UniTaskVoid LoadAsync()
            {
                await LoadDataAsync();
                InitializeAfterDrawn();
                BoardSettings.LoadBoard();
            }
        }

        /// <summary>
        /// Loads the graph and metric data and sets all NodeRef and EdgeRef components to the
        /// loaded nodes and edges. This "deserializes" the graph to make it available at runtime.
        /// Note: <see cref="LoadedGraph"/> will be <see cref="VisualizedSubGraph"/> afterwards,
        /// that is, if node types are filtered, <see cref="LoadedGraph"/> may not contain all
        /// nodes saved in the underlying GXL file.
        /// Also note that this method may only be called after the code city has been drawn.
        /// </summary>
        protected virtual void InitializeAfterDrawn()
        {
            Assert.IsTrue(gameObject.IsCodeCityDrawn());
            Graph subGraph = VisualizedSubGraph;
            if (subGraph != null)
            {
                foreach (GraphElement graphElement in LoadedGraph.Elements().Except(subGraph.Elements()))
                {
                    // All other elements are virtual, i.e., should not be drawn.
                    graphElement.SetToggle(GraphElement.IsVirtualToggle);
                }

                SetNodeEdgeRefs(subGraph, gameObject);
            }
            else
            {
                Debug.LogError($"Could not load city {name}.\n");
            }

            // Add EdgeMeshScheduler to convert edge lines to meshes over time.
            gameObject.AddOrGetComponent<EdgeMeshScheduler>().Init(EdgeLayoutSettings, EdgeSelectionSettings,
                                                                   visualizedSubGraph);
            // FIXME: Should this be LoadedGraph?
            loadedGraph = subGraph;

            UpdateGraphElementIDMap(gameObject);
        }

        /// <summary>
        /// Sets all NodeRefs and EdgeRefs for this city to the nodes and edges, respectively,
        /// they correspond to. This will take place for the graph elements of the
        /// <see cref="LoadedGraph"/> only.
        /// We assume that the game objects with a NodeRef/EdgeRef required to be
        /// defined to be immediate children of this SEECity. Moreover, we assume a child
        /// game object's name is the ID of the corresponding graph node/edge.
        /// </summary>
        public void SetNodeEdgeRefs()
        {
            if (LoadedGraph != null)
            {
                SetNodeEdgeRefs(loadedGraph, gameObject);
                Debug.Log($"Node and edge references for {gameObject.name} are resolved.\n");
            }
            else
            {
                Debug.LogError("No graph loaded.\n");
            }
        }

        /// <summary>
        /// Sets all NodeRefs and EdgeRefs for this city to the nodes and edges,
        /// respectively, they correspond to.
        /// We assume that the game objects with a NodeRef/EdgeRef required to be
        /// defined to be immediate children of this SEECity. Moreover, we assume a child
        /// game object's name is the ID of the corresponding graph node/edge.
        /// </summary>
        /// <param name="graph">graph giving us the nodes/edges who should be the
        /// target of the NodeRefs and EdgeRefs, respectively</param>
        protected static void SetNodeEdgeRefs(Graph graph, GameObject parent)
        {
            foreach (Transform childTransform in parent.transform)
            {
                GameObject child = childTransform.gameObject;
                if (child.TryGetComponent(out NodeRef nodeRef))
                {
                    nodeRef.Value = graph.GetNode(child.name);
                    if (nodeRef.Value == null)
                    {
                        Debug.LogWarning($"Could not resolve node reference {child.name}.\n");
                    }
                }
                else if (child.TryGetComponent(out EdgeRef edgeRef))
                {
                    edgeRef.Value = graph.GetEdge(child.name);
                    if (edgeRef.Value == null)
                    {
                        Debug.LogWarning($"Could not resolve edge reference {child.name}.\n");
                    }
                }
#if UNITY_EDITOR
                else if (child.CompareTag(Tags.Node) || child.CompareTag(Tags.Edge))
                {
                    Debug.LogWarning($"Game object {child.name} has neither node nor edge reference.\n");
                }
#endif
                SetNodeEdgeRefs(graph, child);
            }
        }

        /// <summary>
        /// Loads the graph data from the GXL file with GXLPath() and the metrics
        /// from the CSV file with CSVPath() and then draws it. Equivalent to:
        ///   LoadDataAsync();
        ///   DrawGraph();
        /// </summary>
        public virtual async UniTaskVoid LoadAndDrawGraphAsync()
        {
            await LoadDataAsync();
            DrawGraph();
        }

        /// <summary>
        /// First, if a graph was already loaded (<see cref="LoadedGraph"/> is not null),
        /// everything will be reset by calling <see cref="Reset"/>.
        /// Second, the graph data from the GXL file with GXLPath() and the metrics
        /// from the CSV file with CSVPath() are loaded. The loaded graph is available
        /// in <see cref="LoadedGraph"/> afterwards.
        ///
        /// This method loads only the data, but does not actually render the graph.
        /// </summary>
        [Button("Load Data", ButtonSizes.Small)]
        [ButtonGroup(DataButtonsGroup), RuntimeButton(DataButtonsGroup, "Load Data")]
        [PropertyOrder(DataButtonsGroupOrderLoad)]
        public virtual async UniTask LoadDataAsync()
        {
            if (DataProvider != null)
            {
                try
                {
                    LoadedGraph = await DataProvider.ProvideAsync(new Graph(""), this);
<<<<<<< HEAD
                    LoadMetricsFromDashboard();
                    // LoadedGraph?.DumpTree();
=======
                    LoadedGraph?.DumpTree();
>>>>>>> 59891946
                }
                catch (Exception ex)
                {
                    ShowNotification.Error("Data failure", $"Graph provider failed with: {ex}\n");
                    Debug.LogException(ex);
                }
            }
            else
            {
                ShowNotification.Error("No data provider", "You must set a data provider before you can load the data.");
            }
        }

        /// <summary>
        /// Saves the graph data to the GXL file with GXLPath().
        /// </summary>
        /*
         * FIXME: Do we want to re-active this code? If so, it should query the path from
         * the user with a file picker.
         *
        [Button(ButtonSizes.Small)]
        [ButtonGroup(DataButtonsGroup), RuntimeButton(DataButtonsGroup, "Save Data")]
        [PropertyOrder(DataButtonsGroupOrderSave)]
        public virtual void SaveData()
        {
            if (string.IsNullOrEmpty(GXLPath.Path))
            {
                Debug.LogError("Empty graph path.\n");
            }
            else if (LoadedGraph != null)
            {
                GraphWriter.Save(GXLPath.Path, LoadedGraph, HierarchicalEdges.First());
            }
        }
        */

        /// <summary>
        /// Re-draws the graph without deleting the underlying loaded graph.
        /// Only the game objects generated for the nodes are deleted first.
        /// Precondition: The graph and its metrics have been loaded.
        /// </summary>
        public void ReDrawGraph()
        {
            if (LoadedGraph == null)
            {
                Debug.LogError("No graph loaded.\n");
            }
            else
            {
                DeleteGraphGameObjects();
                DrawGraph();
            }
        }

        /// <summary>
        /// Returns whether the graph has been loaded.
        /// </summary>
        private bool IsGraphLoaded => loadedGraph != null && !ReferenceEquals(VisualizedSubGraph, null);

        /// <summary>
        /// Draws the graph.
        /// Precondition: The graph and its metrics have been loaded.
        /// </summary>
        [Button(ButtonSizes.Small, Name = "Draw Data")]
        [ButtonGroup(DataButtonsGroup), RuntimeButton(DataButtonsGroup, "Draw Data")]
        [PropertyOrder(DataButtonsGroupOrderDraw)]
        [EnableIf(nameof(IsGraphLoaded))]
        public virtual void DrawGraph()
        {
            if (LoadedGraph == null)
            {
                Debug.LogError("No graph loaded.\n");
            }
            else
            {
                Graph theVisualizedSubGraph = VisualizedSubGraph;
                if (ReferenceEquals(theVisualizedSubGraph, null))
                {
                    Debug.LogError("No graph loaded.\n");
                }
                else
                {
                    using (LoadingSpinner.Show($"Drawing city \"{gameObject.name}\""))
                    {
                        graphRenderer = new GraphRenderer(this, theVisualizedSubGraph);
                        // We assume here that this SEECity instance was added to a game object as
                        // a component. The inherited attribute gameObject identifies this game object.
                        graphRenderer.DrawGraph(theVisualizedSubGraph, gameObject);

                        // If we're in editmode, InitializeAfterDrawn() will be called by Start() once the
                        // game starts. Otherwise, in playmode, we have to call it ourselves.
                        if (Application.isPlaying)
                        {
                            InitializeAfterDrawn();
                        }
                    }
                }
            }
        }

        /// <summary>
        /// The graph renderer used to draw the city.
        ///
        /// Neither serialized nor saved to the config file.
        /// </summary>
        private GraphRenderer graphRenderer;

        /// <summary>
        /// Yields the graph renderer that draws this city.
        /// </summary>
        /// <remarks>Implements <see cref="AbstractSEECity.Renderer"/>.</remarks>
        public override IGraphRenderer Renderer => graphRenderer ??= new GraphRenderer(this, VisualizedSubGraph);

        /// <summary>
        /// Saves the current layout of the city in a file named <see cref="LayoutPath"/>.
        /// The format of the written file depends upon the file extension. If the extension
        /// is <see cref="Filenames.GVLExtension"/> it is saved in the GVL format; otherwise
        /// the file is saved in the SLD format.
        /// </summary>
        [Button(ButtonSizes.Small)]
        [ButtonGroup(DataButtonsGroup), RuntimeButton(DataButtonsGroup, "Save Layout")]
        [PropertyOrder(DataButtonsGroupOrderSaveLayout)]
        public void SaveLayout()
        {
            string path = NodeLayoutSettings.LayoutPath.Path;
            Debug.Log($"Saving layout data to {path}.\n");
            if (Filenames.HasExtension(path, Filenames.GVLExtension))
            {
                Layout.IO.GVLWriter.Save(path, LoadedGraph.Name, AllNodeDescendants(gameObject));
            }
            else
            {
                Layout.IO.SLDWriter.Save(path, AllNodeDescendants(gameObject));
            }
        }

        /// <summary>
        /// Reads the a saved layout of the city from a file named <see cref="LayoutPath"/>.
        /// The format of the written file depends upon the file extension. If the extension
        /// is <see cref="Filenames.GVLExtension"/> it is expected to be in the GVL format; otherwise
        /// the file is assumed to be in the SLD format.
        /// </summary>
        [Button(ButtonSizes.Small)]
        [ButtonGroup(DataButtonsGroup), RuntimeButton(DataButtonsGroup, "Load Layout")]
        [PropertyOrder(DataButtonsGroupOrderLoadLayout)]
        public void LoadLayout()
        {
            ICollection<GameObject> gameNodes = AllNodeDescendants(gameObject);
            graphRenderer.LoadLayout(gameNodes, gameObject.transform.position.y);
        }

        /// <summary>
        /// Resets everything that is specific to a given graph. Here: the selected node types,
        /// the underlying and visualized graph, and all game objects visualizing information about it.
        /// </summary>
        /// <remarks>This method should be called whenever <see cref="loadedGraph"/> is re-assigned.</remarks>
        [Button(ButtonSizes.Small, Name = "Reset Data")]
        [ButtonGroup(ResetButtonsGroup), RuntimeButton(ResetButtonsGroup, "Reset Data")]
        [PropertyOrder(ResetButtonsGroupOrderReset)]
        public override void Reset()
        {
            base.Reset();
            // Delete the underlying graph.
            LoadedGraph?.Destroy();
            LoadedGraph = null;
            visualizedSubGraph = null;
        }

        /// <summary>
        /// Returns the names of all node metrics that truly exist in the underlying
        /// graph, that is, there is at least one node in the graph that has this
        /// metric.
        ///
        /// If no graph has been loaded yet, the empty list will be returned.
        /// </summary>
        /// <returns>names of all existing node metrics</returns>
        public override ISet<string> AllExistingMetrics()
        {
            if (LoadedGraph == null)
            {
                return new HashSet<string>();
            }
            else
            {
                return LoadedGraph.AllNumericNodeAttributes();
            }
        }

        /// <summary>
        /// Dumps the metric names of all node types of the currently loaded graph.
        /// </summary>
        protected override void DumpNodeMetrics()
        {
            if (LoadedGraph == null)
            {
                Debug.Log("No graph loaded yet.");
            }
            else
            {
                DumpNodeMetrics(new List<Graph>() { loadedGraph });
            }
        }

        #region Config I/O
        //--------------------------------
        // Configuration file input/output
        //--------------------------------

        /// <summary>
        /// Label of attribute <see cref="DataProvider"/> in the configuration file.
        /// </summary>
        private const string dataProviderPathLabel = "data";

        protected override void Save(ConfigWriter writer)
        {
            base.Save(writer);
            DataProvider?.Save(writer, dataProviderPathLabel);
        }

        protected override void Restore(Dictionary<string, object> attributes)
        {
            base.Restore(attributes);
            DataProvider = GraphProvider.Restore(attributes, dataProviderPathLabel);
        }
        #endregion
    }
}<|MERGE_RESOLUTION|>--- conflicted
+++ resolved
@@ -284,12 +284,6 @@
                 try
                 {
                     LoadedGraph = await DataProvider.ProvideAsync(new Graph(""), this);
-<<<<<<< HEAD
-                    LoadMetricsFromDashboard();
-                    // LoadedGraph?.DumpTree();
-=======
-                    LoadedGraph?.DumpTree();
->>>>>>> 59891946
                 }
                 catch (Exception ex)
                 {
