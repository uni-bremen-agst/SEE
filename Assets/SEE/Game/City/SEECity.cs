using System;
using System.Collections.Generic;
using System.Linq;
using System.Threading;
using Cysharp.Threading.Tasks;
using SEE.DataModel.DG;
using SEE.UI.RuntimeConfigMenu;
using SEE.GO;
using SEE.Utils;
using Sirenix.OdinInspector;
using UnityEngine;
using UnityEngine.Assertions;
using SEE.Game.CityRendering;
using SEE.UI;
using SEE.Utils.Config;
using Sirenix.Serialization;
using SEE.GraphProviders;
using SEE.UI.Notification;
using SEE.DataModel.DG.IO;
using SEE.DataModel;

namespace SEE.Game.City
{
    /// <summary>
    /// Manages settings of the graph data showing a single version of a software
    /// system needed at runtime.
    /// </summary>
    public class SEECity : AbstractSEECity
    {
        /// IMPORTANT NOTE: If you add any attribute that should be persisted in a
        /// configuration file, make sure you save and restore it in
        /// <see cref="SEECity.Save(ConfigWriter)"/> and
        /// <see cref="SEECity.Restore(Dictionary{string,object})"/>,
        /// respectively. You should also extend the test cases in TestConfigIO.
        /// <summary>
        /// A provider of the data shown as code city.
        /// </summary>
        [OdinSerialize, ShowInInspector,
         Tooltip("A graph provider yielding the data to be visualized as a code city."),
         TabGroup(DataFoldoutGroup), RuntimeTab(DataFoldoutGroup),
         HideReferenceObjectPicker]
<<<<<<< HEAD
        public SingleGraphPipelineProvider DataProvider = new();
=======
        public PipelineGraphProvider DataProvider = new();
>>>>>>> 579dcb07

        /// <summary>
        /// The graph that is visualized in the scene and whose visualization settings are
        /// managed here.
        /// We do not want to serialize it using Unity or Odin because both frameworks are
        /// insufficient for the highly recursive structure of all the graph objects.
        /// There are different points in time in which the underlying graph is created:
        /// (1) in the editor mode or (2) during the game. If the graph is created in the
        /// editor mode by a graph renderer, the graph renderer will attach the NodeRefs
        /// to the game objects representing the nodes. So all the information about nodes
        /// is available, for instance for the layouts or the inspector. During the game
        /// there are two different possible scenarios: (a) this SEECity is is created
        /// and configured at runtime or (b) the SEECity was created in the editor and then
        /// the game is started. For scenario (a), we expect the graph to be loaded and
        /// all NodeRefs be defined accordingly. For scenario (b), the graph attribute
        /// will not be serialized and, hence, be null. In that case, we load the graph
        /// from the GXL file, i.e., the GXL file is our persistent serialization we
        /// use to re-create the graph. We need, however, to set the NodeRefs at runtime.
        /// All that is being done in Start() below.
        ///
        /// Neither serialized nor saved to the config file.
        /// </summary>
        /// <remarks>Do not use this field directly. Use <see cref="LoadedGraph"/> instead.</remarks>
        [NonSerialized] private Graph loadedGraph = null;

        /// <summary>
        /// The graph underlying this SEE city that was loaded from disk. May be null.
        /// If a new graph is assigned to this property, the selected node types will
        /// be updated, too.
        ///
        /// Neither serialized nor saved to the config file.
        /// </summary>
        public override Graph LoadedGraph
        {
            get => loadedGraph;
            protected set
            {
                if (loadedGraph != null)
                {
                    Reset();
                }

                Assert.IsNull(visualizedSubGraph);
                loadedGraph = value;
                InspectSchema(loadedGraph);
            }
        }

        /// <summary>
        /// Will be called whenever a new value is assigned to <see cref="ProjectPath"/>.
        /// In this case, we will update <see cref="loadedGraph.BasePath"/> with the
        /// new <see cref="ProjectPath.Path"/> if <see cref="loadedGraph"/> is not null.
        /// </summary>
        protected override void ProjectPathChanged()
        {
            if (LoadedGraph != null)
            {
                LoadedGraph.BasePath = SourceCodeDirectory.Path;
            }
        }

        /// <summary>
        /// A token that can be used to cancel the loading of the graph.
        /// </summary>
        protected CancellationTokenSource cancellationTokenSource = new();

        /// <summary>
        /// The graph to be visualized. It may be a subgraph of the loaded graph
        /// containing only nodes with relevant node types or the original <see cref="LoadedGraph"/>
        /// if all node types are relevant. It is null if no graph has been loaded yet
        /// (i.e. <see cref="LoadedGraph"/> is null).
        /// </summary>
        [NonSerialized] private Graph visualizedSubGraph = null;

        /// <summary>
        /// Specifies if the pipeline of <see cref="PipelineGraphProvider"/> is still running.
        /// </summary>
        private bool IsPipelineRunning;

        /// <summary>
        /// The graph to be visualized. It may be a subgraph of the loaded graph
        /// containing only nodes with relevant node types or the original <see cref="LoadedGraph"/>
        /// if all node types are relevant. It is null if no graph has been loaded yet
        /// (i.e. <see cref="LoadedGraph"/> is null).
        /// </summary>
        /// <remarks>Accessing this value has a side effect on <see cref="visualizedSubGraph"/>.
        /// If <see cref="LoadedGraph"/> is null, <see cref="visualizedSubGraph"/> will
        /// become null, too. If <see cref="LoadedGraph"/> is null and <see cref="visualizedSubGraph"/> is
        /// currently null, too, then <see cref="visualizedSubGraph"/> will be set to the
        /// <see cref="RelevantGraph(LoadedGraph)"/>.</remarks>
        protected Graph VisualizedSubGraph
        {
            get
            {
                if (LoadedGraph == null)
                {
                    visualizedSubGraph = null;
                    return null;
                }
                else if (visualizedSubGraph == null)
                {
                    visualizedSubGraph = RelevantGraph(LoadedGraph);
                    SetupCompoundSpringEmbedder(visualizedSubGraph);
                }

                return visualizedSubGraph;
            }
        }

        /// <summary>
        /// Sets up drawn city (if it has been drawn yet) and loads the metric board.
        /// </summary>
        protected override void Start()
        {
            base.Start();

            if (TryGetComponent(out GitPoller poller))
            {
               Destroy(poller);
            }

            loadedGraph = null;
            visualizedSubGraph = null;

            if (!gameObject.IsCodeCityDrawn())
            {
                Debug.LogWarning($"There is no drawn code city for {gameObject.name}.");
                return;
            }

            LoadAsync().Forget();
            return;

            async UniTaskVoid LoadAsync()
            {
                await LoadDataAsync();
                InitializeAfterDrawn();
                BoardSettings.LoadBoard();
            }
        }

        /// <summary>
        /// Sets the <see cref="NodeRef"/> and <see cref="EdgeRef"/>, respectively, for all
        /// game objects representing nodes or edges in the <see cref="VisualizedSubGraph"/>.
        ///
        /// Sets the toggle attribute <see cref="GraphElement.IsVirtualToggle"/> for all
        /// nodes and edges in <see cref="LoadedGraph"/> that are not in the <see cref="VisualizedSubGraph"/>.
        /// This toggle prevents them to be drawn. This is necessary because <see cref="LoadedGraph"/>
        /// and <see cref="VisualizedSubGraph"/> co-exist and the latter may only be a subgraph
        /// of the former.
        ///
        /// Note that this method may only be called after the code city has been drawn.
        /// </summary>
        protected virtual void InitializeAfterDrawn()
        {
            Assert.IsTrue(gameObject.IsCodeCityDrawn());
            Graph subGraph = VisualizedSubGraph;
            if (subGraph != null)
            {
                // All graph elements that are only in the LoadedGraph but not in the VisualizedSubGraph
                // are toggled as GraphElement.IsVirtualToggle. These are not intended to be drawn.
                // Because the graph elements stem from two different graphs (LoadedGraph versus subGraph),
                // we need to provide a suitable comparer taking into account only the ID.
                foreach (GraphElement graphElement in LoadedGraph.Elements()
                             .Except(subGraph.Elements(), new GraphElementIDComparer()))
                {
                    // All other elements are virtual, i.e., should not be drawn.
                    graphElement.SetToggle(GraphElement.IsVirtualToggle);
                }

                SetNodeEdgeRefs(subGraph, gameObject);
            }
            else
            {
                Debug.LogError($"Could not load city {name}.\n");
            }

            // Add EdgeMeshScheduler to convert edge lines to meshes over time.
            gameObject.AddOrGetComponent<EdgeMeshScheduler>().Init(EdgeLayoutSettings, EdgeSelectionSettings,
                subGraph);
            // This must be loadedGraph. It must not be LoadedGraph. The latter would reset the graph.
            loadedGraph = subGraph;

            UpdateGraphElementIDMap(gameObject);
        }

        /// <summary>
        /// Sets all NodeRefs and EdgeRefs for this city to the nodes and edges, respectively,
        /// they correspond to. This will take place for the graph elements of the
        /// <see cref="LoadedGraph"/> only.
        /// We assume that the game objects with a NodeRef/EdgeRef required to be
        /// defined to be immediate children of this SEECity. Moreover, we assume a child
        /// game object's name is the ID of the corresponding graph node/edge.
        /// </summary>
        public void SetNodeEdgeRefs()
        {
            if (LoadedGraph != null)
            {
                SetNodeEdgeRefs(loadedGraph, gameObject);
                Debug.Log($"Node and edge references for {gameObject.name} are resolved.\n");
            }
            else
            {
                Debug.LogError("No graph loaded.\n");
            }
        }

        /// <summary>
        /// Sets all NodeRefs and EdgeRefs for this city to the nodes and edges,
        /// respectively, they correspond to.
        /// We assume that the game objects with a NodeRef/EdgeRef required to be
        /// defined to be immediate children of this SEECity. Moreover, we assume a child
        /// game object's name is the ID of the corresponding graph node/edge.
        /// </summary>
        /// <param name="graph">graph giving us the nodes/edges who should be the
        /// target of the NodeRefs and EdgeRefs, respectively</param>
        protected static void SetNodeEdgeRefs(Graph graph, GameObject parent)
        {
            foreach (Transform childTransform in parent.transform)
            {
                GameObject child = childTransform.gameObject;
                if (child.TryGetComponent(out NodeRef nodeRef))
                {
                    nodeRef.Value = graph.GetNode(child.name);
                    if (nodeRef.Value == null)
                    {
                        Debug.LogWarning($"Could not resolve node reference {child.name}.\n");
                    }
                }
                else if (child.TryGetComponent(out EdgeRef edgeRef))
                {
                    edgeRef.Value = graph.GetEdge(child.name);
                    if (edgeRef.Value == null)
                    {
                        Debug.LogWarning($"Could not resolve edge reference {child.name}.\n");
                    }
                }
#if UNITY_EDITOR
                else if (child.CompareTag(Tags.Node) || child.CompareTag(Tags.Edge))
                {
                    Debug.LogWarning($"Game object {child.name} has neither node nor edge reference.\n");
                }
#endif
                SetNodeEdgeRefs(graph, child);
            }
        }

        /// <summary>
        /// Loads the graph data from the GXL file with GXLPath() and the metrics
        /// from the CSV file with CSVPath() and then draws it. Equivalent to:
        ///   LoadDataAsync();
        ///   DrawGraphAsync();
        /// </summary>
        public virtual async UniTaskVoid LoadAndDrawGraphAsync()
        {
            await LoadDataAsync();
            DrawGraph();
        }

        /// <summary>
        /// First, if a graph was already loaded (<see cref="LoadedGraph"/> is not null),
        /// everything will be reset by calling <see cref="Reset"/>.
        /// Second, the graph data from the GXL file with GXLPath() and the metrics
        /// from the CSV file with CSVPath() are loaded. The loaded graph is available
        /// in <see cref="LoadedGraph"/> afterwards.
        ///
        /// This method loads only the data, but does not actually render the graph.
        /// </summary>
        [Button(ButtonSizes.Small, Name = "Load Data")]
        [ButtonGroup(DataButtonsGroup), RuntimeButton(DataButtonsGroup, "Load Data")]
        [PropertyOrder(DataButtonsGroupOrderLoad)]
        public virtual async UniTask LoadDataAsync()
        {
            if (DataProvider != null)
            {
                try
                {
                    using (LoadingSpinner.ShowDeterminate($"Loading city \"{gameObject.name}\"...",
                                                          out Action<float> reportProgress))
                    {
<<<<<<< HEAD
                        ShowNotification.Info("SEECity", "Loading graph");
                        Debug.Log("Loading graph from provider");
                        IsPipelineRunning = true;
                        LoadedGraph = await DataProvider.ProvideAsync(new Graph(""), this, x => ProgressBar = x,
                            cancellationTokenSource.Token);
                        IsPipelineRunning = false;
                        Debug.Log("Graph Provider finished");
                        ShowNotification.Info("SEECity", $"{DataProvider.Pipeline.Count()} Graph provider finished:");
=======
                        void ReportProgress(float x)
                        {
                            ProgressBar = x;
                            reportProgress(x);
                        }

                        ReportProgress(0.01f);

                        LoadedGraph = await DataProvider.ProvideAsync(new Graph(""), this, ReportProgress,
                                                                      cancellationTokenSource.Token);
>>>>>>> 579dcb07
                    }
                }
                catch (OperationCanceledException)
                {
                    ShowNotification.Warn("Data loading cancelled", "Data loading was cancelled.\n", log: true);
                    throw;
                }
                catch (Exception ex)
                {
                    Debug.LogException(ex);
                    ShowNotification.Error("Data failure", $"Graph provider failed with: {ex.Message}\n", log: false);
                    throw;
                }
            }
            else
            {
                ShowNotification.Error("No data provider",
                    "You must set a data provider before you can load the data.");
            }
        }

        /// <summary>
        /// Saves the graph data to a GXL file.
        /// </summary>
        [Button(ButtonSizes.Small)]
        [ButtonGroup(DataButtonsGroup), RuntimeButton(DataButtonsGroup, "Save Data")]
        [PropertyOrder(DataButtonsGroupOrderSave)]
        [EnableIf(nameof(IsGraphLoaded))]
        public virtual void SaveData()
        {
            string outputFile = Application.streamingAssetsPath + "/output.gxl";
            if (LoadedGraph != null)
            {
                GraphWriter.Save(outputFile, LoadedGraph, HierarchicalEdges.First());
                Debug.Log($"Data was saved to '{outputFile}'.\n");
            }
        }

        /// <summary>
        /// Re-draws the graph without deleting the underlying loaded graph.
        /// Only the game objects generated for the nodes are deleted first.
        /// Precondition: The graph and its metrics have been loaded.
        /// </summary>
        public void ReDrawGraph()
        {
            if (LoadedGraph == null)
            {
                Debug.LogError("No graph loaded.\n");
            }
            else
            {
                DeleteGraphGameObjects();
                DrawGraph();
            }
        }

        /// <summary>
        /// Returns whether the graph has been loaded.
        /// </summary>
        private bool IsGraphLoaded => loadedGraph != null;

        /// <summary>
        /// Draws the graph.
        /// Precondition: The graph and its metrics have been loaded.
        /// </summary>
        [Button(ButtonSizes.Small, Name = "Draw Data")]
        [ButtonGroup(DataButtonsGroup), RuntimeButton(DataButtonsGroup, "Draw Data")]
        [PropertyOrder(DataButtonsGroupOrderDraw)]
        [EnableIf(nameof(IsGraphLoaded))]
        public virtual void DrawGraph()
        {
            if (IsPipelineRunning)
            {
                Debug.LogError("Pipeline is still running");
                ShowNotification.Error("SEECity", "Graph provider pipeline is still running");
                return;
            }

            if (LoadedGraph == null)
            {
                Debug.LogError("No graph loaded.\n");
            }
            else
            {
                Graph theVisualizedSubGraph = VisualizedSubGraph;
                if (ReferenceEquals(theVisualizedSubGraph, null))
                {
                    Debug.LogError("No graph loaded.\n");
                }
                else
                {
                    DrawAsync(theVisualizedSubGraph).Forget();
                }
            }
            return;

            async UniTaskVoid DrawAsync(Graph subGraph)
            {
                graphRenderer = new GraphRenderer(this, subGraph);
                // We assume here that this SEECity instance was added to a game object as
                // a component. The inherited attribute gameObject identifies this game object.
                try
                {
                    using (LoadingSpinner.ShowDeterminate($"Drawing city \"{gameObject.name}\"", out Action<float> updateProgress))
                    {
                        void ReportProgress(float x)
                        {
                            ProgressBar = x;
                            updateProgress(x);
                        }

                        await graphRenderer.DrawGraphAsync(subGraph, gameObject, ReportProgress, cancellationTokenSource.Token);
                    }
                }
                catch (OperationCanceledException)
                {
                    ShowNotification.Warn("Drawing cancelled", "Drawing was cancelled.\n", log: true);
                    throw;
                }

                // If we're in editmode, InitializeAfterDrawn() will be called by Start() once the
                // game starts. Otherwise, in playmode, we have to call it ourselves.
                if (Application.isPlaying)
                {
                    InitializeAfterDrawn();
                }
            }
        }

        /// <summary>
        /// The graph renderer used to draw the city.
        ///
        /// Neither serialized nor saved to the config file.
        /// </summary>
        private GraphRenderer graphRenderer;

        /// <summary>
        /// Yields the graph renderer that draws this city.
        /// </summary>
        /// <remarks>Implements <see cref="AbstractSEECity.Renderer"/>.</remarks>
        public override IGraphRenderer Renderer => graphRenderer ??= new GraphRenderer(this, VisualizedSubGraph);

        /// <summary>
        /// Saves the current layout of the city in a file named <see cref="LayoutPath"/>.
        /// The format of the written file depends upon the file extension. If the extension
        /// is <see cref="Filenames.GVLExtension"/> it is saved in the GVL format; otherwise
        /// the file is saved in the SLD format.
        /// </summary>
        [Button(ButtonSizes.Small)]
        [ButtonGroup(DataButtonsGroup), RuntimeButton(DataButtonsGroup, "Save Layout")]
        [PropertyOrder(DataButtonsGroupOrderSaveLayout)]
        public void SaveLayout()
        {
            string path = NodeLayoutSettings.LayoutPath.Path;
            Debug.Log($"Saving layout data to {path}.\n");
            if (Filenames.HasExtension(path, Filenames.GVLExtension))
            {
                Layout.IO.GVLWriter.Save(path, LoadedGraph.Name, AllNodeDescendants(gameObject));
            }
            else
            {
                Layout.IO.SLDWriter.Save(path, AllNodeDescendants(gameObject));
            }
        }

        /// <summary>
        /// Reads the a saved layout of the city from a file named <see cref="LayoutPath"/>.
        /// The format of the written file depends upon the file extension. If the extension
        /// is <see cref="Filenames.GVLExtension"/> it is expected to be in the GVL format; otherwise
        /// the file is assumed to be in the SLD format.
        /// </summary>
        [Button(ButtonSizes.Small)]
        [ButtonGroup(DataButtonsGroup), RuntimeButton(DataButtonsGroup, "Load Layout")]
        [PropertyOrder(DataButtonsGroupOrderLoadLayout)]
        public void LoadLayout()
        {
            ICollection<GameObject> gameNodes = AllNodeDescendants(gameObject);
            graphRenderer.LoadLayout(gameNodes, gameObject.transform.position.y);
        }

        /// <summary>
        /// Resets everything that is specific to a given graph. Here: the selected node types,
        /// the underlying and visualized graph, and all game objects visualizing information about it.
        /// </summary>
        /// <remarks>This method should be called whenever <see cref="loadedGraph"/> is re-assigned.</remarks>
        [Button(ButtonSizes.Small, Name = "Reset Data")]
        [ButtonGroup(ResetButtonsGroup), RuntimeButton(ResetButtonsGroup, "Reset Data")]
        [PropertyOrder(ResetButtonsGroupOrderReset)]
        public override void Reset()
        {
            base.Reset();
            // Cancel any ongoing loading operation and reset the token.
            cancellationTokenSource.Cancel();
            IsPipelineRunning = false;
            cancellationTokenSource = new CancellationTokenSource();
            // Remove the poller
            if (TryGetComponent(out GitPoller poller))
            {
                Destroy(poller);
            }

            // Delete the underlying graph.
            loadedGraph?.Destroy();
            loadedGraph = null;
            visualizedSubGraph = null;
        }

        /// <summary>
        /// Returns the names of all node metrics that truly exist in the underlying
        /// graph, that is, there is at least one node in the graph that has this
        /// metric.
        ///
        /// If no graph has been loaded yet, the empty list will be returned.
        /// </summary>
        /// <returns>names of all existing node metrics</returns>
        public override ISet<string> AllExistingMetrics()
        {
            if (LoadedGraph == null)
            {
                return new HashSet<string>();
            }
            else
            {
                return LoadedGraph.AllNumericNodeAttributes();
            }
        }

        /// <summary>
        /// Dumps the metric names of all node types of the currently loaded graph.
        /// </summary>
        protected override void DumpNodeMetrics()
        {
            if (LoadedGraph == null)
            {
                Debug.Log("No graph loaded yet.");
            }
            else
            {
                DumpNodeMetrics(new List<Graph>() { loadedGraph });
            }
        }

        #region Config I/O
<<<<<<< HEAD

        //--------------------------------
        // Configuration file input/output
        //--------------------------------
=======
>>>>>>> 579dcb07

        /// <summary>
        /// Label of attribute <see cref="DataProvider"/> in the configuration file.
        /// </summary>
        private const string dataProviderPathLabel = "data";

        protected override void Save(ConfigWriter writer)
        {
            base.Save(writer);
            DataProvider?.Save(writer, dataProviderPathLabel);
        }

        protected override void Restore(Dictionary<string, object> attributes)
        {
            base.Restore(attributes);
            DataProvider =
                SingleGraphProvider.Restore(attributes, dataProviderPathLabel) as SingleGraphPipelineProvider;
        }

        #endregion
    }
}<|MERGE_RESOLUTION|>--- conflicted
+++ resolved
@@ -39,11 +39,7 @@
          Tooltip("A graph provider yielding the data to be visualized as a code city."),
          TabGroup(DataFoldoutGroup), RuntimeTab(DataFoldoutGroup),
          HideReferenceObjectPicker]
-<<<<<<< HEAD
         public SingleGraphPipelineProvider DataProvider = new();
-=======
-        public PipelineGraphProvider DataProvider = new();
->>>>>>> 579dcb07
 
         /// <summary>
         /// The graph that is visualized in the scene and whose visualization settings are
@@ -324,16 +320,9 @@
                     using (LoadingSpinner.ShowDeterminate($"Loading city \"{gameObject.name}\"...",
                                                           out Action<float> reportProgress))
                     {
-<<<<<<< HEAD
                         ShowNotification.Info("SEECity", "Loading graph");
                         Debug.Log("Loading graph from provider");
                         IsPipelineRunning = true;
-                        LoadedGraph = await DataProvider.ProvideAsync(new Graph(""), this, x => ProgressBar = x,
-                            cancellationTokenSource.Token);
-                        IsPipelineRunning = false;
-                        Debug.Log("Graph Provider finished");
-                        ShowNotification.Info("SEECity", $"{DataProvider.Pipeline.Count()} Graph provider finished:");
-=======
                         void ReportProgress(float x)
                         {
                             ProgressBar = x;
@@ -344,7 +333,9 @@
 
                         LoadedGraph = await DataProvider.ProvideAsync(new Graph(""), this, ReportProgress,
                                                                       cancellationTokenSource.Token);
->>>>>>> 579dcb07
+                        IsPipelineRunning = false;
+                        Debug.Log("Graph Provider finished");
+                        ShowNotification.Info("SEECity", $"{DataProvider.Pipeline.Count()} Graph provider finished:");
                     }
                 }
                 catch (OperationCanceledException)
@@ -588,13 +579,6 @@
         }
 
         #region Config I/O
-<<<<<<< HEAD
-
-        //--------------------------------
-        // Configuration file input/output
-        //--------------------------------
-=======
->>>>>>> 579dcb07
 
         /// <summary>
         /// Label of attribute <see cref="DataProvider"/> in the configuration file.
