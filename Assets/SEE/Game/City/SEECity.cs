--- conflicted
+++ resolved
@@ -27,24 +27,14 @@
         /// The path to the GXL file containing the graph data.
         /// Note that any deriving class may use multiple GXL paths from which the single city is constructed.
         /// </summary>
-<<<<<<< HEAD
         [SerializeField, ShowInInspector, Tooltip("Path of GXL file"), TabGroup(DataFoldoutGroup)]
-        public FilePath GXLPath = new FilePath();
-=======
-        [SerializeField, ShowInInspector, Tooltip("Path of GXL file"), FoldoutGroup(DataFoldoutGroup)]
         public FilePath GXLPath = new();
->>>>>>> aab68cc3
 
         /// <summary>
         /// The path to the CSV file containing the additional metric values.
         /// </summary>
-<<<<<<< HEAD
         [SerializeField, ShowInInspector, Tooltip("Path of metric CSV file"), TabGroup(DataFoldoutGroup)]
-        public FilePath CSVPath = new FilePath();
-=======
-        [SerializeField, ShowInInspector, Tooltip("Path of metric CSV file"), FoldoutGroup(DataFoldoutGroup)]
         public FilePath CSVPath = new();
->>>>>>> aab68cc3
 
         /// <summary>
         /// The graph that is visualized in the scene and whose visualization settings are
