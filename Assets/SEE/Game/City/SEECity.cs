--- conflicted
+++ resolved
@@ -4,6 +4,7 @@
 using SEE.DataModel.DG;
 using SEE.DataModel.DG.IO;
 using SEE.Game.CityRendering;
+using SEE.GameObjects;
 using SEE.GO;
 using SEE.GraphProviders;
 using SEE.UI;
@@ -542,18 +543,10 @@
         {
             base.Reset();
             ResetGraphData();
-<<<<<<< HEAD
-=======
-            // Remove the poller.
-            if (TryGetComponent(out GitPoller poller))
-            {
-                Destroyer.Destroy(poller);
-            }
             if (TryGetComponent(out CitySelectionManager csm))
             {
                 csm.enabled = true;
             }
->>>>>>> c75f364e
         }
 
         /// <summary>
