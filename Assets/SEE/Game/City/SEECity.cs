--- conflicted
+++ resolved
@@ -357,14 +357,10 @@
         /// Draws the graph.
         /// Precondition: The graph and its metrics have been loaded.
         /// </summary>
-<<<<<<< HEAD
         [Button(ButtonSizes.Small, Name = "Draw Data")]
         [ButtonGroup(DataButtonsGroup)]
         [PropertyOrder(DataButtonsGroupOrderDraw)]
-        public void DrawGraph()
-=======
         public virtual void DrawGraph()
->>>>>>> 8cfb6ee7
         {
             if (loadedGraph == null)
             {
