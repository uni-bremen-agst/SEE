using System;
using System.Collections.Generic;
using System.Linq;
using System.Threading;
using Cysharp.Threading.Tasks;
using SEE.DataModel.DG;
using SEE.UI.RuntimeConfigMenu;
using SEE.GO;
using SEE.Utils;
using Sirenix.OdinInspector;
using UnityEngine;
using UnityEngine.Assertions;
using SEE.Game.CityRendering;
using SEE.UI;
using SEE.Utils.Config;
using Sirenix.Serialization;
using SEE.GraphProviders;
using SEE.UI.Notification;
using SEE.DataModel.DG.IO;
using SEE.DataModel;
using SEE.GameObjects;

namespace SEE.Game.City
{
    /// <summary>
    /// Manages settings of the graph data showing a single version of a software
    /// system needed at runtime.
    /// </summary>
    public class SEECity : AbstractSEECity
    {
        /// IMPORTANT NOTE: If you add any attribute that should be persisted in a
        /// configuration file, make sure you save and restore it in
        /// <see cref="SEECity.Save(ConfigWriter)"/> and
        /// <see cref="SEECity.Restore(Dictionary{string,object})"/>,
        /// respectively. You should also extend the test cases in TestConfigIO.
        /// <summary>
        /// A provider of the data shown as code city.
        /// </summary>
        [OdinSerialize, ShowInInspector,
         Tooltip("A graph provider yielding the data to be visualized as a code city."),
         TabGroup(DataFoldoutGroup), RuntimeTab(DataFoldoutGroup),
         HideReferenceObjectPicker]
        public SingleGraphPipelineProvider DataProvider = new();

        /// <summary>
        /// The graph that is visualized in the scene and whose visualization settings are
        /// managed here.
        /// We do not want to serialize it using Unity or Odin because both frameworks are
        /// insufficient for the highly recursive structure of all the graph objects.
        /// There are different points in time in which the underlying graph is created:
        /// (1) in the editor mode or (2) during the game. If the graph is created in the
        /// editor mode by a graph renderer, the graph renderer will attach the NodeRefs
        /// to the game objects representing the nodes. So all the information about nodes
        /// is available, for instance for the layouts or the inspector. During the game
        /// there are two different possible scenarios: (a) this SEECity is is created
        /// and configured at runtime or (b) the SEECity was created in the editor and then
        /// the game is started. For scenario (a), we expect the graph to be loaded and
        /// all NodeRefs be defined accordingly. For scenario (b), the graph attribute
        /// will not be serialized and, hence, be null. In that case, we load the graph
        /// from the GXL file, i.e., the GXL file is our persistent serialization we
        /// use to re-create the graph. We need, however, to set the NodeRefs at runtime.
        /// All that is being done in Start() below.
        ///
        /// Neither serialized nor saved to the config file.
        /// </summary>
        /// <remarks>Do not use this field directly. Use <see cref="LoadedGraph"/> instead.</remarks>
        [NonSerialized] private Graph loadedGraph = null;

        /// <summary>
        /// The graph underlying this SEE city that was loaded from disk. May be null.
        /// If a new graph is assigned to this property, the selected node types will
        /// be updated, too.
        ///
        /// Neither serialized nor saved to the config file.
        /// </summary>
        public override Graph LoadedGraph
        {
            get => loadedGraph;
            protected set
            {
                if (loadedGraph != null)
                {
                    OnClickResetButton();
                }

                Assert.IsNull(visualizedSubGraph);
                loadedGraph = value;
                InspectSchema(loadedGraph);
            }
        }

        /// <summary>
        /// Will be called whenever a new value is assigned to <see cref="ProjectPath"/>.
        /// In this case, we will update <see cref="loadedGraph.BasePath"/> with the
        /// new <see cref="ProjectPath.Path"/> if <see cref="loadedGraph"/> is not null.
        /// </summary>
        protected override void ProjectPathChanged()
        {
            if (LoadedGraph != null)
            {
                LoadedGraph.BasePath = SourceCodeDirectory.Path;
            }
        }

        /// <summary>
        /// A token that can be used to cancel the loading of the graph.
        /// </summary>
        protected CancellationTokenSource cancellationTokenSource = new();

        /// <summary>
        /// The graph to be visualized. It may be a subgraph of the loaded graph
        /// containing only nodes with relevant node types or the original <see cref="LoadedGraph"/>
        /// if all node types are relevant. It is null if no graph has been loaded yet
        /// (i.e. <see cref="LoadedGraph"/> is null).
        /// </summary>
        [NonSerialized] private Graph visualizedSubGraph = null;

        /// <summary>
        /// Specifies if the pipeline of <see cref="PipelineGraphProvider"/> is still running.
        /// </summary>
        private bool IsPipelineRunning;

        /// <summary>
        /// The graph to be visualized. It may be a subgraph of the loaded graph
        /// containing only nodes with relevant node types or the original <see cref="LoadedGraph"/>
        /// if all node types are relevant. It is null if no graph has been loaded yet
        /// (i.e. <see cref="LoadedGraph"/> is null).
        /// </summary>
        /// <remarks>Accessing this value has a side effect on <see cref="visualizedSubGraph"/>.
        /// If <see cref="LoadedGraph"/> is null, <see cref="visualizedSubGraph"/> will
        /// become null, too. If <see cref="LoadedGraph"/> is null and <see cref="visualizedSubGraph"/> is
        /// currently null, too, then <see cref="visualizedSubGraph"/> will be set to the
        /// <see cref="RelevantGraph(LoadedGraph)"/>.</remarks>
        protected Graph VisualizedSubGraph
        {
            get
            {
                if (LoadedGraph == null)
                {
                    visualizedSubGraph = null;
                    return null;
                }
                else if (visualizedSubGraph == null)
                {
                    visualizedSubGraph = RelevantGraph(LoadedGraph);
                    SetupCompoundSpringEmbedder(visualizedSubGraph);
                }

                return visualizedSubGraph;
            }
        }

        /// <summary>
        /// Sets up drawn city (if it has been drawn yet) and loads the metric board.
        /// </summary>
        protected override void Start()
        {
            base.Start();

            if (TryGetComponent(out GitPoller poller))
            {
                //Destroy(poller);
            }

            loadedGraph = null;
            visualizedSubGraph = null;

            if (!gameObject.IsCodeCityDrawn())
            {
                Debug.LogWarning($"There is no drawn code city for {gameObject.name}.\n");
                return;
            }

            LoadAsync().Forget();
            return;

            async UniTaskVoid LoadAsync()
            {
                await LoadDataAsync();
                InitializeAfterDrawn();
                BoardSettings.LoadBoard();
            }
        }

        /// <summary>
        /// Sets the <see cref="NodeRef"/> and <see cref="EdgeRef"/>, respectively, for all
        /// game objects representing nodes or edges in the <see cref="VisualizedSubGraph"/>.
        ///
        /// Sets the toggle attribute <see cref="GraphElement.IsVirtualToggle"/> for all
        /// nodes and edges in <see cref="LoadedGraph"/> that are not in the <see cref="VisualizedSubGraph"/>.
        /// This toggle prevents them to be drawn. This is necessary because <see cref="LoadedGraph"/>
        /// and <see cref="VisualizedSubGraph"/> co-exist and the latter may only be a subgraph
        /// of the former.
        ///
        /// Note that this method may only be called after the code city has been drawn.
        /// </summary>
        protected virtual void InitializeAfterDrawn()
        {
            Assert.IsTrue(gameObject.IsCodeCityDrawn());
            Graph subGraph = VisualizedSubGraph;
            if (subGraph != null)
            {
                // All graph elements that are only in the LoadedGraph but not in the VisualizedSubGraph
                // are toggled as GraphElement.IsVirtualToggle. These are not intended to be drawn.
                // Because the graph elements stem from two different graphs (LoadedGraph versus subGraph),
                // we need to provide a suitable comparer taking into account only the ID.
                foreach (GraphElement graphElement in LoadedGraph.Elements()
                             .Except(subGraph.Elements(), new GraphElementIDComparer()))
                {
                    // All other elements are virtual, i.e., should not be drawn.
                    graphElement.SetToggle(GraphElement.IsVirtualToggle);
                }

                SetNodeEdgeRefs(subGraph, gameObject);
            }
            else
            {
                Debug.LogError($"Could not load city {name}.\n");
            }

            // Add EdgeMeshScheduler to convert edge lines to meshes over time.
            gameObject.AddOrGetComponent<EdgeMeshScheduler>().Init(EdgeLayoutSettings, EdgeSelectionSettings,
                subGraph);
            // This must be loadedGraph. It must not be LoadedGraph. The latter would reset the graph.
            loadedGraph = subGraph;

            UpdateGraphElementIDMap(gameObject);
        }

        /// <summary>
        /// Sets all NodeRefs and EdgeRefs for this city to the nodes and edges, respectively,
        /// they correspond to. This will take place for the graph elements of the
        /// <see cref="LoadedGraph"/> only.
        /// We assume that the game objects with a NodeRef/EdgeRef required to be
        /// defined to be immediate children of this SEECity. Moreover, we assume a child
        /// game object's name is the ID of the corresponding graph node/edge.
        /// </summary>
        public void SetNodeEdgeRefs()
        {
            if (LoadedGraph != null)
            {
                SetNodeEdgeRefs(loadedGraph, gameObject);
                Debug.Log($"Node and edge references for {gameObject.name} are resolved.\n");
            }
            else
            {
                Debug.LogError("No graph loaded.\n");
            }
        }

        /// <summary>
        /// Sets all NodeRefs and EdgeRefs for this city to the nodes and edges,
        /// respectively, they correspond to.
        /// We assume that the game objects with a NodeRef/EdgeRef required to be
        /// defined to be immediate children of this SEECity. Moreover, we assume a child
        /// game object's name is the ID of the corresponding graph node/edge.
        /// </summary>
        /// <param name="graph">graph giving us the nodes/edges who should be the
        /// target of the NodeRefs and EdgeRefs, respectively</param>
        protected static void SetNodeEdgeRefs(Graph graph, GameObject parent)
        {
            foreach (Transform childTransform in parent.transform)
            {
                GameObject child = childTransform.gameObject;
                if (child.TryGetComponent(out NodeRef nodeRef))
                {
                    nodeRef.Value = graph.GetNode(child.name);
                    if (nodeRef.Value == null)
                    {
                        Debug.LogWarning($"Could not resolve node reference {child.name}.\n");
                    }
                }
                else if (child.TryGetComponent(out EdgeRef edgeRef))
                {
                    edgeRef.Value = graph.GetEdge(child.name);
                    if (edgeRef.Value == null)
                    {
                        Debug.LogWarning($"Could not resolve edge reference {child.name}.\n");
                    }
                }
#if UNITY_EDITOR
                else if (child.CompareTag(Tags.Node) || child.CompareTag(Tags.Edge))
                {
                    Debug.LogWarning($"Game object {child.name} has neither node nor edge reference.\n");
                }
#endif
                SetNodeEdgeRefs(graph, child);
            }
        }

        /// <summary>
        /// Loads the graph data from the GXL file with GXLPath() and the metrics
        /// from the CSV file with CSVPath() and then draws it. Equivalent to:
        ///   LoadDataAsync();
        ///   DrawGraphAsync();
        /// </summary>
        public virtual async UniTaskVoid LoadAndDrawGraphAsync()
        {
            await LoadDataAsync();
            DrawGraph();
        }

        /// <summary>
        /// First, if a graph was already loaded (<see cref="LoadedGraph"/> is not null),
        /// everything will be reset by calling <see cref="Reset"/>.
        /// Second, the graph data from the GXL file with GXLPath() and the metrics
        /// from the CSV file with CSVPath() are loaded. The loaded graph is available
        /// in <see cref="LoadedGraph"/> afterwards.
        ///
        /// This method loads only the data, but does not actually render the graph.
        /// </summary>
        [Button(ButtonSizes.Small, Name = "Load Data")]
        [ButtonGroup(DataButtonsGroup), RuntimeButton(DataButtonsGroup, "Load Data")]
        [PropertyOrder(DataButtonsGroupOrderLoad)]
        public virtual async UniTask LoadDataAsync()
        {
            if (DataProvider != null)
            {
                try
                {
                    using (LoadingSpinner.ShowDeterminate($"Loading city \"{gameObject.name}\"...",
<<<<<<< HEAD
                               out Action<float> reportProgress))
=======
                                                          out Action<float> reportProgress))
>>>>>>> 479466f4
                    {
                        ShowNotification.Info("SEECity", "Loading graph");
                        Debug.Log("Loading graph from provider");
                        IsPipelineRunning = true;

                        void ReportProgress(float x)
                        {
                            ProgressBar = x;
                            reportProgress(x);
                        }

                        ReportProgress(0.01f);

                        LoadedGraph = await DataProvider.ProvideAsync(new Graph(""), this, ReportProgress,
                            cancellationTokenSource.Token);
                        IsPipelineRunning = false;
                        Debug.Log("Graph Provider finished");
                        ShowNotification.Info("SEECity", $"{DataProvider.Pipeline.Count()} Graph provider finished:");
                    }
                }
                catch (OperationCanceledException)
                {
                    ShowNotification.Warn("Data loading cancelled", "Data loading was cancelled.\n", log: true);
                    throw;
                }
                catch (Exception ex)
                {
                    Debug.LogException(ex);
                    ShowNotification.Error("Data failure", $"Graph provider failed with: {ex.Message}\n", log: false);
                    throw;
                }
            }
            else
            {
                ShowNotification.Error("No data provider",
                    "You must set a data provider before you can load the data.");
            }
        }

        /// <summary>
        /// Saves the graph data to a GXL file.
        /// </summary>
        [Button(ButtonSizes.Small)]
        [ButtonGroup(DataButtonsGroup), RuntimeButton(DataButtonsGroup, "Save Data")]
        [PropertyOrder(DataButtonsGroupOrderSave)]
        [EnableIf(nameof(IsGraphLoaded))]
        public virtual void SaveData()
        {
            string outputFile = Application.streamingAssetsPath + "/output.gxl";
            if (LoadedGraph != null)
            {
                GraphWriter.Save(outputFile, LoadedGraph, HierarchicalEdges.First());
                Debug.Log($"Data was saved to '{outputFile}'.\n");
            }
        }

        /// <summary>
        /// Re-draws the graph without deleting the underlying loaded graph.
        /// Only the game objects generated for the nodes are deleted first.
        /// Precondition: The graph and its metrics have been loaded.
        /// </summary>
        public void ReDrawGraph()
        {
            if (LoadedGraph == null)
            {
                Debug.LogError("No graph loaded.\n");
            }
            else
            {
                DeleteGraphGameObjects();
                DrawGraph();
            }
        }

        /// <summary>
        /// Returns whether the graph has been loaded.
        /// </summary>
        private bool IsGraphLoaded => loadedGraph != null;

        /// <summary>
        /// Draws the graph.
        /// Precondition: The graph and its metrics have been loaded.
        /// </summary>
        [Button(ButtonSizes.Small, Name = "Draw Data")]
        [ButtonGroup(DataButtonsGroup), RuntimeButton(DataButtonsGroup, "Draw Data")]
        [PropertyOrder(DataButtonsGroupOrderDraw)]
        [EnableIf(nameof(IsGraphLoaded))]
        public virtual void DrawGraph()
        {
            if (IsPipelineRunning)
            {
                Debug.LogError("Pipeline is still running");
                ShowNotification.Error("SEECity", "Graph provider pipeline is still running");
                return;
            }

            if (LoadedGraph == null)
            {
                Debug.LogError("No graph loaded.\n");
            }
            else
            {
                Graph theVisualizedSubGraph = VisualizedSubGraph;
                if (ReferenceEquals(theVisualizedSubGraph, null))
                {
                    Debug.LogError("No graph loaded.\n");
                }
                else
                {
                    DrawAsync(theVisualizedSubGraph).Forget();
                }
            }

            return;

            async UniTaskVoid DrawAsync(Graph subGraph)
            {
                graphRenderer = new GraphRenderer(this, subGraph);
                // We assume here that this SEECity instance was added to a game object as
                // a component. The inherited attribute gameObject identifies this game object.
                try
                {
                    using (LoadingSpinner.ShowDeterminate($"Drawing city \"{gameObject.name}\"",
                               out Action<float> updateProgress))
                    {
                        void ReportProgress(float x)
                        {
                            ProgressBar = x;
                            updateProgress(x);
                        }

                        await graphRenderer.DrawGraphAsync(subGraph, gameObject, ReportProgress,
                            cancellationTokenSource.Token);
                    }
                }
                catch (OperationCanceledException)
                {
                    ShowNotification.Warn("Drawing cancelled", "Drawing was cancelled.\n", log: true);
                    throw;
                }

                // If we're in editmode, InitializeAfterDrawn() will be called by Start() once the
                // game starts. Otherwise, in playmode, we have to call it ourselves.
                if (Application.isPlaying)
                {
                    InitializeAfterDrawn();
                }
            }
        }

        /// <summary>
        /// The graph renderer used to draw the city.
        ///
        /// Neither serialized nor saved to the config file.
        /// </summary>
        private GraphRenderer graphRenderer;

        /// <summary>
        /// Yields the graph renderer that draws this city.
        /// </summary>
        /// <remarks>Implements <see cref="AbstractSEECity.Renderer"/>.</remarks>
        public override IGraphRenderer Renderer => graphRenderer ??= new GraphRenderer(this, VisualizedSubGraph);

        /// <summary>
        /// Saves the current layout of the city in a file named <see cref="LayoutPath"/>.
        /// The format of the written file depends upon the file extension. If the extension
        /// is <see cref="Filenames.GVLExtension"/> it is saved in the GVL format; otherwise
        /// the file is saved in the SLD format.
        /// </summary>
        [Button(ButtonSizes.Small)]
        [ButtonGroup(DataButtonsGroup), RuntimeButton(DataButtonsGroup, "Save Layout")]
        [PropertyOrder(DataButtonsGroupOrderSaveLayout)]
        public void SaveLayout()
        {
            string path = NodeLayoutSettings.LayoutPath.Path;
            Debug.Log($"Saving layout data to {path}.\n");
            if (Filenames.HasExtension(path, Filenames.GVLExtension))
            {
                Layout.IO.GVLWriter.Save(path, LoadedGraph.Name, AllNodeDescendants(gameObject));
            }
            else
            {
                Layout.IO.SLDWriter.Save(path, AllNodeDescendants(gameObject));
            }
        }

        /// <summary>
        /// Reads the a saved layout of the city from a file named <see cref="LayoutPath"/>.
        /// The format of the written file depends upon the file extension. If the extension
        /// is <see cref="Filenames.GVLExtension"/> it is expected to be in the GVL format; otherwise
        /// the file is assumed to be in the SLD format.
        /// </summary>
        [Button(ButtonSizes.Small)]
        [ButtonGroup(DataButtonsGroup), RuntimeButton(DataButtonsGroup, "Load Layout")]
        [PropertyOrder(DataButtonsGroupOrderLoadLayout)]
        public void LoadLayout()
        {
            ICollection<GameObject> gameNodes = AllNodeDescendants(gameObject);
            graphRenderer.LoadLayout(gameNodes, gameObject.transform.position.y);
        }

        /// <summary>
        /// This method is by the runtime menu or the inspector.
        /// It does the exact same as <see cref="Reset"/> but additionally removes the <see cref="GitPoller"/> component. 
        /// </summary>
        public void OnClickResetButton()
        {
            // Cancel any ongoing loading operation and reset the token.
            cancellationTokenSource.Cancel();
            IsPipelineRunning = false;
            cancellationTokenSource = new CancellationTokenSource();

            // Delete the underlying graph.
            loadedGraph?.Destroy();
            loadedGraph = null;
            visualizedSubGraph = null;
        }

        /// <summary>
        /// Resets everything that is specific to a given graph. Here: the selected node types,
        /// the underlying and visualized graph, and all game objects visualizing information about it.
        /// </summary>
        /// <remarks>This method should be called whenever <see cref="loadedGraph"/> is re-assigned.</remarks>
        [Button(ButtonSizes.Small, Name = "Reset Data")]
        [ButtonGroup(ResetButtonsGroup), RuntimeButton(ResetButtonsGroup, "Reset Data")]
        [PropertyOrder(ResetButtonsGroupOrderReset)]
        public override void Reset()
        {
            base.Reset();
            OnClickResetButton();
            // Remove the poller
            if (TryGetComponent(out GitPoller poller))
            {
                Destroy(poller);
            }

        }

        /// <summary>
        /// Returns the names of all node metrics that truly exist in the underlying
        /// graph, that is, there is at least one node in the graph that has this
        /// metric.
        ///
        /// If no graph has been loaded yet, the empty list will be returned.
        /// </summary>
        /// <returns>names of all existing node metrics</returns>
        public override ISet<string> AllExistingMetrics()
        {
            if (LoadedGraph == null)
            {
                return new HashSet<string>();
            }
            else
            {
                return LoadedGraph.AllNumericNodeAttributes();
            }
        }

        /// <summary>
        /// Dumps the metric names of all node types of the currently loaded graph.
        /// </summary>
        protected override void DumpNodeMetrics()
        {
            if (LoadedGraph == null)
            {
                Debug.Log("No graph loaded yet.");
            }
            else
            {
                DumpNodeMetrics(new List<Graph>() { loadedGraph });
            }
        }

        #region Config I/O

        /// <summary>
        /// Label of attribute <see cref="DataProvider"/> in the configuration file.
        /// </summary>
        private const string dataProviderPathLabel = "data";

        protected override void Save(ConfigWriter writer)
        {
            base.Save(writer);
            DataProvider?.Save(writer, dataProviderPathLabel);
        }

        protected override void Restore(Dictionary<string, object> attributes)
        {
            base.Restore(attributes);
            DataProvider =
                SingleGraphProvider.Restore(attributes, dataProviderPathLabel) as SingleGraphPipelineProvider;
        }

        #endregion
    }
}<|MERGE_RESOLUTION|>--- conflicted
+++ resolved
@@ -319,11 +319,7 @@
                 try
                 {
                     using (LoadingSpinner.ShowDeterminate($"Loading city \"{gameObject.name}\"...",
-<<<<<<< HEAD
-                               out Action<float> reportProgress))
-=======
                                                           out Action<float> reportProgress))
->>>>>>> 479466f4
                     {
                         ShowNotification.Info("SEECity", "Loading graph");
                         Debug.Log("Loading graph from provider");
@@ -527,7 +523,7 @@
 
         /// <summary>
         /// This method is by the runtime menu or the inspector.
-        /// It does the exact same as <see cref="Reset"/> but additionally removes the <see cref="GitPoller"/> component. 
+        /// It does the exact same as <see cref="Reset"/> but additionally removes the <see cref="GitPoller"/> component.
         /// </summary>
         public void OnClickResetButton()
         {
