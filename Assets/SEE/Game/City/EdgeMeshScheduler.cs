--- conflicted
+++ resolved
@@ -195,13 +195,9 @@
             if (value is EdgeEvent { Change: ChangeType.Addition } edgeEvent)
             {
                 // If this is an added edge, we are going to need to turn it into a mesh.
-<<<<<<< HEAD
                 // TODO (#722): The loading spinner loops forever for edges newly added as
                 // part of the reflexion analysis.
-                // LoadingSpinner.Show(LoadingText);
-=======
-                LoadingSpinner.ShowIndeterminate(LoadingText);
->>>>>>> 0ec851d6
+                // LoadingSpinner.ShowIndeterminate(LoadingText);
                 edges.Enqueue(edgeEvent.Edge);
             }
 
