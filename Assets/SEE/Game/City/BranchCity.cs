--- conflicted
+++ resolved
@@ -29,11 +29,12 @@
         public string Date = SEEDate.Now();
 
         /// <summary>
-        /// Resets everything that is specific to a given graph. Here in addition to
-        /// the overridden method, the <see cref="GitPoller"/> component will be
-        /// removed.
+        /// If this is true, the authors of the commits with similar identities will be combined.
+        /// This binding can either be done manually (by specifing the aliases in <see cref="AuthorAliasMap"/>)
+        /// or automatically (by setting <see cref="AutoMapAuthors"/> to true).
+        /// <seealso cref="AutoMapAuthors"/>
+        /// <seealso cref="AuthorAliasMap"/>
         /// </summary>
-<<<<<<< HEAD
         [Tooltip("If true, the authors of the commits with similar identities will be combined."),
          TabGroup(VCSFoldoutGroup),
          RuntimeTab(VCSFoldoutGroup)]
@@ -70,7 +71,12 @@
          RuntimeTab(VCSFoldoutGroup),
          HideReferenceObjectPicker]
         public AuthorMapping AuthorAliasMap = new();
-=======
+
+        /// <summary>
+        /// Resets everything that is specific to a given graph. Here in addition to
+        /// the overridden method, the <see cref="GitPoller"/> component will be
+        /// removed.
+        /// </summary>
         /// <remarks>This method should be called whenever <see cref="loadedGraph"/> is re-assigned.</remarks>
         [Button(ButtonSizes.Small, Name = "Reset Data")]
         [ButtonGroup(ResetButtonsGroup), RuntimeButton(ResetButtonsGroup, "Reset Data")]
@@ -84,7 +90,6 @@
                 Destroyer.Destroy(poller);
             }
         }
->>>>>>> 2f0acabb
 
         /// <summary>
         /// Validates <see cref="Date"/>.
