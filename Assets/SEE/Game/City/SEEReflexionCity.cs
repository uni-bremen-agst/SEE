using System.Collections.Generic;
using System.Linq;
using Cysharp.Threading.Tasks;
using SEE.DataModel.DG;
using SEE.DataModel.DG.IO;
using SEE.GO;
using SEE.Utils;
using SEE.Tools.ReflexionAnalysis;
using static SEE.Tools.ReflexionAnalysis.ReflexionGraphTools;
using UnityEngine;
using Sirenix.OdinInspector;

namespace SEE.Game.City
{
    /// <summary>
    /// A code city that supports architectural mappings from
    /// implementation nodes onto architecture nodes.
    /// NOTE: It is assumed the implementation and architecture graphs are not edited!
    /// TODO: We should allow changes, but trigger the respective incremental reflexion analysis methods.
    /// </summary>
    public class SEEReflexionCity : SEECity
    {
        /// <summary>
        /// The path to the GXL file containing the architecture graph data.
        /// </summary>
        [SerializeField, ShowInInspector, Tooltip("Path of GXL file for the architecture"), FoldoutGroup(DataFoldoutGroup)]
        public FilePath GxlArchitecturePath = new FilePath();

        /// <summary>
        /// The path to the GXL file containing the mapping graph data.
        /// </summary>
        [SerializeField, ShowInInspector, Tooltip("Path of GXL file for the mapping from the implementation onto the architecture"), FoldoutGroup(DataFoldoutGroup)]
        public FilePath GxlMappingPath = new FilePath();

        /// <summary>
        /// The path to the CSV file containing the architecture metric data.
        /// </summary>
        [SerializeField, ShowInInspector, Tooltip("Path of CSV file for the metrics of the architecture"), FoldoutGroup(DataFoldoutGroup)]
        public FilePath CsvArchitecturePath = new FilePath();

        /// <summary>
        /// Name of this code city.
        /// </summary>
        public string CityName = "Reflexion Analysis";

        /// <summary>
        /// Reflexion analysis. Use this to make changes to the graph
        /// (such as mappings, hierarchies, and so on), <b>do not modify
        /// the underlying Graph directly!</b>
        /// </summary>
        public Reflexion Analysis => Visualization != null ? Visualization.Analysis : null;

        /// <summary>
        /// Root node of the implementation subgraph.
        /// </summary>
        private Node implementationRoot;

        /// <summary>
        /// Root node of the architecture subgraph.
        /// </summary>
        private Node architectureRoot;

        /// <summary>
        /// Root node of the implementation subgraph.
        /// </summary>
        public Node ImplementationRoot => implementationRoot;

        /// <summary>
        /// Root node of the architecture subgraph.
        /// </summary>
        public Node ArchitectureRoot => architectureRoot;

        /// <summary>
        /// The <see cref="ReflexionVisualization"/> responsible for handling reflexion analysis changes.
        /// </summary>
<<<<<<< HEAD
        private readonly List<ChangeEvent> Events = new List<ChangeEvent>();

        // TODO: Is this assumption (cities' child count > 0 <=> city drawn) alright to make?
        /// <summary>
        /// Returns true if this city has been drawn in the scene.
        /// </summary>
        private bool CityDrawn => gameObject.transform.childCount > 0;

        /// <summary>
        /// A queue of <see cref="ChangeEvent"/>s which were received from the analysis, but not yet handled.
        /// More specifically, these are intended to be handled after <see cref="DrawGraph"/> has been called.
        /// </summary>
        private readonly Queue<ChangeEvent> UnhandledEvents = new Queue<ChangeEvent>();

        /// <summary>
        /// All tweens which control edges' colors on reflexion changes.
        /// </summary>
        private readonly Dictionary<string, ICollection<Tween>> edgeTweens = new Dictionary<string, ICollection<Tween>>();

        /// <summary>
        /// All tweens which control nodes' movement and scale on reflexion changes.
        /// </summary>
        private readonly Dictionary<string, ICollection<Tween>> nodeTweens = new Dictionary<string, ICollection<Tween>>();

        /// <summary>
        /// Duration of any animation (edge movement, color change...) in seconds.
        /// </summary>
        private const float ANIMATION_DURATION = 0.5f;

        /// <summary>
        /// Ease function of any animation (edge movement, color change...).
        /// </summary>
        private const Ease ANIMATION_EASE = Ease.OutExpo;
=======
        private ReflexionVisualization Visualization;
>>>>>>> 616f5cfa

        /// <summary>
        /// First, if a graph was already loaded, everything will be reset by calling <see cref="Reset"/>.
        /// Second, the graph data from the three GXL files are loaded. The loaded graph is available
        /// in <see cref="LoadedGraph"/> afterwards.
        ///
        /// This method loads only the data, but does not actually render the graph.
        /// </summary>
        [Button(ButtonSizes.Small)]
        [ButtonGroup(DataButtonsGroup)]
        [PropertyOrder(DataButtonsGroupOrderLoad)]
        public override void LoadData()
        {
            if (string.IsNullOrEmpty(GxlArchitecturePath.Path))
            {
                Debug.LogError("Architecture graph path is empty.\n");
            }
            else if (string.IsNullOrEmpty(GXLPath.RootPath))
            {
                Debug.LogError("Implementation graph path is empty.\n");
            }
            else
            {
                if (LoadedGraph != null)
                {
                    Reset();
                }

                LoadAllGraphs().Forget(); // needs to be async call due to metric retrieval
            }

            #region Local Functions

            async UniTaskVoid LoadAllGraphs()
            {
                Graph ArchitectureGraph = LoadGraph(GxlArchitecturePath.Path, "");
                Graph ImplementationGraph = LoadGraph(GXLPath.Path, "");
                Graph MappingGraph;
                if (string.IsNullOrEmpty(GxlMappingPath.Path))
                {
                    Debug.LogWarning("Mapping graph path is empty. Will create new mapping from scratch.\n");
                    /// The mapping graph may contain nodes and edges from the implementation. Possibly, their
                    /// <see cref="GraphElement.AbsolutePlatformPath()"/> will be retrieved. That is why we
                    /// will set the base path to <see cref="ProjectPath.Path"/>.
                    MappingGraph = new Graph(SourceCodeDirectory.Path);
                }
                else
                {
                    MappingGraph = LoadGraph(GxlMappingPath.Path, "");
                }

                // We collect the tasks here so we can wait on them both at the same time instead of sequentially
                IList<UniTask> tasks = new List<UniTask>();
                if (!string.IsNullOrEmpty(CsvArchitecturePath.Path))
                {
                    tasks.Add(LoadGraphMetrics(ArchitectureGraph, CsvArchitecturePath.Path, ErosionSettings));
                }

                if (!string.IsNullOrEmpty(CsvArchitecturePath.Path))
                {
                    tasks.Add(LoadGraphMetrics(ArchitectureGraph, CsvArchitecturePath.Path, ErosionSettings));
                }

                await UniTask.WhenAll(tasks);

                LoadedGraph = Assemble(ArchitectureGraph, ImplementationGraph, MappingGraph, CityName, out architectureRoot, out implementationRoot);
                Debug.Log($"Loaded graph {LoadedGraph.Name}.\n");
                Visualization = gameObject.AddOrGetComponent<ReflexionVisualization>();
                Visualization.StartFromScratch(LoadedGraph);
                Debug.Log("Initialized Reflexion Analysis.\n");
            }

            #endregion
        }

        /// <summary>
        /// Draws the graph.
        /// Precondition: The graph and its metrics have been loaded.
        /// </summary>
        [Button(ButtonSizes.Small, Name = "Draw Data")]
        [ButtonGroup(DataButtonsGroup)]
        [PropertyOrder(DataButtonsGroupOrderDraw)]
        public override void DrawGraph()
        {
            base.DrawGraph();
        }

        /// <summary>
        /// Saves implementation, architecture, and mapping graphs as GXL.
        /// </summary>
        [Button(ButtonSizes.Small)]
        [ButtonGroup(DataButtonsGroup)]
        [PropertyOrder(DataButtonsGroupOrderSave)]
        public override void SaveData()
        {
            IList<string> NoPathGraphs = new[]
            {
                GxlArchitecturePath.Path, GXLPath.Path, GxlMappingPath.Path
            }.Where(string.IsNullOrEmpty).ToList();
            if (NoPathGraphs.Count > 0)
            {
                Debug.LogError($"Couldn't find any graph at path{(NoPathGraphs.Count > 1 ? "s" : "")} " +
                               string.Join(", ", NoPathGraphs) + ".\n");
            }
            else
            {
                string hierarchicalType = HierarchicalEdges.First();
                (Graph implementation, Graph architecture, Graph mapping) = LoadedGraph.Disassemble();
                GraphWriter.Save(GxlArchitecturePath.Path, architecture, hierarchicalType);
                Debug.Log($"Architecture graph saved at {GxlArchitecturePath.Path}.\n");
                GraphWriter.Save(GXLPath.Path, implementation, hierarchicalType);
                Debug.Log($"Implementation graph saved at {GXLPath.Path}.\n");
                GraphWriter.Save(GxlMappingPath.Path, mapping, hierarchicalType);
                Debug.Log($"Mapping graph saved at {GxlMappingPath.Path}.\n");
            }
        }

<<<<<<< HEAD
        protected override void Start()
        {
            base.Start();

            foreach (Edge edge in LoadedGraph.Edges())
            {
                GameObject edgeObject = GraphElementIDMap.Find(edge.ID);
                if (edgeObject != null && edgeObject.TryGetComponent(out SEESpline spline))
                {
                    spline.GradientColors = GetEdgeGradient(edge.State());
                }
                else
                {
                    Debug.LogError($"Edge has no associated game object: {edge}\n");
                }
            }
        }

=======
>>>>>>> 616f5cfa
        #region Configuration file input/output

        /// <summary>
        /// Label of attribute <see cref="GxlArchitecturePath"/> in the configuration file.
        /// </summary>
        private const string GxlArchitectureLabel = "ArchitectureGXL";

        /// <summary>
        /// Label of attribute <see cref="GxlMappingPath"/> in the configuration file.
        /// </summary>
        private const string GxlMappingLabel = "MappingGXL";

        /// <summary>
        /// Label of attribute <see cref="CsvArchitecturePath"/> in the configuration file.
        /// </summary>
        private const string CsvArchitectureLabel = "ArchitectureCSV";

        /// <summary>
        /// Label of attribute <see cref="CityName"/> in the configuration file.
        /// </summary>
        private const string CityNameLabel = "CityName";

        protected override void Save(ConfigWriter writer)
        {
            base.Save(writer);
            GxlArchitecturePath.Save(writer, GxlArchitectureLabel);
            GxlMappingPath.Save(writer, GxlMappingLabel);
            CsvArchitecturePath.Save(writer, CsvArchitectureLabel);
            writer.Save(CityName, CityNameLabel);
        }

        protected override void Restore(Dictionary<string, object> attributes)
        {
            base.Restore(attributes);
            GxlArchitecturePath.Restore(attributes, GxlArchitectureLabel);
            GxlMappingPath.Restore(attributes, GxlMappingLabel);
            CsvArchitecturePath.Restore(attributes, CsvArchitectureLabel);
            ConfigIO.Restore(attributes, CityNameLabel, ref CityName);
        }

        #endregion

<<<<<<< HEAD
        /// <summary>
        /// Returns a fitting color gradient from the first to the second color for the given state.
        /// </summary>
        /// <param name="state">state for which to yield a color gradient</param>
        /// <returns>color gradient</returns>
        private static (Color, Color) GetEdgeGradient(State state) =>
            state switch
            {
                State.Undefined => (Color.black, Color.Lerp(Color.gray, Color.black, 0.9f)),
                State.Specified => (Color.gray, Color.Lerp(Color.gray, Color.black, 0.5f)),
                State.Unmapped => (Color.gray, Color.Lerp(Color.gray, Color.black, 0.5f)),
                State.ImplicitlyAllowed => (Color.green, Color.white),
                State.AllowedAbsent => (Color.green, Color.white),
                State.Allowed => (Color.green, Color.white),
                State.Divergent => (Color.magenta, Color.Lerp(Color.magenta, Color.black, 0.5f)),
                State.Absent => (Color.red, Color.Lerp(Color.red, Color.black, 0.5f)),
                State.Convergent => (Color.green, Color.Lerp(Color.green, Color.black, 0.5f)),
                _ => throw new ArgumentOutOfRangeException(nameof(state), state, "Unknown state!")
            };

        /// <summary>
        /// Incorporates the given <paramref name="changeEvent"/> into <see cref="Events"/>, logs it to the console,
        /// and handles the changes by modifying this city.
        /// </summary>
        /// <param name="changeEvent">The change event received from the reflexion analysis</param>
        public void HandleChange(ChangeEvent changeEvent)
        {
            if (!CityDrawn)
            {
                UnhandledEvents.Enqueue(changeEvent);
                return;
            }

            // TODO: Make sure these actions don't interfere with reversible actions.
            // TODO: Send these changes over the network? Maybe not the edges themselves, but the events?
            // TODO: Handle these asynchronously

            switch (changeEvent)
            {
                case EdgeChange edgeChange:
                    HandleEdgeChange(edgeChange);
                    break;
                case EdgeEvent edgeEvent:
                    HandleEdgeEvent(edgeEvent);
                    break;
                case HierarchyChangeEvent hierarchyChangeEvent:
                    HandleHierarchyChangeEvent(hierarchyChangeEvent);
                    break;
                case NodeChangeEvent nodeChangeEvent:
                    HandleNodeChangeEvent(nodeChangeEvent);
                    break;
                case PropagatedEdgeEvent propagatedEdgeEvent:
                    HandlePropagatedEdgeEvent(propagatedEdgeEvent);
                    break;
            }

            Events.Incorporate(changeEvent);
        }

        private void HandleEdgeChange(EdgeChange edgeChange)
        {
            Debug.Log(edgeChange);
            GameObject edge = GraphElementIDMap.Find(edgeChange.Edge.ID);
            if (edge == null)
            {
                // If no such edge can be found, the given edge must be propagated
                string edgeId = Analysis.GetOriginatingEdge(edgeChange.Edge)?.ID;
                edge = edgeId != null ? GraphElementIDMap.Find(edgeId) : null;
            }

            if (edge != null && edge.TryGetComponent(out SEESpline spline))
            {
                (Color start, Color end) newColors = GetEdgeGradient(edgeChange.NewState);
                // Animate color change for nicer visuals.
                // We need two tweens for this, one for each end of the gradient.
                Tween startTween = DOTween.To(() => spline.GradientColors.start,
                                              c => spline.GradientColors = (c, spline.GradientColors.end),
                                              newColors.start, ANIMATION_DURATION).SetEase(ANIMATION_EASE);
                Tween endTween = DOTween.To(() => spline.GradientColors.end,
                                            c => spline.GradientColors = (spline.GradientColors.start, c),
                                            newColors.end, ANIMATION_DURATION).SetEase(ANIMATION_EASE);

                // If there are existing tweens, remove them.
                ICollection<Tween> tweens = CleanTweens(edgeTweens, edgeChange.Edge.ID);

                // Pressing `Play` will have an effect at the next frame, so they will be played simultaneously.
                tweens.Add(startTween.Play());
                tweens.Add(endTween.Play());
            }
            else
            {
                Debug.LogError($"Couldn't find edge {edgeChange.Edge}, whose state changed "
                               + $"from {edgeChange.OldState} to {edgeChange.NewState}!");
            }
        }

        private void HandleEdgeEvent(EdgeEvent edgeEvent)
        {
            if (edgeEvent.Change == ChangeType.Addition)
            {
                if (edgeEvent.Affected == ReflexionSubgraph.Mapping)
                {
                    HandleNewMapping(edgeEvent.Edge);
                }
                else
                {
                    // FIXME: Handle edge additions other than new mapping
                }
            }

            if (edgeEvent.Change == ChangeType.Removal)
            {
                if (edgeEvent.Affected == ReflexionSubgraph.Mapping)
                {
                    HandleRemovedMapping(edgeEvent.Edge);
                }
            }
        }

        // If parameters are not given, the current values will be used.
        private void AnimateNodeMovement(GameObject gameNode, float? newYPosition = null, Vector3? targetScale = null)
        {
            // We remember the old position and move the node to the new position so that
            // edge layouts can be correctly calculated.
            Vector3 oldPosition = gameNode.transform.position;
            gameNode.transform.position = gameNode.transform.position.WithXYZ(y: newYPosition);
            // Mapped node should be half its parent's size
            Vector3 oldScale = gameNode.transform.localScale;
            gameNode.transform.localScale = targetScale ?? oldScale;
            Node node = gameNode.GetNode();

            // Recalculate edge layout and animate edges due to new node positioning.
            // TODO: Iterating over all game edges is currently very costly,
            //       consider adding a cached mapping either here or in SceneQueries.
            //       Alternatively, we can iterate over game edges instead.
            foreach (Edge edge in node.Incomings.Union(node.Outgoings).Where(x => !x.HasToggle(Edge.IsVirtualToggle)))
            {
                GameObject gameEdge = GraphElementIDMap.Find(edge.ID);
                Assert.IsNotNull(gameEdge);
                GameObject source = edge.Source == node ? gameNode : edge.Source.RetrieveGameNode();
                GameObject target = edge.Target == node ? gameNode : edge.Target.RetrieveGameNode();
                GameObject newEdge = GameEdgeAdder.Add(source, target, edge.Type, edge);
                AddEdgeSplineAnimation(gameEdge, newEdge);
            }

            if (newYPosition == null && targetScale == null)
            {
                // Nothing remains to be done. Killing any still running tweens would be counterproductive.
                return;
            }

            // Clean out old tweens from an animation that may still be ongoing.
            ICollection<Tween> tweens = CleanTweens(nodeTweens, node.ID);

            // Movement of the node should be animated as well. For this, we have to reset its position first.
            gameNode.transform.position = oldPosition;
            gameNode.transform.localScale = oldScale;
            if (newYPosition.HasValue)
            {
                tweens.Add(gameNode.transform.DOMoveY(newYPosition.Value, ANIMATION_DURATION).SetEase(ANIMATION_EASE).Play());
            }

            if (targetScale.HasValue)
            {
                tweens.Add(gameNode.transform.DOScale(targetScale.Value, ANIMATION_DURATION).SetEase(ANIMATION_EASE).Play());
            }

            #region Local Methods

            static void AddEdgeSplineAnimation(GameObject sourceEdge, GameObject targetEdge)
            {
                if (targetEdge.TryGetComponentOrLog(out SEESpline splineTarget)
                    && sourceEdge.TryGetComponentOrLog(out SEESpline splineSource))
                {
                    // We deactivate the target edge first so it's not visible.
                    targetEdge.SetActive(false);
                    // We now use the EdgeAnimator and SplineMorphism to actually move the edge.
                    if (!splineSource.gameObject.TryGetComponent(out SplineMorphism morphism))
                    {
                        morphism = splineSource.gameObject.AddComponent<SplineMorphism>();
                    }

                    if (morphism.IsActive())
                    {
                        // A tween already exists, we simply need to change its target.
                        morphism.ChangeTarget(splineTarget.Spline);
                    }
                    else
                    {
                        morphism.CreateTween(splineSource.Spline, splineTarget.Spline, ANIMATION_DURATION)
                                .OnComplete(() => Destroyer.DestroyGameObject(targetEdge)).SetEase(ANIMATION_EASE).Play();
                    }
                }
            }

            #endregion
        }

        private void HandleRemovedMapping(Edge mapsToEdge)
        {
            ShowNotification.Info("Reflexion Analysis", $"Unmapping node '{mapsToEdge.Source.ToShortString()}'.");
            Node implNode = mapsToEdge.Source;
            GameObject implGameNode = implNode.RetrieveGameNode();
            AnimateNodeMovement(implGameNode);
        }

        private void HandleNewMapping(Edge mapsToEdge)
        {
            ShowNotification.Info("Reflexion Analysis", $"Mapping node '{mapsToEdge.Source.ToShortString()}' "
                                                        + $"onto '{mapsToEdge.Target.ToShortString()}'.");
            // Maps-To edges must not be drawn, as we will visualize mappings differently.
            mapsToEdge.SetToggle(Edge.IsVirtualToggle);

            Node implNode = mapsToEdge.Source;
            GameObject archGameNode = mapsToEdge.Target.RetrieveGameNode();
            GameObject implGameNode = implNode.RetrieveGameNode();

            Vector3 oldPosition = implGameNode.transform.position;

            // TODO: Rather than returning the old scale from PutOn, lossyScale should be used.
            Vector3 oldScale = GameNodeMover.PutOn(implGameNode.transform, archGameNode, scaleDown: true, topPadding: 0.3f);
            Vector3 newPosition = implGameNode.transform.position;
            Vector3 newScale = implGameNode.transform.localScale;
            implGameNode.transform.position = oldPosition;
            implGameNode.transform.localScale = oldScale;
            AnimateNodeMovement(implGameNode, newPosition.y, newScale);
        }

        private void HandleHierarchyChangeEvent(HierarchyChangeEvent hierarchyChangeEvent)
        {
            // FIXME: Handle event
        }

        private void HandleNodeChangeEvent(NodeChangeEvent nodeChangeEvent)
        {
            // FIXME: Handle event
        }

        private void HandlePropagatedEdgeEvent(PropagatedEdgeEvent propagatedEdgeEvent)
        {
            // FIXME: Handle event
        }

        /// <summary>
        /// Goes through all tweens in the <paramref name="tweenDictionary"/> under the given
        /// <paramref name="cleanKey"/>, kills them if they're still active, and clears them all out of the dictionary.
        /// </summary>
        /// <param name="tweenDictionary">The dictionary in which <paramref name="cleanKey"/> shall be "cleaned".</param>
        /// <param name="cleanKey">The key whose tweens shall be killed and removed.</param>
        /// <param name="complete">Whether to set the tween to its target value before killing it</param>
        /// <typeparam name="T">Type of the key in <paramref name="tweenDictionary"/>.</typeparam>
        /// <returns>The newly created empty list within <paramref name="tweenDictionary"/>.</returns>
        private static ICollection<Tween> CleanTweens<T>(IDictionary<T, ICollection<Tween>> tweenDictionary, T cleanKey, bool complete = false)
        {
            // Clean out old tweens while killing them
            if (tweenDictionary.ContainsKey(cleanKey))
            {
                foreach (Tween tween in tweenDictionary[cleanKey])
                {
                    if (tween.IsActive())
                    {
                        tween.Kill(complete);
                    }
                }
            }
            return tweenDictionary[cleanKey] = new List<Tween>();
        }

        public void KillNodeTweens(Node node, bool complete = true)
        {
            Debug.Log($"Killing tweens for {node.ID}");
            CleanTweens(nodeTweens, node.ID, complete);

            // We will also kill any connected edge tweens.
            foreach (Edge edge in node.Incomings.Concat(node.Outgoings))
            {
                CleanTweens(edgeTweens, edge.ID, complete);
            }
        }
=======
>>>>>>> 616f5cfa
    }
}<|MERGE_RESOLUTION|>--- conflicted
+++ resolved
@@ -73,43 +73,7 @@
         /// <summary>
         /// The <see cref="ReflexionVisualization"/> responsible for handling reflexion analysis changes.
         /// </summary>
-<<<<<<< HEAD
-        private readonly List<ChangeEvent> Events = new List<ChangeEvent>();
-
-        // TODO: Is this assumption (cities' child count > 0 <=> city drawn) alright to make?
-        /// <summary>
-        /// Returns true if this city has been drawn in the scene.
-        /// </summary>
-        private bool CityDrawn => gameObject.transform.childCount > 0;
-
-        /// <summary>
-        /// A queue of <see cref="ChangeEvent"/>s which were received from the analysis, but not yet handled.
-        /// More specifically, these are intended to be handled after <see cref="DrawGraph"/> has been called.
-        /// </summary>
-        private readonly Queue<ChangeEvent> UnhandledEvents = new Queue<ChangeEvent>();
-
-        /// <summary>
-        /// All tweens which control edges' colors on reflexion changes.
-        /// </summary>
-        private readonly Dictionary<string, ICollection<Tween>> edgeTweens = new Dictionary<string, ICollection<Tween>>();
-
-        /// <summary>
-        /// All tweens which control nodes' movement and scale on reflexion changes.
-        /// </summary>
-        private readonly Dictionary<string, ICollection<Tween>> nodeTweens = new Dictionary<string, ICollection<Tween>>();
-
-        /// <summary>
-        /// Duration of any animation (edge movement, color change...) in seconds.
-        /// </summary>
-        private const float ANIMATION_DURATION = 0.5f;
-
-        /// <summary>
-        /// Ease function of any animation (edge movement, color change...).
-        /// </summary>
-        private const Ease ANIMATION_EASE = Ease.OutExpo;
-=======
         private ReflexionVisualization Visualization;
->>>>>>> 616f5cfa
 
         /// <summary>
         /// First, if a graph was already loaded, everything will be reset by calling <see cref="Reset"/>.
@@ -227,27 +191,6 @@
             }
         }
 
-<<<<<<< HEAD
-        protected override void Start()
-        {
-            base.Start();
-
-            foreach (Edge edge in LoadedGraph.Edges())
-            {
-                GameObject edgeObject = GraphElementIDMap.Find(edge.ID);
-                if (edgeObject != null && edgeObject.TryGetComponent(out SEESpline spline))
-                {
-                    spline.GradientColors = GetEdgeGradient(edge.State());
-                }
-                else
-                {
-                    Debug.LogError($"Edge has no associated game object: {edge}\n");
-                }
-            }
-        }
-
-=======
->>>>>>> 616f5cfa
         #region Configuration file input/output
 
         /// <summary>
@@ -289,288 +232,5 @@
         }
 
         #endregion
-
-<<<<<<< HEAD
-        /// <summary>
-        /// Returns a fitting color gradient from the first to the second color for the given state.
-        /// </summary>
-        /// <param name="state">state for which to yield a color gradient</param>
-        /// <returns>color gradient</returns>
-        private static (Color, Color) GetEdgeGradient(State state) =>
-            state switch
-            {
-                State.Undefined => (Color.black, Color.Lerp(Color.gray, Color.black, 0.9f)),
-                State.Specified => (Color.gray, Color.Lerp(Color.gray, Color.black, 0.5f)),
-                State.Unmapped => (Color.gray, Color.Lerp(Color.gray, Color.black, 0.5f)),
-                State.ImplicitlyAllowed => (Color.green, Color.white),
-                State.AllowedAbsent => (Color.green, Color.white),
-                State.Allowed => (Color.green, Color.white),
-                State.Divergent => (Color.magenta, Color.Lerp(Color.magenta, Color.black, 0.5f)),
-                State.Absent => (Color.red, Color.Lerp(Color.red, Color.black, 0.5f)),
-                State.Convergent => (Color.green, Color.Lerp(Color.green, Color.black, 0.5f)),
-                _ => throw new ArgumentOutOfRangeException(nameof(state), state, "Unknown state!")
-            };
-
-        /// <summary>
-        /// Incorporates the given <paramref name="changeEvent"/> into <see cref="Events"/>, logs it to the console,
-        /// and handles the changes by modifying this city.
-        /// </summary>
-        /// <param name="changeEvent">The change event received from the reflexion analysis</param>
-        public void HandleChange(ChangeEvent changeEvent)
-        {
-            if (!CityDrawn)
-            {
-                UnhandledEvents.Enqueue(changeEvent);
-                return;
-            }
-
-            // TODO: Make sure these actions don't interfere with reversible actions.
-            // TODO: Send these changes over the network? Maybe not the edges themselves, but the events?
-            // TODO: Handle these asynchronously
-
-            switch (changeEvent)
-            {
-                case EdgeChange edgeChange:
-                    HandleEdgeChange(edgeChange);
-                    break;
-                case EdgeEvent edgeEvent:
-                    HandleEdgeEvent(edgeEvent);
-                    break;
-                case HierarchyChangeEvent hierarchyChangeEvent:
-                    HandleHierarchyChangeEvent(hierarchyChangeEvent);
-                    break;
-                case NodeChangeEvent nodeChangeEvent:
-                    HandleNodeChangeEvent(nodeChangeEvent);
-                    break;
-                case PropagatedEdgeEvent propagatedEdgeEvent:
-                    HandlePropagatedEdgeEvent(propagatedEdgeEvent);
-                    break;
-            }
-
-            Events.Incorporate(changeEvent);
-        }
-
-        private void HandleEdgeChange(EdgeChange edgeChange)
-        {
-            Debug.Log(edgeChange);
-            GameObject edge = GraphElementIDMap.Find(edgeChange.Edge.ID);
-            if (edge == null)
-            {
-                // If no such edge can be found, the given edge must be propagated
-                string edgeId = Analysis.GetOriginatingEdge(edgeChange.Edge)?.ID;
-                edge = edgeId != null ? GraphElementIDMap.Find(edgeId) : null;
-            }
-
-            if (edge != null && edge.TryGetComponent(out SEESpline spline))
-            {
-                (Color start, Color end) newColors = GetEdgeGradient(edgeChange.NewState);
-                // Animate color change for nicer visuals.
-                // We need two tweens for this, one for each end of the gradient.
-                Tween startTween = DOTween.To(() => spline.GradientColors.start,
-                                              c => spline.GradientColors = (c, spline.GradientColors.end),
-                                              newColors.start, ANIMATION_DURATION).SetEase(ANIMATION_EASE);
-                Tween endTween = DOTween.To(() => spline.GradientColors.end,
-                                            c => spline.GradientColors = (spline.GradientColors.start, c),
-                                            newColors.end, ANIMATION_DURATION).SetEase(ANIMATION_EASE);
-
-                // If there are existing tweens, remove them.
-                ICollection<Tween> tweens = CleanTweens(edgeTweens, edgeChange.Edge.ID);
-
-                // Pressing `Play` will have an effect at the next frame, so they will be played simultaneously.
-                tweens.Add(startTween.Play());
-                tweens.Add(endTween.Play());
-            }
-            else
-            {
-                Debug.LogError($"Couldn't find edge {edgeChange.Edge}, whose state changed "
-                               + $"from {edgeChange.OldState} to {edgeChange.NewState}!");
-            }
-        }
-
-        private void HandleEdgeEvent(EdgeEvent edgeEvent)
-        {
-            if (edgeEvent.Change == ChangeType.Addition)
-            {
-                if (edgeEvent.Affected == ReflexionSubgraph.Mapping)
-                {
-                    HandleNewMapping(edgeEvent.Edge);
-                }
-                else
-                {
-                    // FIXME: Handle edge additions other than new mapping
-                }
-            }
-
-            if (edgeEvent.Change == ChangeType.Removal)
-            {
-                if (edgeEvent.Affected == ReflexionSubgraph.Mapping)
-                {
-                    HandleRemovedMapping(edgeEvent.Edge);
-                }
-            }
-        }
-
-        // If parameters are not given, the current values will be used.
-        private void AnimateNodeMovement(GameObject gameNode, float? newYPosition = null, Vector3? targetScale = null)
-        {
-            // We remember the old position and move the node to the new position so that
-            // edge layouts can be correctly calculated.
-            Vector3 oldPosition = gameNode.transform.position;
-            gameNode.transform.position = gameNode.transform.position.WithXYZ(y: newYPosition);
-            // Mapped node should be half its parent's size
-            Vector3 oldScale = gameNode.transform.localScale;
-            gameNode.transform.localScale = targetScale ?? oldScale;
-            Node node = gameNode.GetNode();
-
-            // Recalculate edge layout and animate edges due to new node positioning.
-            // TODO: Iterating over all game edges is currently very costly,
-            //       consider adding a cached mapping either here or in SceneQueries.
-            //       Alternatively, we can iterate over game edges instead.
-            foreach (Edge edge in node.Incomings.Union(node.Outgoings).Where(x => !x.HasToggle(Edge.IsVirtualToggle)))
-            {
-                GameObject gameEdge = GraphElementIDMap.Find(edge.ID);
-                Assert.IsNotNull(gameEdge);
-                GameObject source = edge.Source == node ? gameNode : edge.Source.RetrieveGameNode();
-                GameObject target = edge.Target == node ? gameNode : edge.Target.RetrieveGameNode();
-                GameObject newEdge = GameEdgeAdder.Add(source, target, edge.Type, edge);
-                AddEdgeSplineAnimation(gameEdge, newEdge);
-            }
-
-            if (newYPosition == null && targetScale == null)
-            {
-                // Nothing remains to be done. Killing any still running tweens would be counterproductive.
-                return;
-            }
-
-            // Clean out old tweens from an animation that may still be ongoing.
-            ICollection<Tween> tweens = CleanTweens(nodeTweens, node.ID);
-
-            // Movement of the node should be animated as well. For this, we have to reset its position first.
-            gameNode.transform.position = oldPosition;
-            gameNode.transform.localScale = oldScale;
-            if (newYPosition.HasValue)
-            {
-                tweens.Add(gameNode.transform.DOMoveY(newYPosition.Value, ANIMATION_DURATION).SetEase(ANIMATION_EASE).Play());
-            }
-
-            if (targetScale.HasValue)
-            {
-                tweens.Add(gameNode.transform.DOScale(targetScale.Value, ANIMATION_DURATION).SetEase(ANIMATION_EASE).Play());
-            }
-
-            #region Local Methods
-
-            static void AddEdgeSplineAnimation(GameObject sourceEdge, GameObject targetEdge)
-            {
-                if (targetEdge.TryGetComponentOrLog(out SEESpline splineTarget)
-                    && sourceEdge.TryGetComponentOrLog(out SEESpline splineSource))
-                {
-                    // We deactivate the target edge first so it's not visible.
-                    targetEdge.SetActive(false);
-                    // We now use the EdgeAnimator and SplineMorphism to actually move the edge.
-                    if (!splineSource.gameObject.TryGetComponent(out SplineMorphism morphism))
-                    {
-                        morphism = splineSource.gameObject.AddComponent<SplineMorphism>();
-                    }
-
-                    if (morphism.IsActive())
-                    {
-                        // A tween already exists, we simply need to change its target.
-                        morphism.ChangeTarget(splineTarget.Spline);
-                    }
-                    else
-                    {
-                        morphism.CreateTween(splineSource.Spline, splineTarget.Spline, ANIMATION_DURATION)
-                                .OnComplete(() => Destroyer.DestroyGameObject(targetEdge)).SetEase(ANIMATION_EASE).Play();
-                    }
-                }
-            }
-
-            #endregion
-        }
-
-        private void HandleRemovedMapping(Edge mapsToEdge)
-        {
-            ShowNotification.Info("Reflexion Analysis", $"Unmapping node '{mapsToEdge.Source.ToShortString()}'.");
-            Node implNode = mapsToEdge.Source;
-            GameObject implGameNode = implNode.RetrieveGameNode();
-            AnimateNodeMovement(implGameNode);
-        }
-
-        private void HandleNewMapping(Edge mapsToEdge)
-        {
-            ShowNotification.Info("Reflexion Analysis", $"Mapping node '{mapsToEdge.Source.ToShortString()}' "
-                                                        + $"onto '{mapsToEdge.Target.ToShortString()}'.");
-            // Maps-To edges must not be drawn, as we will visualize mappings differently.
-            mapsToEdge.SetToggle(Edge.IsVirtualToggle);
-
-            Node implNode = mapsToEdge.Source;
-            GameObject archGameNode = mapsToEdge.Target.RetrieveGameNode();
-            GameObject implGameNode = implNode.RetrieveGameNode();
-
-            Vector3 oldPosition = implGameNode.transform.position;
-
-            // TODO: Rather than returning the old scale from PutOn, lossyScale should be used.
-            Vector3 oldScale = GameNodeMover.PutOn(implGameNode.transform, archGameNode, scaleDown: true, topPadding: 0.3f);
-            Vector3 newPosition = implGameNode.transform.position;
-            Vector3 newScale = implGameNode.transform.localScale;
-            implGameNode.transform.position = oldPosition;
-            implGameNode.transform.localScale = oldScale;
-            AnimateNodeMovement(implGameNode, newPosition.y, newScale);
-        }
-
-        private void HandleHierarchyChangeEvent(HierarchyChangeEvent hierarchyChangeEvent)
-        {
-            // FIXME: Handle event
-        }
-
-        private void HandleNodeChangeEvent(NodeChangeEvent nodeChangeEvent)
-        {
-            // FIXME: Handle event
-        }
-
-        private void HandlePropagatedEdgeEvent(PropagatedEdgeEvent propagatedEdgeEvent)
-        {
-            // FIXME: Handle event
-        }
-
-        /// <summary>
-        /// Goes through all tweens in the <paramref name="tweenDictionary"/> under the given
-        /// <paramref name="cleanKey"/>, kills them if they're still active, and clears them all out of the dictionary.
-        /// </summary>
-        /// <param name="tweenDictionary">The dictionary in which <paramref name="cleanKey"/> shall be "cleaned".</param>
-        /// <param name="cleanKey">The key whose tweens shall be killed and removed.</param>
-        /// <param name="complete">Whether to set the tween to its target value before killing it</param>
-        /// <typeparam name="T">Type of the key in <paramref name="tweenDictionary"/>.</typeparam>
-        /// <returns>The newly created empty list within <paramref name="tweenDictionary"/>.</returns>
-        private static ICollection<Tween> CleanTweens<T>(IDictionary<T, ICollection<Tween>> tweenDictionary, T cleanKey, bool complete = false)
-        {
-            // Clean out old tweens while killing them
-            if (tweenDictionary.ContainsKey(cleanKey))
-            {
-                foreach (Tween tween in tweenDictionary[cleanKey])
-                {
-                    if (tween.IsActive())
-                    {
-                        tween.Kill(complete);
-                    }
-                }
-            }
-            return tweenDictionary[cleanKey] = new List<Tween>();
-        }
-
-        public void KillNodeTweens(Node node, bool complete = true)
-        {
-            Debug.Log($"Killing tweens for {node.ID}");
-            CleanTweens(nodeTweens, node.ID, complete);
-
-            // We will also kill any connected edge tweens.
-            foreach (Edge edge in node.Incomings.Concat(node.Outgoings))
-            {
-                CleanTweens(edgeTweens, edge.ID, complete);
-            }
-        }
-=======
->>>>>>> 616f5cfa
     }
 }