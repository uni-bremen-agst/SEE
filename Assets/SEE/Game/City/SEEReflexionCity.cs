--- conflicted
+++ resolved
@@ -10,12 +10,9 @@
 using static SEE.Tools.ReflexionAnalysis.ReflexionGraphTools;
 using UnityEngine;
 using System;
-<<<<<<< HEAD
 using Sirenix.OdinInspector;
-=======
 using DG.Tweening;
 using UnityEngine.Assertions;
->>>>>>> 8cfb6ee7
 
 namespace SEE.Game.City
 {
@@ -75,7 +72,7 @@
         /// More specifically, these are intended to be handled after <see cref="DrawGraph"/> has been called.
         /// </summary>
         private readonly Queue<ChangeEvent> UnhandledEvents = new Queue<ChangeEvent>();
-        
+
         /// <summary>
         /// Duration of any animation (edge movement, color change...) in seconds.
         /// </summary>
@@ -162,21 +159,28 @@
             #endregion
         }
 
-<<<<<<< HEAD
+        /// <summary>
+        /// Draws the graph.
+        /// Precondition: The graph and its metrics have been loaded.
+        /// </summary>
+        [Button(ButtonSizes.Small, Name = "Draw Data")]
+        [ButtonGroup(DataButtonsGroup)]
+        [PropertyOrder(DataButtonsGroupOrderDraw)]
+        public override void DrawGraph()
+        {
+            base.DrawGraph();
+            while (UnhandledEvents.Count > 0)
+            {
+                HandleChange(UnhandledEvents.Dequeue());
+            }
+        }
+
+        /// <summary>
+        /// Saves implementation, architecture, and mapping graphs as GXL.
+        /// </summary>
         [Button(ButtonSizes.Small)]
         [ButtonGroup(DataButtonsGroup)]
         [PropertyOrder(DataButtonsGroupOrderSave)]
-=======
-        public override void DrawGraph()
-        {
-            base.DrawGraph();
-            while (UnhandledEvents.Count > 0)
-            {
-                HandleChange(UnhandledEvents.Dequeue());
-            }
-        }
-
->>>>>>> 8cfb6ee7
         public override void SaveData()
         {
             IList<string> NoPathGraphs = new[]
@@ -261,15 +265,11 @@
 
         #endregion
 
-<<<<<<< HEAD
         /// <summary>
         /// Returns a fitting color gradient from the first to the second color for the given state.
         /// </summary>
         /// <param name="state">state for which to yield a color gradient</param>
         /// <returns>color gradient</returns>
-=======
-        // Returns a fitting color gradient from the first to the second color for the given state.
->>>>>>> 8cfb6ee7
         private static (Color, Color) GetEdgeGradient(State state) =>
             state switch
             {
@@ -297,7 +297,7 @@
                 UnhandledEvents.Enqueue(changeEvent);
                 return;
             }
-            
+
             // TODO: Make sure these actions don't interfere with reversible actions.
             // TODO: Send these changes over the network? Maybe not the edges themselves, but the events?
             switch (changeEvent)
@@ -337,11 +337,11 @@
                 (Color start, Color end) newColors = GetEdgeGradient(edgeChange.NewState);
                 // Animate color change for nicer visuals.
                 // We need two tweens for this, one for each end of the gradient.
-                Tween startTween = DOTween.To(() => spline.GradientColors.start, 
-                                                c => spline.GradientColors = (c, spline.GradientColors.end), 
+                Tween startTween = DOTween.To(() => spline.GradientColors.start,
+                                                c => spline.GradientColors = (c, spline.GradientColors.end),
                                                 newColors.start, ANIMATION_DURATION).SetEase(ANIMATION_EASE);
-                Tween endTween = DOTween.To(() => spline.GradientColors.end, 
-                                              c => spline.GradientColors = (spline.GradientColors.start, c), 
+                Tween endTween = DOTween.To(() => spline.GradientColors.end,
+                                              c => spline.GradientColors = (spline.GradientColors.start, c),
                                               newColors.end, ANIMATION_DURATION).SetEase(ANIMATION_EASE);
                 // Pressing `Play` will have an effect at the next frame, so they will be played simultaneously.
                 startTween.Play();
@@ -406,7 +406,7 @@
                 GameObject newEdge = GameEdgeAdder.Add(source, target, edge.Type, edge);
                 AddEdgeSplineAnimation(gameEdge, newEdge);
             }
-            
+
             // Movement of the node should be animated as well. For this, we have to reset its position first.
             implGameNode.transform.position = oldPosition;
             implGameNode.transform.DOMove(newPosition, ANIMATION_DURATION).SetEase(ANIMATION_EASE).Play();
