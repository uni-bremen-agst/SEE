using System;
using System.Collections.Generic;
using System.Linq;
using Cysharp.Threading.Tasks;
<<<<<<< HEAD
=======
using OdinSerializer;
>>>>>>> 0a84cfeb
using SEE.DataModel;
using SEE.DataModel.DG;
using SEE.DataModel.DG.IO;
using SEE.GO;
using SEE.Utils;
using SEE.Tools.ReflexionAnalysis;
using static SEE.Tools.ReflexionAnalysis.ReflexionGraphTools;
using UnityEngine;
using VivoxUnity.Properties;
using static SEE.Tools.ReflexionAnalysis.State;

namespace SEE.Game.City
{
    /// <summary>
    /// A code city that supports architectural mappings from
    /// implementation nodes onto architecture nodes.
    /// NOTE: It is assumed the implementation and architecture graphs are not edited!
    /// TODO: We should allow changes, but trigger the respective incremental reflexion analysis methods.
    /// </summary>
    public class SEEReflexionCity : SEECity, Observer
    {
        /// <summary>
        /// The path to the GXL file containing the implementation graph data.
        /// </summary>
        public DataPath GxlImplementationPath = new DataPath();

        /// <summary>
        /// The path to the GXL file containing the architecture graph data.
        /// </summary>
        public DataPath GxlArchitecturePath = new DataPath();

        /// <summary>
        /// The path to the GXL file containing the mapping graph data.
        /// </summary>
        public DataPath GxlMappingPath = new DataPath();

        /// <summary>
        /// The path to the CSV file containing the implementation metric data.
        /// </summary>
        public DataPath CsvImplementationPath = new DataPath();

        /// <summary>
        /// The path to the CSV file containing the architecture metric data.
        /// </summary>
        public DataPath CsvArchitecturePath = new DataPath();

        /// <summary>
        /// Name of this code city.
        /// </summary>
        public string CityName = "Reflexion Analysis";

        /// <summary>
        /// Reflexion analysis. Use this to make changes to the graph
        /// (such as mappings, hierarchies, and so on), <b>do not modify
        /// the underlying Graph directly!</b>
        /// </summary>
        public Reflexion Analysis;

        /// <summary>
        /// List of <see cref="ChangeEvent"/>s received from the reflexion <see cref="Analysis"/>.
        /// Note that this list is constructed by using <see cref="ReflexionGraphTools.Incorporate"/>.
        /// </summary>
        private readonly List<ChangeEvent> Events = new List<ChangeEvent>();

        /// <summary>
        /// First, if a graph was already loaded, everything will be reset by calling <see cref="Reset"/>.
        /// Second, the graph data from the three GXL files are loaded. The loaded graph is available
        /// in <see cref="LoadedGraph"/> afterwards.
        ///
        /// This method loads only the data, but does not actually render the graph.
        /// </summary>
        public override void LoadData()
        {
            if (string.IsNullOrEmpty(GxlArchitecturePath.Path))
            {
                Debug.LogError("Architecture graph path is empty.\n");
            }
            else if (string.IsNullOrEmpty(GxlImplementationPath.RootPath))
            {
                Debug.LogError("Implementation graph path is empty.\n");
            }
            else
            {
                if (LoadedGraph != null)
                {
                    Reset();
                }

                LoadAllGraphs().Forget(); // needs to be async call due to metric retrieval
            }

            #region Local Functions

            async UniTaskVoid LoadAllGraphs()
            {
                Graph ArchitectureGraph = LoadGraph(GxlArchitecturePath.Path, "");
                Graph ImplementationGraph = LoadGraph(GxlImplementationPath.Path, "");
                Graph MappingGraph;
                if (string.IsNullOrEmpty(GxlMappingPath.Path))
                {
                    Debug.LogWarning("Mapping graph path is empty. Will create new mapping from scratch.\n");
                    /// The mapping graph may contain nodes and edges from the implementation. Possibly, their
                    /// <see cref="GraphElement.AbsolutePlatformPath()"/> will be retrieved. That is why we
                    /// will set the base path to <see cref="ProjectPath.Path"/>.
                    MappingGraph = new Graph(ProjectPath.Path);
                }
                else
                {
                    MappingGraph = LoadGraph(GxlMappingPath.Path, "");
                }

                // We collect the tasks here so we can wait on them both at the same time instead of sequentially
                IList<UniTask> tasks = new List<UniTask>();
                if (!string.IsNullOrEmpty(CsvArchitecturePath.Path))
                {
                    tasks.Add(LoadGraphMetrics(ArchitectureGraph, CsvArchitecturePath.Path, ErosionSettings));
                }

                if (!string.IsNullOrEmpty(CsvArchitecturePath.Path))
                {
                    tasks.Add(LoadGraphMetrics(ArchitectureGraph, CsvArchitecturePath.Path, ErosionSettings));
                }

                await UniTask.WhenAll(tasks);

                LoadedGraph = Assemble(ArchitectureGraph, ImplementationGraph, MappingGraph, CityName);
                Debug.Log($"Loaded graph {LoadedGraph.Name}.\n");
                Events.Clear();
                Analysis = new Reflexion(LoadedGraph);
                Analysis.Register(this);
                Analysis.Run();
                Debug.Log("Initialized Reflexion Analysis.\n");
            }

            #endregion
        }

        public override void SaveData()
        {
            IList<string> NoPathGraphs = new[]
            {
                GxlArchitecturePath.Path, GxlImplementationPath.Path, GxlMappingPath.Path
            }.Where(string.IsNullOrEmpty).ToList();
            if (NoPathGraphs.Count > 0)
            {
                Debug.LogError($"Couldn't find any graph at path{(NoPathGraphs.Count > 1 ? "s" : "")} " +
                               string.Join(", ", NoPathGraphs) + ".\n");
            }
            else
            {
                string hierarchicalType = HierarchicalEdges.First();
                (Graph implementation, Graph architecture, Graph mapping) = LoadedGraph.Disassemble();
                GraphWriter.Save(GxlArchitecturePath.Path, architecture, hierarchicalType);
                Debug.Log($"Architecture graph saved at {GxlArchitecturePath.Path}.\n");
                GraphWriter.Save(GxlImplementationPath.Path, implementation, hierarchicalType);
                Debug.Log($"Implementation graph saved at {GxlImplementationPath.Path}.\n");
                GraphWriter.Save(GxlMappingPath.Path, mapping, hierarchicalType);
                Debug.Log($"Mapping graph saved at {GxlMappingPath.Path}.\n");
            }
        }

        internal override void Start()
        {
            base.Start();

            foreach (Edge edge in LoadedGraph.Edges())
            {
                GameObject edgeObject = GameObject.Find(edge.ID);
                if (edgeObject != null && edgeObject.TryGetComponent(out SEESpline spline))
                {
                    spline.GradientColors = GetEdgeGradient(edge.State());
                }
                else
                {
                    Debug.LogError($"Edge has no associated game object: {edge}\n");
                }
            }
        }

        #region Configuration file input/output

        /// <summary>
        /// Label of attribute <see cref="GxlArchitecturePath"/> in the configuration file.
        /// </summary>
        private const string GxlArchitectureLabel = "ArchitectureGXL";

        /// <summary>
        /// Label of attribute <see cref="GxlImplementationPath"/> in the configuration file.
        /// </summary>
        private const string GxlImplementationLabel = "ImplementationGXL";

        /// <summary>
        /// Label of attribute <see cref="GxlMappingPath"/> in the configuration file.
        /// </summary>
        private const string GxlMappingLabel = "MappingGXL";

        /// <summary>
        /// Label of attribute <see cref="CsvArchitecturePath"/> in the configuration file.
        /// </summary>
        private const string CsvArchitectureLabel = "ArchitectureCSV";

        /// <summary>
        /// Label of attribute <see cref="CsvImplementationPath"/> in the configuration file.
        /// </summary>
        private const string CsvImplementationLabel = "ImplementationCSV";

        /// <summary>
        /// Label of attribute <see cref="CityName"/> in the configuration file.
        /// </summary>
        private const string CityNameLabel = "CityName";

        protected override void Save(ConfigWriter writer)
        {
            base.Save(writer);
            GxlArchitecturePath.Save(writer, GxlArchitectureLabel);
            GxlImplementationPath.Save(writer, GxlImplementationLabel);
            GxlMappingPath.Save(writer, GxlMappingLabel);
            CsvArchitecturePath.Save(writer, CsvArchitectureLabel);
            CsvImplementationPath.Save(writer, CsvImplementationLabel);
            writer.Save(CityName, CityNameLabel);
        }

        protected override void Restore(Dictionary<string, object> attributes)
        {
            base.Restore(attributes);
            GxlArchitecturePath.Restore(attributes, GxlArchitectureLabel);
            GxlImplementationPath.Restore(attributes, GxlImplementationLabel);
            GxlMappingPath.Restore(attributes, GxlMappingLabel);
            CsvArchitecturePath.Restore(attributes, CsvArchitectureLabel);
            CsvImplementationPath.Restore(attributes, CsvImplementationLabel);
            ConfigIO.Restore(attributes, CityNameLabel, ref CityName);
        }
<<<<<<< HEAD
=======
        
        #endregion


        // Returns a fitting color gradient from the first to the second color for the given state.
        private static (Color, Color) GetEdgeGradient(State state) =>
            state switch
            {
                Specified => (Color.gray, Color.Lerp(Color.gray, Color.black, 0.5f)),
                Undefined => (Color.gray, Color.Lerp(Color.gray, Color.black, 0.5f)),
                ImplicitlyAllowed => (Color.green, Color.white),
                AllowedAbsent => (Color.green, Color.white),
                Allowed => (Color.green, Color.white),
                Divergent => (Color.magenta, Color.Lerp(Color.magenta, Color.black, 0.5f)),
                Absent => (Color.red, Color.Lerp(Color.red, Color.black, 0.5f)),
                Convergent => (Color.green, Color.Lerp(Color.green, Color.black, 0.5f)),
                _ => throw new ArgumentOutOfRangeException(nameof(state), state, "Unknown state!")
            };
>>>>>>> 0a84cfeb

        /// <summary>
        /// Incorporates the given <paramref name="changeEvent"/> into <see cref="Events"/>, logs it to the console,
        /// and handles the changes by modifying this city.
        /// </summary>
        /// <param name="changeEvent">The change event received from the reflexion analysis</param>
        public void NewChange(ChangeEvent changeEvent)
        {
<<<<<<< HEAD
=======
            Debug.Log(changeEvent);
            
>>>>>>> 0a84cfeb
            // TODO: Make sure these actions don't interfere with reversible actions.
            // TODO: Send these changes over the network? Maybe not the edges themselves, but the events?
            switch (changeEvent)
            {
                case EdgeChange edgeChange:
                    HandleEdgeChange(edgeChange);
                    break;
                case EdgeEvent edgeEvent:
                    HandleEdgeEvent(edgeEvent);
                    break;
                case HierarchyChangeEvent hierarchyChangeEvent:
                    HandleHierarchyChangeEvent(hierarchyChangeEvent);
                    break;
                case NodeChangeEvent nodeChangeEvent:
                    HandleNodeChangeEvent(nodeChangeEvent);
                    break;
                case PropagatedEdgeEvent propagatedEdgeEvent:
                    HandlePropagatedEdgeEvent(propagatedEdgeEvent);
                    break;
            }

<<<<<<< HEAD
            Debug.Log(changeEvent);

=======
>>>>>>> 0a84cfeb
            Events.Incorporate(changeEvent);
        }

        private void HandleEdgeChange(EdgeChange edgeChange)
        {
<<<<<<< HEAD
            // TODO: This doesn't work for propagated edges. We may have to maintain a map for that.
            GameObject edge = GameObject.Find(edgeChange.Edge.ID);
            // TODO: Are edges *always* SEESplines?
            if (edge != null && edge.TryGetComponent(out SEESpline spline))
            {
                // TODO: Introduce possibility to change colors in spline based on NewState.
                // For now, we simply change the radius to leave a visible change.
                spline.Radius = 0.001f;
=======
            GameObject edge = GameObject.Find(edgeChange.Edge.ID);
            if (edge == null)
            {
                // If no such edge can be found, the given edge must be propagated
                string edgeId = Analysis.GetOriginatingEdge(edgeChange.Edge)?.ID;
                edge = edgeId != null ? GameObject.Find(edgeId) : null;
            }
            if (edge != null && edge.TryGetComponent(out SEESpline spline))
            {
                spline.GradientColors = GetEdgeGradient(edgeChange.NewState);
>>>>>>> 0a84cfeb
            }
            else
            {
                Debug.LogError($"Couldn't find edge {edgeChange.Edge}!");
            }
        }

        private void HandleEdgeEvent(EdgeEvent edgeEvent)
        {
            if (edgeEvent.Change == ChangeType.Addition)
            {
                // FIXME: Handle edge addition based on subgraph type, handle MapsTo specially
            }

            if (edgeEvent.Change == ChangeType.Removal)
            {
                // FIXME: Handle edge removal
            }
        }

        private void HandleHierarchyChangeEvent(HierarchyChangeEvent hierarchyChangeEvent)
        {
            // FIXME: Handle event
        }

        private void HandleNodeChangeEvent(NodeChangeEvent nodeChangeEvent)
        {
            // FIXME: Handle event
        }

        private void HandlePropagatedEdgeEvent(PropagatedEdgeEvent propagatedEdgeEvent)
        {
            // FIXME: Handle event
        }
    }
}<|MERGE_RESOLUTION|>--- conflicted
+++ resolved
@@ -1,11 +1,6 @@
-using System;
 using System.Collections.Generic;
 using System.Linq;
 using Cysharp.Threading.Tasks;
-<<<<<<< HEAD
-=======
-using OdinSerializer;
->>>>>>> 0a84cfeb
 using SEE.DataModel;
 using SEE.DataModel.DG;
 using SEE.DataModel.DG.IO;
@@ -14,8 +9,7 @@
 using SEE.Tools.ReflexionAnalysis;
 using static SEE.Tools.ReflexionAnalysis.ReflexionGraphTools;
 using UnityEngine;
-using VivoxUnity.Properties;
-using static SEE.Tools.ReflexionAnalysis.State;
+using System;
 
 namespace SEE.Game.City
 {
@@ -238,9 +232,7 @@
             CsvImplementationPath.Restore(attributes, CsvImplementationLabel);
             ConfigIO.Restore(attributes, CityNameLabel, ref CityName);
         }
-<<<<<<< HEAD
-=======
-        
+
         #endregion
 
 
@@ -248,17 +240,16 @@
         private static (Color, Color) GetEdgeGradient(State state) =>
             state switch
             {
-                Specified => (Color.gray, Color.Lerp(Color.gray, Color.black, 0.5f)),
-                Undefined => (Color.gray, Color.Lerp(Color.gray, Color.black, 0.5f)),
-                ImplicitlyAllowed => (Color.green, Color.white),
-                AllowedAbsent => (Color.green, Color.white),
-                Allowed => (Color.green, Color.white),
-                Divergent => (Color.magenta, Color.Lerp(Color.magenta, Color.black, 0.5f)),
-                Absent => (Color.red, Color.Lerp(Color.red, Color.black, 0.5f)),
-                Convergent => (Color.green, Color.Lerp(Color.green, Color.black, 0.5f)),
+                State.Specified => (Color.gray, Color.Lerp(Color.gray, Color.black, 0.5f)),
+                State.Undefined => (Color.gray, Color.Lerp(Color.gray, Color.black, 0.5f)),
+                State.ImplicitlyAllowed => (Color.green, Color.white),
+                State.AllowedAbsent => (Color.green, Color.white),
+                State.Allowed => (Color.green, Color.white),
+                State.Divergent => (Color.magenta, Color.Lerp(Color.magenta, Color.black, 0.5f)),
+                State.Absent => (Color.red, Color.Lerp(Color.red, Color.black, 0.5f)),
+                State.Convergent => (Color.green, Color.Lerp(Color.green, Color.black, 0.5f)),
                 _ => throw new ArgumentOutOfRangeException(nameof(state), state, "Unknown state!")
             };
->>>>>>> 0a84cfeb
 
         /// <summary>
         /// Incorporates the given <paramref name="changeEvent"/> into <see cref="Events"/>, logs it to the console,
@@ -267,11 +258,6 @@
         /// <param name="changeEvent">The change event received from the reflexion analysis</param>
         public void NewChange(ChangeEvent changeEvent)
         {
-<<<<<<< HEAD
-=======
-            Debug.Log(changeEvent);
-            
->>>>>>> 0a84cfeb
             // TODO: Make sure these actions don't interfere with reversible actions.
             // TODO: Send these changes over the network? Maybe not the edges themselves, but the events?
             switch (changeEvent)
@@ -293,26 +279,11 @@
                     break;
             }
 
-<<<<<<< HEAD
-            Debug.Log(changeEvent);
-
-=======
->>>>>>> 0a84cfeb
             Events.Incorporate(changeEvent);
         }
 
         private void HandleEdgeChange(EdgeChange edgeChange)
         {
-<<<<<<< HEAD
-            // TODO: This doesn't work for propagated edges. We may have to maintain a map for that.
-            GameObject edge = GameObject.Find(edgeChange.Edge.ID);
-            // TODO: Are edges *always* SEESplines?
-            if (edge != null && edge.TryGetComponent(out SEESpline spline))
-            {
-                // TODO: Introduce possibility to change colors in spline based on NewState.
-                // For now, we simply change the radius to leave a visible change.
-                spline.Radius = 0.001f;
-=======
             GameObject edge = GameObject.Find(edgeChange.Edge.ID);
             if (edge == null)
             {
@@ -323,7 +294,6 @@
             if (edge != null && edge.TryGetComponent(out SEESpline spline))
             {
                 spline.GradientColors = GetEdgeGradient(edgeChange.NewState);
->>>>>>> 0a84cfeb
             }
             else
             {
