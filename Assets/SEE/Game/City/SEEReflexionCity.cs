--- conflicted
+++ resolved
@@ -58,17 +58,13 @@
             {
                 Reset();
             }
-<<<<<<< HEAD
-            LoadedGraph = await DataProvider.ProvideAsync(new Graph(""), this);
+            LoadedGraph = await DataProvider.ProvideAsync(new Graph(""), this, x => ProgressBar = x, cancellationTokenSource.Token);
             Graph oracleMapping = null;
             if(OracleMappingProvider != null)
             {
-                oracleMapping = await OracleMappingProvider.ProvideAsync(new Graph(""), this);
+                oracleMapping = await OracleMappingProvider.ProvideAsync(new Graph(""), this, x => ProgressBar = x, cancellationTokenSource.Token);
             }
             AddCandidateRecommendation(LoadedGraph as ReflexionGraph, oracleMapping);
-=======
-            LoadedGraph = await DataProvider.ProvideAsync(new Graph(""), this, x => ProgressBar = x, cancellationTokenSource.Token);
->>>>>>> 352dab58
             visualization = gameObject.AddOrGetComponent<ReflexionVisualization>();
             visualization.StartFromScratch(VisualizedSubGraph as ReflexionGraph, this);
         }
