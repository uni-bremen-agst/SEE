--- conflicted
+++ resolved
@@ -53,13 +53,8 @@
         /// <summary>
         /// The path where the settings (the attributes of this class) are stored.
         /// </summary>
-<<<<<<< HEAD
         [SerializeField, Tooltip("Path of configuration file."), TabGroup(DataFoldoutGroup)]
-        public FilePath ConfigurationPath = new FilePath();
-=======
-        [SerializeField, Tooltip("Path of configuration file."), FoldoutGroup(DataFoldoutGroup)]
         public FilePath ConfigurationPath = new();
->>>>>>> aab68cc3
 
         /// <summary>
         /// The path to project where the source code can be found.
@@ -99,13 +94,8 @@
         /// of an IDE for a particular project. Concretely, if the IDE is Visual Studio,
         /// this is the VS solution file.
         /// </summary>
-<<<<<<< HEAD
         [SerializeField, Tooltip("Path of VS solution file."), TabGroup(DataFoldoutGroup)]
-        public FilePath SolutionPath = new FilePath();
-=======
-        [SerializeField, Tooltip("Path of VS solution file."), FoldoutGroup(DataFoldoutGroup)]
         public FilePath SolutionPath = new();
->>>>>>> aab68cc3
 
         /// <summary>
         /// The names of the edge types of hierarchical edges.
@@ -118,13 +108,8 @@
         /// they should be visualized or not and if so, how.
         /// </summary>
         [NonSerialized, OdinSerialize, Tooltip("Visual attributes of nodes."), HideReferenceObjectPicker]
-<<<<<<< HEAD
         [DictionaryDrawerSettings(KeyLabel = "Node type", ValueLabel = "Visual attributes", DisplayMode = DictionaryDisplayOptions.CollapsedFoldout), TabGroup(NodeFoldoutGroup)]
-        public NodeTypeVisualsMap NodeTypes = new NodeTypeVisualsMap();
-=======
-        [DictionaryDrawerSettings(KeyLabel = "Node type", ValueLabel = "Visual attributes", DisplayMode = DictionaryDisplayOptions.CollapsedFoldout)]
         public NodeTypeVisualsMap NodeTypes = new();
->>>>>>> aab68cc3
 
         /// <summary>
         /// If true, lifted edges whose source and target nodes are the same are ignored.
@@ -194,35 +179,20 @@
         /// <summary>
         /// The node layout settings.
         /// </summary>
-<<<<<<< HEAD
         [Tooltip("Settings for the node layout."), TabGroup(NodeFoldoutGroup)]
-        public NodeLayoutAttributes NodeLayoutSettings = new NodeLayoutAttributes();
-=======
-        [Tooltip("Settings for the node layout.")]
         public NodeLayoutAttributes NodeLayoutSettings = new();
->>>>>>> aab68cc3
 
         /// <summary>
         /// The edge layout settings.
         /// </summary>
-<<<<<<< HEAD
         [Tooltip("Settings for the edge layout."),TabGroup(EdgeFoldoutGroup)]
-        public EdgeLayoutAttributes EdgeLayoutSettings = new EdgeLayoutAttributes();
-=======
-        [Tooltip("Settings for the edge layout.")]
         public EdgeLayoutAttributes EdgeLayoutSettings = new();
->>>>>>> aab68cc3
 
         /// <summary>
         /// Attributes regarding the selection of edges.
         /// </summary>
-<<<<<<< HEAD
         [Tooltip("Settings for the selection of edges."), TabGroup(EdgeFoldoutGroup)]
-        public EdgeSelectionAttributes EdgeSelectionSettings = new EdgeSelectionAttributes();
-=======
-        [Tooltip("Settings for the selection of edges.")]
         public EdgeSelectionAttributes EdgeSelectionSettings = new();
->>>>>>> aab68cc3
 
         /// <summary>
         /// The cose graph settings.
@@ -234,13 +204,8 @@
         /// <summary>
         /// The metrics for the visualization of erosions.
         /// </summary>
-<<<<<<< HEAD
         [Tooltip("Settings for the visualization of software erosions."), TabGroup(ErosionFoldoutGroup)]
-        public ErosionAttributes ErosionSettings = new ErosionAttributes();
-=======
-        [Tooltip("Settings for the visualization of software erosions.")]
         public ErosionAttributes ErosionSettings = new();
->>>>>>> aab68cc3
 
         /// <summary>
         /// Holistic metric boards.
