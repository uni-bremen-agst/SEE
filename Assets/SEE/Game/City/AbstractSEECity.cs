--- conflicted
+++ resolved
@@ -44,13 +44,6 @@
         public DataPath CityPath = new DataPath();
 
         /// <summary>
-<<<<<<< HEAD
-        /// The path to project where the source code can be found. This attribute
-        /// is needed to show the source code of nodes and edges.
-        /// </summary>
-        [OdinSerialize]
-        public DataPath ProjectPath = new DataPath();
-=======
         /// The path to project where the source code can be found.
         /// <see cref="ProjectPath"/>.
         /// </summary>
@@ -79,7 +72,6 @@
         /// This gives our subclasses a chance to update their graphs.
         /// </summary>
         protected abstract void ProjectPathChanged();
->>>>>>> 5ec5ba2b
 
         /// <summary>
         /// The solution path for our project. Abstractly, this is a configuration file
