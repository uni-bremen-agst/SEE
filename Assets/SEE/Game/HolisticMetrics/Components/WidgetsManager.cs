using System;
using System.Collections.Generic;
using System.Linq;
using Michsky.UI.ModernUIPack;
using SEE.DataModel;
using SEE.Game.City;
using SEE.Game.HolisticMetrics.Metrics;
using SEE.Game.HolisticMetrics.WidgetControllers;
using SEE.Net.Actions.HolisticMetrics;
using SEE.Utils;
using UnityEngine;
using UnityEngine.UI;

namespace SEE.Game.HolisticMetrics.Components
{
    /// <summary>
    /// This class manages a holistic metrics board.
    /// </summary>
    internal class WidgetsManager : MonoBehaviour, IObserver<ChangeEvent>
    {
        /// <summary>
        /// The dropdown UI element that allows the player to select a code city for which the metrics should be
        /// displayed.
        /// </summary>
        [SerializeField] private CustomDropdown citySelection;

        /// <summary>
        /// The game object that can be clicked to move the board around.
        /// </summary>
        [SerializeField] private GameObject boardMover;

        /// <summary>
        /// This contains references to all widgets on the board each represented by one WidgetController and one
        /// Metric. This list is needed so we can refresh the metrics.
        /// </summary>
        internal readonly List<(WidgetController, Metric)> widgets = new List<(WidgetController, Metric)>();

        /// <summary>
        /// The title of the board that this controller controls.
        /// </summary>
        private string title;

        /// <summary>
        /// The list of all available metric types. This is shared between all BoardController instances and is not
        /// expected to change at runtime.
        /// </summary>
        private Type[] metricTypes;

        /// <summary>
        /// The array of all available widget prefabs. This is shared by all BoardController instances and is not
        /// expected to change at runtime.
        /// </summary>
        private GameObject[] widgetPrefabs;

        /// <summary>
        /// The array of code cities in the scene. This is needed because the player can select which code city's
        /// metrics will be displayed on each board.
        /// </summary>
        private static SEECity[] cities;

        /// <summary>
        /// A house icon sprite (instantiated in Awake()).
        /// </summary>
        private static Sprite houseIcon;

        /// <summary>
        /// This will be used to unsubscribe from the graph we currently listen to.
        /// </summary>
        private IDisposable graphUnsubscriber;

        /// <summary>
        /// Instantiates the metricTypes and widgetPrefabs arrays.
        /// </summary>
        private void Awake()
        {
            widgetPrefabs =
                Resources.LoadAll<GameObject>("Prefabs/HolisticMetrics/Widgets");

            metricTypes = AppDomain.CurrentDomain.GetAssemblies()
                .SelectMany(domainAssembly => domainAssembly.GetTypes())
                .Where(type => type.IsSubclassOf(typeof(Metric)))
                .ToArray();

            houseIcon = Resources.Load<Sprite>("Materials/40+ Simple Icons - Free/Home_Simple_Icons_UI");

            citySelection.dropdownEvent.AddListener(Redraw);
            citySelection.dropdownEvent.AddListener(CitySelectionChanged);
            OnCitySelectionClick();

            graphUnsubscriber = GetSelectedCity().LoadedGraph?.Subscribe(this);
        }

        /// <summary>
        /// Returns the title of this manager's metrics board.
        /// </summary>
        /// <returns>The title of the metrics board of this manager.</returns>
        internal string GetTitle()
        {
            return title;
        }

        /// <summary>
        /// Sets the title of this manager's metrics board.
        /// </summary>
        /// <param name="newTitle">The new title you want to give the metrics board</param>
        internal void SetTitle(string newTitle)
        {
            title = newTitle;
            gameObject.GetComponentInChildren<Text>().text = newTitle;
        }

        /// <summary>
        /// Adds the desired widget to the board.
        /// </summary>
        /// <param name="widgetConfiguration">The configuration of the new widget.</param>
        internal void Create(WidgetConfig widgetConfiguration)
        {
            GameObject widget = Array.Find(widgetPrefabs,
                element => element.name.Equals(widgetConfiguration.WidgetName));
            Type metricType = Array.Find(metricTypes,
                type => type.Name.Equals(widgetConfiguration.MetricType));
            if (widget is null)
            {
                Debug.LogError("Could not load widget because the widget name from the configuration " +
                               "file matches no existing widget prefab. This could be because the configuration " +
                               "file was manually changed.\n");
            }
            else if (metricType is null)
            {
                Debug.LogError("Could not load metric because the metric type from the configuration " +
                               "file matches no existing metric type. This could be because the configuration " +
                               "file was manually changed.\n");
            }
            else
            {
                GameObject widgetInstance = Instantiate(widget, transform);
                widgetInstance.transform.localPosition = widgetConfiguration.Position;
                WidgetController widgetController = widgetInstance.GetComponent<WidgetController>();
                Metric metricInstance = (Metric)widgetInstance.AddComponent(metricType);
                widgetController.ID = widgetConfiguration.ID;
                widgets.Add((widgetController, metricInstance));
                widgetController.Display(metricInstance.Refresh(GetSelectedCity()));
            }
        }

        /// <summary>
        /// Moves a widget to a new position.
        /// </summary>
        /// <param name="widgetID">The ID of the widget to move</param>
        /// <param name="position">The position to which the widget should be moved</param>
        internal void Move(Guid widgetID, Vector3 position)
        {
            WidgetController controller =
                widgets
                .Find(widget => widget.Item1.ID.Equals(widgetID))
                .Item1;
            controller.transform.position = position;
        }

        /// <summary>
        /// Adds a WidgetDeleter component to all widgets managed by this manager.
        /// </summary>
        internal void AddWidgetDeleters()
        {
            WidgetDeleter.Setup();
            foreach ((WidgetController, Metric) tuple in widgets)
            {
                tuple.Item1.gameObject.AddComponent<WidgetDeleter>();
            }
        }

        /// <summary>
        /// Deletes the widget with the given ID if it is managed by this manager.
        /// </summary>
        /// <param name="widgetID">The ID of the widget to delete</param>
        internal void Delete(Guid widgetID)
        {
            (WidgetController, Metric) widget =
                widgets.Find(widget => widget.Item1.ID.Equals(widgetID));
            WidgetController widgetController = widget.Item1;
            widgets.Remove(widget);
            Destroyer.Destroy(widgetController.gameObject);
        }

        /// <summary>
        /// This has to be assigned to the city selection dropdown from the unity editor. It needs to be called
        /// everytime the dropdown is being clicked so we can then update the list of code cities.
        /// </summary>
        public void OnCitySelectionClick()
        {
            cities = FindObjectsOfType<SEECity>();

            string oldSelection = citySelection.selectedText.text;

            citySelection.dropdownItems.Clear();

            foreach (SEECity city in cities)
            {
                citySelection.CreateNewItem(city.name, houseIcon);
            }

            // If the city that was previously selected still exists, we want to reselect it. Otherwise the selection
            // might change as soon as the player first clicks the dropdown to expand it.
            if (cities.Any(city => city.name.Equals(oldSelection)))
            {
                citySelection.selectedItemIndex =
                    citySelection.dropdownItems.IndexOf(
                        citySelection.dropdownItems.Find(item => item.itemName.Equals(oldSelection)));
            }

            citySelection.SetupDropdown();

            // Refresh the widgets because the selected city could have changed already
            Redraw();
        }

        /// <summary>
        /// This method returns the code city that is currently selected in the dropdown.
        /// </summary>
        /// <returns>The currently selected code city</returns>
        private SEECity GetSelectedCity()
        {
<<<<<<< HEAD
            SEECity selectedCity = cities.FirstOrDefault(city => city != null && city.name.Equals(citySelection.selectedText.text));
            if (selectedCity is null)
            {
                // This should not be possible, so throw an exception if this happens.
                throw new Exception();
            }
            return selectedCity;
=======
            return cities.Where(x => x != null)
                         .FirstOrDefault(city => city.name.Equals(citySelection.selectedText.text));
>>>>>>> 55a62d73
        }

        /// <summary>
        /// This toggles a child object of the board that allows the player to move the board around.
        /// </summary>
        internal void ToggleMoving(bool enable)
        {
            boardMover.SetActive(enable);
        }

        /// <summary>
        /// This method can be invoked to toggle the move-ability of the widgets.
        /// </summary>
        /// <param name="enable">Whether or not the widgets should be move-able now</param>
        internal void ToggleWidgetsMoving(bool enable)
        {
            foreach ((WidgetController, Metric) widget in widgets)
            {
                widget.Item1.ToggleMoving(enable);
            }
        }

        /// <summary>
        /// This method will be called when the player selects a different city in the dropdown. In that case, we want
        /// to send a message to all other clients so the selection changes on their boards too.
        /// </summary>
        /// <param name="itemIndex">The index of the dropdown item that is now selected</param>
        private void CitySelectionChanged(int itemIndex)
        {
            SEECity selectedCity = GetSelectedCity();
            string cityName = selectedCity.name;
            new SwitchCityNetAction(title, cityName).Execute();
            graphUnsubscriber?.Dispose();
            graphUnsubscriber = selectedCity.LoadedGraph?.Subscribe(this);
        }

        /// <summary>
        /// This method can be called when another client chose another city in the dropdown in which case we also want
        /// to change the city selection here. That is what this method tries.
        /// </summary>
        /// <param name="cityName">The name of the city to select</param>
        internal void SwitchCity(string cityName)
        {
            // Update the values on the list so they hopefully are synchronous to the list on the requester's machine
            OnCitySelectionClick();

            // Try to find the index of the cityName to select
            int indexInDropdown = citySelection
                .dropdownItems
                .FindIndex(city => city.itemName.Equals(cityName));
            if (indexInDropdown == -1)  // The return value if it was not found
            {
                Debug.LogError("From network got a signal to switch the city on a board to a city that " +
                               " cannot be found here\n");
                return;
            }

            // Select the new city
            citySelection.selectedItemIndex = indexInDropdown;

            // Redraw the board
            Redraw();

            // Start listening to changes in the newly selected city
            graphUnsubscriber?.Dispose();
            graphUnsubscriber = GetSelectedCity().LoadedGraph?.Subscribe(this);
        }

        /// <summary>
        /// This method will be called when a graph has been drawn. In that case, we want to subscribe to that graph.
        /// </summary>
        internal void OnGraphDraw()
        {
            graphUnsubscriber?.Dispose();
            OnCitySelectionClick();  // regenerates list of cities
            graphUnsubscriber = GetSelectedCity().LoadedGraph?.Subscribe(this);
        }

        /// <summary>
        /// Whenever a code city changes, this method needs to be called. It will call the Refresh() methods of all
        /// Metrics and display the results on the widgets.
        /// </summary>
        /// <param name="index">This parameter will be passed to the method by the dropdown when it is being clicked,
        /// but it is not used and can be ignored when manually calling the method.</param>
        private void Redraw(int index = -1)
        {
            foreach ((WidgetController, Metric) tuple in widgets)
            {
                // Recalculate the metric
                MetricValue metricValue = tuple.Item2.Refresh(GetSelectedCity());

                // Display the new value on the widget
                tuple.Item1.Display(metricValue);
            }
        }

        /// <summary>
        /// This method does nothing. It is only here because it has to be because we implement the IObserver interface.
        /// </summary>
        public void OnCompleted()
        {
            // Intentionally left blank.
        }

        /// <summary>
        /// This method does nothing. It is only here because it has to be because we implement the IObserver interface.
        /// </summary>
        /// <param name="error"></param>
        public void OnError(Exception error)
        {
            // Intentionally left blank.
        }

        /// <summary>
        /// This method is called when a new GraphEvent occurs on the graph we currently display with this board. It
        /// will trigger that the metrics get recalculated.
        /// </summary>
        /// <param name="value">The GraphEvent that occured. This is not being used.</param>
        public void OnNext(ChangeEvent value)
        {
            Redraw();
        }
    }
}<|MERGE_RESOLUTION|>--- conflicted
+++ resolved
@@ -220,18 +220,8 @@
         /// <returns>The currently selected code city</returns>
         private SEECity GetSelectedCity()
         {
-<<<<<<< HEAD
-            SEECity selectedCity = cities.FirstOrDefault(city => city != null && city.name.Equals(citySelection.selectedText.text));
-            if (selectedCity is null)
-            {
-                // This should not be possible, so throw an exception if this happens.
-                throw new Exception();
-            }
-            return selectedCity;
-=======
             return cities.Where(x => x != null)
                          .FirstOrDefault(city => city.name.Equals(citySelection.selectedText.text));
->>>>>>> 55a62d73
         }
 
         /// <summary>
