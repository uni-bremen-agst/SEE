--- conflicted
+++ resolved
@@ -555,15 +555,10 @@
         /// </summary>
         /// <param name="gameNodes">collection of game objects created to represent inner nodes or leaf nodes of a graph</param>
         /// <returns>mapping of graph nodes onto newly created <see cref="LayoutGameNode"/>s</returns>
-<<<<<<< HEAD
-        public static IDictionary<Node, LayoutGameNode> ToLayoutNodes
-            (ICollection<GameObject> gameNodes)
-=======
         public static IDictionary<Node, T> ToLayoutNodes<T>
             (ICollection<GameObject> gameNodes,
             Func<Node, GameObject, T> newLayoutNode)
             where T : AbstractLayoutNode
->>>>>>> a862f2aa
         {
             Dictionary<Node, T> result = new(gameNodes.Count);
             // Map each graph node onto its corresponding game node.
