using SEE.Net;
using SEE.Utils;
using System;
using System.Collections.Generic;
using UnityEngine;

public class GlobalActionHistory
{
    /// <summary>
    /// An enum which sets the type of an action in the history.
    /// </summary>
    public enum HistoryType
    {
        action,
        undoneAction,
    };

    /// <summary>
    /// If a user has done a undo
    /// </summary>
    private bool isRedo = false;

    /// <summary>
    /// The actionList it has an Tupel of a bool Isowner, The type of the Action (Undo Redo Action), the id of the ReversibleAction, the list with the ids of the manipulated GameObjects.
    /// A ringbuffer
    /// </summary>
    private List<Tuple<bool, HistoryType, string, List<string>>> allActionsList = new List<Tuple<bool, HistoryType, string, List<string>>>();

    private List<ReversibleAction> ownActions = new List<ReversibleAction>();

    /// <summary>
    /// Contains the Active Action from each Player needs to be updated with each undo/redo/action
    /// </summary>
    //private Dictionary<string, ReversibleAction> allActiveActions = new Dictionary<string, ReversibleAction>();

    private ReversibleAction activeAction = null;

    /// <summary>
    /// Let C be the currently executed action (if there is any) in this action history. 
    /// Then <see cref="ReversibleAction.Stop"/> will be called for C. After that 
    /// <see cref="ReversibleAction.Awake()"/> and then <see cref="ReversibleAction.Start"/>
    /// will be called for <paramref name="action"/> and <paramref name="action"/> is added to 
    /// the action history and becomes the currently executed action for which 
    /// <see cref="ReversibleAction.Update"/> will be called whenever a client
    /// of this action history calls the action history's <see cref="Update"/> method.
    /// 
    /// No action previously undone can be redone anymore.
    /// 
    /// Precondition: <paramref name="action"/> is not already present in the action history.
    /// </summary>
    /// <param name="action">the action to be executed</param>
    public void Execute(ReversibleAction action)
    {
        //GetActiveAction(key)?.Stop();
        activeAction?.Stop();
        Push(new Tuple<bool, HistoryType, string, List<string>>(true, HistoryType.action, action.GetId(), null));
<<<<<<< HEAD
        ownActions.Add(action);
=======
        new GlobalActionHistoryNetwork(true,HistoryType.action, action.GetId(),null, true).Execute(null);
        OwnActions.Add(action);
>>>>>>> 19dd4120
        //SetActiveAction(key, action);
        activeAction = action;
        action.Awake();
        action.Start();

        // Whenever a new action is excuted, we consider the redo stack lost.
        if (isRedo)
        {
            DeleteAllRedos();
        }
    }

    /// <summary>
    /// Calls the update method of each active action.
    /// </summary>
    public void Update()
    {
        if (activeAction.Update() && activeAction.HadEffect())
        {
            Tuple<bool, HistoryType, string, List<string>> lastAction = FindLastActionOfPlayer(true, HistoryType.action);
            if (lastAction == null) return;
            DeleteItem(activeAction.GetId(), true);
            new GlobalActionHistoryNetwork(true, HistoryType.action, activeAction.GetId(), null, false).Execute(null);
            lastAction = new Tuple<bool, HistoryType, string, List<string>>(lastAction.Item1, lastAction.Item2, activeAction.GetId(), activeAction.GetChangedObjects());
            Push(lastAction);
<<<<<<< HEAD
            ownActions.Add(activeAction);
=======
            new GlobalActionHistoryNetwork(lastAction.Item1, lastAction.Item2, lastAction.Item3, lastAction.Item4, true).Execute(null);
            OwnActions.Add(activeAction);
>>>>>>> 19dd4120
            Execute(activeAction.NewInstance());
        }
    }

    /// <summary>
    /// Pushes new actions to the <see cref="allActionsList"/>
    /// </summary>
    /// <param name="action">The action and all of its specific values which are needed for the history</param>
    public void Push(Tuple<bool, HistoryType, string, List<string>> action)
    {
        allActionsList.Add(action);
    }

    /// <summary>
    /// Finds a specific action by here id from the OwnActions
    /// </summary>
    /// <param name="id">thge id of the action</param>
    /// <returns>the action</returns>
    private ReversibleAction FindById(string id)
    {
        foreach (ReversibleAction it in ownActions) if (it.GetId().Equals(id)) return it;
        return null;
    }

    /// <summary>
    /// Finds the last executed action of a specific player.
    /// </summary>
    /// <param name="playerID">The player that wants to perform an undo/redo</param>
    /// <param name="type">the type of action he wants to perform</param>
    /// <returns>A tuple of the latest users action and if any later done action blocks the undo (True if some action is blocking || false if not)</returns>  
    /// Returns as second in the tuple that so each action could check it on its own >> List<ReversibleAction>> Returns Null if no action was found
    private Tuple<bool, HistoryType, string, List<string>> FindLastActionOfPlayer(bool isOwner, HistoryType type)
    {
        Tuple<bool, HistoryType, string, List<string>> result = null;

        for (int i = allActionsList.Count - 1; i >= 0; i--)
        {
            if ((type == HistoryType.undoneAction && allActionsList[i].Item2 == HistoryType.undoneAction)
                || (type == HistoryType.action && allActionsList[i].Item2 == HistoryType.action)
                && allActionsList[i].Item1 == true)
            {
                result = allActionsList[i];
                break;
            }
        }
        return result;
    }

    private bool ActionHasConflicts(List<string> affectedGameObjects)
    {
        foreach(Tuple<bool, HistoryType, string, List<string>> affectedObject in allActionsList)
        {
            foreach (string s in affectedGameObjects)
            {
                if (affectedObject.Item4 != null)
                {
                    if (affectedObject.Item4.Contains(s) && affectedObject.Item1 == false)
                    {
                        // Fixme: Currently, if a user1 is editing a node and another user2 is adding an edge to this node, 
                        // user 1 cannot undo his action.
                        // Fixme: GetChangedObjects has to be fixed - why is adding an edge in conflict with editing on of the target-nodes?
                        return true;
                    }
                }
            }
        }
        return false;
    }

    /// <summary>
    /// Deletes all redos of a user
    /// </summary>
    private void DeleteAllRedos() //FIXME Muss auch die andere liste pflegen
    {
        for (int i = 0; i < allActionsList.Count; i++)
        {
            if (allActionsList[i].Item1.Equals(true) && allActionsList[i].Item2.Equals(HistoryType.undoneAction))
            {
                ownActions.Remove(FindById(allActionsList[i].Item3)); //FIXME: is that uniqe and works?
                allActionsList.RemoveAt(i);

                i--;
            }
            isRedo = false;
        }
    }

    /// <summary>
    /// Deletes an item from the action list depending on its id.
    /// </summary>
    /// <param name="id">the id of the action which should be deleted</param>
    public void DeleteItem(string id, bool isOwner)
    {
        for (int i = 0; i < allActionsList.Count; i++)
        {
            if (allActionsList[i].Item3.Equals(id))
            {
                allActionsList.RemoveAt(i);
                if (isOwner) ownActions.Remove(FindById(id)); //FIXME: is that unique and works?
                return;
            }
        }
    }

    /// <summary>
    /// Undoes the last action with an effect of a specific player.
    /// </summary>
    public void Undo()
    {
        Tuple<bool, HistoryType, string, List<string>> lastAction = FindLastActionOfPlayer(true, HistoryType.action);
        if (lastAction == null) return;
        while (!activeAction.HadEffect())
        {
            activeAction.Stop();
            DeleteItem(lastAction.Item3, lastAction.Item1);
            new GlobalActionHistoryNetwork(lastAction.Item1, HistoryType.action, lastAction.Item3, null, false).Execute(null);
            lastAction = FindLastActionOfPlayer(true, HistoryType.action);
            if (lastAction == null) return;
            activeAction = FindById(lastAction.Item3);
        }
        // Fixme: Right place ?
        if (ActionHasConflicts(activeAction.GetChangedObjects()))
        {
            // Fixme: Error
        }
        else
        {
            activeAction?.Stop();
            activeAction?.Undo();
            DeleteItem(lastAction.Item3, lastAction.Item1);
            new GlobalActionHistoryNetwork(true, HistoryType.action, lastAction.Item3, null, false).Execute(null);
            Tuple<bool, HistoryType, string, List<string>> undoneAction = new Tuple<bool, HistoryType, string, List<string>>
                (true, HistoryType.undoneAction, lastAction.Item3, lastAction.Item4);

            Push(undoneAction);
<<<<<<< HEAD
            ownActions.Add(activeAction);
=======
            new GlobalActionHistoryNetwork(undoneAction.Item1, undoneAction.Item2, undoneAction.Item3, undoneAction.Item4, true).Execute(null);
            OwnActions.Add(activeAction);
>>>>>>> 19dd4120
            lastAction = FindLastActionOfPlayer(true, HistoryType.action);
            if (lastAction == null) return;
            activeAction = FindById(lastAction.Item3);
            activeAction?.Start();
            isRedo = true;
        }
    }

    /// <summary>
    /// Redoes the last undone action of a specific player.
    /// </summary>
    public void Redo()
    {
        activeAction?.Stop();

        Tuple<bool, HistoryType, string, List<string>> lastUndoneAction = FindLastActionOfPlayer(true, HistoryType.undoneAction);
        if (lastUndoneAction == null) return;

        // Fixme: Right place ?
        if (ActionHasConflicts(lastUndoneAction.Item4))
        {
            // Fixme: Error
        }
        ReversibleAction temp = FindById(lastUndoneAction.Item3);
        temp.Redo();
        temp.Start();
        Tuple<bool, HistoryType, string, List<string>> redoneAction = new Tuple<bool, HistoryType, string, List<string>>(true, HistoryType.action, lastUndoneAction.Item3, lastUndoneAction.Item4);
        Push(redoneAction);
        new GlobalActionHistoryNetwork(redoneAction.Item1, redoneAction.Item2, redoneAction.Item3, redoneAction.Item4, true).Execute(null);
        activeAction = temp;
        DeleteItem(lastUndoneAction.Item3, lastUndoneAction.Item1);
<<<<<<< HEAD
        ownActions.Add(temp);
=======
        new GlobalActionHistoryNetwork(true, HistoryType.action, lastUndoneAction.Item3, null, false).Execute(null);
        OwnActions.Add(temp);
>>>>>>> 19dd4120
    }

    /// <summary>
    /// Returns the active action of a player
    /// </summary>
    /// <returns>The active action of a player</returns>
    public ReversibleAction GetActiveAction()
    {
        return activeAction;
    }

    /// <summary>
    /// Returns wether a player has no Actions left to be undone
    /// </summary>
    /// <returns>True if no action left</returns>
    public bool NoActionsLeft()
    {
        return FindLastActionOfPlayer(true, HistoryType.action) == null;
    }

    /// <summary>
    /// Returns wether a player has some undone actions left
    /// </summary>
    /// <returns>True if none undone actions left</returns>
    public bool NoUndoneActionsLeft()
    {
        return FindLastActionOfPlayer(true, HistoryType.undoneAction) == null;
    }
}<|MERGE_RESOLUTION|>--- conflicted
+++ resolved
@@ -54,12 +54,8 @@
         //GetActiveAction(key)?.Stop();
         activeAction?.Stop();
         Push(new Tuple<bool, HistoryType, string, List<string>>(true, HistoryType.action, action.GetId(), null));
-<<<<<<< HEAD
+        new GlobalActionHistoryNetwork(true,HistoryType.action, action.GetId(),null, true).Execute(null);
         ownActions.Add(action);
-=======
-        new GlobalActionHistoryNetwork(true,HistoryType.action, action.GetId(),null, true).Execute(null);
-        OwnActions.Add(action);
->>>>>>> 19dd4120
         //SetActiveAction(key, action);
         activeAction = action;
         action.Awake();
@@ -85,12 +81,8 @@
             new GlobalActionHistoryNetwork(true, HistoryType.action, activeAction.GetId(), null, false).Execute(null);
             lastAction = new Tuple<bool, HistoryType, string, List<string>>(lastAction.Item1, lastAction.Item2, activeAction.GetId(), activeAction.GetChangedObjects());
             Push(lastAction);
-<<<<<<< HEAD
             ownActions.Add(activeAction);
-=======
             new GlobalActionHistoryNetwork(lastAction.Item1, lastAction.Item2, lastAction.Item3, lastAction.Item4, true).Execute(null);
-            OwnActions.Add(activeAction);
->>>>>>> 19dd4120
             Execute(activeAction.NewInstance());
         }
     }
@@ -226,12 +218,10 @@
                 (true, HistoryType.undoneAction, lastAction.Item3, lastAction.Item4);
 
             Push(undoneAction);
-<<<<<<< HEAD
+
             ownActions.Add(activeAction);
-=======
             new GlobalActionHistoryNetwork(undoneAction.Item1, undoneAction.Item2, undoneAction.Item3, undoneAction.Item4, true).Execute(null);
-            OwnActions.Add(activeAction);
->>>>>>> 19dd4120
+
             lastAction = FindLastActionOfPlayer(true, HistoryType.action);
             if (lastAction == null) return;
             activeAction = FindById(lastAction.Item3);
@@ -263,12 +253,9 @@
         new GlobalActionHistoryNetwork(redoneAction.Item1, redoneAction.Item2, redoneAction.Item3, redoneAction.Item4, true).Execute(null);
         activeAction = temp;
         DeleteItem(lastUndoneAction.Item3, lastUndoneAction.Item1);
-<<<<<<< HEAD
+
         ownActions.Add(temp);
-=======
         new GlobalActionHistoryNetwork(true, HistoryType.action, lastUndoneAction.Item3, null, false).Execute(null);
-        OwnActions.Add(temp);
->>>>>>> 19dd4120
     }
 
     /// <summary>
