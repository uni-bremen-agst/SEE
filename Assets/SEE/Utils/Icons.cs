--- conflicted
+++ resolved
@@ -13,6 +13,7 @@
         public const char ArrowRotateLeft = '\uF0E2';
         public const char Bars = '\uF0C9';
         public const char Broadcast = '\uF519';
+        public const char Brush = '\uF1FC';
         public const char Chalkboard = '\uF51B';
         public const char CheckedCheckbox = '\uF14A';
         public const char CheckedRadio = '\uF192';
@@ -24,53 +25,57 @@
         public const char Crosshairs = '\uF05B';
         public const char Code = '\uF121';
         public const char Compare = '\uE13A';
+        public const char Cut = '\uF0C4';
+        public const char Edit = '\uF31C';
         public const char Edge = '\uF542';
+        public const char Empty = ' ';
         public const char EmptyCheckbox = '\uF0C8';
         public const char EmptyRadio = '\uF111';
+        public const char Erase = '\uF12D';
         public const char Export = '\uF56E';
         public const char Eye = '\uF06E';
+        public const char EyeDropper = '\uF1FB';
         public const char EyeSlash = '\uF070';
+        public const char FolderTree = '\uF802';
         public const char Gear = '\uF013';
         public const char Hashtag = '#';
         public const char Hide = '\uF070';
+        public const char Image = '\uF03E';
         public const char Import = '\uF56F';
         public const char IncomingEdge = '\uF2F6';
         public const char Info = '\uF05A';
+        public const char Layer = '\uF5FD';
         public const char LiftedIncomingEdge = '\uF090';
         public const char LiftedOutgoingEdge = '\uF08B';
         public const char LightBulb = '\uF0EB';
         public const char Link = '\uF0C1';
+        public const char Load = '\uF56F';
         public const char MagnifyingGlass = '\uF002';
         public const char MinusCheckbox = '\uF146';
         public const char Move = '\uF0B2';
+        public const char MoveAPoint = '\uF4D7';
         public const char Node = '\uF1B2';
         public const char OutgoingEdge = '\uF2F5';
+        public const char Palette = '\uF53f';
         public const char PenToSquare = '\uF044';
         public const char Pencil = '\uF303';
         public const char QuestionMark = '?';
         public const char Rotate = '\uF2F1';
+        public const char Save = '\uF0C7';
         public const char Scale = '\uF424';
+        public const char Shapes = '\uF61F';
         public const char Show = '\uF06E';
         public const char Sitemap = '\uF0E8';
         public const char SortAlphabeticalDown = '\uF15D';
         public const char SortAlphabeticalUp = '\uF15E';
         public const char SortNumericDown = '\uF162';
         public const char SortNumericUp = '\uF163';
+        public const char Split = '\uE4BC';
+        public const char StickyNote = '\uF249';
         public const char Text = '\uF031';
-<<<<<<< HEAD
-        public const char EmptyRadio = '\uF111';
-        public const char CheckedRadio = '\uF192';
-        public const char CircleMinus = '\uF056';
-        public const char CircleCheckmark = '\uF058';
-        public const char CircleQuestionMark = '\uF059';
-        public const char CircleExclamationMark = '\uF06A';
-        public const char Whiteboard = '\uF51B';
-        public const char StickyNote = '\uF249';
-        public const char Palette = '\uF53f';
-=======
         public const char Trash = '\uF1F8';
         public const char TreeView = '\uF802';
         public const char VR = '\uF729';
->>>>>>> d9dab0f3
+        public const char Whiteboard = '\uF51B';
     }
 }