--- conflicted
+++ resolved
@@ -1,14 +1,4 @@
-<<<<<<< HEAD
-﻿using SEE.Controls;
-using SEE.Controls.Actions;
-using SEE.Game.UI;
-using SEE.GO;
-using SEE.GO.Menu;
-using System;
 using System.Collections.Generic;
-=======
-﻿using System.Collections.Generic;
->>>>>>> a92b9dfe
 using System.Text;
 using UnityEngine;
 
@@ -249,12 +239,6 @@
             if (RedoStack.Count > 0)
             {
                 Current?.Stop();
-<<<<<<< HEAD
-
-                // we have to actualise the Menu and ActionStateIndicator
-                SetMenuAndIndicator(RedoStack);
-=======
->>>>>>> a92b9dfe
                 // the last undone action becomes the currently executed action again
                 ReversibleAction action = RedoStack.Pop();
                 UndoStack.Push(action);
@@ -268,42 +252,6 @@
         }
 
         /// <summary>
-<<<<<<< HEAD
-        /// Selects the last action of the <paramref name="stack"/> and sets the PlayerMenu and the
-        /// ActionStateIndicator to the state of the <paramref name="stack"/>:
-        /// </summary>
-        /// <param name="stack">The stack from where the last action has to be selected</param>
-        public void SetMenuAndIndicator(Stack<ReversibleAction> stack)
-        {
-            PlayerSettings.LocalPlayer.TryGetComponentOrLog(out PlayerMenu playerMenu);
-            PlayerSettings.LocalPlayer.TryGetComponentOrLog(out ActionStateIndicator indicator);
-
-            foreach (ToggleMenuEntry toggleMenuEntry in playerMenu.ModeMenu.Entries)
-            {
-                try
-                {
-                    if (toggleMenuEntry.Title.Equals(stack.Peek().GetActionStateType().Name))
-                    {
-                        playerMenu.ModeMenu.ActiveEntry = toggleMenuEntry;
-                        indicator.ChangeState(stack.Peek().GetActionStateType());
-                    }
-                }
-                // If the stack is empty, the initial state (move) should be set.
-                // Hint: This exception is reached not only in the expected case. After multiple
-                // undos and redos, this case will be reached at the last undo operation before the expected "move"-state.
-                catch (InvalidOperationException)
-                {
-                    ToggleMenuEntry toggleMenu = playerMenu.ModeMenu.Entries[0];
-                    playerMenu.ModeMenu.ActiveEntry = toggleMenu;
-                    ActionStateType type = ActionStateType.Move;
-                    indicator.ChangeState(type);
-                }
-            }
-        }
-
-        /// <summary>
-=======
->>>>>>> a92b9dfe
         /// The number of executed actions that can be undone.
         /// </summary>
         /// <returns>maximal number of actions that can be undone</returns>
