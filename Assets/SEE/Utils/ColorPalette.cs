--- conflicted
+++ resolved
@@ -38,13 +38,9 @@
         /// <returns>the color with the given <paramref name="colorIndex"/> in the Viridis color palette</returns>
         public static Color Viridis(float colorIndex)
         {
-<<<<<<< HEAD
-            return ViridisColorPalette[Mathf.Clamp(Mathf.RoundToInt(colorIndex), 0, ViridisColorPalette.Length - 1)];
-=======
-            int i = Mathf.Clamp(Mathf.RoundToInt(t * (ViridisColorPalette.Length - 1)), 0, ViridisColorPalette.Length - 1);
+            int i = Mathf.Clamp(Mathf.RoundToInt(colorIndex * (ViridisColorPalette.Length - 1)), 0, ViridisColorPalette.Length - 1);
             Color result = ViridisColorPalette[i];
             return result;
->>>>>>> f78b5975
         }
     }
 }