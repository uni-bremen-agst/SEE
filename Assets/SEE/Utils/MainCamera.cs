--- conflicted
+++ resolved
@@ -9,16 +9,11 @@
     {
         /// <summary>
         /// The main camera in the scene. The main camera is the first enabled
-<<<<<<< HEAD
-        /// camera tagged "MainCamera". An exception will be thrown when there
-        /// is no such camera.
-=======
         /// camera tagged "MainCamera". If there is no such camera at the moment,
         /// it will be null.
         ///
         /// Clients can register via <see cref="OnCameraAvailable"/> if they want
         /// to get notified that a camera is available.
->>>>>>> 796546f9
         ///
         /// Unlike the equivalent Camera.main property, the main camera will be
         /// cached and re-used upon every other access. This helps to avoid the
@@ -43,22 +38,14 @@
                             break;
                         default:
                             Debug.LogWarning($"There are {Camera.allCameras.Length} cameras in the scene. Expect unexpected visual results.\n");
-<<<<<<< HEAD
-                            foreach (Camera c in Camera.allCameras)
-=======
                             foreach (Camera cam in Camera.allCameras)
->>>>>>> 796546f9
                             {
                                 // Analogous to Camera.main we are returning the first enabled camera tagged "MainCamera".
                                 if (camera == null && cam.CompareTag(Tags.MainCamera))
                                 {
                                     camera = cam;
                                 }
-<<<<<<< HEAD
-                                Debug.LogWarning($"Camera: {c.gameObject.GetFullName()}\n");
-=======
                                 Debug.LogWarning($"Camera: {cam.gameObject.GetFullName()}\n");
->>>>>>> 796546f9
                             }
                             camera = Camera.main;
                             NotifyAll();
