--- conflicted
+++ resolved
@@ -5,7 +5,6 @@
 using System.Globalization;
 using System.IO;
 using System.Xml;
-using Cysharp.Threading.Tasks;
 using SEE.DataModel.DG.GraphIndex;
 using UnityEngine;
 
@@ -50,7 +49,7 @@
                 throw new ArgumentException("Data path must neither be null nor empty.");
             }
             Stream stream = await path.LoadAsync();
-            Load(graph, stream, path.Path);
+            LoadAsync(graph, stream, path.Path);
         }
 
         /// <summary>
@@ -58,15 +57,10 @@
         /// The retrieved coverage metrics will be added to nodes of <paramref name="graph"/>.
         /// </summary>
         /// <param name="graph">Graph where to add the metrics</param>
-<<<<<<< HEAD
         /// <param name="jaCoCoFilename">Path of the JaCoCo XML file</param>
         /// <exception cref="ArgumentNullException">if <paramref name="graph"/> is null</exception>
         /// <exception cref="ArgumentException">if <paramref name="jaCoCoFilename"/> is null or empty</exception>
-        public static void Load(Graph graph, string jaCoCoFilename)
-=======
-        /// <param name="jaCoCoFilename">Path of the XML file</param>
         public static async UniTask LoadAsync(Graph graph, string jaCoCoFilename)
->>>>>>> 579dcb07
         {
             if (!File.Exists(jaCoCoFilename))
             {
@@ -78,7 +72,7 @@
                 throw new ArgumentException("Filename must neither be null nor empty.");
             }
             using Stream stream = File.OpenRead(jaCoCoFilename);
-            Load(graph, stream, jaCoCoFilename);
+            await LoadAsync(graph, stream, jaCoCoFilename);
         }
 
         /// <summary>
@@ -86,10 +80,10 @@
         /// The retrieved coverage metrics will be added to nodes of <paramref name="graph"/>.
         /// </summary>
         /// <param name="graph">Graph where to add the metrics</param>
-        /// <param name="stream"></param>
-        /// <param name="jaCoCoFilename"></param>
+        /// <param name="stream">where to read the JaCoCo input data from</param>
+        /// <param name="jaCoCoFilename">the name of the original JaCoCo file; used only for reporting</param>
         /// <exception cref="ArgumentNullException">if <paramref name="graph"/> is null</exception>
-        private static void Load(Graph graph, Stream stream, string jaCoCoFilename)
+        private static async UniTask LoadAsync(Graph graph, Stream stream, string jaCoCoFilename)
         {
             if (graph == null)
             {
@@ -103,10 +97,6 @@
 
             SourceRangeIndex index = new(graph, IndexPath);
 
-<<<<<<< HEAD
-            XmlReaderSettings settings = new() { DtdProcessing = DtdProcessing.Parse };
-            XmlReader xmlReader = XmlReader.Create(stream, settings);
-=======
             XmlReaderSettings settings = new()
             {
                 CloseInput = true,
@@ -115,8 +105,7 @@
                 Async = true,
                 DtdProcessing = DtdProcessing.Parse
             };
-            using XmlReader xmlReader = XmlReader.Create(jaCoCoFilename, settings);
->>>>>>> 579dcb07
+            using XmlReader xmlReader = XmlReader.Create(stream, settings);
 
             // The fully qualified name of the package currently processed.
             // The name is retrieved from JaCoCo's XML report, where
