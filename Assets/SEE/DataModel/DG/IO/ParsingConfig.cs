<<<<<<< HEAD
﻿using System;
using System.Collections.Generic;


=======
﻿using SEE.Utils.Config;
using System.Collections.Generic;
>>>>>>> d35740c1
/// <summary>
/// Contains data model types for parsing and interpreting external tool reports in a <see cref="Graph"/>.
/// </summary>
namespace SEE.DataModel.DG.IO
{
    /// <summary>
    /// Base configuration that describes how a specific tool's report should be interpreted.
    /// Implementations must provide a non-null tool identifier and a valid XPath mapping before use.
    /// </summary>
    public abstract class ParsingConfig
    {
        /// <summary>
        /// Windows path separator (<c>\</c>), used to detect and normalize Windows-style paths.
        /// </summary>
        private const char WindowsPathSeparator = '\\';

        /// <summary>
        /// Linux/Unix path separator (<c>/</c>), used as the normalized internal separator.
        /// </summary>
        private const char LinuxPathSeparator = '/';

        /// <summary>
        /// Identifier that ties parsed metrics to their origin (for example, "JaCoCo").
        /// This value must not be null when a parser uses this configuration.
        /// </summary>
        public string ToolId = string.Empty;

        /// <summary>
        /// Source root marker of the project
        /// </summary>
        public string SourceRootMarker = string.Empty;

        /// <summary>
        /// Describes which XML nodes to visit and how to interpret them.
        /// This value must not be null when a parser uses this configuration.
        /// </summary>
        public XPathMapping XPathMapping;

        /// <summary>
        /// Creates the concrete parser that can process this configuration.
        /// The returned parser instance must not be null.
        /// </summary>
        /// <returns>
        /// A concrete <see cref="IReportParser"/> that can interpret reports described by this configuration.
        /// </returns>
        internal abstract IReportParser CreateParser();

        /// <summary>
<<<<<<< HEAD
        /// Helper for callers that only need the textual tool identifier.
        /// </summary>
        /// <returns>
        /// The identifier of the tool. The returned string is never null.
        /// </returns>
        public string GetToolId()
        {
            return ToolId;
        }

        public string SourceRootRelativePath(string fullPath)
        {
            // 1) Normalize path separators to a single canonical separator.
            string normalized = fullPath.Replace(WindowsPathSeparator, LinuxPathSeparator);

            // 2) Cut off everything before the configured source root marker, if available.
            if (!string.IsNullOrWhiteSpace(SourceRootMarker))
            {
                // Normalize the marker itself to use '/' and no leading/trailing slashes.
                string marker = SourceRootMarker.Replace('\\', '/').Trim('/');
                string needle = "/" + marker + "/";

                // Prefer a clean boundary match ("/marker/") from the end of the path (LastIndexOf).
                int idx = normalized.LastIndexOf(needle, StringComparison.OrdinalIgnoreCase);
                if (idx >= 0)
                    normalized = normalized.Substring(idx + needle.Length);
                else
                {
                    // Fallback: fuzzy match on the marker substring.
                    // This is less precise but may still yield acceptable results for unusual path layouts.
                    idx = normalized.LastIndexOf(marker, StringComparison.OrdinalIgnoreCase);
                    if (idx >= 0)
                        normalized = normalized.Substring(idx + marker.Length).TrimStart('/');
                }
            }
            return normalized;
        }

        /// <summary>
=======
>>>>>>> d35740c1
        /// Creates the concrete index strategy that is used to find nodes in a <c>SourceRangeIndex</c>.
        /// The returned strategy instance must not be null.
        /// </summary>
        /// <returns>
        /// An <see cref="IIndexNodeStrategy"/> used to locate nodes in a <c>SourceRangeIndex</c>.
        /// </returns>
        public abstract IIndexNodeStrategy CreateIndexNodeStrategy();

        #region Config I/O

        /// <summary>
        /// Label of <see cref="ToolId"/> in the configuration file.
        /// </summary>
        private const string ToolIdLabel = "ToolId";

        /// <summary>
        /// Saves the attributes to the configuration file under the given <paramref name="label"/>.
        /// </summary>
        public virtual void Save(ConfigWriter writer, string label)
        {
            writer.BeginGroup(label);
            writer.Save(ToolId, ToolIdLabel);
            writer.EndGroup();
        }

        /// <summary>
        /// Restores the attributes from the configuration file.
        /// </summary>
        public void Restore(Dictionary<string, object> attributes, string label, out ParsingConfig parsingConfig)
        {
            if (attributes.TryGetValue(label, out object groupObj))
            {
                if (groupObj is Dictionary<string, object> groupDict)
                {
                    string toolId = "";
                    ConfigIO.Restore(groupDict, ToolIdLabel, ref toolId);

                    if (!string.IsNullOrEmpty(toolId))
                    {
                        ToolId = toolId;
                        parsingConfig = ParsingConfigFactory.Create(toolId);
                        return;
                    }
                }
            }
            parsingConfig = null;
            return;
        }

        #endregion
    }
}<|MERGE_RESOLUTION|>--- conflicted
+++ resolved
@@ -1,12 +1,6 @@
-<<<<<<< HEAD
-﻿using System;
+using SEE.Utils.Config;
+using System;
 using System.Collections.Generic;
-
-
-=======
-﻿using SEE.Utils.Config;
-using System.Collections.Generic;
->>>>>>> d35740c1
 /// <summary>
 /// Contains data model types for parsing and interpreting external tool reports in a <see cref="Graph"/>.
 /// </summary>
@@ -54,18 +48,6 @@
         /// </returns>
         internal abstract IReportParser CreateParser();
 
-        /// <summary>
-<<<<<<< HEAD
-        /// Helper for callers that only need the textual tool identifier.
-        /// </summary>
-        /// <returns>
-        /// The identifier of the tool. The returned string is never null.
-        /// </returns>
-        public string GetToolId()
-        {
-            return ToolId;
-        }
-
         public string SourceRootRelativePath(string fullPath)
         {
             // 1) Normalize path separators to a single canonical separator.
@@ -95,8 +77,6 @@
         }
 
         /// <summary>
-=======
->>>>>>> d35740c1
         /// Creates the concrete index strategy that is used to find nodes in a <c>SourceRangeIndex</c>.
         /// The returned strategy instance must not be null.
         /// </summary>
