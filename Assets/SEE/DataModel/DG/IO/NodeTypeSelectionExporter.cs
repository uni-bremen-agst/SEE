--- conflicted
+++ resolved
@@ -17,29 +17,15 @@
 {
     private Dictionary<string, bool> nodeTypes = new Dictionary<string, bool>();
 
- 
-
-<<<<<<< HEAD
-    public static bool Persist(string pathPrefix,int allNodes, Dictionary<string, bool> nodeTypes, string path, string savedProfile)
+    public static bool Persist(string pathPrefix, Dictionary<string, bool> nodeTypes, string path, string savedProfile)
     {
         UnityEngine.Debug.Log("Pfad: " + path);
         UnityEngine.Debug.Log("Name: " + savedProfile);
-        String directoryDelimiter= "/";
-        string directory = path + directoryDelimiter; 
-        GraphsReader gr = new GraphsReader();
-        IEnumerable<string> gxlFileName = Filenames.GXLFilenames(pathPrefix);
-        gxlFileName.ToList();
-=======
-    public static bool Persist(string pathPrefix, Dictionary<string, bool> nodeTypes, string path)
-    {
-        UnityEngine.Debug.Log(pathPrefix); // Pfad wo storage ist 
-        UnityEngine.Debug.Log(path); // Pfad, wo gespeichert werden soll
-        if (path==null)
+        if (path == null)
         {
-            return false; 
+            return false;
         }
->>>>>>> 76d7ea87
-
+    
         String directoryDelimiter = "/";
         string directory = path + directoryDelimiter;
         string nameOfGraph = graphName(pathPrefix);
@@ -55,20 +41,16 @@
            UnityEngine.Debug.LogError("No comprehensable selection to be stored"); 
             return false;
         }
-
-
         for (int i = 0; i < matches.Count; i++)
         {
             string s = matches.ElementAt(i);
             selected.Insert(i, s + ",");
-
         }
 
         int amountOfSelectedNodeTypes = matches.Count;
 
         try
         {
-
             FileStream fs = new FileStream(directory + "ProfileSettings.csv", FileMode.OpenOrCreate, FileAccess.Write);
             fs.Close();
 
@@ -87,11 +69,8 @@
         }
         catch (FileNotFoundException e)
         {
-
             return false;
         }
-
-
         return true;
     }
 
@@ -101,18 +80,12 @@
         {
             return false; 
         }
-
-
         return setNodetypes(); 
-
-
-        return false;
     }
         
 
     public static  bool setNodetypes()
     {
-
         return false; 
     }
 
@@ -125,7 +98,6 @@
         {
             return true; 
         }
-
         return false; 
     }
     
@@ -134,38 +106,31 @@
         IEnumerable<string> gxlFileName = Filenames.GXLFilenames(path);
         gxlFileName.ToList();
         
-
         //Dissect the exact name of the given graph without the specific user directory it is stored in 
         //and store it in nameOfGraph
         StringBuilder strBuilder = new StringBuilder(gxlFileName.ElementAt(0));
         string nameOfGraph = strBuilder.ToString();
 
-
         return nameOfGraph; 
     }
 
-    public static string LoadedGraphName(string fileName)
-            
-    {   string loreIpsum = fileName + "/ProfileSettings.csv";
+    public static string LoadedGraphName(string fileName)       
+    {  
+        string loreIpsum = fileName + "/ProfileSettings.csv";
         UnityEngine.Debug.Log("fileName ist " + fileName) ;
         string storedGraph = null;
-         
         try
         {
-
             FileStream fs = new FileStream(loreIpsum, FileMode.OpenOrCreate, FileAccess.Write); // hardCoded fileName fehlt 
             fs.Close();
-
             StreamReader strReader = new StreamReader(loreIpsum);
             storedGraph = strReader.ReadLine();
-            
-
+           
         }
         catch (FileNotFoundException e)
         {
             UnityEngine.Debug.LogError("No file found");
         }
-
         //Cut the name of the specific directory the GXL is saved in and the delimiter, i.e. the last index
         storedGraph = storedGraph.Remove(0, fileName.Length);
         storedGraph = storedGraph.Remove(0, 1);
