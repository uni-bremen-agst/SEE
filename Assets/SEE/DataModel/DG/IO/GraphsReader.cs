﻿//Copyright 2020 Florian Garbade

//Permission is hereby granted, free of charge, to any person obtaining a
//copy of this software and associated documentation files (the "Software"),
//to deal in the Software without restriction, including without limitation
//the rights to use, copy, modify, merge, publish, distribute, sublicense,
//and/or sell copies of the Software, and to permit persons to whom the Software
//is furnished to do so, subject to the following conditions:

//The above copyright notice and this permission notice shall be included in
//all copies or substantial portions of the Software.

//THE SOFTWARE IS PROVIDED "AS IS", WITHOUT WARRANTY OF ANY KIND, EXPRESS OR IMPLIED,
//INCLUDING BUT NOT LIMITED TO THE WARRANTIES OF MERCHANTABILITY, FITNESS FOR A PARTICULAR
//PURPOSE AND NONINFRINGEMENT. IN NO EVENT SHALL THE AUTHORS OR COPYRIGHT HOLDERS BE
//LIABLE FOR ANY CLAIM, DAMAGES OR OTHER LIABILITY, WHETHER IN AN ACTION OF CONTRACT,
//TORT OR OTHERWISE, ARISING FROM, OUT OF OR IN CONNECTION WITH THE SOFTWARE OR THE
//USE OR OTHER DEALINGS IN THE SOFTWARE.

using SEE.Utils;
using System;
using System.Collections;
using System.Collections.Generic;
using System.Linq;
using UnityEngine;
<<<<<<< HEAD
using SEE.DataModel.DG.IO;
=======
using System.Text.RegularExpressions;
using SEE.DataModel.DG.IO; 
>>>>>>> effa0bf2

namespace SEE.DataModel.DG.IO
{
    /// <summary>
    /// Loads and stores multiple GXL files from a directory.
    /// </summary>
    public class GraphsReader
    {
        /// <summary>
        /// Contains all loaded graphs after calling Load().
        /// </summary>
        public readonly List<Graph> graphs = new List<Graph>();
        /// <summary>
        /// Contains a List of CSV files matching the GXL filenames.
        /// </summary>
        /// 
        public List<string> csvFileNames = new List<string>();
        /// <summary>
        /// Loads all GXL files (limited to <paramref name="maxRevisionsToLoad"/> many 
        /// files) from <paramref name="directory"/> and and saves all loaded graph data.
        /// </summary>
        /// <param name="directory">the directory path where the GXL file are located in</param>
        /// <param name="hierarchicalEdgeTypes">the set of edge-type names for edges considered to represent nesting</param>
        /// <param name="maxRevisionsToLoad">the upper limit of files to be loaded</param>
        public void Load(string directory, HashSet<string> hierarchicalEdgeTypes, int maxRevisionsToLoad)
        {
            IEnumerable<string> sortedGraphNames = Filenames.GXLFilenames(directory);
            IEnumerable<string> sortedCSVNames = Filenames.CSVFilenames(directory);
            if (sortedGraphNames.Count<string>() == 0)
            {
                throw new Exception("Directory '" + directory + "' has no GXL files.");
            }
            graphs.Clear();
<<<<<<< HEAD
=======

            MatchingCSVandGXL(directory);


>>>>>>> effa0bf2
            SEE.Utils.Performance p = SEE.Utils.Performance.Begin("Loading GXL files from " + directory);
            // for all found GXL files load and save the graph data
            foreach (string gxlPath in sortedGraphNames)
            {
                // load graph
                GraphReader graphCreator = new GraphReader(gxlPath, hierarchicalEdgeTypes, gxlPath, new SEELogger());
                graphCreator.Load();
                Graph graph = graphCreator.GetGraph();

                

                // if graph was loaded put in graph list
                if (graph == null)
                {
                    Debug.LogError("graph " + gxlPath + " could not be loaded.\n");
                }
                else
                {
                    foreach (string s in sortedCSVNames)
                    {
                        foreach (string m in sortedGraphNames)
                        {
                            if (s.Substring(0, s.Length - 3).Equals(m.Substring(0,m.Length - 3))){
                                MetricImporter.Load(graph, s,';');
                                UnityEngine.Debug.Log(s + "HIER");
                            }
                        }
                    }
                    maxRevisionsToLoad--;         
                    graphs.Add(graph);
                    
                    foreach (string search in csvFileNames)
                        if (Regex.IsMatch(search, gxlPath))
                        {
                            MetricImporter.Load(graph, search, ';') ; 
                        }
                }
                if (maxRevisionsToLoad <= 0)
                {
                    break;
                }
            }
            p.End();
            Debug.Log("Number of graphs loaded: " + graphs.Count + "\n");
        }

<<<<<<< HEAD
=======
        /// <summary>
        /// Compares all existing .gxl Files with existing .csv files in the given directory 
        /// and saves the names of every match within a predefined datastructure.
        /// </summary>
        /// <param name="directory">the directory path where the GXL and CSV file are located in</param>
        public void MatchingCSVandGXL(string directory)
        {
            

            IEnumerable<string> CSVinDirectory= Filenames.CSVFilenames(directory);
            IEnumerable<string> GXLinDirectoryTemp = Filenames.GXLFilenames(directory);
            List<string> GXLinDirectory = new List<string>();

            foreach(string t in GXLinDirectoryTemp)
            {
               GXLinDirectory.Add(t.Substring(0, (t.Length - 3)));
            }

            foreach (string s in CSVinDirectory)
            {
                s.Substring(0,(s.Length - 3));
                if (GXLinDirectory.Contains(s))
                {
                    csvFileNames.Add(s);                
                }
                

            }


        }
>>>>>>> effa0bf2

    }
}<|MERGE_RESOLUTION|>--- conflicted
+++ resolved
@@ -23,12 +23,7 @@
 using System.Collections.Generic;
 using System.Linq;
 using UnityEngine;
-<<<<<<< HEAD
 using SEE.DataModel.DG.IO;
-=======
-using System.Text.RegularExpressions;
-using SEE.DataModel.DG.IO; 
->>>>>>> effa0bf2
 
 namespace SEE.DataModel.DG.IO
 {
@@ -62,13 +57,6 @@
                 throw new Exception("Directory '" + directory + "' has no GXL files.");
             }
             graphs.Clear();
-<<<<<<< HEAD
-=======
-
-            MatchingCSVandGXL(directory);
-
-
->>>>>>> effa0bf2
             SEE.Utils.Performance p = SEE.Utils.Performance.Begin("Loading GXL files from " + directory);
             // for all found GXL files load and save the graph data
             foreach (string gxlPath in sortedGraphNames)
@@ -77,8 +65,6 @@
                 GraphReader graphCreator = new GraphReader(gxlPath, hierarchicalEdgeTypes, gxlPath, new SEELogger());
                 graphCreator.Load();
                 Graph graph = graphCreator.GetGraph();
-
-                
 
                 // if graph was loaded put in graph list
                 if (graph == null)
@@ -93,18 +79,12 @@
                         {
                             if (s.Substring(0, s.Length - 3).Equals(m.Substring(0,m.Length - 3))){
                                 MetricImporter.Load(graph, s,';');
-                                UnityEngine.Debug.Log(s + "HIER");
+                               
                             }
                         }
                     }
                     maxRevisionsToLoad--;         
                     graphs.Add(graph);
-                    
-                    foreach (string search in csvFileNames)
-                        if (Regex.IsMatch(search, gxlPath))
-                        {
-                            MetricImporter.Load(graph, search, ';') ; 
-                        }
                 }
                 if (maxRevisionsToLoad <= 0)
                 {
@@ -115,40 +95,6 @@
             Debug.Log("Number of graphs loaded: " + graphs.Count + "\n");
         }
 
-<<<<<<< HEAD
-=======
-        /// <summary>
-        /// Compares all existing .gxl Files with existing .csv files in the given directory 
-        /// and saves the names of every match within a predefined datastructure.
-        /// </summary>
-        /// <param name="directory">the directory path where the GXL and CSV file are located in</param>
-        public void MatchingCSVandGXL(string directory)
-        {
-            
-
-            IEnumerable<string> CSVinDirectory= Filenames.CSVFilenames(directory);
-            IEnumerable<string> GXLinDirectoryTemp = Filenames.GXLFilenames(directory);
-            List<string> GXLinDirectory = new List<string>();
-
-            foreach(string t in GXLinDirectoryTemp)
-            {
-               GXLinDirectory.Add(t.Substring(0, (t.Length - 3)));
-            }
-
-            foreach (string s in CSVinDirectory)
-            {
-                s.Substring(0,(s.Length - 3));
-                if (GXLinDirectory.Contains(s))
-                {
-                    csvFileNames.Add(s);                
-                }
-                
-
-            }
-
-
-        }
->>>>>>> effa0bf2
 
     }
 }