--- conflicted
+++ resolved
@@ -1,31 +1,8 @@
-﻿//Copyright 2020 Florian Garbade
-
-//Permission is hereby granted, free of charge, to any person obtaining a
-//copy of this software and associated documentation files (the "Software"),
-//to deal in the Software without restriction, including without limitation
-//the rights to use, copy, modify, merge, publish, distribute, sublicense,
-//and/or sell copies of the Software, and to permit persons to whom the Software
-//is furnished to do so, subject to the following conditions:
-
-//The above copyright notice and this permission notice shall be included in
-//all copies or substantial portions of the Software.
-
-//THE SOFTWARE IS PROVIDED "AS IS", WITHOUT WARRANTY OF ANY KIND, EXPRESS OR IMPLIED,
-//INCLUDING BUT NOT LIMITED TO THE WARRANTIES OF MERCHANTABILITY, FITNESS FOR A PARTICULAR
-//PURPOSE AND NONINFRINGEMENT. IN NO EVENT SHALL THE AUTHORS OR COPYRIGHT HOLDERS BE
-//LIABLE FOR ANY CLAIM, DAMAGES OR OTHER LIABILITY, WHETHER IN AN ACTION OF CONTRACT,
-//TORT OR OTHERWISE, ARISING FROM, OUT OF OR IN CONNECTION WITH THE SOFTWARE OR THE
-//USE OR OTHER DEALINGS IN THE SOFTWARE.
-
-using System;
+﻿using System;
 using System.Collections.Generic;
 using System.IO;
 using System.Linq;
-<<<<<<< HEAD
-using System.Threading.Tasks;
-=======
 using Cysharp.Threading.Tasks;
->>>>>>> 579dcb07
 using SEE.Utils;
 using SEE.Utils.Paths;
 using UnityEngine;
@@ -58,12 +35,8 @@
         /// <param name="basePath">the base path of the graphs</param>
         /// <param name="rootName">name of the root node if any needs to be added to have a unique root</param>
         /// <param name="maxRevisionsToLoad">the upper limit of files to be loaded</param>
-<<<<<<< HEAD
-        public async Task LoadAsync(string directory, HashSet<string> hierarchicalEdgeTypes,
-                                    string basePath, string rootName, int maxRevisionsToLoad)
-=======
-        public async UniTask LoadAsync(string directory, HashSet<string> hierarchicalEdgeTypes, string basePath, string rootName, int maxRevisionsToLoad)
->>>>>>> 579dcb07
+        public async UniTask LoadAsync(string directory, HashSet<string> hierarchicalEdgeTypes, string basePath,
+                                       string rootName, int maxRevisionsToLoad)
         {
             IEnumerable<string> sortedGraphNames = Filenames.GXLFilenames(directory).ToList();
             if (!sortedGraphNames.Any())
@@ -83,20 +56,12 @@
             {
                 // load graph (we can safely assume that the file exists because we retrieved its
                 // name just from the directory
-<<<<<<< HEAD
                 DataPath dataPath = new()
                 {
                     Path = gxlPath
                 };
 
-                graphCreator.Load(await dataPath.LoadAsync(), dataPath.Path);
-=======
-                GraphReader graphCreator = new(gxlPath, hierarchicalEdgeTypes,
-                                               basePath: basePath,
-                                               rootID: rootName,
-                                               logger: new SEELogger());
-                await graphCreator.LoadAsync();
->>>>>>> 579dcb07
+                await graphCreator.LoadAsync(await dataPath.LoadAsync(), dataPath.Path);
                 Graph graph = graphCreator.GetGraph();
 
                 // if graph was loaded, put in graph list
