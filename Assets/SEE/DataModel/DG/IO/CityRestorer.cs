﻿using System.Collections;
using System.Collections.Generic;
using UnityEngine;
using System.IO;
using System.Text;
using SEE.DataModel.DG.IO;
using SEE.Game;
using SEE.Utils;
using System.Linq;
using System.Diagnostics;
using System.Dynamic;
using Newtonsoft.Json;
using System;
using SEE.DataModel.DG;

/// <summary>
/// This class is responsible for the export and the restore of either a SEECity or a SEECityEvolution object. 
/// The required data is stored in a .json-file.
/// The object stores values and selections such as specific metrics of a city or selected nodetypes as well which were chosen  
/// by the user before saving his or her profile.
/// </summary>
public class CityRestorer
{
   
    /// <summary>
    ///  Converts the <paramref name="city"/> in a json-formatted string and saves this string in a .json-file in the directory
    ///  <paramref name="path"/>.
    /// </summary>
    /// <param name="path"> The directory in which the json-file will be saved </param>
    /// <param name="city"> The city which will be stored in the json-file</param>
    public static void Persist(string dataPath, AbstractSEECity city)
    {
<<<<<<< HEAD
        string citySettingsJson = JsonUtility.ToJson(city, true);
        System.IO.File.WriteAllText(dataPath, citySettingsJson);
=======
        json = JsonUtility.ToJson(city, true);
        string dataPath = path + jsonExtension;
        System.IO.File.WriteAllText(dataPath, json);
>>>>>>> ce8c9472
        UnityEngine.Debug.Log("Export sucessfully\n");
    }

    /// <summary>
    /// Loads a city from the given <paramref name="importFilename"/> and overwrites the <paramref name="city"/>
    /// </summary>
    /// <param name="importFilename"> The given json-file-path </param>
    /// <param name="city"> The city which is to be overwritten </param>
    public static void RestoreCity(string importFilename, AbstractSEECity city)
    {
        string pathPref = GetPathPrefix(importFilename);
        List<string> newNodeTypes = new List<string>(); 
        UnityEngine.Debug.Log("path ist: " + pathPref);
        if (city is SEECityEvolution)
        {
            SEECityEvolution evoCity = (SEECityEvolution)city;
            city.pathPrefix = pathPref;
            Graph graph = evoCity.LoadFirstGraph();
            evoCity.InspectSchema(graph);
            newNodeTypes = evoCity.SelectedNodeTypes.Keys.ToList();
           
        }
        // We have to store the current enumeration of the nodetypes of the current version in order to compare 
        // it afterwards with the stored one.
        // As the user picks the directory via a directory picker/ the GUI , no specific error handling is needed at this point.
        string jsonContent = File.ReadAllText(importFilename);
        if (VerifyCityType(city, jsonContent))
        {
            JsonUtility.FromJsonOverwrite(jsonContent, city);
        }
        Dictionary<string, bool> oldNodetypes = city.SelectedNodeTypes;
         DifferentNodeTypes(oldNodetypes, jsonContent, newNodeTypes, city);
    }

    /// <summary>
    /// Veryfies wether the types of the city and the json-file are matching.
    /// </summary>
    /// <param name="city">the city, which has to be overwritten</param>
    /// <param name="jsonContent">the content of the .json-file as a string</param>
    /// <returns>true, if the types are matching, otherwise false</returns>
    public static bool VerifyCityType(AbstractSEECity city, string jsonContent)
    {
        if (jsonContent.Contains("isAnSEECityObject") && city is SEECity)
        {
            UnityEngine.Debug.Log("Loaded successfully\n");
            return true;
        }
        if (jsonContent.Contains("isAnSEECityEvolutionObject") && city is SEECityEvolution)
        {
            UnityEngine.Debug.Log("Loaded successfully\n");
            return true;
        }
        else
        {
            UnityEngine.Debug.LogErrorFormat("The types of the scene and the loaded .json-file are not matching\n");
            return false;
        }
    }

    /// <summary>
    /// Analyazes if there is a difference between the stored nodetypes and the current nodetypes.
    /// </summary>
    /// <param name="jsonFile">the .json-file with the settings for the city</param>
    /// <param name="oldNodeTypes>a dictionary of the stored nodeTypes</param>
    /// <param name="newNodes> the city, which has to be overwritten</param>
    /// <returns> nothing, except a DebugLog to inform the user in case of any changes regarding the nodetypes.
    public static void DifferentNodeTypes(Dictionary<string, bool> oldNodeTypes, string jsonFile, List<string> newNodes, AbstractSEECity city)
    {
        List<string> oldNodes = oldNodeTypes.Keys.ToList();
        List<string> intermediateResults = new List<string>();
        List<string> finalResults = new List<string>();
        string difference = "";

        intermediateResults = oldNodes.Except(newNodes).ToList();
        finalResults = newNodes.Except(oldNodes).ToList();

        // In order to build the "real" difference between the stored parameters and the current one , we have to remove the duplicates.
        // and concatenate the result afterwards in the list finalResults.
        // The result will show if either there are new nodetypes in the latest version of the specific city or 
        // if there are nodetypes stored which are not in the current version of the Evolutioncity anymore.

        finalResults = finalResults.Concat(intermediateResults).ToList();
   
        // Depending on the actual amount of difference, three cases are possible:
        // First case = There are no differenct objects, thus we can break instantly
        // Second case = There is only one object, so it is possible to print out the result instantly and break.
        // Third case = There are more then two objects which have changed and we have to enumerate them and consequently cut the string for the 
        // printing-log to get a neat output for the user.

        // First case
        if (finalResults.Count == 0)
        {
            UnityEngine.Debug.Log("There have not been added any new nodytpes added since you saved your profile" + "\n");
            return;
        }
        // Second case
        else if (finalResults.Count == 1)
        {
            if (oldNodes.Count == 1)
            {
                UnityEngine.Debug.Log("Since you had saved your profile the following Nodetype was been deleted in the meantime :\n" + finalResults.First());
                return;
            }
            if (newNodes.Count > oldNodes.Count && finalResults.Count == 1 )
            {
                AddNodeTypes(city, null, finalResults.First());
                UnityEngine.Debug.Log("Since you had saved your profile the following Nodetype was added in the meantime :\n" + finalResults.First());
                return;
            }
        }
        // Third case
        else
        {
            foreach (string str in finalResults)
            {
                AddNodeTypes(city, finalResults, null);
                difference += str + ",";
            }
        }
        StringBuilder sb = new StringBuilder(difference);
        sb.Remove(sb.Length-1,1);
        UnityEngine.Debug.Log("Since you saved your profile and today the following Nodetypes have changed :\n" + sb.ToString());
    }


    /// <summary>
    /// Returns the pathPrefixes  saved in the .json File
    /// </summary>
    /// <param name="jsonFile">the .json-file with the settings and the exact pathPrefix of the saved city</param>
    /// <param name="newNodes> the city, which has to be overwritten</param>
    /// <returns>  
    public static String GetPathPrefix(string jsonFile)
    {
        string pathPrefix = "";
        StreamReader sr = new StreamReader(jsonFile);
        while (!(sr.ReadLine() == null))
        {
            string s = sr.ReadLine();
            string t = sr.ReadLine();

            if ((t != null) && t.Contains("pathPrefix")) {
                
                StringBuilder sb = new StringBuilder(t);
                sb.Remove(0,19);
                sb.Remove((sb.Length - 2), 2);
                sb.Append("\\");
                pathPrefix = sb.ToString();
            } 
                    
              if ((s !=null) && (s.Contains("pathPrefix")))
            {   
                StringBuilder sb = new StringBuilder(s);
                sb.Remove(0, 19);
                sb.Remove((sb.Length-2),2);
                sb.Append("\\");
                pathPrefix = sb.ToString();
            }         
        }
        return pathPrefix;
    }
    public static void AddNodeTypes(AbstractSEECity city, List<string> newNodeTypes, string singleNodetype)
    {
        if(singleNodetype != null)
        {
            city.SelectedNodeTypes.Add(singleNodetype, true);
        }

        if(newNodeTypes != null)
        {
            foreach (string node in newNodeTypes)
            {
                if (!(city.SelectedNodeTypes.Keys.Contains(node)))
                {
                    city.SelectedNodeTypes.Add(node, true);
                }
            }
        } 
        
    }
}<|MERGE_RESOLUTION|>--- conflicted
+++ resolved
@@ -24,20 +24,14 @@
    
     /// <summary>
     ///  Converts the <paramref name="city"/> in a json-formatted string and saves this string in a .json-file in the directory
-    ///  <paramref name="path"/>.
-    /// </summary>
-    /// <param name="path"> The directory in which the json-file will be saved </param>
+    ///  <paramref name="dataPath"/>.
+    /// </summary>
+    /// <param name="dataPath"> The directory in which the json-file will be saved </param>
     /// <param name="city"> The city which will be stored in the json-file</param>
     public static void Persist(string dataPath, AbstractSEECity city)
     {
-<<<<<<< HEAD
         string citySettingsJson = JsonUtility.ToJson(city, true);
         System.IO.File.WriteAllText(dataPath, citySettingsJson);
-=======
-        json = JsonUtility.ToJson(city, true);
-        string dataPath = path + jsonExtension;
-        System.IO.File.WriteAllText(dataPath, json);
->>>>>>> ce8c9472
         UnityEngine.Debug.Log("Export sucessfully\n");
     }
 
