--- conflicted
+++ resolved
@@ -60,13 +60,8 @@
 
         /// <summary>
         /// The name of the toggle attribute that marks edges that where lifted from
-<<<<<<< HEAD
-        /// lower level nodes to higher level nodes rather than being part of the 
+        /// lower level nodes to higher level nodes rather than being part of the
         /// original graph loaded. Such edges are introduced artificially.
-=======
-        /// lower level nodes to higher level nodes rather than being part of the
-        /// original graph loaded. Such edges are introduced artifically.
->>>>>>> 2a4738f6
         /// </summary>
         public const string IsLiftedToggle = "IsLifted";
 
