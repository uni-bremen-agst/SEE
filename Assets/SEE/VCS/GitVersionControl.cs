--- conflicted
+++ resolved
@@ -17,11 +17,7 @@
         /// Constructor setting up the repository access.
         /// </summary>
         /// <param name="repositoryPath">the path to a Git repository</param>
-<<<<<<< HEAD
-        /// <exception cref="ArgumentException">throw in case <paramref name="repositoryPath"/>
-=======
-        /// <exception cref="ArgumentNullException">thrown in case <paramref name="repositoryPath"/>
->>>>>>> d0468c5e
+        /// <exception cref="ArgumentException">thrown in case <paramref name="repositoryPath"/>
         /// is null or just whitespace</exception>
         internal GitVersionControl(string repositoryPath)
         {
@@ -46,11 +42,7 @@
         /// <summary>
         /// See <see cref="IVersionControl.Show(string, string)"/>.
         /// </summary>
-<<<<<<< HEAD
-        /// <exception cref="ArgumentException">throw in case <paramref name="fileName"/>
-=======
-        /// <exception cref="ArgumentNullException">thrown in case <paramref name="fileName"/>
->>>>>>> d0468c5e
+        /// <exception cref="ArgumentException">thrown in case <paramref name="fileName"/>
         /// or <paramref name="commitID"/> are null or just whitespace</exception>
         public string Show(string fileName, string commitID)
         {
