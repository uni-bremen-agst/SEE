﻿using SEE.Utils;
using UnityEngine;

namespace SEE.Controls
{
    /// <summary>
    /// Provides a logical abstraction of raw Unity inputs by the user.
    /// </summary>
    internal static class SEEInput
    {
        /// <summary>
        /// If true, all logical inputs that require keyboard interactions are enabled.
        /// If false, we will not listen to keyboard inputs for any of the logical 
        /// input queries. This flag is provided to disable the keyboard shortcuts 
        /// when there are dialogs asking the user for keybord inputs. If the shortcuts
        /// were enabled, they would interfere with the user's input for the dialog.
        /// For instance, pressing W would enter the text "W" and move the player
        /// forward.
        /// </summary>
        internal static bool KeyboardShortcutsEnabled = true;

        //-----------------------------------------------------
        // General key bindings
        //-----------------------------------------------------

        /// <summary>
        /// Prints help on the key bindings.
        /// </summary>
        /// <returns>true if the user requests this action and <see cref="KeyboardShortcutsEnabled"/></returns>
        internal static bool Help()
        {
            return KeyboardShortcutsEnabled && Input.GetKeyDown(KeyBindings.Help);
        }

        /// <summary>
        /// Turns on/off the player-action menu.
        /// </summary>
        /// <returns>true if the user requests this action and <see cref="KeyboardShortcutsEnabled"/></returns>
        internal static bool ToggleMenu()
        {
            return KeyboardShortcutsEnabled && Input.GetKeyDown(KeyBindings.ToggleMenu);
        }

        /// <summary>
        /// True if KeyboardShortcutsEnabled and the key for the given <paramref name="digit"/>
        /// was pressed. Used as shortcuts for the menu entries.
        /// 
        /// Precondition: 0 &lt;= <paramref name="digit"/> &lt;= 9.
        /// </summary>
        /// <param name="digit">the checked digit</param>
        /// <returns>true if KeyboardShortcutsEnabled and the key for the given <paramref name="digit"/>
        /// was pressed.</returns>
        internal static bool DigitKeyPressed(int digit)
        {
            return KeyboardShortcutsEnabled && Input.GetKeyDown(KeyCode.Alpha1 + digit);
        }

        /// <summary>
        /// Undoes the last action.
        /// </summary>
        /// <returns>true if the user requests this action and <see cref="KeyboardShortcutsEnabled"/></returns>
        internal static bool Undo()
        {            
#if UNITY_EDITOR == false
            // Ctrl keys are not available when running the game in the editor
            if (Input.GetKeyDown(KeyCode.LeftControl) || Input.GetKeyDown(KeyCode.RightControl))
            {
#endif
            return KeyboardShortcutsEnabled && Input.GetKeyDown(KeyBindings.Undo);
#if UNITY_EDITOR == false
            } 
            else
            {
                return false;
            }
#endif
        }

        /// <summary>
        /// Re-does the last action.
        /// </summary>
        /// <returns>true if the user requests this action and <see cref="KeyboardShortcutsEnabled"/></returns>
        internal static bool Redo()
        {
#if UNITY_EDITOR == false
            // Ctrl keys are not available when running the game in the editor
            if (Input.GetKeyDown(KeyCode.LeftControl) || Input.GetKeyDown(KeyCode.RightControl))
            {
#endif
            return KeyboardShortcutsEnabled && Input.GetKeyDown(KeyBindings.Redo);
#if UNITY_EDITOR == false
            } 
            else
            {
                return false;
            }
#endif
        }

        //-----------------------------------------------------
        // Camera path recording and playing
        //-----------------------------------------------------

        /// <summary>
        /// Saves the current position when recording paths.
        /// </summary>
        /// <returns>true if the user requests this action and <see cref="KeyboardShortcutsEnabled"/></returns>
        internal static bool SavePathPosition()
        {
            return KeyboardShortcutsEnabled && Input.GetKeyDown(KeyBindings.SavePathPosition);
        }

        /// <summary>
        /// Toggles automatic path playing.
        /// </summary>
        /// <returns>true if the user requests this action and <see cref="KeyboardShortcutsEnabled"/></returns>
        internal static bool TogglePathPlaying()
        {
            return KeyboardShortcutsEnabled && Input.GetKeyDown(KeyBindings.TogglePathPlaying);
        }

        //-----------------------------------------------------
        // Metric charts
        //-----------------------------------------------------

        /// <summary>
        /// Turns the metric charts on/off.
        /// </summary>
        /// <returns>true if the user requests this action and <see cref="KeyboardShortcutsEnabled"/></returns>
        internal static bool ToggleMetricCharts()
        {
            return KeyboardShortcutsEnabled && Input.GetKeyDown(KeyBindings.ToggleCharts);
        }

        /// <summary>
        /// Toggles hovering/selection for markers in metric charts.
        /// </summary>
        /// <returns>true if the user requests this action and <see cref="KeyboardShortcutsEnabled"/></returns>
        internal static bool ToggleMetricHoveringSelection()
        {
            return KeyboardShortcutsEnabled && Input.GetKey(KeyBindings.ToggleMetricHoveringSelection);
        }

        //-----------------------------------------------------
        // Navigation in a code city
        //-----------------------------------------------------

        /// <summary>
        /// Forgets all currently selected objects.
        /// </summary>
        /// <returns>true if the user requests this action and <see cref="KeyboardShortcutsEnabled"/></returns>
        internal static bool Unselect()
        {
            return KeyboardShortcutsEnabled && Input.GetKeyDown(KeyBindings.Unselect);
        }

        /// <summary>
        /// Toggles between the locked and free camera mode.
        /// </summary>
        /// <returns>true if the user requests this action and <see cref="KeyboardShortcutsEnabled"/></returns>
        internal static bool ToggleCameraLock()
        {
            return KeyboardShortcutsEnabled && Input.GetKeyDown(KeyBindings.ToggleCameraLock);
        }

        /// <summary>
        /// Cancels an action.
        /// </summary>
        /// <returns>true if the user requests this action and <see cref="KeyboardShortcutsEnabled"/></returns>
        internal static bool Cancel()
        {
            return KeyboardShortcutsEnabled && Input.GetKeyDown(KeyBindings.Cancel);
        }

        /// <summary>
        /// To reset a NavigationAction: resets position/rotation to the original position/rotation.
        /// </summary>
        /// <returns>true if the user requests this action and <see cref="KeyboardShortcutsEnabled"/></returns>
        internal static bool Reset()
        {
            return KeyboardShortcutsEnabled && Input.GetKeyDown(KeyBindings.Reset);
        }

        /// <summary>
        /// Zooms into a city.
        /// </summary>
        /// <returns>true if the user requests this action and <see cref="KeyboardShortcutsEnabled"/></returns>
        internal static bool ZoomInto()
        {
            return KeyboardShortcutsEnabled && Input.GetKeyDown(KeyBindings.ZoomInto);
        }

        /// <summary>
        /// While moving the city, snaps to one of eight predefined directions.
        /// While rotating the city, rotates in 45 degree steps.
        /// </summary>
        /// <returns>true if the user requests this action and <see cref="KeyboardShortcutsEnabled"/></returns>
        internal static bool Snap()
        {
            return KeyboardShortcutsEnabled && Input.GetKey(KeyBindings.Snap);
        }

        /// <summary>
        /// The user wants to drag the hovered element of the city on its plane.
        /// </summary>
        /// <returns>true if the user requests this action and <see cref="KeyboardShortcutsEnabled"/></returns>
<<<<<<< HEAD
        internal static bool DragHovered()
        {
            return KeyboardShortcutsEnabled && Input.GetKey(KeyBindings.DragHovered);
        }

        /// <summary>
        /// The user wants to start dragging the city in it's entirety or parts of it.
        /// </summary>
        /// <returns>true if the user requests this action</returns>
        internal static bool StartDrag()
        {
            return Input.GetMouseButtonDown(2);
        }

        /// <summary>
        /// The user wants to drag the city in it's entirety or parts of it.
        /// </summary>
        /// <returns>true if the user requests this action</returns>
        internal static bool Drag()
=======
        internal static bool DragCity()
>>>>>>> e286fc0f
        {
            return Input.GetMouseButton(2);
        }

        //-----------------------------------------------------
        // Player (camera) movements.
        //-----------------------------------------------------

        /// <summary>
        /// Boosts the speed of the player movement. While pressed, movement is faster.
        /// </summary>
        /// <returns>true if the user requests this action and <see cref="KeyboardShortcutsEnabled"/></returns>
        internal static bool BoostCameraSpeed()
        {
            return KeyboardShortcutsEnabled && Input.GetKey(KeyBindings.BoostCameraSpeed);
        }
        /// <summary>
        /// Move camera (player) forward.
        /// </summary>
        /// <returns>true if the user requests this action and <see cref="KeyboardShortcutsEnabled"/></returns>
        internal static bool MoveForward()
        {
            return KeyboardShortcutsEnabled && Input.GetKey(KeyBindings.MoveForward);
        }
        /// <summary>
        /// Move camera (player) backward.
        /// </summary>
        /// <returns>true if the user requests this action and <see cref="KeyboardShortcutsEnabled"/></returns>
        internal static bool MoveBackward()
        {
            return KeyboardShortcutsEnabled && Input.GetKey(KeyBindings.MoveBackward);
        }
        /// <summary>
        /// Move camera (player) to the right.
        /// </summary>
        /// <returns>true if the user requests this action and <see cref="KeyboardShortcutsEnabled"/></returns>
        internal static bool MoveRight()
        {
            return KeyboardShortcutsEnabled && Input.GetKey(KeyBindings.MoveRight);
        }
        /// <summary>
        /// Move camera (player) to the left.
        /// </summary>
        /// <returns>true if the user requests this action and <see cref="KeyboardShortcutsEnabled"/></returns>
        internal static bool MoveLeft()
        {
            return KeyboardShortcutsEnabled && Input.GetKey(KeyBindings.MoveLeft);
        }
        /// <summary>
        /// Move camera (player) up.
        /// </summary>
        /// <returns>true if the user requests this action and <see cref="KeyboardShortcutsEnabled"/></returns>
        internal static bool MoveUp()
        {
            return KeyboardShortcutsEnabled && Input.GetKey(KeyBindings.MoveUp);
        }
        /// <summary>
        /// Move camera (player) down.
        /// </summary>
        /// <returns>true if the user requests this action and <see cref="KeyboardShortcutsEnabled"/></returns>
        internal static bool MoveDown()
        {
            return KeyboardShortcutsEnabled && Input.GetKey(KeyBindings.MoveDown);
        }

        /// <summary>
        /// Index of the left mouse button.
        /// </summary>
        private const int LeftMouseButton = 0;

        /// <summary>
        /// Index of the right mouse button.
        /// </summary>
        private const int RightMouseButton = 1;

        /// <summary>
        /// Rotates the camera.
        /// </summary>
        /// <returns>true if the user requests this action</returns>
        internal static bool RotateCamera()
        {
            return Input.GetMouseButton(RightMouseButton) 
                || (Input.GetKey(KeyCode.LeftControl) && Input.GetMouseButton(LeftMouseButton));
        }

        //--------------------------
        // Evolution 
        //--------------------------

        /// <summary>
        /// The previous revision is to be shown.
        /// </summary>
        /// <returns>true if the user requests this action and <see cref="KeyboardShortcutsEnabled"/></returns>
        internal static bool PreviousRevision()
        {
            return KeyboardShortcutsEnabled && Input.GetKeyDown(KeyBindings.PreviousRevision);
        }
        /// <summary>
        /// The next revision is to be shown.
        /// </summary>
        /// <returns>true if the user requests this action and <see cref="KeyboardShortcutsEnabled"/></returns>
        internal static bool NextRevision()
        {
            return KeyboardShortcutsEnabled && Input.GetKeyDown(KeyBindings.NextRevision);
        }
        /// <summary>
        /// Toggles auto play of the animation.
        /// </summary>
        /// <returns>true if the user requests this action and <see cref="KeyboardShortcutsEnabled"/></returns>
        internal static bool ToggleAutoPlay()
        {
            return KeyboardShortcutsEnabled && Input.GetKeyDown(KeyBindings.ToggleAutoPlay);
        }
        /// <summary>
        /// Sets a new marker.
        /// </summary>
        /// <returns>true if the user requests this action and <see cref="KeyboardShortcutsEnabled"/></returns>
        internal static bool SetMarker()
        {
            return KeyboardShortcutsEnabled && Input.GetKeyDown(KeyBindings.SetMarker);
        }
        /// <summary>
        /// Deletes a marker.
        /// </summary>
        /// <returns>true if the user requests this action and <see cref="KeyboardShortcutsEnabled"/></returns>
        internal static bool DeleteMarker()
        {
            return KeyboardShortcutsEnabled && Input.GetKeyDown(KeyBindings.DeleteMarker);
        }
        /// <summary>
        /// Toggles between between the two canvases for the animation and selection of a revision.
        /// </summary>
        /// <returns>true if the user requests this action and <see cref="KeyboardShortcutsEnabled"/></returns>
        internal static bool ToggleEvolutionCanvases()
        {
            return KeyboardShortcutsEnabled && Input.GetKeyDown(KeyBindings.ToggleEvolutionCanvases);
        }
        //----------------------------------------------------
        // Animation speed (shared by Debugging and Evolution)
        //----------------------------------------------------
        /// <summary>
        /// Double animation speed.
        /// </summary>
        /// <returns>true if the user requests this action and <see cref="KeyboardShortcutsEnabled"/></returns>
        internal static bool IncreaseAnimationSpeed()
        {
            return KeyboardShortcutsEnabled && Input.GetKeyDown(KeyBindings.IncreaseAnimationSpeed);
        }
        /// <summary>
        /// Halve animation speed.
        /// </summary>
        /// <returns>true if the user requests this action and <see cref="KeyboardShortcutsEnabled"/></returns>
        internal static bool DecreaseAnimationSpeed()
        {
            return KeyboardShortcutsEnabled && Input.GetKeyDown(KeyBindings.DecreaseAnimationSpeed);
        }

        //--------------------------
        // Debugging 
        //--------------------------

        /// <summary>
        /// Toggles automatic/manual execution mode.
        /// </summary>
        /// <returns>true if the user requests this action and <see cref="KeyboardShortcutsEnabled"/></returns>
        internal static bool ToggleAutomaticManualMode()
        {
            return KeyboardShortcutsEnabled && Input.GetKeyDown(KeyBindings.ToggleAutomaticManualMode);
        }
        /// <summary>
        /// Toggles execution order (forward/backward).
        /// </summary>
        /// <returns>true if the user requests this action and <see cref="KeyboardShortcutsEnabled"/></returns>
        internal static bool ToggleExecutionOrder()
        {
            return KeyboardShortcutsEnabled && Input.GetKeyDown(KeyBindings.ToggleExecutionOrder);
        }
        /// <summary>
        /// Continues execution until next breakpoint is reached.
        /// </summary>
        /// <returns>true if the user requests this action and <see cref="KeyboardShortcutsEnabled"/></returns>
        internal static bool ExecuteToBreakpoint()
        {
            return KeyboardShortcutsEnabled && Input.GetKeyDown(KeyBindings.ExecuteToBreakpoint);
        }
        /// <summary>
        /// Executes previous statement.
        /// </summary>
        /// <returns>true if the user requests this action and <see cref="KeyboardShortcutsEnabled"/></returns>
        internal static bool PreviousStatement()
        {
            return KeyboardShortcutsEnabled && Input.GetKeyDown(KeyBindings.PreviousStatement);
        }
        /// <summary>
        /// Executes next statement.
        /// </summary>
        /// <returns>true if the user requests this action and <see cref="KeyboardShortcutsEnabled"/></returns>
        internal static bool NextStatement()
        {
            return KeyboardShortcutsEnabled && Input.GetKeyDown(KeyBindings.NextStatement);
        }
        /// <summary>
        /// Execution is back to very first statement.
        /// </summary>
        /// <returns>true if the user requests this action and <see cref="KeyboardShortcutsEnabled"/></returns>
        internal static bool FirstStatement()
        {
            return KeyboardShortcutsEnabled && Input.GetKeyDown(KeyBindings.FirstStatement);
        }

        //--------------------
        // Source-code viewer
        //--------------------

        /// <summary>
        /// Toggles the menu of the source-code viewer.
        /// </summary>
        /// <returns>true if the user requests this action and <see cref="KeyboardShortcutsEnabled"/></returns>
        internal static bool ShowCodeWindowMenu()
        {
            return KeyboardShortcutsEnabled && Input.GetKeyDown(KeyBindings.ShowCodeWindowMenu);
        }

        //-------------------
        // Selection
        //-------------------

        /// <summary>
        /// If true, selection is enabled. Selection can be disabled by action directly 
        /// determining whether anything is selected; for instance, the <see cref="DeleteAction"/>
        /// listens to a selection interaction to determine the graph element to be deleted.
        /// This selection interaction should not interfere with the general <see cref="SelectAction"/>.
        /// </summary>
        internal static bool SelectionEnabled = true;

        /// <summary>
        /// True if the user selects a game object (in a desktop environment, the user
        /// presses the left mouse but while the mouse cursor is not over a GUI element).
        /// Selection is enabled only if <see cref="SelectionEnabled"/>.
        /// </summary>
        /// <returns>true if the user selects a game object and <see cref="SelectionEnabled"/></returns>
        internal static bool Select()
        {
            return SelectionEnabled && Input.GetMouseButtonDown(0) && !Raycasting.IsMouseOverGUI();
        }

        /// <summary>
        /// True if the user wants to drag an object (in a desktop environment, the user
        /// holds the left mouse pressed while the mouse cursor is not over a GUI element).
        /// </summary>
        /// <returns>true if the wants to drag</returns>
        internal static bool Drag()
        {
            return Input.GetMouseButton(0) && !Raycasting.IsMouseOverGUI();
        }
    }
}<|MERGE_RESOLUTION|>--- conflicted
+++ resolved
@@ -204,7 +204,6 @@
         /// The user wants to drag the hovered element of the city on its plane.
         /// </summary>
         /// <returns>true if the user requests this action and <see cref="KeyboardShortcutsEnabled"/></returns>
-<<<<<<< HEAD
         internal static bool DragHovered()
         {
             return KeyboardShortcutsEnabled && Input.GetKey(KeyBindings.DragHovered);
@@ -224,9 +223,6 @@
         /// </summary>
         /// <returns>true if the user requests this action</returns>
         internal static bool Drag()
-=======
-        internal static bool DragCity()
->>>>>>> e286fc0f
         {
             return Input.GetMouseButton(2);
         }
