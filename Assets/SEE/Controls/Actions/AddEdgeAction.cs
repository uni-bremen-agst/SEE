﻿using System.Collections.Generic;
﻿using SEE.Game;
using SEE.UI.Notification;
using SEE.GO;
using SEE.Net.Actions;
using SEE.Utils;
using SEE.Utils.History;
using System;
using UnityEngine;
using SEE.Audio;
using SEE.DataModel.DG;
using SEE.Game.SceneManipulation;

namespace SEE.Controls.Actions
{
    /// <summary>
    /// Action to create an edge between two selected nodes.
    /// </summary>
    internal class AddEdgeAction : AbstractPlayerAction
    {
        /// <summary>
        /// Returns a new instance of <see cref="AddEdgeAction"/>.
        /// </summary>
        /// <returns>new instance of <see cref="AddEdgeAction"/></returns>
        public static IReversibleAction CreateReversibleAction()
        {
            return new AddEdgeAction();
        }

        /// <summary>
        /// Returns a new instance of <see cref="AddEdgeAction"/>.
        /// </summary>
        /// <returns>new instance of <see cref="AddEdgeAction"/></returns>
        public override IReversibleAction NewInstance()
        {
            return CreateReversibleAction();
        }

        /// <summary>
        /// The source node for an edge to be drawn during the selection process.
        /// </summary>
        private GameObject from;

        /// <summary>
        /// The target node of the edge to be drawn during the selection process.
        /// </summary>
        private GameObject to;

        /// <summary>
        /// The information we need to (re-)create an edge.
        /// </summary>
        private struct Memento
        {
            /// <summary>
            /// The source of the edge.
            /// </summary>
            public GameObject From;
            /// <summary>
            /// The unique ID of the source of the edge. It may be needed
            /// in situations in which <see cref="From"/> was destroyed.
            /// </summary>
            public readonly string FromID;
            /// <summary>
            /// The target of the edge.
            /// </summary>
            public GameObject To;
            /// <summary>
            /// The unique ID of the target of the edge. It may be needed
            /// in situations in which <see cref="To"/> was destroyed.
            /// </summary>
            public readonly string ToID;
            /// <summary>
            /// The type of the edge.
            /// </summary>
            public string EdgeType;
            /// <summary>
            /// Constructor.
            /// </summary>
            /// <param name="from">the source of the edge</param>
            /// <param name="to">the target of the edge</param>
            /// <param name="edgeType">the edge type</param>
            public Memento(GameObject from, GameObject to, string edgeType)
            {
                this.From = from;
                this.FromID = from.name;
                this.To = to;
                this.ToID = to.name;
                this.EdgeType = edgeType;
            }
        }

        /// <summary>
        /// The information needed to re-create the edge.
        /// </summary>
        private Memento memento;

        /// <summary>
        /// The edge created by this action. Can be null if no edge has been created yet
        /// or whether an Undo was called. The created edge is stored only to delete
        /// it again if Undo is called. All information to create the edge is kept in
        /// <see cref="memento"/>.
        /// </summary>
        private GameObject createdEdge;

        /// <summary>
        /// Registers itself at <see cref="InteractableObject"/> to listen for hovering events.
        /// </summary>
        public override void Start()
        {
            InteractableObject.LocalAnyHoverIn += LocalAnyHoverIn;
            InteractableObject.LocalAnyHoverOut += LocalAnyHoverOut;
        }

        /// <summary>
        /// Unregisters itself from <see cref="InteractableObject"/>. Does no
        /// longer listen for hovering events.
        /// </summary>
        public override void Stop()
        {
            InteractableObject.LocalAnyHoverIn -= LocalAnyHoverIn;
            InteractableObject.LocalAnyHoverOut -= LocalAnyHoverOut;
        }

        /// <summary>
        /// The default type of an added edge.
        /// </summary>
        private const string defaultEdgeType = Edge.SourceDependency;

        /// <summary>
        /// <see cref="IReversibleAction.Update"/>.
        /// </summary>
        /// <returns>true if completed</returns>
        public override bool Update()
        {
            bool result = false;

            // Assigning the game objects to be connected.
            // Checking whether the two game objects are not null and whether they are
            // actually nodes.
<<<<<<< HEAD
            // FIXME: Needs adaptation for VR where no mouse is available.
            if (Input.GetMouseButtonDown(0)
                && Raycasting.RaycastGraphElement(out RaycastHit raycastHit, out GraphElementRef _) == HitGraphElement.Node)
=======
            // FIXME: We need an interaction for VR, too.
            if (HoveredObject != null && Input.GetMouseButtonDown(0) && !Raycasting.IsMouseOverGUI() && HoveredObject.HasNodeRef())
>>>>>>> 84979300
            {
                GameObject hoveredObject = raycastHit.collider.gameObject;
                if (from == null)
                {
                    // No source selected yet; this interaction is meant to set the source.
                    from = HoveredObject;
                }
                else if (to == null)
                {
                    // Source is already set; this interaction is meant to set the target.
                    to = HoveredObject;
                }
            }
            // Note: from == to may be possible.
            if (from != null && to != null)
            {
                // We have both source and target of the edge.
                // FIXME: In the future, we need to query the edge type from the user.
                memento = new Memento(from, to, defaultEdgeType);
                createdEdge = CreateEdge(memento);

                // action is completed (successfully or not; it does not matter)
                from = null;
                to = null;
                result = createdEdge != null;
                AudioManagerImpl.EnqueueSoundEffect(IAudioManager.SoundEffect.NewEdgeSound);
                CurrentState = result ? IReversibleAction.Progress.Completed : IReversibleAction.Progress.NoEffect;
            }
            // Forget from and to upon user request.
            if (SEEInput.Unselect())
            {
                from = null;
                to = null;
            }
            return result;
        }

        /// <summary>
        /// Undoes this AddEdgeAction
        /// </summary>
        public override void Undo()
        {
            base.Undo();
            GameEdgeAdder.Remove(createdEdge);
            new DeleteNetAction(createdEdge.name).Execute();
            Destroyer.Destroy(createdEdge);
            createdEdge = null;
        }

        /// <summary>
        /// Redoes this AddEdgeAction.
        /// </summary>
        public override void Redo()
        {
            base.Redo();
            createdEdge = CreateEdge(memento);
        }

        /// <summary>
        /// Creates a new edge using the given <paramref name="memento"/>.
        /// In case of any error, null will be returned.
        /// </summary>
        /// <param name="memento">information needed to create the edge</param>
        /// <returns>a new edge or null</returns>
        private static GameObject CreateEdge(Memento memento)
        {
            // If we arrive here because Redo() call this method, it could happen
            // that the source or target in edgeMemento were replaced because their
            // addition was undone and then redone in which case new game objects
            // were created. If that happened, the source and/or target in the
            // memento are already destroyed. We need to retrieve the new
            // game objects for these from the scene using their IDs.
            if (memento.From == null)
            {
                memento.From = GraphElementIDMap.Find(memento.FromID);
            }
            if (memento.To == null)
            {
                memento.To = GraphElementIDMap.Find(memento.ToID);
            }
            try
            {
                /// If <see cref="CreateEdge(Memento)"/> was called from Update
                /// when the edge is created for the first time, <see cref="memento.edgeID"/>
                /// will not be set. Then the creation process triggered by <see cref="GameEdgeAdder"/>
                /// will create a new unique id for the edge. If <see cref="CreateEdge(Memento)"/>
                /// is called from <see cref="Redo"/>, <see cref="memento.edgeID"/> has
                /// a valid edge id (set by the previous call to <see cref="CreateEdge(Memento)"/>.
                GameObject result = GameEdgeAdder.Add(memento.From, memento.To, memento.EdgeType);
                UnityEngine.Assertions.Assert.IsNotNull(result);
                new AddEdgeNetAction(memento.From.name, memento.To.name, memento.EdgeType).Execute();
                return result;
            }
            catch (Exception e)
            {
                ShowNotification.Error("New edge", $"An edge could not be created: {e.Message}.");
                Debug.LogException(e);
                return null;
            }
        }

        /// <summary>
        /// Returns the <see cref="ActionStateType"/> of this action.
        /// </summary>
        /// <returns><see cref="ActionStateType.NewEdge"/></returns>
        public override ActionStateType GetActionStateType()
        {
            return ActionStateTypes.NewEdge;
        }

        /// <summary>
        /// Returns all IDs of gameObjects manipulated by this action.
        /// </summary>
        /// <returns>all IDs of gameObjects manipulated by this action</returns>
        public override HashSet<string> GetChangedObjects()
        {
            return new HashSet<string>
            {
                memento.From.name,
                memento.To.name,
                createdEdge.name
            };
        }
    }
}<|MERGE_RESOLUTION|>--- conflicted
+++ resolved
@@ -137,16 +137,9 @@
             // Assigning the game objects to be connected.
             // Checking whether the two game objects are not null and whether they are
             // actually nodes.
-<<<<<<< HEAD
-            // FIXME: Needs adaptation for VR where no mouse is available.
-            if (Input.GetMouseButtonDown(0)
-                && Raycasting.RaycastGraphElement(out RaycastHit raycastHit, out GraphElementRef _) == HitGraphElement.Node)
-=======
             // FIXME: We need an interaction for VR, too.
             if (HoveredObject != null && Input.GetMouseButtonDown(0) && !Raycasting.IsMouseOverGUI() && HoveredObject.HasNodeRef())
->>>>>>> 84979300
-            {
-                GameObject hoveredObject = raycastHit.collider.gameObject;
+            {
                 if (from == null)
                 {
                     // No source selected yet; this interaction is meant to set the source.
