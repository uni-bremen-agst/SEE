--- conflicted
+++ resolved
@@ -12,10 +12,6 @@
     /// </summary>
     public class AddEdgeAction : AbstractPlayerAction
     {
-<<<<<<< HEAD
-
-=======
->>>>>>> dde72d9b
         /// <summary>
         /// The source for the edge to be drawn.
         /// </summary>
@@ -28,18 +24,10 @@
 
         public override void Start()
         {
-<<<<<<< HEAD
-
-=======
->>>>>>> dde72d9b
             InteractableObject.LocalAnyHoverIn += LocalAnyHoverIn;
             InteractableObject.LocalAnyHoverOut += LocalAnyHoverOut;
         }
 
-<<<<<<< HEAD
-        public override void Update()
-        {
-=======
         /// <summary>
         /// <see cref="ReversibleAction.Update"/>.
         /// </summary>
@@ -48,7 +36,6 @@
         {
             bool result = false;
 
->>>>>>> dde72d9b
             // Assigning the game objects to be connected.
             // Checking whether the two game objects are not null and whether they are 
             // actually nodes.
@@ -130,30 +117,5 @@
         {
             return CreateReversibleAction();
         }
-
-        /// <summary>
-        /// Undoes this AddEdgeActíon
-        /// </summary>
-        public override void Undo()
-        {
-            Debug.Log("Undo AddEdge");
-        }
-
-        /// <summary>
-        /// Redoes this AddEdgeAction
-        /// </summary>
-        public override void Redo()
-        {
-            Debug.Log("Redo AddEdge");
-        }
-
-        /// <summary>
-        /// Returns a new instance of <see cref="AddEdgeAction"/>.
-        /// </summary>
-        /// <returns></returns>
-        public static ReversibleAction CreateReversibleAction()
-        {
-            return new AddEdgeAction();
-        }
     }
 }