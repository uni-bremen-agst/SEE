﻿using System;
using SEE.Game;
using SEE.GO;
<<<<<<< HEAD
using SEE.Net;
=======
using SEE.Utils;
>>>>>>> d3941803
using UnityEngine;
using UnityEngine.Assertions;

namespace SEE.Controls.Actions
{
    /// <summary>
    /// Action to create an edge between two selected nodes.
    /// </summary>
    public class AddEdgeAction : AbstractPlayerAction
    {
        /// <summary>
        /// The source for the edge to be drawn.
        /// </summary>
        private GameObject from;

        /// <summary>
        /// The target of the edge to be drawn.
        /// </summary>
        private GameObject to;

        public override void Start()
        {
            InteractableObject.LocalAnyHoverIn += LocalAnyHoverIn;
            InteractableObject.LocalAnyHoverOut += LocalAnyHoverOut;
        }

        /// <summary>
        /// <see cref="ReversibleAction.Update"/>.
        /// </summary>
        /// <returns>true if completed</returns>
        public override bool Update()
        {
            bool result = false;

            // Assigning the game objects to be connected.
            // Checking whether the two game objects are not null and whether they are 
            // actually nodes.
            if (Input.GetMouseButtonDown(0) && hoveredObject != null)
            {
                Assert.IsTrue(hoveredObject.HasNodeRef());
                if (from == null)
                {
                    from = hoveredObject;
                }
                else if (to == null)
                {
                    to = hoveredObject;
                }
            }
            // Note: from == to may be possible.
            if (from != null && to != null)
            {
                Transform cityObject = SceneQueries.GetCodeCity(from.transform);
                if (cityObject != null)
                {
                    if (cityObject.TryGetComponent(out SEECity city))
                    {
                        try
                        {
                            city.Renderer.DrawEdge(from, to);
                            new AddEdgeNetAction(from.name, to.name).Execute();                            
                        }
                        catch (Exception e)
                        {
                            Debug.LogError($"The new edge from {from.name} to {to.name} could not be created: {e.Message}.\n");
                        }
                        from = null;
                        to = null;
                        // action is completed (successfully or not; it does not matter)
                        result = true;
                    }
                }
            }
            // Adding the key "F1" in order to forget the selected GameObjects.
            if (Input.GetKeyDown(KeyCode.F1))
            {
                from = null;
                to = null;
            }
            return result;
        }

        /// <summary>
        /// Undoes this AddEdgeActíon
        /// </summary>
        public override void Undo()
        {
            Debug.Log("Undo AddEdge");
        }

        /// <summary>
        /// Redoes this AddEdgeAction
        /// </summary>
        public override void Redo()
        {
            Debug.Log("Redo AddEdge");
        }

        /// <summary>
        /// Returns a new instance of <see cref="AddEdgeAction"/>.
        /// </summary>
        /// <returns>new instance</returns>
        public static ReversibleAction CreateReversibleAction()
        {
            return new AddEdgeAction();
        }

        /// <summary>
        /// Returns a new instance of <see cref="AddEdgeAction"/>.
        /// </summary>
        /// <returns>new instance</returns>
        public override ReversibleAction NewInstance()
        {
            return CreateReversibleAction();
        }
    }
}<|MERGE_RESOLUTION|>--- conflicted
+++ resolved
@@ -1,11 +1,8 @@
 ﻿using System;
 using SEE.Game;
 using SEE.GO;
-<<<<<<< HEAD
 using SEE.Net;
-=======
 using SEE.Utils;
->>>>>>> d3941803
 using UnityEngine;
 using UnityEngine.Assertions;
 
