--- conflicted
+++ resolved
@@ -63,17 +63,9 @@
             if (Input.GetMouseButtonDown(0)
                 && Raycasting.RaycastGraphElement(out RaycastHit raycastHit, out GraphElementRef _) == HitGraphElement.Node)
             {
-<<<<<<< HEAD
                 // the hit object is the parent in which to create the marker
                 GameObject parent = raycastHit.collider.gameObject;
                 marker = GameNodeMarker.CreateMarker(parent);
-=======
-                // the hit object is the parent over which to create the marker
-                GameObject parent = raycastHit.collider.gameObject;
-                // The position at which the parent was hit will be the center point of the new marker
-                Vector3 position = parent.transform.position;
-                marker = GameNodeMarker.CreateMarker(parent, position: position, worldSpaceScale: parent.transform.lossyScale);
->>>>>>> 28d809e0
                 if (marker != null)
                 {
                     memento = new Memento(parent);
@@ -135,29 +127,10 @@
             public readonly GameObject Parent;
 
             /// <summary>
-<<<<<<< HEAD
             /// Constructor setting the information necessary to re-do this action.
             /// </summary>
             /// <param name="parent">parent of the marker</param>
             public Memento(GameObject parent)
-=======
-            /// The position of the node the marker is attached to in world space.
-            /// </summary>
-            public readonly Vector3 Position;
-
-            /// <summary>
-            /// The scale of the marker in world space.
-            /// </summary>
-            public readonly Vector3 Scale;
-
-            /// <summary>
-            /// Constructor setting the information necessary to re-do this action.
-            /// </summary>
-            /// <param name="parent">parent of the marker</param>
-            /// <param name="position">position of the node the marker is attached to in world space</param>
-            /// <param name="scale">scale of the marker in world space</param>
-            public Memento(GameObject parent, Vector3 position, Vector3 scale)
->>>>>>> 28d809e0
             {
                 Parent = parent;
             }
