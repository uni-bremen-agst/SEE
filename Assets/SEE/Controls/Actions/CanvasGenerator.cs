﻿using UnityEngine;

namespace SEE.Controls.Actions
{
    /// <summary>
    /// This class instantiates and destroys the adding-node canvas, which contains the addingNodeCanvas prefab.
    /// This also applies to the EditNodeCanvas.
    /// </summary>
    public class CanvasGenerator : MonoBehaviour
    {
        /// <summary>
        /// Instantiates the AddingNodeCanvasScript and adds it to the CanvasObject gameObject.
        /// </summary>
        /// <returns>the added AddingNodeCanvasScript</returns>
        public AddingNodeCanvasAction InstantiateAddingNodeCanvas()
        {
            return gameObject.AddComponent<AddingNodeCanvasAction>();
        }

        /// <summary>
        /// Instantiates the EditNodeCanvasScript and adds it to the CanvasObject gameObject.
        /// </summary>
        /// <returns>the added EditNodeCanvasScript</returns>
        public EditNodeCanvasAction InstantiateEditNodeCanvas(EditNodeAction editNodeAction)
        {
<<<<<<< HEAD
            gameObject.AddComponent<EditNodeCanvasAction>();
            gameObject.GetComponent<EditNodeCanvasAction>().editNodeAction = editNodeAction;
            return gameObject.GetComponent<EditNodeCanvasAction>();
=======
            EditNodeCanvasAction result = gameObject.AddComponent<EditNodeCanvasAction>();
            result.editNodeAction = editNodeAction;
            return result;
>>>>>>> dde72d9b
        }

        /// <summary>
        /// Destroys the component <see cref="AddingNodeCanvasAction"/> if it is
        /// attached to the gameObject.
        /// </summary>
        public void DestroyAddNodeCanvasAction()
        {
            if (gameObject.TryGetComponent(out AddingNodeCanvasAction action))
            {
                NodeCanvasAction.DestroyInstance(action);
            }
        }

        /// <summary>
        /// Destroys the component <see cref="EditNodeCanvasAction"/> if it is
        /// attached to the gameObject.
        /// </summary>
        public void DestroyEditNodeCanvasAction()
        {
            if (gameObject.TryGetComponent(out EditNodeCanvasAction action))
            {
                NodeCanvasAction.DestroyInstance(action);
            }
        }
    }
}<|MERGE_RESOLUTION|>--- conflicted
+++ resolved
@@ -23,15 +23,9 @@
         /// <returns>the added EditNodeCanvasScript</returns>
         public EditNodeCanvasAction InstantiateEditNodeCanvas(EditNodeAction editNodeAction)
         {
-<<<<<<< HEAD
-            gameObject.AddComponent<EditNodeCanvasAction>();
-            gameObject.GetComponent<EditNodeCanvasAction>().editNodeAction = editNodeAction;
-            return gameObject.GetComponent<EditNodeCanvasAction>();
-=======
             EditNodeCanvasAction result = gameObject.AddComponent<EditNodeCanvasAction>();
             result.editNodeAction = editNodeAction;
             return result;
->>>>>>> dde72d9b
         }
 
         /// <summary>
