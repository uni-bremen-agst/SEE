<<<<<<< HEAD
﻿using UnityEngine;
=======
﻿using System;
>>>>>>> 28820555

namespace SEE.Controls.Actions
{
    /// <summary>
    /// Provides user action that depend upon a particular state the user can be in. 
    /// A user state determines what kinds of actions are triggered for a given
    /// interaction.
    /// </summary>
    [Obsolete("This class will disappear soon.")]
    public static class ActionState
    {
        private static ActionStateType value = ActionStateType.Move;
        
        /// <summary>
        /// The type of the state-based action. Upon changing this type,
        /// the event <see cref="OnStateChangedFn"/> will be triggered with
        /// the currently set action type.
        /// </summary>
        public static ActionStateType Value
        {
            get => value;
            set
            {
                // Note: We will trigger the OnStateChanged even if the same
                // kind of action is to be executed again. This way we can
                // let the user specify points in time at which the original
                // state when a kind of actions was started can be restored.
                //if (!Equals(ActionState.value, value))
                {
                    ActionState.value = value;
                    OnStateChanged?.Invoke(ActionState.value);
                }
            }
        }

        /// <summary>
        /// Whether the given type of the state-based action is currently active.
        /// </summary>
        /// <param name="type">The type to check</param>
        /// <returns><code>true</code> if the given type if currently active,
        /// <code>false</code> otherwise.</returns>
        public static bool Is(ActionStateType type)
        {
            return Equals(value, type);
        }

        /// <summary>
        /// A delegate to be called upon a change of the action state. 
        /// </summary>
        /// <param name="value">the new action state</param>
        public delegate void OnStateChangedFn(ActionStateType value);
        /// <summary>
        /// Event that is triggered when the action is assigned a new action state to.
        /// </summary>
        public static event OnStateChangedFn OnStateChanged;
    }
}<|MERGE_RESOLUTION|>--- conflicted
+++ resolved
@@ -1,8 +1,4 @@
-<<<<<<< HEAD
-﻿using UnityEngine;
-=======
 ﻿using System;
->>>>>>> 28820555
 
 namespace SEE.Controls.Actions
 {
