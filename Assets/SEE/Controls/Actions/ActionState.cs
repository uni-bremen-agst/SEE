﻿namespace SEE.Controls.Actions
{
    /// <summary>
    /// Provides user action that depend upon a particular state the user can be in. 
    /// A user state determines what kinds of actions are triggered for a given
    /// interaction.
    /// </summary>
    public static class ActionState
    {
        /// <summary>
        /// The type of a state-based action.
        /// </summary>
        public enum Type
        {
<<<<<<< HEAD
            Move,    // the user wants to move a node
            Rotate,  // the user wants to rotate a node
            Map,     // the user wants to map an implementation node onto an architecture node (reflexion analysis)
            DrawEdge, // the user wants to draw an edge between nodes
            NewNode, // the user wants to add a new node
            EditNode, // the user wants to edit an existing node
            ScaleNode // the user wants to scale an existing node
=======
            Move = 0,    // the user wants to move a node
            Delete = 1,  // the user wants to delete a node or edge
            Rotate = 2,  // the user wants to rotate a node
            Map = 3,     // the user wants to map an implementation node onto an architecture node (reflexion analysis)
            DrawEdge = 4 // The user wants to draw an edge between nodes
>>>>>>> 57ff9738
        }

        private static Type value = 0;
        /// <summary>
        /// The type of the state-based action. Upon changing this type,
        /// the event <see cref="OnStateChangedFn"/> will be triggered with
        /// the currently set action type.
        /// </summary>
        public static Type Value
        {
            get => value;
            set
            {
                if (ActionState.value != value)
                {
                    ActionState.value = value;
                    OnStateChanged?.Invoke(ActionState.value);
                }
            }
        }

        /// <summary>
        /// Whether the given type of the state-based action is currently active.
        /// </summary>
        /// <param name="value">The type to check</param>
        /// <returns><code>true</code> if the given type if currently active,
        /// <code>false</code> otherwise.</returns>
        public static bool Is(Type value)
        {
            return ActionState.value == value;
        }

        /// <summary>
        /// A delegate to be called upon a change of the action state. 
        /// </summary>
        /// <param name="value">the new action state</param>
        public delegate void OnStateChangedFn(Type value);
        /// <summary>
        /// Event that is triggered when the action is assigned a new action state to.
        /// </summary>
        public static event OnStateChangedFn OnStateChanged;
    }
}<|MERGE_RESOLUTION|>--- conflicted
+++ resolved
@@ -12,21 +12,14 @@
         /// </summary>
         public enum Type
         {
-<<<<<<< HEAD
-            Move,    // the user wants to move a node
-            Rotate,  // the user wants to rotate a node
-            Map,     // the user wants to map an implementation node onto an architecture node (reflexion analysis)
-            DrawEdge, // the user wants to draw an edge between nodes
-            NewNode, // the user wants to add a new node
-            EditNode, // the user wants to edit an existing node
-            ScaleNode // the user wants to scale an existing node
-=======
-            Move = 0,    // the user wants to move a node
-            Delete = 1,  // the user wants to delete a node or edge
-            Rotate = 2,  // the user wants to rotate a node
-            Map = 3,     // the user wants to map an implementation node onto an architecture node (reflexion analysis)
-            DrawEdge = 4 // The user wants to draw an edge between nodes
->>>>>>> 57ff9738
+            Move = 0,      // the user wants to move a node
+            Rotate = 1,    // the user wants to rotate a node
+            Map = 2,       // the user wants to map an implementation node onto an architecture node (reflexion analysis)
+            NewEdge = 3,  // the user wants to draw an edge between nodes
+            NewNode = 4,   // the user wants to add a new node
+            EditNode = 5,  // the user wants to edit an existing node
+            ScaleNode = 6, // the user wants to scale an existing node
+            Delete = 7,    // the user wants to delete a node or edge
         }
 
         private static Type value = 0;
