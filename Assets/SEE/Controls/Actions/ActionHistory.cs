﻿using SEE.Controls.Actions;
using SEE.DataModel.DG;
using SEE.Game;
using SEE.GO;
using SEE.Utils;
using System;
using System.Collections;
using System.Collections.Generic;
using System.Linq;
using UnityEngine;

public class ActionHistory : MonoBehaviour
{

    /// <summary>
    /// Start() will register an anonymous delegate of type 
    /// <see cref="ActionState.OnStateChangedFn"/> on the event
    /// <see cref="ActionState.OnStateChanged"/> to be called upon every
    /// change of the action state, where the newly entered state will
    /// be passed as a parameter. The anonymous delegate will compare whether
    /// this state equals <see cref="ThisActionState"/> and if so, execute
    /// what needs to be done for this action here. If that parameter is
    /// different from <see cref="ThisActionState"/>, this action will
    /// put itself to sleep. 
    /// Thus, this action will be executed only if the new state is 
    /// <see cref="ThisActionState"/>.
    /// </summary>
    /// 

    //FIXME: Action State Const definieren - PlayerMenu adden
    // const ActionState.Type ThisActionState = ActionState.Type.Undo;

    private LinkedList<List<GameObject>> actionHistory = new LinkedList<List<GameObject>>();
    private LinkedList<ActionState.Type> actionStates = new LinkedList<ActionState.Type>();
<<<<<<< HEAD
    private LinkedList<Vector3> oldPosition = new LinkedList<Vector3>();

=======
    private Graph graph;
>>>>>>> 949066dc
    private int count = 0;

    // Start is called before the first frame update
    void Start()
    {

    }

    // Update is called once per frame
    void Update()
    {

    }

    /// <summary>
    /// 
    /// </summary>
    /// <param name="actionHistoryObject"></param>
    /// <param name="aState"></param>
<<<<<<< HEAD
    public void SaveObjectForUndo(GameObject gameObject, ActionState.Type aState, float x, float y, float z)
=======
    public void SaveObjectForUndo(GameObject actionHistoryObject, ActionState.Type aState)
>>>>>>> 949066dc
    {
        if (actionHistoryObject == null)
        {
            Debug.LogError("null operation");
        }
<<<<<<< HEAD
=======

        SEECity city;
        // actionHistoryObject.TryGetComponent<SEECity>(out city);
        city = SceneQueries.GetCodeCity(actionHistoryObject.transform)?.gameObject.GetComponent<SEECity>();
        graph = city.LoadedGraph;


>>>>>>> 949066dc
        if (count == actionStates.Count)
        {
            count++;
        }
        else
        {
            count = actionStates.Count + 1;
        }
        actionStates.AddLast(aState);
        List<GameObject> NodesAndascendingEdges = new List<GameObject>();
        actionHistoryObject.SetVisibility(false, true);

        if (actionHistoryObject.TryGetComponent(out NodeRef nodeRef))
        {


            HashSet<String> edgeIDs = Destroyer.GetEdgeIds(nodeRef);
            foreach (GameObject edge in GameObject.FindGameObjectsWithTag(SEE.DataModel.Tags.Edge))
            {


                if (edge.activeInHierarchy && edgeIDs.Contains(edge.name))
                {
                    edge.SetVisibility(false, true);
                    if (NodesAndascendingEdges.Contains(edge) == false)
                    {
                        NodesAndascendingEdges.Add(edge);
                    }

                }
            }

            Collider collider;
            if (actionHistoryObject.TryGetComponentOrLog(out collider))
            {
                actionHistoryObject.GetComponent<Collider>().enabled = false;
            }
            NodesAndascendingEdges.Add(actionHistoryObject);
        }
        actionHistory.AddLast(NodesAndascendingEdges);

        List<Edge> incoming = new List<Edge>();
        List<Edge> outgoing = new List<Edge>();

        NodeRef node;
        actionHistoryObject.TryGetComponent(out node);   
        incoming = node.Value.Incomings;
        outgoing = node.Value.Outgoings;

        for(int i = 0; i  < incoming.Count; i ++)
        {
            graph.RemoveEdge(incoming.ElementAt(i));
           
        }

        for (int i = 0; i < outgoing.Count; i++)
        {
            graph.RemoveEdge(outgoing.ElementAt(i));
        }
<<<<<<< HEAD
        actionHistory.AddLast(NodesAndAscendingEdges);
        oldPosition.AddLast(new Vector3(x, y, z));
=======
        graph.RemoveNode(node.Value);

>>>>>>> 949066dc
    }

    /// <summary>
    /// 
    /// </summary>
    public Vector3 UndoDeleteOperation()
    {
<<<<<<< HEAD
        Vector3 oldPositionVector = new Vector3();
=======

>>>>>>> 949066dc
        if (actionStates == null || actionStates.Count == 0)
        {
            return oldPositionVector;
        }
<<<<<<< HEAD
        // CheckBoundaries(count, actionStates);
        List<GameObject> undo = actionHistory.ElementAt(count - 1);
        oldPositionVector = oldPosition.ElementAt(count - 1);
=======

        // checkBoundaries(count, actionStates);

        List<GameObject> undo = actionHistory.Last();
        undo.Reverse();
>>>>>>> 949066dc
        foreach (GameObject go in undo)
        {

            if (go.TryGetComponent(out NodeRef nodeRef))
            {
                graph.AddNode(nodeRef.Value);
                
            }
  
            EdgeRef edgeReference;

            if (go.TryGetComponent(out  edgeReference))
            {
                graph.AddEdge(edgeReference.edge);
            }

            go.SetVisibility(true, false); 
            
            Collider collider;
            if (go.TryGetComponentOrLog(out collider))
            {
                collider.enabled = true;
            }
        }
<<<<<<< HEAD
        if (count > 0)
        {
            count--;
        }

        return oldPositionVector;
=======
        actionHistory.RemoveLast();
>>>>>>> 949066dc
    }

    private static void checkBoundaries(int counter, LinkedList<ActionState.Type> states)
    {
        if (counter == 0 || counter > states.Count)
        {

            throw new NotSupportedException("Redo function cannot be executed");

        }
    }

    private static void inverActionStateExecute(ActionState.Type actionState)
    {
        // if actionstate == ADdNode 
        // {
        //  -->delete
        //  }

        //  if(ActionState == add)
        //     {
        //    --> AddNode();
        //   }
    }

    private static void removeForReflexionAnalysis(GameObject removedObject)
    {
        // remove node or edge
    }

    private static void reparent(GameObject objectToAddtoGraphHierarchy)
    {
        //add edge or node - reparenting.
    }

}<|MERGE_RESOLUTION|>--- conflicted
+++ resolved
@@ -32,12 +32,9 @@
 
     private LinkedList<List<GameObject>> actionHistory = new LinkedList<List<GameObject>>();
     private LinkedList<ActionState.Type> actionStates = new LinkedList<ActionState.Type>();
-<<<<<<< HEAD
     private LinkedList<Vector3> oldPosition = new LinkedList<Vector3>();
 
-=======
     private Graph graph;
->>>>>>> 949066dc
     private int count = 0;
 
     // Start is called before the first frame update
@@ -57,26 +54,21 @@
     /// </summary>
     /// <param name="actionHistoryObject"></param>
     /// <param name="aState"></param>
-<<<<<<< HEAD
-    public void SaveObjectForUndo(GameObject gameObject, ActionState.Type aState, float x, float y, float z)
-=======
-    public void SaveObjectForUndo(GameObject actionHistoryObject, ActionState.Type aState)
->>>>>>> 949066dc
+    /// <param name="x"></param>
+    /// <param name="y"></param>
+    /// <param name="z"></param>
+    public void SaveObjectForUndo(GameObject actionHistoryObject, ActionState.Type aState, float x, float y, float z)
     {
         if (actionHistoryObject == null)
         {
             Debug.LogError("null operation");
         }
-<<<<<<< HEAD
-=======
 
         SEECity city;
         // actionHistoryObject.TryGetComponent<SEECity>(out city);
         city = SceneQueries.GetCodeCity(actionHistoryObject.transform)?.gameObject.GetComponent<SEECity>();
         graph = city.LoadedGraph;
 
-
->>>>>>> 949066dc
         if (count == actionStates.Count)
         {
             count++;
@@ -122,27 +114,25 @@
         List<Edge> outgoing = new List<Edge>();
 
         NodeRef node;
-        actionHistoryObject.TryGetComponent(out node);   
+
+        actionHistoryObject.TryGetComponent(out node);
+
         incoming = node.Value.Incomings;
         outgoing = node.Value.Outgoings;
 
         for(int i = 0; i  < incoming.Count; i ++)
         {
             graph.RemoveEdge(incoming.ElementAt(i));
-           
         }
 
         for (int i = 0; i < outgoing.Count; i++)
         {
             graph.RemoveEdge(outgoing.ElementAt(i));
         }
-<<<<<<< HEAD
-        actionHistory.AddLast(NodesAndAscendingEdges);
+        Debug.Log(city);
+        Debug.Log(graph);
         oldPosition.AddLast(new Vector3(x, y, z));
-=======
         graph.RemoveNode(node.Value);
-
->>>>>>> 949066dc
     }
 
     /// <summary>
@@ -150,33 +140,23 @@
     /// </summary>
     public Vector3 UndoDeleteOperation()
     {
-<<<<<<< HEAD
         Vector3 oldPositionVector = new Vector3();
-=======
-
->>>>>>> 949066dc
+
         if (actionStates == null || actionStates.Count == 0)
         {
             return oldPositionVector;
         }
-<<<<<<< HEAD
-        // CheckBoundaries(count, actionStates);
-        List<GameObject> undo = actionHistory.ElementAt(count - 1);
+
         oldPositionVector = oldPosition.ElementAt(count - 1);
-=======
-
-        // checkBoundaries(count, actionStates);
 
         List<GameObject> undo = actionHistory.Last();
         undo.Reverse();
->>>>>>> 949066dc
+
         foreach (GameObject go in undo)
         {
-
             if (go.TryGetComponent(out NodeRef nodeRef))
             {
-                graph.AddNode(nodeRef.Value);
-                
+                graph.AddNode(nodeRef.Value);   
             }
   
             EdgeRef edgeReference;
@@ -194,16 +174,9 @@
                 collider.enabled = true;
             }
         }
-<<<<<<< HEAD
-        if (count > 0)
-        {
-            count--;
-        }
-
+
+        actionHistory.RemoveLast();
         return oldPositionVector;
-=======
-        actionHistory.RemoveLast();
->>>>>>> 949066dc
     }
 
     private static void checkBoundaries(int counter, LinkedList<ActionState.Type> states)
