﻿using SEE.DataModel.DG;
using SEE.GO;
using SEE.Utils;
using System;
using System.Collections.Generic;
using UnityEngine;

namespace SEE.Controls.Actions
{
    /// <summary>
    /// Action to edit an existing node.
    /// </summary>
    public class EditNodeAction : AbstractPlayerAction
    {

        /// <summary>
        /// The life cycle of this edit action.
        /// </summary>
        public enum ProgressState
        {
            NoNodeSelected,  // initial state when no node is selected
            NodeSelected,    // a node is currently selected
            EditIsCanceled,  // the edit action is canceled
        }

        /// <summary>
        /// The current state of the edit-node process.
        /// </summary>
        public ProgressState EditProgress { get; set; } = ProgressState.NoNodeSelected;

        /// <summary>
        /// All nodes and their previous names and types edited by this action. 
        /// </summary>
        private List<Tuple<GameObject, string, string>> editedNodes = new List<Tuple<GameObject, string, string>>();

        /// <summary>
        /// All new names and new types of nodes, which was been undone.
        /// </summary>
        private List<Tuple<string, string, Node>> changesToRedone = new List<Tuple<string, string, Node>>();

        /// <summary>
        /// The previous values (name and type) of the GameObject node to be edited.
        /// </summary>
        private Tuple<GameObject, string, string> nodeToEdit;

        public override void Start()
        {
            if (!InitializeCanvasObject())
            {
                Debug.LogError($"No canvas object named {nameOfCanvasObject} could be found in the scene.\n");
                return;
            }
            InteractableObject.LocalAnyHoverIn += LocalAnyHoverIn;
            InteractableObject.LocalAnyHoverOut += LocalAnyHoverOut;
        }

        /// <summary>
        /// The Update method's behavior depends on the edit-progress state (sequential series).
        /// NoNodeSelected: Waits until a node is selected by selecting a game node via the mouse button.
        /// NodeSelected: Instantiates the canvasObject if a gameNode is selected.
        /// EditIsCanceled: Removes the canvas and resets all values if the process is canceled.
        /// See <see cref="ReversibleAction.Update"/>.
        /// </summary>
        /// <returns>true if completed</returns>
        public override bool Update()
        {
            bool result = false;

            // FIXME: When is this action done? That is, when should result be true?
            switch (EditProgress)
            {
                case ProgressState.NoNodeSelected:
                    if (hoveredObject != null && Input.GetMouseButtonDown(0))
                    {
                        EditProgress = ProgressState.NodeSelected;
                    }
                    // this case will be reached after editing a node for saving
                    // the previous values of the node to edit in a history (Undo/redo).
                    if (nodeToEdit != null)
                    {
                        editedNodes.Add(nodeToEdit);
                        nodeToEdit = null;
                    }
                    break;

                case ProgressState.NodeSelected:
                    if (canvasObject.GetComponent<EditNodeCanvasAction>() == null)
                    {
                        CanvasGenerator generator = canvasObject.GetComponent<CanvasGenerator>();
<<<<<<< HEAD
                        EditNodeCanvasAction script = generator.InstantiateEditNodeCanvas(this);
                        script.nodeToEdit = hoveredObject.GetComponent<NodeRef>().Value;
                        script.gameObjectID = hoveredObject.name;
                        nodeToEdit = new Tuple<GameObject, string, string>
                            (hoveredObject, hoveredObject.GetComponent<NodeRef>().Value.SourceName, hoveredObject.GetComponent<NodeRef>().Value.Type);
                        changesToRedone.Clear();
=======
                        EditNodeCanvasAction editNode = generator.InstantiateEditNodeCanvas(this);
                        editNode.nodeToEdit = hoveredObject.GetComponent<NodeRef>().Value;
                        editNode.gameObjectID = hoveredObject.name;                        
>>>>>>> dde72d9b
                    }
                    break;

                case ProgressState.EditIsCanceled:
                    CanvasGenerator canvasGenerator = canvasObject.GetComponent<CanvasGenerator>();
                    canvasGenerator.DestroyEditNodeCanvasAction();
                    hoveredObject = null;
                    nodeToEdit = null;
                    EditProgress = ProgressState.NoNodeSelected;
                    break;

                default:
                    throw new System.NotImplementedException("Unhandled case.");
            }
            return result;
        }

        /// <summary>
        /// Undoes this EditNodeAction
        /// </summary>
        public override void Undo()
        {
            foreach (Tuple<GameObject, string, string> tuple in editedNodes)
            {
                changesToRedone.Add(new Tuple<string,string,Node>
                    (tuple.Item1.GetComponent<NodeRef>().Value.SourceName, tuple.Item1.GetComponent<NodeRef>().Value.Type, tuple.Item1.GetComponent<NodeRef>().Value));
                tuple.Item1.GetComponent<NodeRef>().Value.SourceName = tuple.Item2;
                tuple.Item1.GetComponent<NodeRef>().Value.Type = tuple.Item3;
            }
        }

        /// <summary>
        /// Redoes this DeleteAction
        /// </summary>
        public override void Redo()
        {
            foreach(Tuple<string, string, Node> tuple in changesToRedone)
            {
                UpdateNode(tuple.Item1, tuple.Item2, tuple.Item3);
            }
        }

        /// <summary>
        /// Is called when a new action is started at the end of this action
        /// </summary>
        public override void Stop()
        {
            CanvasGenerator canvasGenerator = canvasObject.GetComponent<CanvasGenerator>();
            canvasGenerator.DestroyEditNodeCanvasAction();
            hoveredObject = null;
            EditProgress = ProgressState.NoNodeSelected;
        }

        /// <summary>
        /// Updates the values such as nodename and nodetype of a specific <paramref name="node"/>
        /// </summary>
        /// <param name="newName">the new name of the <paramref name="node"/></param>
        /// <param name="newType">the new type of the <paramref name="node"/></param>
        /// <param name="node">the node to be edited</param>
        public static void UpdateNode(string newName, string newType, Node node)
        {
            if (!newName.Equals(node.SourceName))
            {
                node.SourceName = newName;
            }
            if (!newType.Equals(node.Type))
            {
                node.Type = newType;
            }
        }

        /// <summary>
        /// Returns a new instance of <see cref="EditNodeAction"/>.
        /// </summary>
        /// <returns>new instance</returns>
        public static ReversibleAction CreateReversibleAction()
        {
            return new EditNodeAction();
        }

        /// <summary>
        /// Returns a new instance of <see cref="EditNodeAction"/>.
        /// </summary>
        /// <returns>new instance</returns>
        public override ReversibleAction NewInstance()
        {
            return CreateReversibleAction();
        }
    }
}
<|MERGE_RESOLUTION|>--- conflicted
+++ resolved
@@ -87,18 +87,12 @@
                     if (canvasObject.GetComponent<EditNodeCanvasAction>() == null)
                     {
                         CanvasGenerator generator = canvasObject.GetComponent<CanvasGenerator>();
-<<<<<<< HEAD
-                        EditNodeCanvasAction script = generator.InstantiateEditNodeCanvas(this);
-                        script.nodeToEdit = hoveredObject.GetComponent<NodeRef>().Value;
-                        script.gameObjectID = hoveredObject.name;
+                        EditNodeCanvasAction editNode = generator.InstantiateEditNodeCanvas(this);
+                        editNode.nodeToEdit = hoveredObject.GetComponent<NodeRef>().Value;
+                        editNode.gameObjectID = hoveredObject.name;
                         nodeToEdit = new Tuple<GameObject, string, string>
                             (hoveredObject, hoveredObject.GetComponent<NodeRef>().Value.SourceName, hoveredObject.GetComponent<NodeRef>().Value.Type);
                         changesToRedone.Clear();
-=======
-                        EditNodeCanvasAction editNode = generator.InstantiateEditNodeCanvas(this);
-                        editNode.nodeToEdit = hoveredObject.GetComponent<NodeRef>().Value;
-                        editNode.gameObjectID = hoveredObject.name;                        
->>>>>>> dde72d9b
                     }
                     break;
 
