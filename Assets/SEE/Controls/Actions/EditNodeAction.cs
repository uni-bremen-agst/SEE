--- conflicted
+++ resolved
@@ -1,13 +1,10 @@
 ﻿using SEE.DataModel.DG;
-using SEE.Game.UI.PropertyDialog;
 using SEE.GO;
 using SEE.Utils;
-<<<<<<< HEAD
 using System.Collections.Generic;
-=======
 using System;
->>>>>>> 397889b6
 using UnityEngine;
+using SEE.Game.UI.PropertyDialog;
 
 namespace SEE.Controls.Actions
 {
@@ -191,11 +188,11 @@
             return ActionStateType.EditNode;
         }
 
-<<<<<<< HEAD
         public override List<string> GetChangedObjects()
         {
             throw new System.NotImplementedException();
-=======
+        }
+
         /// <summary>
         /// Opens a dialog where the user can enter the node name and type.
         /// If the user presses the OK button, the SourceName and Type of
@@ -224,7 +221,6 @@
                 memento.newName = memento.node.SourceName;
                 memento.newType = memento.node.Type;
             }
->>>>>>> 397889b6
         }
     }
 }