﻿using UnityEngine;
using SEE.DataModel.DG;
using SEE.Game;
using System;
using SEE.GO;
using System.Collections.Generic;
using System.Linq;

namespace SEE.Controls
{

    public class DesktopNewNodeAction : MonoBehaviour
    {
        /// <summary>
        /// The Code City in wich the node should be placed
        /// </summary>
        SEECity city = null;

        /// <summary>
        /// The New GameObject
        /// </summary>
        GameObject GONode = null;

        /// <summary>
        /// Set by the GUI if a Inner Node should be created
        /// </summary>
        private static bool isInnerNode;

        /// <summary>
        /// The Meta infos from the new node, set by the GUI
        /// 1. ID, 2. SourceName, 3. Type
        /// </summary>
        Tuple<String, String, String> nodeMetrics = null;

        /// <summary>
        /// The Object that the Cursor hovers over
        /// </summary>
        public GameObject hoveredObject = null;

        /// <summary>
        /// The script which instantiates the adding-node-canvas
        /// </summary>
        public CanvasGenerator canvasGenerator;

        /// <summary>
        /// true, if the addingnode-canvas is closed, else false.
        /// </summary>
        private static bool canvasIsActive = true;

        /// <summary>
        /// True, if the adding-node-canvas was opened, node-values was given and saved and the canvas was closed again, else false.
        /// </summary>
        private static bool valuesAreGiven = false;

        /// <summary>
        /// The name of a node given in the input-Field.
        /// </summary>
        private static string nodename;

        /// <summary>
        /// The type of a node given in the input-Field.
        /// </summary>
        private static string nodetype;

        /// <summary>
        /// Colour the hovered city is changed to when hovered or selected. 
        /// </summary>
        private Color BLACK = Color.black;

        /// <summary>
        /// Colour the hovered city is changed to when hovered or selected. 
        /// </summary>
        private Color GREEN = Color.green;

        /// <summary>
        /// A list the hovered GameObjects are stored in.
        /// </summary>
        private List<GameObject> hoveredObjectList = null;

        /// <summary>
        /// A list the colors of the hovered GameObjects are stored in.
        /// </summary>
        private List<Color> listOfColors = null;

        /// <summary>
        /// The GameObject Node
        /// </summary>
        private GameObject canvasObject;

        public void Start()
        {
            hoveredObjectList = new List<GameObject>();
            listOfColors =  new List<Color>();
            canvasObject = GameObject.Find("CanvasObject");
        }

        public void Update()
        {

            if (city == null)
            {
                //City Selection
<<<<<<< HEAD
                SelectCity();
=======
                selectCity();
                //Debug.Log("AUSWAHL!!!!!!!!!!");
>>>>>>> edba3315
            }
            else
            {
                //Gets the Metrics for the new Node if no
                if (nodeMetrics == null)
                {
                    OpenDialog();
                    GetMetrics();
                }
                else
                {
                    //Creates the new node, important check if the metrics have been set before!
                    if (valuesAreGiven)
                    {
                        if (GONode == null)
                        {
                            NewNode();
                            GameNodeMover.MoveTo(GONode);
                        }
                        else
                        {
                            if (Input.GetMouseButtonDown(0))
                            {

                                Place();
                            }
                            else
                            {
                                GameNodeMover.MoveTo(GONode);
                            }
                        }
                    }
                }
            }

            if (!canvasIsActive)
            {
                Debug.Log("HALLLO?");
                CanvasGenerator c = canvasObject.GetComponent<CanvasGenerator>();
                c.GetNodeMetrics();
                c.DestroyAddNodeCanvas();
                canvasIsActive = true;
                valuesAreGiven = true;
            }

        }

        /// <summary>
        /// opens a dialog-canvas where the user can insert some node-metrics. Therefore,a CanvasGenerator-script-component 
        /// will be added to this gameObject which contains the canvas.
        /// </summary>
        public void OpenDialog()
        {
            CanvasGenerator c = canvasObject.GetComponent<CanvasGenerator>();
            c.InstantiateAddingNodeCanvas();
        }

        /// <summary>
        /// Selects the City with hovering. Sets the City Object on Click on a GameObject
        /// </summary>
        private void SelectCity()
        {
            
            // The case the user hovers an object and has hovered objects before. The former colors of the specific objects are set again.
            if(hoveredObject != null && hoveredObjectList.Count >0 && hoveredObject.gameObject.GetComponent<Renderer>().material.color != GREEN || hoveredObject == null && hoveredObjectList.Count > 0)
            {
                int ct = 0; 
                foreach(GameObject GO in hoveredObjectList)
                {
                    GO.gameObject.GetComponent<Renderer>().material.color = listOfColors.ElementAt(ct);
                    ct++;
                }
                listOfColors.Clear();
                hoveredObjectList.Clear();
            }

            if (hoveredObject != null)
            {
                // The case the user hovers over an object which is not stored yet in the datastructure.
                // The object is either dyed green in case it is not already green, else black.
                if (!(hoveredObjectList.Contains(hoveredObject)))
                {
                    ChangeColor(hoveredObject, hoveredObject.gameObject.GetComponent<Renderer>().material.color);
                }
            }

                if (hoveredObject != null && Input.GetMouseButtonDown(0))
            {
               
                //Gets the SEECity from the hoverdObject
                SceneQueries.GetCodeCity(hoveredObject.transform)?.gameObject.TryGetComponent<SEECity>(out city);

            }
        }

        /// <summary>
        /// Sets the Metrics from the GUI
        /// </summary>
        private void GetMetrics()
        { 
            string randomID = RandomizeString();
            System.Random rnd = new System.Random();
            //YOU CANT MODIFY THE VALUES OF A TUPLE, SO YOU NEED TO CREATE A NEW ONE IF YOU WANT TO MODIFY
            nodeMetrics = new Tuple<string, string, string>(randomID, "NODE" + rnd.Next(0, 999999999), "FILE");
        }

        /// <summary>
        /// Dyes the hoveredObject either green in case it is not already green, else black.
        /// </summary>
        private void ChangeColor(GameObject hoveredbject, Color colorOfCity)
        {
            Color newCityColor = new Color();
            if (colorOfCity == GREEN)
            { newCityColor = BLACK;
            }
            else 
            {
                newCityColor = GREEN;
            }
            hoveredObjectList.Add(hoveredObject);
            listOfColors.Add(hoveredObject.gameObject.GetComponent<Renderer>().material.color);
            hoveredObject.gameObject.GetComponent<Renderer>().material.color = newCityColor;
        }
        /// <summary>
        /// creates a randomized string for the id for the created node
        /// </summary>
        private static string RandomizeString()
        {
            return Utils.RandomStrings.Get();

        }

        /// <summary>
        /// Adds a node to the loadedGraph and repeats the process in case the generated ID is not unique.
        /// </summary>
        private void AddNode(Node node)
        {
            try 
            {
                city.LoadedGraph.AddNode(node);
            }
            catch(Exception)
            {
                node.ID = RandomizeString();
                AddNode(node);
                return; 
            }
        }
        /// <summary>
        /// Creates a new node
        /// </summary>
        /// <returns>New Node as GameObject</returns>
        private void NewNode()
        {
            GameObject gameNode;
            Node node = new Node();

            //Set the metrics of the new node
            node.ID = nodeMetrics.Item1;
            node.SourceName = nodeMetrics.Item2;
            node.Type = nodeMetrics.Item3;

            //Adds the new Node to the City Graph

            AddNode(node);
            //Redraw the node Graph
            city.LoadedGraph.FinalizeNodeHierarchy();

            //gets the renderer
            GraphRenderer graphRenderer = city.Renderer;

            if (isInnerNode)
            {
                gameNode = graphRenderer.NewInnerNode(node);

            }
            else
            {
                gameNode = graphRenderer.NewLeafNode(node);
            }

            //Sets the The GONode so the main work can continue;
            GONode = gameNode;
            GameNodeMover.MoveTo(GONode);
        }

        /// <summary>
        /// Places a node on call and checks if the city is the preselected one
        /// </summary>
        private void Place()
        {
            if (valuesAreGiven)
            {
                Node node = GONode.GetComponent<NodeRef>().node;
                //this will reached only if the nodename is not set in the inputField
                if (nodename != null && !nodename.Equals(""))
                {
                    node.SourceName = nodename;
                }

                if (nodetype != null && !nodetype.Equals(""))
                {
                    node.Type = nodetype;
                }

<<<<<<< HEAD
                SEECity cityTmp;
                if (hoveredObject != null)
                {
=======
                Debug.Log(node.SourceName);
                Debug.Log(node.Type);

                SEECity cityTmp = null;
              //  if (hoveredObject != null)
             //   {
>>>>>>> edba3315
                    //checks if the currently hovered object is part of the preselected city
                    GameObject tmp = SceneQueries.GetCodeCity(hoveredObject.transform)?.gameObject;
                    try
                    {
                        tmp.TryGetComponent<SEECity>(out cityTmp);
                    }
                    catch (Exception)
                    {
                        Debug.Log("city not selected"); // FIXME
                        //return;
                    }
                    if (cityTmp != null && city.Equals(cityTmp))
                    {
                        Debug.Log("OLACED");
                        GameNodeMover.FinalizePosition(GONode, GONode.transform.position);
                        valuesAreGiven = false;
                    }
                //}
                else
                {
                    Debug.Log("DESTROY");
                    //FIXME: DO WE NEED TO DESTROY THE NODE TOO?
                    Destroy(GONode);
                    valuesAreGiven = false;

                }
                GONode = null;
                city = null;
                nodeMetrics = null;
                
            }
        }

        /// <summary>
        /// Removes The Script
        /// Places the new Node if not placed
        /// </summary>
        public void RemoveScript()
        {
            if (GONode != null)
            {
                Place();
            }

            Destroy(this);
        }

        /// <summary>
        /// A setter-method for the canvasIsClosed-Attribute.
        /// </summary>
        /// <param name="isactive">the value for the canvasIsClosed-attribute. </param>
        public static void  SetValuesAreGiven(bool isactive)
        {
            valuesAreGiven = isactive;
        }

        /// <summary>
        /// Setter-method for the nodeName-attribute
        /// </summary>
        /// <param name="newNodename">new value for the nodeName-attribute</param>
        public static void SetNodeName(string newNodename)
        {
            nodename = newNodename;
        }

        /// <summary>
        /// Setter-method fpr the nodetype-attribute
        /// </summary>
        /// <param name="newNodeType">new value for the nodeType-attribute</param>
        public static void SetNodeType(string newNodeType)
        {
            nodetype = newNodeType;
        }

        public static void SetCanvasIsActive(bool newCanvasIsActive)
        {
            canvasIsActive = newCanvasIsActive;
        }
            
        public static void SetIsInnerNode(bool newIsInnerNode)
        {
            isInnerNode = newIsInnerNode;
        }
    }

}<|MERGE_RESOLUTION|>--- conflicted
+++ resolved
@@ -99,13 +99,9 @@
 
             if (city == null)
             {
-                //City Selection
-<<<<<<< HEAD
+               //City Selection
                 SelectCity();
-=======
-                selectCity();
-                //Debug.Log("AUSWAHL!!!!!!!!!!");
->>>>>>> edba3315
+
             }
             else
             {
@@ -143,7 +139,6 @@
 
             if (!canvasIsActive)
             {
-                Debug.Log("HALLLO?");
                 CanvasGenerator c = canvasObject.GetComponent<CanvasGenerator>();
                 c.GetNodeMetrics();
                 c.DestroyAddNodeCanvas();
@@ -311,18 +306,8 @@
                     node.Type = nodetype;
                 }
 
-<<<<<<< HEAD
                 SEECity cityTmp;
-                if (hoveredObject != null)
-                {
-=======
-                Debug.Log(node.SourceName);
-                Debug.Log(node.Type);
-
-                SEECity cityTmp = null;
-              //  if (hoveredObject != null)
-             //   {
->>>>>>> edba3315
+  
                     //checks if the currently hovered object is part of the preselected city
                     GameObject tmp = SceneQueries.GetCodeCity(hoveredObject.transform)?.gameObject;
                     try
@@ -332,18 +317,15 @@
                     catch (Exception)
                     {
                         Debug.Log("city not selected"); // FIXME
-                        //return;
+                        return;
                     }
                     if (cityTmp != null && city.Equals(cityTmp))
                     {
-                        Debug.Log("OLACED");
                         GameNodeMover.FinalizePosition(GONode, GONode.transform.position);
                         valuesAreGiven = false;
                     }
-                //}
                 else
                 {
-                    Debug.Log("DESTROY");
                     //FIXME: DO WE NEED TO DESTROY THE NODE TOO?
                     Destroy(GONode);
                     valuesAreGiven = false;
