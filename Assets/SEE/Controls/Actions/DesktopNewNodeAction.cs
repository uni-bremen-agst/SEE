﻿using UnityEngine;
using SEE.DataModel.DG;
using SEE.Game;
using System;
using SEE.GO;
using System.Collections.Generic;
using System.Linq;

namespace SEE.Controls
{

    public class DesktopNewNodeAction : DesktopNodeAction
    {
        /// <summary>
        /// The Code City in wich the node should be placed
        /// </summary>
        private SEECity city = null;

        /// <summary>
        /// The New GameObject
        /// </summary>
        private GameObject GONode = null;

        /// <summary>
        /// The Meta infos from the new node, set by the GUI
        /// 1. ID, 2. SourceName, 3. Type
        /// </summary>
        private Tuple<String, String, String> nodeMetrics = null;

        /// <summary>
        /// The script which instantiates the adding-node-canvas
        /// </summary>
        public CanvasGenerator canvasGenerator;

        /// <summary>
        /// True, if the node which will be created is an innerNode, else false
        /// </summary>
        private static bool isInnerNode = false;

        public static bool IsInnerNode { get => isInnerNode; set => isInnerNode = value; }

        /// <summary>
        /// The name of a node given in the input-Field.
        /// </summary>
        private static string nodename;

        public static string Nodename { get => nodename; set => nodename = value; }

        /// <summary>
        /// The type of a node given in the input-Field.
        /// </summary>
        private static string nodetype;

        public static string Nodetype { get => nodetype; set => nodetype = value; }

        /// <summary>
        /// Colour the hovered city is dyed when hovered or selected , set green by default 
        /// </summary>
        private Color defaultHoverCityColor = Color.green;

        public Color DefaultHoverCityColor { get => defaultHoverCityColor; set => defaultHoverCityColor = value; }

        /// <summary>
        /// Colour the hovered city is dyed to when hovered or selected in case the default colour is occupied , set black by default
        /// </summary>
        private Color alternativeHoverCityColor = Color.black;

        public Color AlternativeHoverCityColor { get => alternativeHoverCityColor; set => alternativeHoverCityColor = value; }

        /// <summary>
        /// A list the hovered GameObjects are stored in.
        /// </summary>
        private List<GameObject> hoveredObjectList = new List<GameObject>();

        /// <summary>
        /// A list the colors of the hovered GameObjects are stored in.
        /// </summary>
        private List<Color> listOfColors = new List<Color>();

        /// <summary>
        /// A list the gamenodes are stored in.
        /// </summary>
        public ICollection<GameNode> gameNodes = null;

        /// <summary>
        /// The median of the lossyscale of the graphs leafs  
        /// </summary>
        private Vector3 medianOfLeaf;

        /// <summary>
        /// The median of the lossyscale of the graphs inner nodes.
        /// </summary>
        private Vector3 medianOfInnerNode;

        /// <summary>
        /// A gamobject which stores the graphs root. 
        /// </summary>
        private GameObject dir_Root = null;

        /// <summary>
        /// The colour the graphs leafs graphical representation is dyed, set red by default . // To be changed when the metrics are considered
        /// </summary>
        private Color leafColor = Color.red;

        /// <summary>
        /// The colour the graphs inner nodes graphical representation is dyed, set white by default . // To be changed when the metrics are considered
        /// </summary>
        private Color innerNodeColor = Color.white;

        /// <summary>
        /// A list of roots stores at least the single root of a graph, more in the special case the graph has more than one root.
        /// </summary>
        private List<GameObject> listOfRoots = null;

<<<<<<< HEAD
        public enum Progress
        {
            NoCitySelected,
            CityIsSelected,
            WaitingForValues,
            ValuesAreGiven,
            CanvasIsClosed
        }

        private Progress progress = Progress.NoCitySelected;

=======
>>>>>>> 544a3c32

        public void Start()
        {
            listOfRoots = new List<GameObject>();
            InitialiseCanvasObject();
        }

        public void Update()
        {
            if (progress.Equals(Progress.NoCitySelected))
            {
<<<<<<< HEAD
=======
                //City Selection
>>>>>>> 544a3c32
                SelectCity();
                progress = Progress.CityIsSelected;
            }

            if (progress.Equals(Progress.CityIsSelected))
            {
                OpenDialog();
                progress = Progress.WaitingForValues;
            }

            if (progress.Equals(Progress.CanvasIsClosed))
            {
                CanvasGenerator c = canvasObject.GetComponent<CanvasGenerator>();
                AddingNodeCanvasScript script = canvasObject.GetComponent<AddingNodeCanvasScript>();
                script.GetNodeMetrics();
                c.DestroyAddNodeCanvas();
                progress = Progress.ValuesAreGiven;
            }

            if (progress.Equals(Progress.ValuesAreGiven))
            {

                if (GONode == null)
                {
                    NewNode();
                    GameNodeMover.MoveTo(GONode);
                }
                else
                {
                    if (Input.GetMouseButtonDown(0))
                    {
                        Place();
                        progress = Progress.NoCitySelected;
                    }
                    else
                    {
                        GameNodeMover.MoveTo(GONode);
                    }
                }

            }

        }

        /// <summary>
        /// Selects the City with hovering. Sets the City Object on Click on a GameObject
        /// </summary>
        private void SelectCity()
        {

            /// The case the user hovers an object and has hovered objects before. The former colours of the specific objects are set again.
            if (hoveredObject != null && hoveredObjectList.Count > 0 && hoveredObject.gameObject.GetComponent<Renderer>().material.color != defaultHoverCityColor || hoveredObject == null && hoveredObjectList.Count > 0)
            {
                Undye();
            }

            if (hoveredObject != null)
            {
                // The case the user hovers over an object which is not stored yet in the datastructure.
                // The object is either dyed green in case it is not already green, else black.
                if (!(hoveredObjectList.Contains(hoveredObject)))
                {
                    ChangeColor(hoveredObject, hoveredObject.gameObject.GetComponent<Renderer>().material.color);
                }
            }

            if (hoveredObject != null && Input.GetMouseButtonDown(0))
            {
                Undye();

                //Gets the SEECity from the hoverdObject
                SceneQueries.GetCodeCity(hoveredObject.transform)?.gameObject.TryGetComponent<SEECity>(out city);
                GetNodesOfScene();
                if (dir_Root != null)
                {
                    foreach (GameObject root in listOfRoots)
                    {
                        if (root.GetComponent<NodeRef>().node.ItsGraph == city.LoadedGraph)
                        {
                            ChangeColor(root, Color.white);
                        }
                    }
                }
            }
        }

        /// <summary>
        /// Opens a dialog-canvas where the user can insert some node-metrics. Therefore, a CanvasGenerator-script-component 
        /// will be added to this gameObject which contains the canvas.
        /// </summary>
        public void OpenDialog()
        {
            CanvasGenerator c = canvasObject.GetComponent<CanvasGenerator>();
            c.InstantiateAddingNodeCanvas();
        }

        // <summary>
        /// Undyes the the current colour of the object, i.e. changes the color of to its original color.
        /// </summary>
        public void Undye()
        {
            int count = 0;
            foreach (GameObject GO in hoveredObjectList)
            {
                GO.gameObject.GetComponent<Renderer>().material.color = listOfColors.ElementAt(count);
                count++;
            }
            listOfColors.Clear();
            hoveredObjectList.Clear();
        }

        /// <summary>
<<<<<<< HEAD
=======
        /// Sets the Metrics from the GUI
        /// </summary>
        private void GetMetrics()
        {
            string randomID = RandomizeString();
            System.Random rnd = new System.Random();
            //YOU CANT MODIFY THE VALUES OF A TUPLE, SO YOU NEED TO CREATE A NEW ONE IF YOU WANT TO MODIFY
            nodeMetrics = new Tuple<string, string, string>(randomID, "NODE" + rnd.Next(0, 999999999), "FILE");
        }

        /// <summary>
>>>>>>> 544a3c32
        /// Dyes the hoveredObject either in the defaulthoverCitycolor or in the alternativeHoverCityColor in case
        /// the object is already dyed in that color.
        /// The colors are about to be set by the user itself in the inspector or via GUI.
        /// </summary>
        /// <param name="colorOfCity"></param>
        /// <param name="objectToDye"></param>
        private void ChangeColor(GameObject objectToDye, Color colorOfCity)
        {
            Color newCityColor;

            if (colorOfCity == defaultHoverCityColor)
            {
                newCityColor = alternativeHoverCityColor;
            }
            else
            {
                newCityColor = defaultHoverCityColor;
            }
            if (!(hoveredObjectList.Contains(objectToDye)))
            {
                hoveredObjectList.Add(objectToDye);
            }
            listOfColors.Add(objectToDye.gameObject.GetComponent<Renderer>().material.color);
            objectToDye.gameObject.GetComponent<Renderer>().material.color = newCityColor;
        }

        /// <summary>
        /// Adds a node to the loadedGraph and creats its ID. Repeats the process in case the generated ID is not unique.
        /// Precondition: The parameter may be null, it is checked again before beeing added to the loadedGraph.
        /// </summary>
        /// <param name="node">The node to add to the graph</param>
        private void AddNode(Node node)
        {
            if (node == null)
            {
                return;
            }
            try
            {
                city.LoadedGraph.AddNode(node);
            }
            catch (Exception)
            {
                node.ID = Utils.RandomStrings.Get();
                AddNode(node);
                return;
            }
        }

        /// <summary>
        /// Creates a new node
        /// </summary>
        private void NewNode()
        {
            GameObject gameNode;
            System.Random rnd = new System.Random();
            nodeMetrics = new Tuple<string, string, string>(Utils.RandomStrings.Get(), "NODE" + rnd.Next(0, 999999999), "Type" + rnd.Next(0, 999999999));
            Node node = new Node
            {
                //Set the metrics of the new node
                ID = nodeMetrics.Item1,
                SourceName = nodeMetrics.Item2,
                Type = nodeMetrics.Item3
            };

            //Adds the new Node to the City Graph
            AddNode(node);
            //Redraw the node Graph
            city.LoadedGraph.FinalizeNodeHierarchy();

            //gets the renderer
            GraphRenderer graphRenderer = city.Renderer;

            if (isInnerNode)
            {
                gameNode = graphRenderer.NewInnerNode(node);
            }
            else
            {
                gameNode = graphRenderer.NewLeafNode(node);
            }

            //Sets the The GONode so the main work can continue;
            GONode = gameNode;

            if (isInnerNode)
            {
                GONode.transform.localScale = medianOfInnerNode;
                GONode.gameObject.GetComponent<Renderer>().material.color = innerNodeColor;
            }
            else
            {
                GONode.transform.localScale = medianOfLeaf;
                GONode.gameObject.GetComponent<Renderer>().material.color = leafColor;
            }

            GameNodeMover.MoveTo(GONode);
        }

        /// <summary>
        /// Places a node on call and checks if the city is the preselected one
        /// </summary>
        private void Place()
        {
            Node node = GONode.GetComponent<NodeRef>().node;

            //this will reached only if the nodename is not set in the inputField
            //FIXME: nodename und nodetype sind nur null oder leerer String, andere Abfrage unnütz aber muss nochmal gecheckt werden.
            if (nodename != null && !nodename.Equals(""))
            {
                node.SourceName = nodename;
            }

            if (nodetype != null && !nodetype.Equals(""))
            {
                node.Type = nodetype;
            }

<<<<<<< HEAD
            SEECity cityTmp;

            //checks if the currently hovered object is part of the preselected city
            GameObject tmp = SceneQueries.GetCodeCity(hoveredObject.transform)?.gameObject;
            try
            {
                tmp.TryGetComponent<SEECity>(out cityTmp);
            }
            catch (Exception)
            {
                Debug.Log("city not selected"); // FIXME
                return;
            }
            if (cityTmp != null && city.Equals(cityTmp))
            {
                GameNodeMover.FinalizePosition(GONode, GONode.transform.position);
=======
                SEECity cityTmp;

                //checks if the currently hovered object is part of the preselected city
                GameObject tmp = SceneQueries.GetCodeCity(hoveredObject.transform)?.gameObject;
                try
                {
                    tmp.TryGetComponent<SEECity>(out cityTmp);
                }
                catch (Exception)
                {
                    Debug.Log("city not selected"); // FIXME
                    return;
                }
                if (cityTmp != null && city.Equals(cityTmp))
                {
                    GameNodeMover.FinalizePosition(GONode, GONode.transform.position);
                    valuesAreGiven = false;
                    
                    new NewNodeNetAction(hoveredObject.name, isInnerNode,node.ID,node.SourceName, node.Type, GONode.transform.position, GONode.transform.lossyScale, GONode.transform.parent.gameObject.name).Execute(null);
                }
                else
                {
                    //FIXME: DO WE NEED TO DESTROY THE NODE TOO?
                    Destroy(GONode);
                    valuesAreGiven = false;

                }
                GONode = null;
                city = null;
                nodeMetrics = null;

>>>>>>> 544a3c32
            }
            else
            {
                //FIXME: DO WE NEED TO DESTROY THE NODE TOO?
                Destroy(GONode);

            }
            GONode = null;
            city = null;
            nodeMetrics = null;

        }

        /// <summary>
        /// Removes The Script
        /// Places the new Node if not placed
        /// </summary>
        public override void RemoveScript()
        {
            if (GONode != null)
            {
                Place();
            }

            base.RemoveScript();
        }

        /// <summary>
        /// 
        /// </summary>
        public void GetNodesOfScene()
        {

            List<Vector3> leafSize;
            List<Vector3> innerNodeSize;

            ICollection<GameObject> allLeafsInScene = SceneQueries.AllGameNodesInScene(true, false);
            ICollection<GameObject> allInnerNodesInScene = SceneQueries.AllGameNodesInScene(false, true);

            ///List with the graphs roots or most likely only a single root of the specific city.
            List<Node> rootList = city.LoadedGraph.GetRoots();

            /// In the special case the graph only consists of one leaf, we will have to check in the list of all leafs, which has the count of one in that case,
            /// if there is the root node.
            if (allLeafsInScene.Count == 1 && allInnerNodesInScene.Count == 0)
            {
                dir_Root = RootSearch(allLeafsInScene, rootList);
                //FRAGE: BEDEUTET DAS NICHT AUTOMATISCH, DASS DAS EINE LEAF DIE ROOT IST?
                //ALTERNATIVE: dir_Root = allLeafsInScene.
                //GameObject dir_RootBetterCode = allLeafsInScene.OfType<GameObject>().FirstOrDefault();
                //Debug.Log(dir_RootBetterCode);
            }

            dir_Root = RootSearch(allInnerNodesInScene, rootList);

            ///Lists of the sizes of Inner
            leafSize = ListOfLossyscale(allLeafsInScene);
            innerNodeSize = ListOfLossyscale(allInnerNodesInScene);

            /// Calculate the median of the specific sets, either leafs or innernodes. 
            medianOfLeaf = MathFunctions.CalcMedian(leafSize);
            medianOfInnerNode = MathFunctions.CalcMedian(innerNodeSize);

            // In the special case there are no inner nodes, the median of the graphs only leaf is set 
            // as a default value for any inner node that might be created.
            if (innerNodeSize.Count == 0)
            {
                medianOfInnerNode = medianOfLeaf;
            }
        }

        /// <summary>
        /// Iterates the list of gameobjects and adds the lossyscale of the given objects to a list. 
        /// </summary>
        /// <param name="pListOfGameObjects">A List of GameObjects</param>
        /// <returns> Returns a  vector list filled with the lossyscale of the param pListOfGameObject or null in case the list is empty or
        ///  the given object is null</returns>
        private List<Vector3> ListOfLossyscale(ICollection<GameObject> pListOfGameObjects)
        {
            if (pListOfGameObjects == null | pListOfGameObjects.Count == 0)
            {
                return null;
            }

            List<Vector3> lossyScaleList = new List<Vector3>();

            foreach (GameObject go in pListOfGameObjects)
            {
                ///to specify if the specific node belong to the specific graph. 
                if (go.GetComponent<NodeRef>().node.ItsGraph == city.LoadedGraph)
                {
                    lossyScaleList.Add(go.transform.lossyScale);
                }
            }
            return lossyScaleList;
        }

        /// <summary>
        /// Search for a rootNode in a given list of Gameobjects. 
        /// </summary>
        /// <param name="pListOfGameNodes"></param>
        /// <returns> The rootnode as gameObject in case the root is found, else dir_root (which can be null).</returns>
        private GameObject RootSearch(ICollection<GameObject> pListOfGameNodes, List<Node> pListofRoots)
        {
            Node rootTmp;

            ///In the special case a graph has not only a single root, we would have to iterate the list of Roots in order to 
            ///compare the GameObject and search. 
            foreach (Node root in pListofRoots)
            {
                Node rootOfCity = root;
                foreach (GameObject rootSearchItem in pListOfGameNodes)
                {
                    rootTmp = rootSearchItem.GetComponent<NodeRef>().node;
                    if (rootTmp.IsRoot() && rootTmp == rootOfCity && !(rootTmp == null))
                    {
                        listOfRoots.Add(rootSearchItem);
                        dir_Root = rootSearchItem;
                    }
                }
            }

            return dir_Root;
        }

<<<<<<< HEAD
        public void SetState(Progress p)
        {
            progress = p;
        }

=======


        /// <summary>
        /// Sets the param IsInnerNode for Network Use
        /// </summary>
        /// <param name="IsInnerNode">Should the new node be a inner or not</param>
        public void SetIsInnerNode(bool IsInnerNode)
        {
            isInnerNode = IsInnerNode;
        }

        /// <summary>
        /// Set the City for Network Use
        /// </summary>
        /// <param name="cit">the city</param>
        public void SetCity(SEECity City)
        {
            city = City;
        }

        /// <summary>
        /// Sets the Node Metrics for NEtwork Use
        /// </summary>
        /// <param name="NodeMetrics">the node metrics</param>
        public void SetNodeMetrics(string NodeMetrics1, string NodeMetrics2, string NodeMetrics3)
        {
            nodeMetrics = new Tuple<string, string, string> ( NodeMetrics1,NodeMetrics2,NodeMetrics3);
        }

        /// <summary>
        /// For Network Use Only, creates the new node on the Clients
        /// </summary>
        /// <param name="position">The position of the new node</param>
        public void NetworkNewNode(Vector3 position,Vector3 scale ,string parentID)
        {

            NewNode();
            GONode.SetScale(scale);
            GameNodeMover.NetworkFinalizeNodePosition(GONode,parentID,position);
            GONode = null;
            RemoveScript();
        }
>>>>>>> 544a3c32
    }

}
<|MERGE_RESOLUTION|>--- conflicted
+++ resolved
@@ -112,7 +112,6 @@
         /// </summary>
         private List<GameObject> listOfRoots = null;
 
-<<<<<<< HEAD
         public enum Progress
         {
             NoCitySelected,
@@ -124,9 +123,6 @@
 
         private Progress progress = Progress.NoCitySelected;
 
-=======
->>>>>>> 544a3c32
-
         public void Start()
         {
             listOfRoots = new List<GameObject>();
@@ -137,12 +133,12 @@
         {
             if (progress.Equals(Progress.NoCitySelected))
             {
-<<<<<<< HEAD
-=======
-                //City Selection
->>>>>>> 544a3c32
                 SelectCity();
-                progress = Progress.CityIsSelected;
+                if (city != null)
+                {
+                    progress = Progress.CityIsSelected;
+                }
+                Debug.Log(progress.ToString());
             }
 
             if (progress.Equals(Progress.CityIsSelected))
@@ -253,20 +249,6 @@
         }
 
         /// <summary>
-<<<<<<< HEAD
-=======
-        /// Sets the Metrics from the GUI
-        /// </summary>
-        private void GetMetrics()
-        {
-            string randomID = RandomizeString();
-            System.Random rnd = new System.Random();
-            //YOU CANT MODIFY THE VALUES OF A TUPLE, SO YOU NEED TO CREATE A NEW ONE IF YOU WANT TO MODIFY
-            nodeMetrics = new Tuple<string, string, string>(randomID, "NODE" + rnd.Next(0, 999999999), "FILE");
-        }
-
-        /// <summary>
->>>>>>> 544a3c32
         /// Dyes the hoveredObject either in the defaulthoverCitycolor or in the alternativeHoverCityColor in case
         /// the object is already dyed in that color.
         /// The colors are about to be set by the user itself in the inspector or via GUI.
@@ -385,7 +367,6 @@
                 node.Type = nodetype;
             }
 
-<<<<<<< HEAD
             SEECity cityTmp;
 
             //checks if the currently hovered object is part of the preselected city
@@ -402,50 +383,17 @@
             if (cityTmp != null && city.Equals(cityTmp))
             {
                 GameNodeMover.FinalizePosition(GONode, GONode.transform.position);
-=======
-                SEECity cityTmp;
-
-                //checks if the currently hovered object is part of the preselected city
-                GameObject tmp = SceneQueries.GetCodeCity(hoveredObject.transform)?.gameObject;
-                try
-                {
-                    tmp.TryGetComponent<SEECity>(out cityTmp);
-                }
-                catch (Exception)
-                {
-                    Debug.Log("city not selected"); // FIXME
-                    return;
-                }
-                if (cityTmp != null && city.Equals(cityTmp))
-                {
-                    GameNodeMover.FinalizePosition(GONode, GONode.transform.position);
-                    valuesAreGiven = false;
-                    
-                    new NewNodeNetAction(hoveredObject.name, isInnerNode,node.ID,node.SourceName, node.Type, GONode.transform.position, GONode.transform.lossyScale, GONode.transform.parent.gameObject.name).Execute(null);
-                }
-                else
-                {
-                    //FIXME: DO WE NEED TO DESTROY THE NODE TOO?
-                    Destroy(GONode);
-                    valuesAreGiven = false;
-
-                }
-                GONode = null;
-                city = null;
-                nodeMetrics = null;
-
->>>>>>> 544a3c32
+
+                new NewNodeNetAction(hoveredObject.name, isInnerNode, node.ID, node.SourceName, node.Type, GONode.transform.position, GONode.transform.lossyScale, GONode.transform.parent.gameObject.name).Execute(null);
             }
             else
             {
                 //FIXME: DO WE NEED TO DESTROY THE NODE TOO?
                 Destroy(GONode);
-
             }
             GONode = null;
             city = null;
             nodeMetrics = null;
-
         }
 
         /// <summary>
@@ -560,14 +508,10 @@
             return dir_Root;
         }
 
-<<<<<<< HEAD
         public void SetState(Progress p)
         {
             progress = p;
         }
-
-=======
-
 
         /// <summary>
         /// Sets the param IsInnerNode for Network Use
@@ -609,7 +553,6 @@
             GONode = null;
             RemoveScript();
         }
->>>>>>> 544a3c32
     }
 
 }
