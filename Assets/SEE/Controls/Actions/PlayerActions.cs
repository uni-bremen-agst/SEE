--- conflicted
+++ resolved
@@ -46,13 +46,8 @@
             {
                 case State.MoveNode:
                     // an object must be selected; otherwise we cannot move it
-<<<<<<< HEAD
-                    if (selectedObject != null)
-                    {
-=======
                     if (selectedObject.gameObect != null)
                     {                        
->>>>>>> b42cad93
                         if (UserWantsToMove())
                         {
                             GameNodeMover.MoveTo(selectedObject.gameObect);
