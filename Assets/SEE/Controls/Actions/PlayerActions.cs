--- conflicted
+++ resolved
@@ -86,41 +86,9 @@
                         gameObject.AddComponent<DesktopNewNodeAction>();
                     }
                     else //Sets the Hovered Object
-                    {
-<<<<<<< HEAD
-
-
-                        if (node == null)
-                        {
-                            bool is_innerNode = false; //FIXME: Change it later into the selection of the sub menu 
-                            node = DesktopNewNodeAction.NewNode(is_innerNode, city);
-                        }
-
-                        if (Time.time > coolDown && Input.GetMouseButton(0))
-                        {
-                            coolDown = Time.time + coolDownTime;
-                            if (!DesktopNewNodeAction.Place(node, hoveredObject, city))
-                            {
-                                Destroy(node);
-                            }
-                            else
-                            {
-                                // GameNodeScaleAction.ScaleNode(node);
-                                // node.SetScale(Vector3.one);
-                            }
-
-                            node = null;
-                            city = null;
-                        }
-                        else
-                        {
-                            GameNodeMover.MoveTo(node);
-                        }
-=======
+                    { 
                         gameObject.GetComponent<DesktopNewNodeAction>().hoveredObject = hoveredObject;
->>>>>>> 6edb8ff5
-                    }
-                   
+                    }
                     break;
                 case State.ScaleNode:
                     if (selectedObject != null && nodeAction == null )
