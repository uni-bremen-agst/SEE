--- conflicted
+++ resolved
@@ -11,20 +11,18 @@
         /// <summary>
         /// Initializes the local and remote outline color.
         /// </summary>
-<<<<<<< HEAD
-        protected static readonly Color LocalHoverColor = Utils.ColorPalette.Viridis(0.0f);
+        protected static readonly Color LocalHoverColor;
 
         /// <summary>
         /// The remote hovering color of the outline.
         /// </summary>
-        protected static readonly Color RemoteHoverColor = Utils.ColorPalette.Viridis(0.2f);
-=======
+        protected static readonly Color RemoteHoverColor;
+
         static ShowHovering()
         {
             LocalOutlineColor = ColorPalette.Viridis(0.4f);
             RemoteOutlineColor = ColorPalette.Viridis(0.2f);
         }
->>>>>>> 9aa6bb9b
 
         /// <summary>
         /// If the object is neither selected nor grabbed, a hovering outline will be
