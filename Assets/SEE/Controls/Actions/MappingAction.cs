--- conflicted
+++ resolved
@@ -455,12 +455,6 @@
             switch (rootGameObject.tag)
             {
                 case Tags.Edge when rootGameObject.TryGetComponent(out EdgeRef edgeRef):
-<<<<<<< HEAD
-                {
-                    Edge edge = edgeRef.Value;
-                    if (edge != null)
-=======
->>>>>>> d47ec867
                     {
                         Edge edge = edgeRef.Value;
                         if (edge != null)
