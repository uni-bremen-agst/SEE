--- conflicted
+++ resolved
@@ -49,11 +49,7 @@
                 }
                 if (!rootTransform.parent.TryGetComponent(out GO.Plane clippingPlane) || clippingPlane == null)
                 {
-<<<<<<< HEAD
-                    Debug.LogError($"ZoomActionDesktop.Update: parent for hovered {obj.name} has no GO.Plane.\n");
-=======
                     Debug.LogError($"ZoomActionDesktop.Update: parent for hovered {obj.name} has no {typeof(GO.Plane)}.\n");
->>>>>>> 4bac921e
                     return;
                 }
 
