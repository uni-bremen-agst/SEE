﻿using SEE.DataModel;
using SEE.DataModel.DG;
using SEE.Game;
<<<<<<< HEAD
using SEE.Game.UI;
=======
>>>>>>> de814429
using SEE.GO;
using SEE.Utils;
using System;
using System.Collections;
using System.Collections.Generic;
using UnityEngine;
using UnityEngine.Assertions;

namespace SEE.Controls.Actions
{
    /// <summary>
    /// Action to delete the currently selected game object (edge or node).
    /// </summary>
    internal class DeleteAction : AbstractPlayerAction
    {
        /// <summary>
        /// Returns a new instance of <see cref="DeleteAction"/>.
        /// </summary>
        /// <returns></returns>
        public static ReversibleAction CreateReversibleAction()
        {
            return new DeleteAction();
        }

        /// <summary>
        /// The currently selected object (a node or edge).
        /// </summary>
        private GameObject selectedObject;

        /// <summary>
        /// The waiting time of the animation for moving a node into a garbage can from over the garbage can.
        /// </summary>
        private const float TimeToWait = 1f;

        /// <summary>
        /// The animation time of the animation of moving a node to the top of the garbage can.
        /// </summary>
        private const float TimeForAnimation = 1f;

        /// <summary>
        /// A history of all nodes and the graph where they were attached to, deleted by this action.
        /// </summary>
        private Dictionary<GameObject, Graph> DeletedNodes { get; set; } = new Dictionary<GameObject, Graph>();

        /// <summary>
        /// A history of the old positions of the nodes deleted by this action.
        /// </summary>
        public List<Vector3> OldPositions { get; set; } = new List<Vector3>();

        /// <summary>
        /// A history of all edges and the graph where they were attached to, deleted by this action.
        /// </summary>
        public Dictionary<GameObject, Graph> DeletedEdges { get; set; } = new Dictionary<GameObject, Graph>();

        /// <summary>
        /// A history of all deleted parent nodes of an action for the possibility of a redo.
        /// </summary>
        public List<GameObject> deletedParent = new List<GameObject>();

        /// <summary>
        /// The garbage can the deleted nodes will be moved to.
        /// </summary>
        protected GameObject garbageCan;

        /// <summary>
<<<<<<< HEAD
        /// The action state indicator which is attached to the player settings
        /// </summary>
        private ActionStateIndicator actionStateIndicator;
=======
        /// The playerSettings-script which is attached to the player settings
        /// </summary>
        private PlayerSettings playerSettings;
>>>>>>> de814429

        /// <summary>
        /// The name of the garbage can gameObject.
        /// </summary>
        protected const string GarbageCanName = "GarbageCan";

        /// <summary>
        /// True, if the moving-process of a node to the garbage can is running, else false.
        /// Avoids multiple calls of coroutine.
        /// </summary>
        private bool isRunning = false;

        public override void Awake()
        {
            garbageCan = GameObject.Find(GarbageCanName);
        }

        public override void Start()
        {
            // The MonoBehaviour is enabled and Update() will be called by Unity.
            InteractableObject.LocalAnySelectIn += LocalAnySelectIn;
            InteractableObject.LocalAnySelectOut += LocalAnySelectOut;
<<<<<<< HEAD
            GameObject playerSettings = GameObject.Find("Player Settings");
            actionStateIndicator = playerSettings?.GetComponentInChildren<ActionStateIndicator>();
=======
            GameObject player_Settings = GameObject.Find("Player Settings");
            playerSettings = player_Settings?.GetComponentInChildren<PlayerSettings>();
>>>>>>> de814429
        }

        public override void Update()
        {
            // Delete a gameobject and all children
            if (selectedObject != null && isRunning == false)
            {
                isRunning = true;
                GameObject selected = selectedObject;
                Assert.IsTrue(selected.HasNodeRef() || selected.HasEdgeRef());
                // FIXME:(Thore) NetAction is no longer up to date
                new DeleteNetAction(selected.name).Execute(null);
                DeleteSelectedObject(selected);
                deletedParent.Add(selected);
            }
        }

        /// <summary>
        /// Deletes given <paramref GameObject="selectedObject"/> assumed to be either an
        /// edge or node. If it represents a node, the incoming and outgoing edges and
        /// its ancestors will be removed, too. For the possibility of an undo, the deleted objects will be saved. 
        /// </summary>
        /// <param GameObject="selectedObject">selected GameObject that along with its children should be removed</param>
        public void DeleteSelectedObject(GameObject selectedObject)
        {
            if (selectedObject == null)
            {
                return;
            }
            if (selectedObject != null)
            {
                if (selectedObject.CompareTag(Tags.Edge))
                {
                    List<GameObject> edge = new List<GameObject>() { selectedObject };
                    SaveObjectForDeleteUndo(edge, new List<Vector3>());
                }
                else if (selectedObject.CompareTag(Tags.Node))
                {
                    if (selectedObject.GetNode().IsRoot())
                    {
                        Debug.LogError("Root shall not be deleted");
                        return;
                    }
                    List<GameObject> deletedNodes = GameObjectTraversion.GetAllChildNodes(new List<GameObject>(), selectedObject);
<<<<<<< HEAD
                    actionStateIndicator.StartCoroutine(this.MoveNodeToGarbage(deletedNodes));
=======
                    playerSettings.StartCoroutine(this.MoveNodeToGarbage(deletedNodes));
>>>>>>> de814429
                }
            }
        }

        /// <summary>
        /// Undoes this DeleteAction
        /// </summary>
        public override void Undo()
        {
            if (DeletedNodes != null)
            {
                List<GameObject> deletedNodes = new List<GameObject>(DeletedNodes.Keys);
<<<<<<< HEAD
                actionStateIndicator.StartCoroutine(this.RemoveNodeFromGarbage(deletedNodes));
=======
                playerSettings.StartCoroutine(this.RemoveNodeFromGarbage(deletedNodes));
>>>>>>> de814429
                foreach (KeyValuePair<GameObject, Graph> nodeGraphPair in DeletedNodes)
                {
                    if (nodeGraphPair.Key.TryGetComponent(out NodeRef nodeRef))
                    {
                        if (!nodeGraphPair.Value.Contains(nodeRef.Value))
                        {
                            nodeGraphPair.Value.AddNode(nodeRef.Value);
                        }
                    }
                }
                foreach (KeyValuePair<GameObject, Graph> edgeGraphPair in DeletedEdges)
                {
                    if (edgeGraphPair.Key.TryGetComponentOrLog(out EdgeRef edgeReference))
                    {
                        edgeGraphPair.Value.AddEdge(edgeReference.edge);
                        edgeGraphPair.Key.SetVisibility(true, false);
                    }
                }
<<<<<<< HEAD
            }
        }


        /// <summary>
        /// Redoes this DeleteAction
        /// </summary>
        public override void Redo()
        {
            foreach (GameObject parent in deletedParent)
            {
                DeleteSelectedObject(parent);
=======
            }
        }

        /// <summary>
        /// Redoes this DeleteAction
        /// </summary>
        public override void Redo()
        {
            foreach (GameObject parent in deletedParent)
            {
                DeleteSelectedObject(parent);
            }
        }

        /// <summary>
        /// Moves all nodes which were deleted in the last operation to the garbage can.
        /// </summary>
        /// <param name="deletedNodes">the deleted nodes which will be moved to the garbage can.</param>
        /// <returns>the waiting time between moving deleted nodes over the garbage can and then into the garbage can.</returns>
        private IEnumerator MoveNodeToGarbage(List<GameObject> deletedNodes)
        {
            List<Vector3> oldPositions = new List<Vector3>();

            foreach (GameObject deletedNode in deletedNodes)
            {
                if (deletedNode.CompareTag(Tags.Node) && (!DeletedNodes.ContainsKey(deletedNode)))
                {
                    oldPositions.Add(deletedNode.transform.position);
                    Portal.SetInfinitePortal(deletedNode);
                }
            }
            SaveObjectForDeleteUndo(deletedNodes, oldPositions);
            foreach (GameObject deletedNode in deletedNodes)
            {
                Tweens.Move(deletedNode, new Vector3(garbageCan.transform.position.x, garbageCan.transform.position.y + 1.4f, garbageCan.transform.position.z), TimeForAnimation);
            }

            yield return new WaitForSeconds(TimeToWait);

            foreach (GameObject deletedNode in deletedNodes)
            {
                if (deletedNode.CompareTag(Tags.Node))
                {
                    Tweens.Move(deletedNode, new Vector3(garbageCan.transform.position.x, garbageCan.transform.position.y, garbageCan.transform.position.z), TimeForAnimation);
                }
>>>>>>> de814429
            }

            yield return new WaitForSeconds(TimeToWait);
            isRunning = false;
            InteractableObject.UnselectAll(true);
        }

        /// <summary>
<<<<<<< HEAD
        /// Moves all nodes which were deleted in the last operation to the garbage can.
        /// </summary>
        /// <param name="deletedNodes">the deleted nodes which will be moved to the garbage can.</param>
        /// <returns>the waiting time between moving deleted nodes over the garbage can and then into the garbage can.</returns>
        private IEnumerator MoveNodeToGarbage(List<GameObject> deletedNodes)
        {
            List<Vector3> oldPositions = new List<Vector3>();

            foreach (GameObject deletedNode in deletedNodes)
            {
                if (deletedNode.CompareTag(Tags.Node) && (!DeletedNodes.ContainsKey(deletedNode)))
                {
                    oldPositions.Add(deletedNode.transform.position);
                    Portal.SetInfinitePortal(deletedNode);
                }
            }
            SaveObjectForDeleteUndo(deletedNodes, oldPositions);
            foreach (GameObject deletedNode in deletedNodes)
            {
                Tweens.Move(deletedNode, new Vector3(garbageCan.transform.position.x, garbageCan.transform.position.y + 1.4f, garbageCan.transform.position.z), TimeForAnimation);
            }

            yield return new WaitForSeconds(TimeToWait);

            foreach (GameObject deletedNode in deletedNodes)
            {
                if (deletedNode.CompareTag(Tags.Node))
                {
                    Tweens.Move(deletedNode, new Vector3(garbageCan.transform.position.x, garbageCan.transform.position.y, garbageCan.transform.position.z), TimeForAnimation);
                }
            }

            yield return new WaitForSeconds(TimeToWait);
            isRunning = false;
            InteractableObject.UnselectAll(true);
        }

        /// <summary>
        /// Removes all given nodes from the garbage can and back into the city.
        /// </summary>
        /// <param name="deletedNode">The nodes to be removed from the garbage-can</param>
        /// <returns>the waiting time between moving deleted nodes from the garbage-can and then to the city</returns>
        private IEnumerator RemoveNodeFromGarbage(List<GameObject> deletedNodes)
        {
            for (int i = 0; i < deletedNodes.Count; i++)
            {
                Tweens.Move(deletedNodes[i], new Vector3(garbageCan.transform.position.x, garbageCan.transform.position.y + 1.4f, garbageCan.transform.position.z), TimeForAnimation);
            }

            yield return new WaitForSeconds(TimeToWait);

            for (int i = 0; i < deletedNodes.Count; i++)
            {
                Tweens.Move(deletedNodes[i], OldPositions[i], TimeForAnimation);
            }

            yield return new WaitForSeconds(TimeToWait);
            OldPositions.Clear();
            DeletedNodes.Clear();
            DeletedEdges.Clear();
            InteractableObject.UnselectAll(true);
        }

        /// <summary>
        /// Saves the deleted nodes and/or edges for the possibility of an undo. 
        /// Removes the gameObjects from the graph.
        /// Precondition: <see cref="deletedNodes""/> != null.
        /// </summary>
        /// <param name="deletedObject">all deleted objects of the last operation</param>
        /// <param name="oldPositionsOfDeletedNodes">all old positions of the deleted nodes of the last operation</param>
        private void SaveObjectForDeleteUndo(List<GameObject> deletedObject, List<Vector3> oldPositionsOfDeletedNodes)
        {
            SEECity city = SceneQueries.GetCodeCity(deletedObject[0].transform)?.gameObject.GetComponent<SEECity>();
            Graph graph = city.LoadedGraph;
            List<GameObject> nodesAndAscendingEdges = new List<GameObject>();
            List<GameObject> edgesToHide = new List<GameObject>();

            foreach (GameObject actionHistoryObject in deletedObject)
            {
                if (actionHistoryObject.TryGetComponent(out NodeRef nodeRef))
                {
                    HashSet<string> edgeIDs = Destroyer.GetEdgeIds(nodeRef);
                    foreach (GameObject edge in GameObject.FindGameObjectsWithTag(Tags.Edge))
                    {
                        if (edge.activeInHierarchy && edgeIDs.Contains(edge.name))
                        {
                            edge.SetVisibility(false, true);

                            if (!nodesAndAscendingEdges.Contains(edge))
                            {
                                edgesToHide.Add(edge);
                            }
                            edge.TryGetComponent(out EdgeRef edgeRef);
                            graph.RemoveEdge(edgeRef.edge);
                        }
                    }
                    nodesAndAscendingEdges.Add(actionHistoryObject);
                }
            }
=======
        /// Removes all given nodes from the garbage can and back into the city.
        /// </summary>
        /// <param name="deletedNode">The nodes to be removed from the garbage-can</param>
        /// <returns>the waiting time between moving deleted nodes from the garbage-can and then to the city</returns>
        private IEnumerator RemoveNodeFromGarbage(List<GameObject> deletedNodes)
        {
            for (int i = 0; i < deletedNodes.Count; i++)
            {
                Tweens.Move(deletedNodes[i], new Vector3(garbageCan.transform.position.x, garbageCan.transform.position.y + 1.4f, garbageCan.transform.position.z), TimeForAnimation);
            }

            yield return new WaitForSeconds(TimeToWait);

            for (int i = 0; i < deletedNodes.Count; i++)
            {
                Tweens.Move(deletedNodes[i], OldPositions[i], TimeForAnimation);
            }

            yield return new WaitForSeconds(TimeToWait);
            OldPositions.Clear();
            DeletedNodes.Clear();
            DeletedEdges.Clear();
            InteractableObject.UnselectAll(true);
        }

        /// <summary>
        /// Saves the deleted nodes and/or edges for the possibility of an undo. 
        /// Removes the gameObjects from the graph.
        /// Precondition: <see cref="deletedNodes""/> != null.
        /// </summary>
        /// <param name="deletedObject">all deleted objects of the last operation</param>
        /// <param name="oldPositionsOfDeletedNodes">all old positions of the deleted nodes of the last operation</param>
        private void SaveObjectForDeleteUndo(List<GameObject> deletedObject, List<Vector3> oldPositionsOfDeletedNodes)
        {
            SEECity city = SceneQueries.GetCodeCity(deletedObject[0].transform)?.gameObject.GetComponent<SEECity>();
            Graph graph = city.LoadedGraph;
            List<GameObject> nodesAndAscendingEdges = new List<GameObject>();
            List<GameObject> edgesToHide = new List<GameObject>();

            foreach (GameObject actionHistoryObject in deletedObject)
            {
                if (actionHistoryObject.TryGetComponent(out NodeRef nodeRef))
                {
                    HashSet<string> edgeIDs = Destroyer.GetEdgeIds(nodeRef);
                    foreach (GameObject edge in GameObject.FindGameObjectsWithTag(Tags.Edge))
                    {
                        if (edge.activeInHierarchy && edgeIDs.Contains(edge.name))
                        {
                            edge.SetVisibility(false, true);

                            if (!nodesAndAscendingEdges.Contains(edge))
                            {
                                edgesToHide.Add(edge);
                            }
                            edge.TryGetComponent(out EdgeRef edgeRef);
                            graph.RemoveEdge(edgeRef.edge);
                        }
                    }
                    nodesAndAscendingEdges.Add(actionHistoryObject);
                }
            }
>>>>>>> de814429

            List<GameObject> deletedNodesReverse = deletedObject;
            // For deletion bottom-up
            deletedNodesReverse.Reverse();

            foreach (GameObject deletedNode in deletedNodesReverse)
            {
                if (deletedNode.CompareTag(Tags.Node))
                {
                    deletedNode.TryGetComponent(out NodeRef nodeRef);
                    if (graph.Contains(nodeRef.Value))
                    {
                        graph.RemoveNode(nodeRef.Value);
                    }
                }
                if (deletedNode.CompareTag(Tags.Edge))
                {
                    deletedNode.SetVisibility(false, true);
                    edgesToHide.Add(deletedNode);
                    deletedNode.TryGetComponent(out EdgeRef edgeRef);
                    graph.RemoveEdge(edgeRef.edge);
                }
            }

            oldPositionsOfDeletedNodes.Reverse();
            nodesAndAscendingEdges.Reverse();

            Dictionary<GameObject, Graph> nodeDictionary = new Dictionary<GameObject, Graph>();
            foreach (GameObject node in nodesAndAscendingEdges)
            {
                nodeDictionary.Add(node, graph);
            }
            Dictionary<GameObject, Graph> edgeDictionary = new Dictionary<GameObject, Graph>();
            foreach (GameObject edge in edgesToHide)
            {
                edgeDictionary.Add(edge, graph);
            }
            AddRange(nodeDictionary, DeletedNodes);
            AddRange(edgeDictionary, DeletedEdges);
            OldPositions.AddRange(oldPositionsOfDeletedNodes);
            isRunning = false;
            selectedObject = null;
        }

        /// <summary>
        /// Function to add a dictionary at the end of another dictionary.
        /// Operates similar to List.AddRange().
        /// </summary>
        /// <param name="input">the dictionary which should be added to <paramref name="target"/></param>
        /// <param name="target">the target where <paramref name="input"/> should be added to</param>
        /// <returns><paramref name="target"/> extended by <paramref name="input"/> at the end of the dictionary</returns>
        private Dictionary<GameObject, Graph> AddRange(Dictionary<GameObject, Graph> input, Dictionary<GameObject, Graph> target)
        {
            foreach (KeyValuePair<GameObject, Graph> g in input)
            {
                try
                {
                    target.Add(g.Key, g.Value);
                }
                catch(Exception)
                {
                    // multiple key addition should be ignored.
                }
            }
            return target;
        }

        private void LocalAnySelectIn(InteractableObject interactableObject)
        {
            // FIXME: For an unknown reason, the mouse events in InteractableObject will be
            // triggered twice per frame, which causes this method to be called twice.
            // We need to further investigate this issue.
            // Assert.IsNull(selectedObject);
            selectedObject = interactableObject.gameObject;
        }

        private void LocalAnySelectOut(InteractableObject interactableObject)
        {
            // FIXME: For an unknown reason, the mouse events in InteractableObject will be
            // triggered twice per frame, which causes this method to be called twice.
            // We need to further investigate this issue.
            // Assert.IsTrue(selectedObject == interactableObject.gameObject);
            selectedObject = null;
        }
    }
}<|MERGE_RESOLUTION|>--- conflicted
+++ resolved
@@ -1,10 +1,6 @@
 ﻿using SEE.DataModel;
 using SEE.DataModel.DG;
 using SEE.Game;
-<<<<<<< HEAD
-using SEE.Game.UI;
-=======
->>>>>>> de814429
 using SEE.GO;
 using SEE.Utils;
 using System;
@@ -70,15 +66,9 @@
         protected GameObject garbageCan;
 
         /// <summary>
-<<<<<<< HEAD
-        /// The action state indicator which is attached to the player settings
-        /// </summary>
-        private ActionStateIndicator actionStateIndicator;
-=======
         /// The playerSettings-script which is attached to the player settings
         /// </summary>
         private PlayerSettings playerSettings;
->>>>>>> de814429
 
         /// <summary>
         /// The name of the garbage can gameObject.
@@ -101,13 +91,8 @@
             // The MonoBehaviour is enabled and Update() will be called by Unity.
             InteractableObject.LocalAnySelectIn += LocalAnySelectIn;
             InteractableObject.LocalAnySelectOut += LocalAnySelectOut;
-<<<<<<< HEAD
-            GameObject playerSettings = GameObject.Find("Player Settings");
-            actionStateIndicator = playerSettings?.GetComponentInChildren<ActionStateIndicator>();
-=======
             GameObject player_Settings = GameObject.Find("Player Settings");
             playerSettings = player_Settings?.GetComponentInChildren<PlayerSettings>();
->>>>>>> de814429
         }
 
         public override void Update()
@@ -152,11 +137,7 @@
                         return;
                     }
                     List<GameObject> deletedNodes = GameObjectTraversion.GetAllChildNodes(new List<GameObject>(), selectedObject);
-<<<<<<< HEAD
-                    actionStateIndicator.StartCoroutine(this.MoveNodeToGarbage(deletedNodes));
-=======
                     playerSettings.StartCoroutine(this.MoveNodeToGarbage(deletedNodes));
->>>>>>> de814429
                 }
             }
         }
@@ -169,11 +150,7 @@
             if (DeletedNodes != null)
             {
                 List<GameObject> deletedNodes = new List<GameObject>(DeletedNodes.Keys);
-<<<<<<< HEAD
-                actionStateIndicator.StartCoroutine(this.RemoveNodeFromGarbage(deletedNodes));
-=======
                 playerSettings.StartCoroutine(this.RemoveNodeFromGarbage(deletedNodes));
->>>>>>> de814429
                 foreach (KeyValuePair<GameObject, Graph> nodeGraphPair in DeletedNodes)
                 {
                     if (nodeGraphPair.Key.TryGetComponent(out NodeRef nodeRef))
@@ -192,10 +169,8 @@
                         edgeGraphPair.Key.SetVisibility(true, false);
                     }
                 }
-<<<<<<< HEAD
-            }
-        }
-
+            }
+        }
 
         /// <summary>
         /// Redoes this DeleteAction
@@ -205,62 +180,10 @@
             foreach (GameObject parent in deletedParent)
             {
                 DeleteSelectedObject(parent);
-=======
-            }
-        }
-
-        /// <summary>
-        /// Redoes this DeleteAction
-        /// </summary>
-        public override void Redo()
-        {
-            foreach (GameObject parent in deletedParent)
-            {
-                DeleteSelectedObject(parent);
-            }
-        }
-
-        /// <summary>
-        /// Moves all nodes which were deleted in the last operation to the garbage can.
-        /// </summary>
-        /// <param name="deletedNodes">the deleted nodes which will be moved to the garbage can.</param>
-        /// <returns>the waiting time between moving deleted nodes over the garbage can and then into the garbage can.</returns>
-        private IEnumerator MoveNodeToGarbage(List<GameObject> deletedNodes)
-        {
-            List<Vector3> oldPositions = new List<Vector3>();
-
-            foreach (GameObject deletedNode in deletedNodes)
-            {
-                if (deletedNode.CompareTag(Tags.Node) && (!DeletedNodes.ContainsKey(deletedNode)))
-                {
-                    oldPositions.Add(deletedNode.transform.position);
-                    Portal.SetInfinitePortal(deletedNode);
-                }
-            }
-            SaveObjectForDeleteUndo(deletedNodes, oldPositions);
-            foreach (GameObject deletedNode in deletedNodes)
-            {
-                Tweens.Move(deletedNode, new Vector3(garbageCan.transform.position.x, garbageCan.transform.position.y + 1.4f, garbageCan.transform.position.z), TimeForAnimation);
-            }
-
-            yield return new WaitForSeconds(TimeToWait);
-
-            foreach (GameObject deletedNode in deletedNodes)
-            {
-                if (deletedNode.CompareTag(Tags.Node))
-                {
-                    Tweens.Move(deletedNode, new Vector3(garbageCan.transform.position.x, garbageCan.transform.position.y, garbageCan.transform.position.z), TimeForAnimation);
-                }
->>>>>>> de814429
-            }
-
-            yield return new WaitForSeconds(TimeToWait);
-            isRunning = false;
-            InteractableObject.UnselectAll(true);
-        }
-
-        /// <summary>
-<<<<<<< HEAD
+            }
+        }
+
+        /// <summary>
         /// Moves all nodes which were deleted in the last operation to the garbage can.
         /// </summary>
         /// <param name="deletedNodes">the deleted nodes which will be moved to the garbage can.</param>
@@ -360,69 +283,6 @@
                     nodesAndAscendingEdges.Add(actionHistoryObject);
                 }
             }
-=======
-        /// Removes all given nodes from the garbage can and back into the city.
-        /// </summary>
-        /// <param name="deletedNode">The nodes to be removed from the garbage-can</param>
-        /// <returns>the waiting time between moving deleted nodes from the garbage-can and then to the city</returns>
-        private IEnumerator RemoveNodeFromGarbage(List<GameObject> deletedNodes)
-        {
-            for (int i = 0; i < deletedNodes.Count; i++)
-            {
-                Tweens.Move(deletedNodes[i], new Vector3(garbageCan.transform.position.x, garbageCan.transform.position.y + 1.4f, garbageCan.transform.position.z), TimeForAnimation);
-            }
-
-            yield return new WaitForSeconds(TimeToWait);
-
-            for (int i = 0; i < deletedNodes.Count; i++)
-            {
-                Tweens.Move(deletedNodes[i], OldPositions[i], TimeForAnimation);
-            }
-
-            yield return new WaitForSeconds(TimeToWait);
-            OldPositions.Clear();
-            DeletedNodes.Clear();
-            DeletedEdges.Clear();
-            InteractableObject.UnselectAll(true);
-        }
-
-        /// <summary>
-        /// Saves the deleted nodes and/or edges for the possibility of an undo. 
-        /// Removes the gameObjects from the graph.
-        /// Precondition: <see cref="deletedNodes""/> != null.
-        /// </summary>
-        /// <param name="deletedObject">all deleted objects of the last operation</param>
-        /// <param name="oldPositionsOfDeletedNodes">all old positions of the deleted nodes of the last operation</param>
-        private void SaveObjectForDeleteUndo(List<GameObject> deletedObject, List<Vector3> oldPositionsOfDeletedNodes)
-        {
-            SEECity city = SceneQueries.GetCodeCity(deletedObject[0].transform)?.gameObject.GetComponent<SEECity>();
-            Graph graph = city.LoadedGraph;
-            List<GameObject> nodesAndAscendingEdges = new List<GameObject>();
-            List<GameObject> edgesToHide = new List<GameObject>();
-
-            foreach (GameObject actionHistoryObject in deletedObject)
-            {
-                if (actionHistoryObject.TryGetComponent(out NodeRef nodeRef))
-                {
-                    HashSet<string> edgeIDs = Destroyer.GetEdgeIds(nodeRef);
-                    foreach (GameObject edge in GameObject.FindGameObjectsWithTag(Tags.Edge))
-                    {
-                        if (edge.activeInHierarchy && edgeIDs.Contains(edge.name))
-                        {
-                            edge.SetVisibility(false, true);
-
-                            if (!nodesAndAscendingEdges.Contains(edge))
-                            {
-                                edgesToHide.Add(edge);
-                            }
-                            edge.TryGetComponent(out EdgeRef edgeRef);
-                            graph.RemoveEdge(edgeRef.edge);
-                        }
-                    }
-                    nodesAndAscendingEdges.Add(actionHistoryObject);
-                }
-            }
->>>>>>> de814429
 
             List<GameObject> deletedNodesReverse = deletedObject;
             // For deletion bottom-up
