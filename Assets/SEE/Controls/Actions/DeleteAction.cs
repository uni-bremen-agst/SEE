﻿using System.Collections.Generic;
using System.Linq;
using SEE.GO;
using SEE.Net.Actions;
using SEE.Utils;
using UnityEngine;
using UnityEngine.Assertions;
using SEE.Audio;
using SEE.Game.SceneManipulation;
using SEE.Utils.History;

namespace SEE.Controls.Actions
{
    /// <summary>
    /// Action to delete the currently selected game object (edge or node)
    /// including all its children.
    /// </summary>
    internal class DeleteAction : AbstractPlayerAction
    {
        /// <summary>
        /// Returns a new instance of <see cref="DeleteAction"/>.
        /// </summary>
        /// <returns>new instance</returns>
        public static IReversibleAction CreateReversibleAction()
        {
            return new DeleteAction();
        }

        /// <summary>
        /// Returns a new instance of <see cref="DeleteAction"/>.
        /// </summary>
        /// <returns>new instance</returns>
        public override IReversibleAction NewInstance()
        {
            return CreateReversibleAction();
        }

        /// <summary>
        /// Returns the <see cref="ActionStateType"/> of this action.
        /// </summary>
        /// <returns><see cref="ActionStateType.Delete"/></returns>
        public override ActionStateType GetActionStateType()
        {
            return ActionStateTypes.Delete;
        }

        /// <summary>
        /// Disables the general selection provided by <see cref="SEEInput.Select"/>.
        /// We need to avoid that the selection of graph elements to be deleted
        /// interferes with the general <see cref="SelectAction"/>.
        /// </summary>
        public override void Start()
        {
            base.Start();
            SEEInput.SelectionEnabled = false;
        }

        /// <summary>
        /// Re-enables the general selection provided by <see cref="SEEInput.Select"/>.
        /// </summary>
        public override void Stop()
        {
            base.Stop();
            SEEInput.SelectionEnabled = true;
        }

        /// <summary>
        /// Deletes all objects marked as deleted by this action (i.e., set inactive)
        /// for good if action was actually completed.
        /// </summary>
        ~DeleteAction()
        {
            if (deletedGameObjects != null && CurrentState == IReversibleAction.Progress.Completed)
            {
                foreach (GameObject nodeOrEdge in deletedGameObjects)
                {
                    if (!nodeOrEdge.activeInHierarchy)
                    {
                        Destroyer.Destroy(nodeOrEdge);
                    }
                }
            }
        }

        /// <summary>
        /// The graph elements (game objects, each representing a node or edge) that were
        /// chosen by the user for deletion.
        /// </summary>
        private List<GameObject> hitGraphElements = new();

        /// <summary>
        /// Contains all implicitly deleted nodes and edges as a consequence of the deletion
        /// of one particular selected game object (in <see cref="Update"/>).
        ///
        /// If an edge is deleted, this set will contain only that deleted edge.
        /// If a node is deleted, the whole node subtree rooted by the selected
        /// node including edges whose source or target is contained in the subtree
        /// are deleted and contained in this set. This set will always include the
        /// explicitly selected node to be deleted.
        ///
        /// Note that we will not actually destroy the deleted objects for the time
        /// being to be able to revert the deletion. Instead the objects will simply be set
        /// to inactive so that they are no longer visible and findable. They will
        /// eventually be deleted for good when this action ceases to exist, that
        /// is, in the destructor.
        /// </summary>
        private ISet<GameObject> deletedGameObjects;

        /// <summary>
        /// See <see cref="IReversibleAction.Update"/>.
        /// </summary>
        /// <returns>true if completed</returns>
        public override bool Update()
        {
            if (SceneSettings.InputType == PlayerInputType.VRPlayer)
            {
<<<<<<< HEAD
                if (XRSEEActions.Selected)
                {
                    GameObject DeleteGameObject = XRSEEActions.hoveredGameObject;
                    Assert.IsTrue(DeleteGameObject.HasNodeRef() || DeleteGameObject.HasEdgeRef());
                    InteractableObject.UnselectAll(true);
                    (_, deletedGameObjects) = GameElementDeleter.Delete(DeleteGameObject);
                    new DeleteNetAction(DeleteGameObject.name).Execute();
                    CurrentState = IReversibleAction.Progress.Completed;
                    AudioManagerImpl.EnqueueSoundEffect(IAudioManager.SoundEffect.DropSound);
                    XRSEEActions.Selected = false;
                    return true; // the selected objects are deleted and this action is done now
                }
                else
                {
                    return false;
                }
=======
                // the hit object is the one to be deleted
                hitGraphElements.Add(raycastHit.collider.gameObject);
                return Delete(); // the selected objects are deleted and this action is done now
            }
            else if (ExecuteViaContextMenu)
            {
                return Delete();
>>>>>>> c59dfc4a
            }
            else
            {
                // FIXME: Needs adaptation for VR where no mouse is available.
                if (Input.GetMouseButtonDown(0)
                    && Raycasting.RaycastGraphElement(out RaycastHit raycastHit, out GraphElementRef _) != HitGraphElement.None)
                {
                    // the hit object is the one to be deleted
                    hitGraphElement = raycastHit.collider.gameObject;
                    Assert.IsTrue(hitGraphElement.HasNodeRef() || hitGraphElement.HasEdgeRef());
                    InteractableObject.UnselectAll(true);
                    (_, deletedGameObjects) = GameElementDeleter.Delete(hitGraphElement);
                    new DeleteNetAction(hitGraphElement.name).Execute();
                    CurrentState = IReversibleAction.Progress.Completed;
                    AudioManagerImpl.EnqueueSoundEffect(IAudioManager.SoundEffect.DropSound);
                    return true; // the selected objects are deleted and this action is done now
                }
                else
                {
                    return false;
                }
            }
        }

        /// <summary>
        /// Executes the deletion.
        /// </summary>
        /// <returns>true if the deletion can be executed.</returns>
        private bool Delete()
        {
            deletedGameObjects = new HashSet<GameObject>();
            InteractableObject.UnselectAll(true);
            foreach (GameObject go in hitGraphElements)
            {
                if (!go.HasNodeRef() && !go.HasEdgeRef()
                    || go.HasNodeRef() && go.IsRoot())
                {
                    continue;
                }
                (_, ISet<GameObject> deleted) = GameElementDeleter.Delete(go);
                deletedGameObjects.UnionWith(deleted);
            }
            CurrentState = IReversibleAction.Progress.Completed;
            AudioManagerImpl.EnqueueSoundEffect(IAudioManager.SoundEffect.DropSound);
            return true;
        }

        /// <summary>
        /// Used to execute the <see cref="DeleteAction"> from the context menu.
        /// It sets the object to be deleted and ensures that the <see cref="Update"/> method
        /// performs the execution via context menu.
        /// </summary>
        /// <param name="toDelete">The object to be deleted.</param>
        public void ContextMenuExecution(GameObject toDelete)
        {
            ContextMenuExecution(new List<GameObject> { toDelete });
        }

        /// <summary>
        /// Used to execute the <see cref="DeleteAction"/> from the multiselection context menu.
        /// It sets the objects to be deleted and ensures that the <see cref="Update"/> method
        /// performs the execution via context menu.
        /// </summary>
        /// <param name="toDelete">The objects to be deleted.</param>
        public void ContextMenuExecution(IEnumerable<GameObject> toDelete)
        {
            ExecuteViaContextMenu = true;
            hitGraphElements = toDelete.ToList();
        }

        /// <summary>
        /// Undoes this DeleteAction.
        /// </summary>
        public override void Undo()
        {
            base.Undo();
            GameElementDeleter.Revive(deletedGameObjects);
            new ReviveNetAction((from go in deletedGameObjects select go.name).ToList()).Execute();
        }

        /// <summary>
        /// Redoes this DeleteAction.
        /// </summary>
        public override void Redo()
        {
            base.Redo();
            foreach (GameObject go in hitGraphElements)
            {
                if (go.IsRoot())
                {
                    continue;
                }
                new DeleteNetAction(go.name).Execute();
#pragma warning disable VSTHRD110
                GameElementDeleter.Delete(go);
#pragma warning restore VSTHRD110
            }
        }

        /// <summary>
        /// Returns all IDs of gameObjects manipulated by this action.
        /// </summary>
        /// <returns>all IDs of gameObjects manipulated by this action</returns>
        public override HashSet<string> GetChangedObjects()
        {
            if (deletedGameObjects == null)
            {
                return new HashSet<string>();
            }
            else
            {
                return new HashSet<string>(deletedGameObjects.Select(x => x.name));
            }
        }
    }
}<|MERGE_RESOLUTION|>--- conflicted
+++ resolved
@@ -112,26 +112,10 @@
         /// <returns>true if completed</returns>
         public override bool Update()
         {
-            if (SceneSettings.InputType == PlayerInputType.VRPlayer)
-            {
-<<<<<<< HEAD
-                if (XRSEEActions.Selected)
-                {
-                    GameObject DeleteGameObject = XRSEEActions.hoveredGameObject;
-                    Assert.IsTrue(DeleteGameObject.HasNodeRef() || DeleteGameObject.HasEdgeRef());
-                    InteractableObject.UnselectAll(true);
-                    (_, deletedGameObjects) = GameElementDeleter.Delete(DeleteGameObject);
-                    new DeleteNetAction(DeleteGameObject.name).Execute();
-                    CurrentState = IReversibleAction.Progress.Completed;
-                    AudioManagerImpl.EnqueueSoundEffect(IAudioManager.SoundEffect.DropSound);
-                    XRSEEActions.Selected = false;
-                    return true; // the selected objects are deleted and this action is done now
-                }
-                else
-                {
-                    return false;
-                }
-=======
+            // FIXME: Needs adaptation for VR where no mouse is available.
+            if (Input.GetMouseButtonDown(0)
+                && Raycasting.RaycastGraphElement(out RaycastHit raycastHit, out GraphElementRef _) != HitGraphElement.None)
+            {
                 // the hit object is the one to be deleted
                 hitGraphElements.Add(raycastHit.collider.gameObject);
                 return Delete(); // the selected objects are deleted and this action is done now
@@ -139,28 +123,10 @@
             else if (ExecuteViaContextMenu)
             {
                 return Delete();
->>>>>>> c59dfc4a
             }
             else
             {
-                // FIXME: Needs adaptation for VR where no mouse is available.
-                if (Input.GetMouseButtonDown(0)
-                    && Raycasting.RaycastGraphElement(out RaycastHit raycastHit, out GraphElementRef _) != HitGraphElement.None)
-                {
-                    // the hit object is the one to be deleted
-                    hitGraphElement = raycastHit.collider.gameObject;
-                    Assert.IsTrue(hitGraphElement.HasNodeRef() || hitGraphElement.HasEdgeRef());
-                    InteractableObject.UnselectAll(true);
-                    (_, deletedGameObjects) = GameElementDeleter.Delete(hitGraphElement);
-                    new DeleteNetAction(hitGraphElement.name).Execute();
-                    CurrentState = IReversibleAction.Progress.Completed;
-                    AudioManagerImpl.EnqueueSoundEffect(IAudioManager.SoundEffect.DropSound);
-                    return true; // the selected objects are deleted and this action is done now
-                }
-                else
-                {
-                    return false;
-                }
+                return false;
             }
         }
 
