﻿using System;
using System.Collections.Generic;
using System.Linq;
using SEE.DataModel.DG;
using SEE.Game;
using SEE.GO;
using SEE.Utils;
using UnityEngine;
using UnityEngine.Serialization;

namespace SEE.Controls.Actions
{
    /// <summary>
    /// Action to create a new node for a selected city.
    /// </summary>
    public class AddNodeAction : AbstractPlayerAction
    {
        private SEECity city;
        /// <summary>
        /// The Code City in which the node should be placed.
        /// </summary>
        public SEECity City { get => city; set => city = value; }

        /// <summary>
        /// The new GameObject which contains the new node.
        /// </summary>
        public GameObject GONode;

        /// <summary>
        /// True if the node to be created is an inner node.
        /// </summary>
        public static bool IsInnerNode { get; set; } = false;

        /// <summary>
        /// The name of a new node given in the input field.
        /// </summary>
        public static string NodeName { get; set; }

        /// <summary>
        /// The type of a new node given in the input field.
        /// </summary>
        public static string NodeType { get; set; }

        /// <summary>
        /// Colour the hovered city is dyed when hovered or selected, set green by default 
        /// </summary>
        public Color DefaultHoverCityColor { get; set; } = Color.green;

        /// <summary>
        /// Colour the hovered city is dyed to when hovered or selected in case the default colour is occupied, 
        /// set black by default
        /// </summary>
        public Color AlternativeHoverCityColor { get; set; } = Color.black;

        /// <summary>
        /// The node id of the new node.
        /// </summary>
        public string NodeID { get; set; }

        /// <summary>
        /// A list of the hovered gameObjects.
        /// </summary>
        private readonly List<GameObject> hoveredObjectList = new List<GameObject>();

        /// <summary>
        /// A list of the colors of the hovered gameObject.
        /// </summary>
        private readonly List<Color> listOfColors = new List<Color>();

        /// <summary>
        /// The median of the lossyscale of the graph's leaves.
        /// </summary>
        private Vector3 medianOfLeaves;

        /// <summary>
        /// The median of the lossyscale of the graph's inner nodes.
        /// </summary>
        private Vector3 medianOfInnerNodes;

        /// <summary>
        /// The colour of the new graph leaves, set red by default. 
        /// To be changed when the metrics are considered.
        /// </summary>
        private static readonly Color leafColor = Color.red;

        /// <summary>
        /// The colour of the new inner nodes, set white by default. 
        /// To be changed when the metrics are considered
        /// </summary>
        private static readonly Color innerNodeColor = Color.white;

        /// <summary>
        /// A list of roots stores at least the single root of a graph, more in the special case the 
        /// graph has more than one root.
        /// </summary>
        private IList<GameObject> listOfRoots;

        /// <summary>
        /// True, if allNodesOfScene() is called, else false.
        /// </summary>
        private bool nodesLoaded = false;

        /// <summary>
        /// The current hovered city, which has to be colored while selecting a city-process for creating a new node.
        /// </summary>
        private SEECity cityToDye;

        /// <summary>
        /// To use the hovered object later
        /// </summary>
        private GameObject rndObjectInCity;

        /// <summary>
        /// The position of the graphs root.
        /// </summary>
        [FormerlySerializedAs("rootPostion")]
        public Vector3 rootPosition;

        /// <summary>
        /// True, if a method is called from network, else false.
        /// </summary>
        public bool Network { get; set; } = false;

        /// <summary>
        /// The life cycle of adding a node.
        /// </summary>
        public enum ProgressState
        {
            NoCitySelected,
            CityIsSelected,
            WaitingForValues,
            CanvasIsClosed,
            ValuesAreGiven,
            AddingIsCanceled
        }

        /// <summary>
        /// The specific state of the progress of adding a node.
        /// </summary>
        public ProgressState Progress { get; set; } = ProgressState.NoCitySelected;

        public override void Start()
        {
            listOfRoots = new List<GameObject>();
            if (!InitializeCanvasObject())
            {
                Debug.LogError($"No canvas object named {nameOfCanvasObject} could be found in the scene.\n");
                return;
            }

            InteractableObject.LocalAnyHoverIn += LocalAnyHoverIn;
            InteractableObject.LocalAnyHoverOut += LocalAnyHoverOut;
<<<<<<< HEAD
            if (!instantiated)
            {
                instantiated = true;
            }
        }

        /// <summary>
        /// Operations to do when the action is finished, more specific another action is started. Destroys
        /// the canvas object if existing and undyes the chosen city.
        /// </summary>
        public override void Stop()
        {
            if (canvasObject.TryGetComponent(out CanvasGenerator canvasGenerator))
            {
=======
        }

        /// <summary>
        /// Operations to do when the action is finished, more specifically, if another action 
        /// is started. Destroys the canvas object if it exists and undyes the chosen city.
        /// </summary>
        public override void Stop()
        {
            if (canvasObject.TryGetComponent(out CanvasGenerator canvasGenerator))
            {
>>>>>>> dde72d9b
                canvasGenerator.DestroyAddNodeCanvasAction();
            }
            Undye();
        }

        /// <summary>
        /// The Update method interacts in dependency of the progress state (sequential series).
        /// NoCitySelected: Searching for a selected city, where a node can be added
        /// CityIsSelected: Opens a canvas-object where values for the node can be added
        /// WaitingForValues: This State is active while the canvas is open, but the button "AddNode" on it is not pushed
        /// CanvasIsClosed: Closes the canvas-object after extracting the values for the creation of a node. This state is reached by pushing the "AddNode"-Button
        /// ValuesAreGiven: Moves the node and waits for a mouseInput to place the node, if its inside of the previous chosen city
        /// AddingIsCanceled: Removes all attributes and states and resets the progress-state to noCitySelected
        /// <see cref="ReversibleAction.Update"/>.
        /// </summary>
<<<<<<< HEAD
        public override void Update()
=======
        /// <returns>true if completed</returns> 
        public override bool Update()
>>>>>>> dde72d9b
        {
            bool result = false;

            // Removes the canvasObject and extracts the inserted values from it for the new node to be created in next state.
            void RemoveCanvas()
            {
                CanvasGenerator canvas = canvasObject.GetComponent<CanvasGenerator>();
                canvasObject.GetComponent<AddingNodeCanvasAction>().GetNodeValues();
                canvas.DestroyAddNodeCanvasAction();
            }
            switch (Progress)
            {
                case ProgressState.NoCitySelected:
                    SelectCity();
                    if (city != null && !Network)
                    {
                        Progress = ProgressState.CityIsSelected;
                    }
                    break;

                case ProgressState.CityIsSelected:
                    OpenDialog();
                    Progress = ProgressState.WaitingForValues;
                    break;

                case ProgressState.WaitingForValues:
                    break;

                case ProgressState.CanvasIsClosed:
                    RemoveCanvas();
                    Progress = ProgressState.ValuesAreGiven;
                    break;

                case ProgressState.ValuesAreGiven:
                    if (GONode == null)
                    {
                        NodeID = RandomStrings.Get();
                        NewNode();
                        new AddNodeNetAction(rndObjectInCity.name, IsInnerNode, NodeID, GONode.transform.position, GONode.transform.lossyScale, "", false, true, false).Execute();
                        nodesLoaded = false;
                        GameNodeMover.MoveTo(GONode);
                        new AddNodeNetAction(rndObjectInCity.name, IsInnerNode, NodeID, GONode.transform.position, GONode.transform.lossyScale, "", false, false, false).Execute();
                    }
                    else
                    {
                        GameNodeMover.MoveTo(GONode);
                        new AddNodeNetAction(rndObjectInCity.name, IsInnerNode, NodeID, GONode.transform.position, GONode.transform.lossyScale, "", false, false, false).Execute();
                        if (Input.GetMouseButtonDown(0))
                        {
                            Place();
                            // the new node has reached its final destination; we are done
                            result = true;
                        }
                    }
                    break;

                case ProgressState.AddingIsCanceled:
                    RemoveCanvas();
                    city = null;
                    Progress = ProgressState.NoCitySelected;
                    break;

                default:
                    throw new NotImplementedException("Unhandled case.");
            }
            return result;
        }


        /// <summary>
        /// Selects the city with hovering. Sets the city object on click on a GameObject.
        /// While there is no city selected by mouse click, the rootList of the current hovered city will 
        /// be colored in a different color to support the selection process visually.
        /// </summary>
        private void SelectCity()
        {
            // The case the user hovers an object and has hovered objects before. The former colors 
            // of the specific objects are set again.
            if ((hoveredObject != null && hoveredObjectList.Count > 0
                && hoveredObject.gameObject.GetComponent<Renderer>().material.color != DefaultHoverCityColor)
                || (hoveredObject == null && hoveredObjectList.Count > 0))
            {
                Undye();
            }
            if (hoveredObject != null)
            {
                if (!nodesLoaded)
                {
                    rndObjectInCity = hoveredObject;
                    SceneQueries.GetCodeCity(hoveredObject.transform)?.gameObject.TryGetComponent<SEECity>(out cityToDye);
                    GetNodesOfScene();
                }
                foreach (GameObject go in listOfRoots)
                {
                    if (go.GetComponent<NodeRef>().Value.ItsGraph == cityToDye.LoadedGraph)
                    {
                        ChangeColor(go);
                    }
                }
            }
            nodesLoaded = false;
            if (hoveredObject != null && Input.GetMouseButtonDown(0))
            {
                //Gets the SEECity from the hoveredObject
                SceneQueries.GetCodeCity(hoveredObject.transform)?.gameObject.TryGetComponent<SEECity>(out city);

                foreach (GameObject root in listOfRoots)
                {
                    if (root.GetComponent<NodeRef>().Value.ItsGraph == city.LoadedGraph)
                    {
                        ChangeColor(root);
                    }
                }
            }
        }

        /// <summary>
        /// Opens a dialog canvas where the user can insert some node metrics. Therefore, a CanvasGenerator-script component 
        /// will be added to this gameObject which contains the canvas as a gameObject instance of a prefab.
        /// </summary>
        public void OpenDialog()
        {
            canvasObject.GetComponent<CanvasGenerator>().InstantiateAddingNodeCanvas();
        }

        /// <summary>
        /// Undyes the current color of the object, i.e., changes its color to its original color.
        /// </summary>
        public void Undye()
        {
            int count = 0;
            foreach (GameObject GO in hoveredObjectList)
            {
                GO.gameObject.GetComponent<Renderer>().material.color = listOfColors.ElementAt(count);
                count++;
            }
            listOfColors.Clear();
            hoveredObjectList.Clear();
        }

        /// <summary>
        /// Dyes the hoveredObject either in the defaulthoverCitycolor or in the alternativeHoverCityColor in case
        /// the object is already dyed in that color.
        /// The colors are about to be set by the user itself in the inspector or via GUI.
        /// </summary>
        /// <param name="colorOfCity">the default-color of the city.</param>
        /// <param name="objectToDye"> the object which will get dyed</param>
        private void ChangeColor(GameObject objectToDye)
        {
            Color newCityColor = DefaultHoverCityColor;

            if (!(hoveredObjectList.Contains(objectToDye)))
            {
                hoveredObjectList.Add(objectToDye);
            }
            listOfColors.Add(objectToDye.gameObject.GetComponent<Renderer>().material.color);
            objectToDye.gameObject.GetComponent<Renderer>().material.color = newCityColor;
        }

        /// <summary>
        /// Adds a node to the loadedGraph and creates its ID. Repeats the process in case the generated 
        /// ID is not unique.
        /// </summary>
        /// <param name="node">The node to add to the graph</param>
        private void AddNode(Node node)
        {
            try
            {
                Graph loadedGraph = city.LoadedGraph;
                loadedGraph.AddNode(node);
                loadedGraph.FinalizeNodeHierarchy();
            }
            catch (Exception)
            {
                node.ID = RandomStrings.Get();
                AddNode(node);
            }
        }

        /// <summary>
        /// Creates a new node. First, it is created with default values which will be replaced by inputValues 
        /// by the user if they are given. Sets this node in the hierarchy of the graph. 
        /// It is important to set the id, city and isInnerNode first.
        /// </summary>
        public void NewNode()
        {
            Node node = new Node
            {
                ID = NodeID,
                SourceName = NodeID,
                Type = Graph.UnknownType
            };
            AddNode(node);

            if (IsInnerNode)
            {
                GONode = city.Renderer.NewInnerNode(node);
                GONode.transform.localScale = medianOfInnerNodes;
                GONode.gameObject.GetComponent<Renderer>().material.color = innerNodeColor;
            }
            else
            {
                GONode = city.Renderer.NewLeafNode(node);
                GONode.transform.localScale = medianOfLeaves;
                GONode.gameObject.GetComponent<Renderer>().material.color = leafColor;
            }

            GONode.transform.position = rootPosition;
            GONode.gameObject.GetComponent<Collider>().enabled = false;
            GameNodeMover.MoveTo(GONode);

            InteractableObject inter = GONode.GetComponent<InteractableObject>();
            inter.SetGrab(true, true);
        }

        /// <summary>
        /// Places a node and checks if the city is the preselected one. Before this node will be placed, 
        /// the default values will be replaced by the user's input, if it is given and they are not only 
        /// whitespaces. 
        /// </summary>
        private void Place()
        {
            Node node = GONode.GetComponent<NodeRef>().Value;

            if (NodeName.Trim().Length > 0)
            {
                node.SourceName = NodeName;
            }
            if (NodeType.Trim().Length > 0)
            {
                node.Type = NodeType;
            }

            // Is the currently hovered object is part of the preselected city?
            GameObject codeCity = SceneQueries.GetCodeCity(hoveredObject.transform)?.gameObject;
            if (codeCity != null && codeCity.TryGetComponent(out AbstractSEECity hoveredCity))
            {
                if (city.Equals(hoveredCity))
                {
                    GONode.gameObject.GetComponent<Collider>().enabled = true;
                    GameNodeMover.FinalizePosition(GONode, GONode.transform.position);
                    new EditNodeNetAction(node.SourceName, node.Type, GONode.name).Execute();
                    new AddNodeNetAction(rndObjectInCity.name, IsInnerNode, NodeID, GONode.transform.position, GONode.transform.lossyScale, GONode.transform.parent.gameObject.name, true, false, false).Execute();
                }
                else
                {
                    new AddNodeNetAction(rndObjectInCity.name, IsInnerNode, NodeID, GONode.transform.position, GONode.transform.lossyScale, "", true, false, true).Execute();
                    Destroyer.DestroyGameObject(GONode);
                }
                Progress = ProgressState.NoCitySelected;
                GONode = null;
                city = null;
                nodesLoaded = false;
                cityToDye = null;
            }
        }

        /// <summary>
        /// Gets all nodes of the scene and calculates the median of the lossyscale of all nodes in order to 
        /// determine a default size, which can be use when creating new nodes, either leaves or inner nodes.
        /// </summary>
        public void GetNodesOfScene()
        {
            ICollection<GameObject> allLeavesInScene = SceneQueries.AllGameNodesInScene(true, false);
            ICollection<GameObject> allInnerNodesInScene = SceneQueries.AllGameNodesInScene(false, true);

            List<Node> rootList = cityToDye.LoadedGraph.GetRoots();

            // It is necessary to find the GameObjects that are containing the specific root nodes.
            listOfRoots = RootSearch(allInnerNodesInScene, allLeavesInScene, rootList);

            List<Vector3> innerNodeSize = ListOfLossyscale(allInnerNodesInScene);

            medianOfLeaves = Medians.Median(ListOfLossyscale(allLeavesInScene));
            medianOfInnerNodes = Medians.Median(innerNodeSize);

            // In the special case there are no inner nodes, the median of the graph's only leaf is set 
            // as a default value for any inner node that might be created.
            if (innerNodeSize.Count == 0)
            {
                medianOfInnerNodes = medianOfLeaves;
            }

            // If, for any reason, the calculated median vector is the zero vector, we adjust the new node's 
            // scale by 40% of the norm vector.
            if (medianOfInnerNodes == new Vector3(0, 0, 0))
            {
                medianOfInnerNodes = new Vector3(0.4f, 0.4f, 0.4f);
            }

            nodesLoaded = true;
        }

        /// <summary>
        /// Fetches all gameObject´s lossyscale to provide the scales for median-calculation 
        /// </summary>
        /// <param name="pListOfGameObjects">A List of GameObjects</param>
        /// <returns>Returns a  vector list filled with the lossyscale of the param pListOfGameObject or 
        /// null in case the list is empty or the given object is null</returns>
        private List<Vector3> ListOfLossyscale(ICollection<GameObject> pListOfGameObjects)
        {
            if (pListOfGameObjects == null || pListOfGameObjects.Count == 0)
            {
                return null;
            }

            List<Vector3> lossyScaleList = new List<Vector3>();

            foreach (GameObject go in pListOfGameObjects)
            {
                //to specify if the specific node belongs to the specific graph. 
                if (go.GetComponent<NodeRef>().Value.ItsGraph == cityToDye.LoadedGraph)
                {
                    lossyScaleList.Add(go.transform.lossyScale);
                }
            }
            return lossyScaleList;
        }

        /// <summary>
        /// Search and compare all rootNode GameObjects in the given lists of Gameobjects. 
        /// Special cases for the root-search: 
        /// There is no node in the scene -> root = null
        /// There is just one node in the scene -> root is this node
        /// There is exactly one root in the graph
        /// There are multipleRoots in the graph.
        /// </summary>
        /// <param name="listOfLeaves">A collection of all leaves in a loaded scene</param>
        /// <param name="listOfInnerNodes">A collection of all InnerNodes in a loaded scene</param>
        /// <param name="pListOfRoots">A list of all root-nodes in a loaded scene</param>
        /// <returns>A list with all root-GameObjects in the loaded scene ; Postcondition : list might be null </returns>
        private IList<GameObject> RootSearch
            (ICollection<GameObject> listOfInnerNodes,
             ICollection<GameObject> listOfLeaves,
             IList<Node> pListOfRoots)
        {
            if (listOfLeaves.Count == 0 && listOfInnerNodes.Count == 0)
            {
                return null;
            }
            IList<GameObject> listOfRoots = new List<GameObject>();
            // Special case the graph only consists of one leaf, i.e. the root.
            if (listOfLeaves.Count == 1 && listOfInnerNodes.Count == 0)
            {
                listOfRoots.Add(listOfLeaves.ElementAt(0));
                return listOfRoots;
            }

            // There might be more than one root, so we have to compare each of them.
            foreach (Node root in pListOfRoots)
            {
                Node rootOfCity = root;

                foreach (GameObject rootSearchItem in listOfInnerNodes)
                {
                    Node rootTmp = rootSearchItem.GetComponent<NodeRef>().Value;
                    if (rootTmp != null && rootTmp.IsRoot() && rootTmp == rootOfCity)
                    {
                        listOfRoots.Add(rootSearchItem);
                        rootPosition = rootSearchItem.transform.position;
                    }
                }
            }

            return listOfRoots;
        }

        /// <summary>
        /// For Network Use Only, places the new node on all other clients.
        /// Additionally it reenables the collider of the node after placement.
        /// </summary>
        /// <param name="position"> The position of the new node</param>
        /// <param name="parentID">The id of the new GameObject</param>
        /// <param name="scale">the size of the new GameObject</param>
        public void NetworkPlaceNode(Vector3 position, Vector3 scale, string parentID)
        {
            GONode.SetScale(scale);
            GameNodeMover.NetworkFinalizeNodePosition(GONode, parentID, position);
            GONode.gameObject.GetComponent<Collider>().enabled = true;
            GONode = null;
        }

        /// <summary>
<<<<<<< HEAD
        /// Undoes this AddNodeAction
=======
        /// Undoes this AddNodeAction.
>>>>>>> dde72d9b
        /// </summary>
        public override void Undo()
        {
            Debug.Log("Undo AddNode");
        }

        /// <summary>
<<<<<<< HEAD
        /// Redoes this DeleteAction
=======
        /// Redoes this AddNodeAction.
>>>>>>> dde72d9b
        /// </summary>
        public override void Redo()
        {
            Debug.Log("Redo AddNode");
        }

        /// <summary>
        /// Returns a new instance of <see cref="AddNodeAction"/>.
        /// </summary>
<<<<<<< HEAD
        /// <returns></returns>
=======
        /// <returns>new instance</returns>
>>>>>>> dde72d9b
        public static ReversibleAction CreateReversibleAction()
        {
            return new AddNodeAction();
        }
<<<<<<< HEAD
=======

        /// <summary>
        /// Returns a new instance of <see cref="AddNodeAction"/>.
        /// </summary>
        /// <returns>new instance</returns>
        public override ReversibleAction NewInstance()
        {
            return CreateReversibleAction();
        }
>>>>>>> dde72d9b
    }
}<|MERGE_RESOLUTION|>--- conflicted
+++ resolved
@@ -150,22 +150,6 @@
 
             InteractableObject.LocalAnyHoverIn += LocalAnyHoverIn;
             InteractableObject.LocalAnyHoverOut += LocalAnyHoverOut;
-<<<<<<< HEAD
-            if (!instantiated)
-            {
-                instantiated = true;
-            }
-        }
-
-        /// <summary>
-        /// Operations to do when the action is finished, more specific another action is started. Destroys
-        /// the canvas object if existing and undyes the chosen city.
-        /// </summary>
-        public override void Stop()
-        {
-            if (canvasObject.TryGetComponent(out CanvasGenerator canvasGenerator))
-            {
-=======
         }
 
         /// <summary>
@@ -176,7 +160,6 @@
         {
             if (canvasObject.TryGetComponent(out CanvasGenerator canvasGenerator))
             {
->>>>>>> dde72d9b
                 canvasGenerator.DestroyAddNodeCanvasAction();
             }
             Undye();
@@ -192,12 +175,8 @@
         /// AddingIsCanceled: Removes all attributes and states and resets the progress-state to noCitySelected
         /// <see cref="ReversibleAction.Update"/>.
         /// </summary>
-<<<<<<< HEAD
-        public override void Update()
-=======
         /// <returns>true if completed</returns> 
         public override bool Update()
->>>>>>> dde72d9b
         {
             bool result = false;
 
@@ -266,7 +245,6 @@
             return result;
         }
 
-
         /// <summary>
         /// Selects the city with hovering. Sets the city object on click on a GameObject.
         /// While there is no city selected by mouse click, the rootList of the current hovered city will 
@@ -581,11 +559,7 @@
         }
 
         /// <summary>
-<<<<<<< HEAD
-        /// Undoes this AddNodeAction
-=======
         /// Undoes this AddNodeAction.
->>>>>>> dde72d9b
         /// </summary>
         public override void Undo()
         {
@@ -593,11 +567,7 @@
         }
 
         /// <summary>
-<<<<<<< HEAD
-        /// Redoes this DeleteAction
-=======
         /// Redoes this AddNodeAction.
->>>>>>> dde72d9b
         /// </summary>
         public override void Redo()
         {
@@ -607,17 +577,11 @@
         /// <summary>
         /// Returns a new instance of <see cref="AddNodeAction"/>.
         /// </summary>
-<<<<<<< HEAD
-        /// <returns></returns>
-=======
         /// <returns>new instance</returns>
->>>>>>> dde72d9b
         public static ReversibleAction CreateReversibleAction()
         {
             return new AddNodeAction();
         }
-<<<<<<< HEAD
-=======
 
         /// <summary>
         /// Returns a new instance of <see cref="AddNodeAction"/>.
@@ -627,6 +591,5 @@
         {
             return CreateReversibleAction();
         }
->>>>>>> dde72d9b
     }
 }