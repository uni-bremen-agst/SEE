--- conflicted
+++ resolved
@@ -4,6 +4,8 @@
 using UnityEngine;
 using SEE.Audio;
 using SEE.DataModel.DG;
+using SEE.Game;
+using SEE.Game.City;
 using SEE.Game.SceneManipulation;
 using SEE.GO;
 using SEE.Net.Actions;
@@ -12,8 +14,6 @@
 using SEE.Utils;
 using SEE.Utils.History;
 using SEE.XR;
-using SEE.Game.City;
-using SEE.Game;
 
 namespace SEE.Controls.Actions
 {
@@ -78,16 +78,10 @@
             switch (progress)
             {
                 case ProgressState.NoNodeSelected:
-<<<<<<< HEAD
-                    if (SceneSettings.InputType == PlayerInputType.DesktopPlayer
-                        && Input.GetMouseButtonDown(0)
-                        && Raycasting.RaycastGraphElement(out RaycastHit raycastHit, out GraphElementRef _) == HitGraphElement.Node)
-=======
                     if (SceneSettings.InputType == PlayerInputType.DesktopPlayer && Input.GetMouseButtonDown(0)
                         && Raycasting.RaycastGraphElement(out RaycastHit raycastHit, out GraphElementRef ger, false) == HitGraphElement.Node
                         && ger.gameObject.TryGetComponent(out InteractableObject io)
                         && io.IsInteractable(raycastHit.point))
->>>>>>> 703c8dbf
                     {
                         CheckAddNode(raycastHit.collider.gameObject, raycastHit.transform.InverseTransformPoint(raycastHit.point));
                     }
