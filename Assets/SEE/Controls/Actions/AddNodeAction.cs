--- conflicted
+++ resolved
@@ -63,32 +63,8 @@
         public override bool Update()
         {
             bool result = false;
-<<<<<<< HEAD
-            if (XRSEEActions.hoveredGameObject != null && XRSEEActions.Selected && XRSEEActions.hoveredGameObject.HasNodeRef() &&
-                XRSEEActions.RayInteractor.TryGetCurrent3DRaycastHit(out RaycastHit res))
-            {
-                GameObject parent = XRSEEActions.hoveredGameObject;
-                addedGameNode = GameNodeAdder.AddChild(parent);
-                // addedGameNode has the scale and position of parent.
-                // The position at which the parent was hit will be the center point of the addedGameNode.
-                addedGameNode.transform.position = res.point;
-                // PutOn makes sure addedGameNode fits into parent.
-                GameNodeMover.PutOn(child: addedGameNode.transform, parent: parent, true);
-                memento = new Memento(child: addedGameNode, parent: parent);
-                memento.NodeID = addedGameNode.name;
-                new AddNodeNetAction(parentID: memento.Parent.name, newNodeID: memento.NodeID, memento.Position, memento.Scale).Execute();
-                result = true;
-                CurrentState = IReversibleAction.Progress.Completed;
-                XRSEEActions.Selected = false;
-                AudioManagerImpl.EnqueueSoundEffect(IAudioManager.SoundEffect.NewNodeSound, parent);
-            }
-            // FIXME: Needs adaptation for VR where no mouse is available.
-            if (Input.GetMouseButtonDown(0)
-                && Raycasting.RaycastGraphElement(out RaycastHit raycastHit, out GraphElementRef _) == HitGraphElement.Node)
-=======
 
             switch (progress)
->>>>>>> c59dfc4a
             {
                 case ProgressState.NoNodeSelected:
                     if (Input.GetMouseButtonDown(0)
