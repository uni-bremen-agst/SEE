using System.Collections.Generic;
using SEE.Game;
using SEE.Game.UI3D;
using SEE.GO;
using SEE.Net;
using SEE.Utils;
using UnityEngine;
using UnityEngine.Assertions;
using static SEE.Utils.Raycasting;
using Node = SEE.DataModel.DG.Node;
using Plane = UnityEngine.Plane;

namespace SEE.Controls.Actions
{
    /// <summary>
    /// An action to move nodes.
    /// </summary>
    internal class MoveAction : AbstractPlayerAction
    {
        private struct Hit
        {
            internal Hit(Transform hoveredObject)
            {
<<<<<<< HEAD
                CityRootNode = SceneQueries.GetCityRootTransformUpwards(hoveredObject);
                this.HoveredObject = hoveredObject;
                InteractableObject = hoveredObject.GetComponent<InteractableObject>();
                Plane = new Plane(Vector3.up, CityRootNode.position);
=======
                cityRootNode = SceneQueries.GetCityRootTransformUpwards(hoveredObject);
                this.hoveredObject = hoveredObject;
                interactableObject = hoveredObject.GetComponent<InteractableObject>();
                plane = new Plane(Vector3.up, cityRootNode.position);
                node = hoveredObject.GetComponent<NodeRef>();
>>>>>>> a4bb4f3f
            }

            /// <summary>
            /// The root of the code city. This is the top-most game object representing a node,
            /// i.e., is tagged by <see cref="Tags.Node"/>.
            /// </summary>
<<<<<<< HEAD
            internal Transform CityRootNode;
=======
            internal Transform cityRootNode;

>>>>>>> a4bb4f3f
            /// <summary>
            /// The game object currently being hovered over. It is a descendant of <see cref="CityRootNode"/>
            /// or <see cref="CityRootNode"/> itself.
            /// </summary>
<<<<<<< HEAD
            internal Transform HoveredObject;
=======
            internal Transform hoveredObject;

>>>>>>> a4bb4f3f
            /// <summary>
            /// The interactable component attached to <see cref="HoveredObject"/>.
            /// </summary>
<<<<<<< HEAD
            internal InteractableObject InteractableObject;
            internal Plane Plane;
=======
            internal InteractableObject interactableObject;

            internal Plane plane;
            internal NodeRef node;
>>>>>>> a4bb4f3f
        }

        /// <summary>
        /// The number of degrees in a full circle.
        /// </summary>
        private const float FullCircleDegree = 360.0f;
        private const float SnapStepCount = 8;
        private const float SnapStepAngle = FullCircleDegree / SnapStepCount;

        private static readonly MoveGizmo gizmo = MoveGizmo.Create();

        /// <summary>
        /// Whether moving a node has been initiated.
        /// </summary>
        private bool moving = false;

        private Hit hit = new Hit();
        private Vector3 dragStartTransformPosition = Vector3.positiveInfinity;
        private Vector3 dragStartOffset = Vector3.positiveInfinity;
        private Vector3 dragCanonicalOffset = Vector3.positiveInfinity;

        /// <summary>
        /// Returns a new instance of <see cref="MoveAction"/>.
        /// </summary>
        /// <returns>new instance of <see cref="MoveAction"/></returns>
        internal static ReversibleAction CreateReversibleAction() => new MoveAction();

        /// <summary>
        /// Returns a new instance of <see cref="MoveAction"/> that can continue
        /// with the user interaction so far.
        /// </summary>
        /// <returns>new instance</returns>
        public override ReversibleAction NewInstance() => new MoveAction
        {
            // We will be re-using the current settings so that the new action
            // can continue.
            moving = moving,
            hit = hit,
            dragStartTransformPosition = dragStartTransformPosition,
            dragStartOffset = dragStartOffset,
            dragCanonicalOffset = dragCanonicalOffset
        };

        /// <summary>
        /// Returns the set of IDs of all game objects changed by this action.
        /// <see cref="ReversibleAction.GetChangedObjects"/>
        /// </summary>
        /// <returns>empty set because this action does not change anything</returns>
        public override HashSet<string> GetChangedObjects()
        {
            if (memento != null && memento.GameObject != null)
            {
                return new HashSet<string> { memento.GameObject.name };
            }
            else
            {
                return new HashSet<string>();
            }
        }

        /// Returns the <see cref="ActionStateType"/> of this action.
        /// </summary>
        /// <returns><see cref="ActionStateType.Move"/></returns>
        public override ActionStateType GetActionStateType()
        {
            return ActionStateType.Move;
        }

        /// <summary>
        /// A memento for memorizing game nodes that were moved by this action.
        /// Used for Undo/Redo.
        /// </summary>
        private class Memento
        {
            /// <summary>
            /// The transform of the game object that was moved.
            /// </summary>
<<<<<<< HEAD
            internal Transform GameObject;
=======
            public Transform gameObject;

>>>>>>> a4bb4f3f
            /// <summary>
            /// The parent of <see cref="GameObject"/> at the time before it was moved.
            /// This will be used to restore the original parent upon <see cref="Undo"/>.
            /// </summary>
            private Transform oldParent;

            /// <summary>
            /// The position of <see cref="GameObject"/> in world space at the time before it was moved.
            /// This will be used to restore the original world-space position upon <see cref="Undo"/>.
            /// </summary>
            private Vector3 oldPosition;

            /// <summary>
            /// The new parent of <see cref="GameObject"/> at the time after it was moved.
            /// Maybe the same value as <see cref="oldParent"/>.
            /// This will be used to restore the new parent upon <see cref="Redo"/>.
            /// </summary>
            private GameObject newParent;

            /// <summary>
            /// The new position of <see cref="GameObject"/> in world space at the time after it was moved.
            /// This will be used to restore the new position upon <see cref="Redo"/>.
            /// </summary>
            private Vector3 newPosition;

            /// <summary>
            /// Constructor.
            /// </summary>
            /// <param name="movedGameNode">the transform of the game node that was moved</param>
            internal Memento(Transform movedGameNode)
            {
                this.GameObject = movedGameNode;
                this.oldParent = movedGameNode.transform.parent;
                this.oldPosition = movedGameNode.position;
            }

            /// <summary>
            /// Restores the original state of <see cref="GameObject"/> before it was moved
            /// regarding its original parent and position. Will also propagate that state
            /// through the network to all clients.
            /// </summary>
            internal void Undo()
            {
                GameObject.position = oldPosition;
                GameObject.SetParent(oldParent);
                new ReparentNetAction(GameObject.name, oldParent.name, oldPosition).Execute();
            }

            /// <summary>
            /// Restores the state of <see cref="GameObject"/> after it was moved regarding its
            /// new parent and position. Will also propagate that state through the network to
            /// all clients.
            ///
            /// Precondition: <see cref="Undo"/> has been called before.
            /// </summary>
            internal void Redo()
            {
                GameObject.position = newPosition;
                GameObject.SetParent(newParent.transform);
                new ReparentNetAction(GameObject.name, newParent.name, GameObject.position).Execute();
            }

            /// <summary>
            /// Memorizes the new position of <see cref="GameObject"/> after it was moved.
            /// Relevant for <see cref="Redo"/>.
            /// </summary>
            /// <param name="position">new position</param>
            internal void SetNewPosition(Vector3 position)
            {
                newPosition = position;
            }

            /// <summary>
            /// Memorizes the new parent of <see cref="GameObject"/> after it was moved.
            /// Can be the original parent. Relevant for <see cref="Redo"/>.
            /// </summary>
            /// <param name="parent">new parent</param>
            internal void SetNewParent(GameObject parent)
            {
                newParent = parent;
            }
        }

        /// <summary>
        /// The memento memorizing the original state of the hovered object that was moved.
        /// Will be null until a node was actually moved.
        /// </summary>
        private Memento memento;

        /// <summary>
        /// Original color of the object the user hovered over.
        /// </summary>
        private Color hitObjectColor;

        /// <summary>
        /// Material of the object the user hovered over.
        /// </summary>
        private Material hitObjectMaterial;

        /// <summary>
        /// <see cref="ReversibleAction.Update"/>.
        /// </summary>
        /// <returns>true if completed</returns>
        public override bool Update()
        {
            bool result = false;
            InteractableObject hoveredObject = InteractableObject.HoveredObjectWithWorldFlag;
            Transform cityRootNode = null;

            if (hoveredObject)
            {
                cityRootNode = SceneQueries.GetCityRootTransformUpwards(hoveredObject.transform);
                Assert.IsNotNull(cityRootNode);
            }

            bool synchronize = false;

            if (SEEInput.Cancel()) // cancel movement
            {
                if (moving)
                {
                    Vector3 originalPosition = dragStartTransformPosition + dragStartOffset - Vector3.Scale(dragCanonicalOffset, hit.HoveredObject.localScale);
                    Positioner.Set(hit.HoveredObject, originalPosition);
                    hit.InteractableObject.SetGrab(false, true);
                    gizmo.gameObject.SetActive(false);

                    moving = false;
                    hit = new Hit();
                    synchronize = true;
                }
                else if (hoveredObject)
                {
                    // TODO(torben): this should be in SelectAction.cs
                    InteractableObject.UnselectAllInGraph(hoveredObject.ItsGraph, true);
                }

                ResetHitObjectColor();
            }
            else if (SEEInput.Drag()) // start or continue movement
            {
<<<<<<< HEAD
                if (SEEInput.StartDrag() && hoveredObject
                    && Raycasting.RaycastPlane(new Plane(Vector3.up, cityRootNode.position), out Vector3 planeHitPoint)) // start movement
=======
                if (SEEInput.StartDrag() && hoveredObject && RaycastPlane(new Plane(Vector3.up, cityRootNode.position), out Vector3 planeHitPoint)) // start movement
>>>>>>> a4bb4f3f
                {
                    moving = true;
                    // If SEEInput.StartDrag() is combined with SEEInput.DragHovered(), the hoveredObject is to
                    // be dragged; otherwise the whole city (city root node). Note: the hoveredObject may in
                    // fact be cityRootNode.
                    Transform draggedObject = SEEInput.DragHovered() ? hoveredObject.transform : cityRootNode;
                    hit = new Hit(draggedObject);
                    memento = new Memento(draggedObject);

                    hit.InteractableObject.SetGrab(true, true);
                    gizmo.gameObject.SetActive(true);
                    dragStartTransformPosition = hit.HoveredObject.position;
                    dragStartOffset = planeHitPoint - hit.HoveredObject.position;
                    dragCanonicalOffset = dragStartOffset.DividePairwise(hit.HoveredObject.localScale);
                }

<<<<<<< HEAD
                if (moving && Raycasting.RaycastPlane(hit.Plane, out planeHitPoint)) // continue movement
=======
                if (moving && RaycastPlane(hit.plane, out planeHitPoint)) // continue movement
>>>>>>> a4bb4f3f
                {
                    Vector3 totalDragOffsetFromStart = planeHitPoint - (dragStartTransformPosition + dragStartOffset);
                    if (SEEInput.Snap())
                    {
                        Vector2 point2 = new Vector2(totalDragOffsetFromStart.x, totalDragOffsetFromStart.z);
                        float angleDeg = point2.Angle360();
                        float snappedAngleDeg = Mathf.Round(angleDeg / SnapStepAngle) * SnapStepAngle;
                        float snappedAngleRad = Mathf.Deg2Rad * snappedAngleDeg;
                        Vector2 dir = new Vector2(Mathf.Cos(snappedAngleRad), Mathf.Sin(-snappedAngleRad));
                        Vector2 proj = dir * Vector2.Dot(point2, dir);
                        totalDragOffsetFromStart = new Vector3(proj.x, totalDragOffsetFromStart.y, proj.y);
                    }
<<<<<<< HEAD
                    Positioner.Set(hit.HoveredObject, dragStartTransformPosition + totalDragOffsetFromStart);
=======

                    Positioner.Set(hit.hoveredObject, dragStartTransformPosition + totalDragOffsetFromStart);
>>>>>>> a4bb4f3f
                    Vector3 startPoint = dragStartTransformPosition + dragStartOffset;
                    Vector3 endPoint = hit.HoveredObject.position + Vector3.Scale(dragCanonicalOffset, hit.HoveredObject.localScale);
                    gizmo.SetPositions(startPoint, endPoint);

                    SetHitObjectColor(hit.node);

                    synchronize = true;
                }
            }
            else if (SEEInput.Reset()) // reset to center of table
            {
                if (cityRootNode && !moving)
                {
                    GO.Plane plane = cityRootNode.GetComponentInParent<GO.Plane>();
                    cityRootNode.position = plane.CenterTop;
                    new MoveNodeNetAction(cityRootNode.name, cityRootNode.position).Execute();
                    gizmo.gameObject.SetActive(false);

                    synchronize = false; // We just called MoveNodeNetAction for the synchronization.
                }

                ResetHitObjectColor();
            }
            else if (moving)
            {
                InteractableObject interactableObjectToBeUngrabbed = hit.InteractableObject;
                // No canceling, no dragging, no reset, but still moving =>  finalize movement
                if (hit.HoveredObject != hit.CityRootNode) // only reparent non-root nodes
                {
                    GameObject parent = GameNodeMover.FinalizePosition(hit.HoveredObject.gameObject);
                    if (parent != null)
                    {
                        // The move has come to a successful end.
                        new ReparentNetAction(hit.HoveredObject.gameObject.name, parent.name, hit.HoveredObject.position).Execute();
                        memento.SetNewParent(parent);
                        memento.SetNewPosition(hit.HoveredObject.position);
                        currentState = ReversibleAction.Progress.Completed;
                        result = true;
                    }
                    else
                    {
                        // An attempt was made to move the hovered object outside of the city.
                        // We need to reset it to its original position. And then we start from scratch.
                        Vector3 originalPosition = dragStartTransformPosition + dragStartOffset
                                                   - Vector3.Scale(dragCanonicalOffset, hit.HoveredObject.localScale);
                        hit.HoveredObject.position = originalPosition;
                        new MoveNodeNetAction(hit.HoveredObject.name, hit.HoveredObject.position).Execute();
                        // The following assignment will override hit.interactableObject; that is why we
                        // stored its value in interactableObjectToBeUngrabbed above.
                        hit = new Hit();
                    }

                    synchronize = false; // false because we just called the necessary network action ReparentNetAction() or MoveNodeNetAction, respectively.
                }
<<<<<<< HEAD
                interactableObjectToBeUngrabbed.SetGrab(false, true);
                gizmo.gameObject.SetActive(false);
=======

                ResetHitObjectColor();
>>>>>>> a4bb4f3f
                moving = false;
            }

            if (synchronize)
            {
                new MoveNodeNetAction(hit.HoveredObject.name, hit.HoveredObject.position).Execute();
            }

            if (currentState != ReversibleAction.Progress.Completed)
            {
                currentState = moving ? ReversibleAction.Progress.InProgress : ReversibleAction.Progress.NoEffect;
            }

            return result;

            #region Local Functions

            void SetHitObjectColor(NodeRef movingNode)
            {
                ResetHitObjectColor();

                RaycastLowestNode(out RaycastHit? raycastHit, out Node _, movingNode);
                if (raycastHit != null)
                {
                    hitObjectMaterial = raycastHit.Value.collider.GetComponent<Renderer>().material;
                    // We persist hoveredObjectColor in case we want to use something different than simple 
                    // inversion in the future, such as a constant color (we would then need the original color).
                    hitObjectColor = hitObjectMaterial.color;
                    hitObjectMaterial.color = hitObjectColor.Invert();
                }
            }

            void ResetHitObjectColor()
            {
                if (hitObjectMaterial != null)
                {
                    hitObjectMaterial.color = hitObjectColor;
                }

                hitObjectMaterial = null;
            }

            #endregion
        }

        /// <summary>
        /// <see cref="ReversibleAction.Undo"/>.
        /// </summary>
        public override void Undo()
        {
            base.Undo();
            memento?.Undo();
        }

        /// <summary>
        /// <see cref="ReversibleAction.Redo"/>.
        /// </summary>
        public override void Redo()
        {
            base.Redo();
            memento?.Redo();
        }
    }
}<|MERGE_RESOLUTION|>--- conflicted
+++ resolved
@@ -21,52 +21,31 @@
         {
             internal Hit(Transform hoveredObject)
             {
-<<<<<<< HEAD
                 CityRootNode = SceneQueries.GetCityRootTransformUpwards(hoveredObject);
                 this.HoveredObject = hoveredObject;
                 InteractableObject = hoveredObject.GetComponent<InteractableObject>();
                 Plane = new Plane(Vector3.up, CityRootNode.position);
-=======
-                cityRootNode = SceneQueries.GetCityRootTransformUpwards(hoveredObject);
-                this.hoveredObject = hoveredObject;
-                interactableObject = hoveredObject.GetComponent<InteractableObject>();
-                plane = new Plane(Vector3.up, cityRootNode.position);
                 node = hoveredObject.GetComponent<NodeRef>();
->>>>>>> a4bb4f3f
             }
 
             /// <summary>
             /// The root of the code city. This is the top-most game object representing a node,
             /// i.e., is tagged by <see cref="Tags.Node"/>.
             /// </summary>
-<<<<<<< HEAD
             internal Transform CityRootNode;
-=======
-            internal Transform cityRootNode;
-
->>>>>>> a4bb4f3f
+
             /// <summary>
             /// The game object currently being hovered over. It is a descendant of <see cref="CityRootNode"/>
             /// or <see cref="CityRootNode"/> itself.
             /// </summary>
-<<<<<<< HEAD
             internal Transform HoveredObject;
-=======
-            internal Transform hoveredObject;
-
->>>>>>> a4bb4f3f
+
             /// <summary>
             /// The interactable component attached to <see cref="HoveredObject"/>.
             /// </summary>
-<<<<<<< HEAD
             internal InteractableObject InteractableObject;
             internal Plane Plane;
-=======
-            internal InteractableObject interactableObject;
-
-            internal Plane plane;
             internal NodeRef node;
->>>>>>> a4bb4f3f
         }
 
         /// <summary>
@@ -144,12 +123,7 @@
             /// <summary>
             /// The transform of the game object that was moved.
             /// </summary>
-<<<<<<< HEAD
             internal Transform GameObject;
-=======
-            public Transform gameObject;
-
->>>>>>> a4bb4f3f
             /// <summary>
             /// The parent of <see cref="GameObject"/> at the time before it was moved.
             /// This will be used to restore the original parent upon <see cref="Undo"/>.
@@ -290,12 +264,8 @@
             }
             else if (SEEInput.Drag()) // start or continue movement
             {
-<<<<<<< HEAD
                 if (SEEInput.StartDrag() && hoveredObject
-                    && Raycasting.RaycastPlane(new Plane(Vector3.up, cityRootNode.position), out Vector3 planeHitPoint)) // start movement
-=======
-                if (SEEInput.StartDrag() && hoveredObject && RaycastPlane(new Plane(Vector3.up, cityRootNode.position), out Vector3 planeHitPoint)) // start movement
->>>>>>> a4bb4f3f
+                    && RaycastPlane(new Plane(Vector3.up, cityRootNode.position), out Vector3 planeHitPoint)) // start movement
                 {
                     moving = true;
                     // If SEEInput.StartDrag() is combined with SEEInput.DragHovered(), the hoveredObject is to
@@ -312,11 +282,7 @@
                     dragCanonicalOffset = dragStartOffset.DividePairwise(hit.HoveredObject.localScale);
                 }
 
-<<<<<<< HEAD
-                if (moving && Raycasting.RaycastPlane(hit.Plane, out planeHitPoint)) // continue movement
-=======
-                if (moving && RaycastPlane(hit.plane, out planeHitPoint)) // continue movement
->>>>>>> a4bb4f3f
+                if (moving && RaycastPlane(hit.Plane, out planeHitPoint)) // continue movement
                 {
                     Vector3 totalDragOffsetFromStart = planeHitPoint - (dragStartTransformPosition + dragStartOffset);
                     if (SEEInput.Snap())
@@ -329,12 +295,9 @@
                         Vector2 proj = dir * Vector2.Dot(point2, dir);
                         totalDragOffsetFromStart = new Vector3(proj.x, totalDragOffsetFromStart.y, proj.y);
                     }
-<<<<<<< HEAD
+
                     Positioner.Set(hit.HoveredObject, dragStartTransformPosition + totalDragOffsetFromStart);
-=======
-
-                    Positioner.Set(hit.hoveredObject, dragStartTransformPosition + totalDragOffsetFromStart);
->>>>>>> a4bb4f3f
+
                     Vector3 startPoint = dragStartTransformPosition + dragStartOffset;
                     Vector3 endPoint = hit.HoveredObject.position + Vector3.Scale(dragCanonicalOffset, hit.HoveredObject.localScale);
                     gizmo.SetPositions(startPoint, endPoint);
@@ -389,13 +352,9 @@
 
                     synchronize = false; // false because we just called the necessary network action ReparentNetAction() or MoveNodeNetAction, respectively.
                 }
-<<<<<<< HEAD
                 interactableObjectToBeUngrabbed.SetGrab(false, true);
                 gizmo.gameObject.SetActive(false);
-=======
-
                 ResetHitObjectColor();
->>>>>>> a4bb4f3f
                 moving = false;
             }
 
@@ -421,7 +380,7 @@
                 if (raycastHit != null)
                 {
                     hitObjectMaterial = raycastHit.Value.collider.GetComponent<Renderer>().material;
-                    // We persist hoveredObjectColor in case we want to use something different than simple 
+                    // We persist hoveredObjectColor in case we want to use something different than simple
                     // inversion in the future, such as a constant color (we would then need the original color).
                     hitObjectColor = hitObjectMaterial.color;
                     hitObjectMaterial.color = hitObjectColor.Invert();
