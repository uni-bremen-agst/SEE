--- conflicted
+++ resolved
@@ -96,10 +96,6 @@
                 if (gameObject != null)
                 {
                     GrabbedGameObject = gameObject;
-<<<<<<< HEAD
-=======
-                    this.cursorOffset = cursorOffset;
->>>>>>> 92821d42
                     originalParent = gameObject.transform.parent;
                     originalWorldPosition = gameObject.transform.position;
                     IsGrabbed = true;
@@ -321,12 +317,7 @@
             {
                 if (GrabbedGameObject == null)
                 {
-<<<<<<< HEAD
                     return;
-=======
-                    currentPositionOfGrabbedObject = targetPosition - cursorOffset;
-                    MoveTo(GrabbedGameObject, currentPositionOfGrabbedObject, 0);
->>>>>>> 92821d42
                 }
                 currentPositionOfGrabbedObject = GameNodeMover.GetCoordinatesOn(GrabbedGameObject.transform.lossyScale, targetPosition, targetGameObject);
                 MoveTo(GrabbedGameObject, currentPositionOfGrabbedObject, 0);
