using System.Collections.Generic;
using SEE.Game;
using SEE.Game.UI3D;
using SEE.GO;
using SEE.Net;
using SEE.Utils;
using UnityEngine;
using UnityEngine.Assertions;
using static SEE.Utils.Raycasting;
using Node = SEE.DataModel.DG.Node;
using Plane = UnityEngine.Plane;

namespace SEE.Controls.Actions
{
    /// <summary>
    /// An action to move nodes.
    /// </summary>
    internal class MoveAction : AbstractPlayerAction
    {
        private struct Hit
        {
            internal Hit(Transform hoveredObject)
            {
                CityRootNode = SceneQueries.GetCityRootTransformUpwards(hoveredObject);
                this.HoveredObject = hoveredObject;
                InteractableObject = hoveredObject.GetComponent<InteractableObject>();
                Plane = new Plane(Vector3.up, CityRootNode.position);
                node = hoveredObject.GetComponent<NodeRef>();
            }

            /// <summary>
            /// The root of the code city. This is the top-most game object representing a node,
            /// i.e., is tagged by <see cref="Tags.Node"/>.
            /// </summary>
            internal Transform CityRootNode;

            /// <summary>
            /// The game object currently being hovered over. It is a descendant of <see cref="CityRootNode"/>
            /// or <see cref="CityRootNode"/> itself.
            /// </summary>
            internal Transform HoveredObject;

            /// <summary>
            /// The interactable component attached to <see cref="HoveredObject"/>.
            /// </summary>
            internal InteractableObject InteractableObject;
            internal Plane Plane;
            internal NodeRef node;
        }

        /// <summary>
        /// The number of degrees in a full circle.
        /// </summary>
        private const float FullCircleDegree = 360.0f;
        private const float SnapStepCount = 8;
        private const float SnapStepAngle = FullCircleDegree / SnapStepCount;

        private static readonly MoveGizmo gizmo = MoveGizmo.Create();

        /// <summary>
        /// Whether moving a node has been initiated.
        /// </summary>
        private bool moving = false;

        private Hit hit = new Hit();
        private Vector3 dragStartTransformPosition = Vector3.positiveInfinity;
        private Vector3 dragStartOffset = Vector3.positiveInfinity;
        private Vector3 dragCanonicalOffset = Vector3.positiveInfinity;

        /// <summary>
        /// Returns a new instance of <see cref="MoveAction"/>.
        /// </summary>
        /// <returns>new instance of <see cref="MoveAction"/></returns>
        internal static ReversibleAction CreateReversibleAction() => new MoveAction();

        /// <summary>
        /// Returns a new instance of <see cref="MoveAction"/> that can continue
        /// with the user interaction so far.
        /// </summary>
        /// <returns>new instance</returns>
        public override ReversibleAction NewInstance() => new MoveAction
        {
            // We will be re-using the current settings so that the new action
            // can continue.
            moving = moving,
            hit = hit,
            dragStartTransformPosition = dragStartTransformPosition,
            dragStartOffset = dragStartOffset,
            dragCanonicalOffset = dragCanonicalOffset
        };

        /// <summary>
        /// Returns the set of IDs of all game objects changed by this action.
        /// <see cref="ReversibleAction.GetChangedObjects"/>
        /// </summary>
        /// <returns>empty set because this action does not change anything</returns>
        public override HashSet<string> GetChangedObjects()
        {
            if (memento != null && memento.GameObject != null)
            {
                return new HashSet<string> { memento.GameObject.name };
            }
            else
            {
                return new HashSet<string>();
            }
        }

        /// Returns the <see cref="ActionStateType"/> of this action.
        /// </summary>
        /// <returns><see cref="ActionStateType.Move"/></returns>
        public override ActionStateType GetActionStateType()
        {
            return ActionStateType.Move;
        }

        /// <summary>
        /// A memento for memorizing game nodes that were moved by this action.
        /// Used for Undo/Redo.
        /// </summary>
        private class Memento
        {
            /// <summary>
            /// The transform of the game object that was moved.
            /// </summary>
            internal Transform GameObject;
            /// <summary>
            /// The parent of <see cref="GameObject"/> at the time before it was moved.
            /// This will be used to restore the original parent upon <see cref="Undo"/>.
            /// </summary>
            private Transform oldParent;

            /// <summary>
            /// The position of <see cref="GameObject"/> in world space at the time before it was moved.
            /// This will be used to restore the original world-space position upon <see cref="Undo"/>.
            /// </summary>
            private Vector3 oldPosition;

            /// <summary>
            /// The new parent of <see cref="GameObject"/> at the time after it was moved.
            /// Maybe the same value as <see cref="oldParent"/>.
            /// This will be used to restore the new parent upon <see cref="Redo"/>.
            /// </summary>
            private GameObject newParent;

            /// <summary>
            /// The new position of <see cref="GameObject"/> in world space at the time after it was moved.
            /// This will be used to restore the new position upon <see cref="Redo"/>.
            /// </summary>
            private Vector3 newPosition;

            /// <summary>
            /// Constructor.
            /// </summary>
            /// <param name="movedGameNode">the transform of the game node that was moved</param>
            internal Memento(Transform movedGameNode)
            {
                this.GameObject = movedGameNode;
                this.oldParent = movedGameNode.transform.parent;
                this.oldPosition = movedGameNode.position;
            }

            /// <summary>
            /// Restores the original state of <see cref="GameObject"/> before it was moved
            /// regarding its original parent and position. Will also propagate that state
            /// through the network to all clients.
            /// </summary>
            internal void Undo()
            {
                GameObject.position = oldPosition;
                GameObject.SetParent(oldParent);
                new ReparentNetAction(GameObject.name, oldParent.name, oldPosition).Execute();
            }

            /// <summary>
            /// Restores the state of <see cref="GameObject"/> after it was moved regarding its
            /// new parent and position. Will also propagate that state through the network to
            /// all clients.
            ///
            /// Precondition: <see cref="Undo"/> has been called before.
            /// </summary>
            internal void Redo()
            {
                GameObject.position = newPosition;
                GameObject.SetParent(newParent.transform);
                new ReparentNetAction(GameObject.name, newParent.name, GameObject.position).Execute();
            }

            /// <summary>
            /// Memorizes the new position of <see cref="GameObject"/> after it was moved.
            /// Relevant for <see cref="Redo"/>.
            /// </summary>
            /// <param name="position">new position</param>
            internal void SetNewPosition(Vector3 position)
            {
                newPosition = position;
            }

            /// <summary>
            /// Memorizes the new parent of <see cref="GameObject"/> after it was moved.
            /// Can be the original parent. Relevant for <see cref="Redo"/>.
            /// </summary>
            /// <param name="parent">new parent</param>
            internal void SetNewParent(GameObject parent)
            {
                newParent = parent;
            }
        }

        /// <summary>
        /// The memento memorizing the original state of the hovered object that was moved.
        /// Will be null until a node was actually moved.
        /// </summary>
        private Memento memento;

        /// <summary>
        /// Original color of the object the user hovered over.
        /// </summary>
        private Color hitObjectColor;

        /// <summary>
        /// Material of the object the user hovered over.
        /// </summary>
        private Material hitObjectMaterial;

        /// <summary>
        /// <see cref="ReversibleAction.Update"/>.
        /// </summary>
        /// <returns>true if completed</returns>
        public override bool Update()
        {
            bool result = false;
            InteractableObject hoveredObject = InteractableObject.HoveredObjectWithWorldFlag;
            Transform cityRootNode = null;

            if (hoveredObject)
            {
                cityRootNode = SceneQueries.GetCityRootTransformUpwards(hoveredObject.transform);
                Assert.IsNotNull(cityRootNode);
            }

            bool synchronize = false;

            if (SEEInput.Cancel()) // cancel movement
            {
                if (moving)
                {
                    Vector3 originalPosition = dragStartTransformPosition + dragStartOffset - Vector3.Scale(dragCanonicalOffset, hit.HoveredObject.localScale);
                    Positioner.Set(hit.HoveredObject, originalPosition);
                    hit.InteractableObject.SetGrab(false, true);
                    gizmo.gameObject.SetActive(false);

                    moving = false;
                    hit = new Hit();
                    synchronize = true;
                }
                else if (hoveredObject)
                {
                    // TODO(torben): this should be in SelectAction.cs
                    InteractableObject.UnselectAllInGraph(hoveredObject.ItsGraph, true);
                }

                ResetHitObjectColor();
            }
            else if (SEEInput.Drag()) // start or continue movement
            {
                if (SEEInput.StartDrag() && hoveredObject
<<<<<<< HEAD
                    && Raycasting.RaycastPlane(new Plane(Vector3.up, cityRootNode.position), out Vector3 planeHitPoint)) // start movement
=======
                    && RaycastPlane(new Plane(Vector3.up, cityRootNode.position), out Vector3 planeHitPoint)) // start movement
>>>>>>> 796546f9
                {
                    moving = true;
                    // If SEEInput.StartDrag() is combined with SEEInput.DragHovered(), the hoveredObject is to
                    // be dragged; otherwise the whole city (city root node). Note: the hoveredObject may in
                    // fact be cityRootNode.
                    Transform draggedObject = SEEInput.DragHovered() ? hoveredObject.transform : cityRootNode;
                    hit = new Hit(draggedObject);
                    memento = new Memento(draggedObject);

                    hit.InteractableObject.SetGrab(true, true);
                    gizmo.gameObject.SetActive(true);
                    dragStartTransformPosition = hit.HoveredObject.position;
                    dragStartOffset = planeHitPoint - hit.HoveredObject.position;
                    dragCanonicalOffset = dragStartOffset.DividePairwise(hit.HoveredObject.localScale);
                }

                if (moving && RaycastPlane(hit.Plane, out planeHitPoint)) // continue movement
                {
                    Vector3 totalDragOffsetFromStart = planeHitPoint - (dragStartTransformPosition + dragStartOffset);
                    if (SEEInput.Snap())
                    {
                        Vector2 point2 = new Vector2(totalDragOffsetFromStart.x, totalDragOffsetFromStart.z);
                        float angleDeg = point2.Angle360();
                        float snappedAngleDeg = Mathf.Round(angleDeg / SnapStepAngle) * SnapStepAngle;
                        float snappedAngleRad = Mathf.Deg2Rad * snappedAngleDeg;
                        Vector2 dir = new Vector2(Mathf.Cos(snappedAngleRad), Mathf.Sin(-snappedAngleRad));
                        Vector2 proj = dir * Vector2.Dot(point2, dir);
                        totalDragOffsetFromStart = new Vector3(proj.x, totalDragOffsetFromStart.y, proj.y);
                    }

                    Positioner.Set(hit.HoveredObject, dragStartTransformPosition + totalDragOffsetFromStart);

                    Vector3 startPoint = dragStartTransformPosition + dragStartOffset;
                    Vector3 endPoint = hit.HoveredObject.position + Vector3.Scale(dragCanonicalOffset, hit.HoveredObject.localScale);
                    gizmo.SetPositions(startPoint, endPoint);

                    SetHitObjectColor(hit.node);

                    synchronize = true;
                }
            }
            else if (SEEInput.Reset()) // reset to center of table
            {
                if (cityRootNode && !moving)
                {
                    GO.Plane plane = cityRootNode.GetComponentInParent<GO.Plane>();
                    cityRootNode.position = plane.CenterTop;
                    new MoveNodeNetAction(cityRootNode.name, cityRootNode.position).Execute();
                    gizmo.gameObject.SetActive(false);

                    synchronize = false; // We just called MoveNodeNetAction for the synchronization.
                }

                ResetHitObjectColor();
            }
            else if (moving)
            {
<<<<<<< HEAD
                InteractableObject interactableObjectToBeUngrabbed = hit.interactableObject;
                // No canceling, no dragging, no reset, but still moving =>  finalize movement
                if (hit.hoveredObject != hit.cityRootNode) // only reparent non-root nodes
                {
                    GameObject parent = GameNodeMover.FinalizePosition(hit.hoveredObject.gameObject);
=======
                InteractableObject interactableObjectToBeUngrabbed = hit.InteractableObject;
                // No canceling, no dragging, no reset, but still moving =>  finalize movement
                if (hit.HoveredObject != hit.CityRootNode) // only reparent non-root nodes
                {
                    GameObject parent = GameNodeMover.FinalizePosition(hit.HoveredObject.gameObject);
>>>>>>> 796546f9
                    if (parent != null)
                    {
                        // The move has come to a successful end.
                        new ReparentNetAction(hit.HoveredObject.gameObject.name, parent.name, hit.HoveredObject.position).Execute();
                        memento.SetNewParent(parent);
                        memento.SetNewPosition(hit.HoveredObject.position);
                        currentState = ReversibleAction.Progress.Completed;
                        result = true;
                    }
                    else
                    {
                        // An attempt was made to move the hovered object outside of the city.
                        // We need to reset it to its original position. And then we start from scratch.
<<<<<<< HEAD
                        Vector3 originalPosition = dragStartTransformPosition + dragStartOffset - Vector3.Scale(dragCanonicalOffset, hit.hoveredObject.localScale);
                        hit.hoveredObject.position = originalPosition;
                        new MoveNodeNetAction(hit.hoveredObject.name, hit.hoveredObject.position).Execute();
=======
                        Vector3 originalPosition = dragStartTransformPosition + dragStartOffset
                                                   - Vector3.Scale(dragCanonicalOffset, hit.HoveredObject.localScale);
                        hit.HoveredObject.position = originalPosition;
                        new MoveNodeNetAction(hit.HoveredObject.name, hit.HoveredObject.position).Execute();
>>>>>>> 796546f9
                        // The following assignment will override hit.interactableObject; that is why we
                        // stored its value in interactableObjectToBeUngrabbed above.
                        hit = new Hit();
                    }

                    synchronize = false; // false because we just called the necessary network action ReparentNetAction() or MoveNodeNetAction, respectively.
                }
                interactableObjectToBeUngrabbed.SetGrab(false, true);
                gizmo.gameObject.SetActive(false);
<<<<<<< HEAD
=======
                ResetHitObjectColor();
>>>>>>> 796546f9
                moving = false;
            }

            if (synchronize)
            {
                new MoveNodeNetAction(hit.HoveredObject.name, hit.HoveredObject.position).Execute();
            }

            if (currentState != ReversibleAction.Progress.Completed)
            {
                currentState = moving ? ReversibleAction.Progress.InProgress : ReversibleAction.Progress.NoEffect;
            }

            return result;

            #region Local Functions

            void SetHitObjectColor(NodeRef movingNode)
            {
                ResetHitObjectColor();

                RaycastLowestNode(out RaycastHit? raycastHit, out Node _, movingNode);
                if (raycastHit != null)
                {
                    hitObjectMaterial = raycastHit.Value.collider.GetComponent<Renderer>().material;
                    // We persist hoveredObjectColor in case we want to use something different than simple
                    // inversion in the future, such as a constant color (we would then need the original color).
                    hitObjectColor = hitObjectMaterial.color;
                    hitObjectMaterial.color = hitObjectColor.Invert();
                }
            }

            void ResetHitObjectColor()
            {
                if (hitObjectMaterial != null)
                {
                    hitObjectMaterial.color = hitObjectColor;
                }

                hitObjectMaterial = null;
            }

            #endregion
        }

        /// <summary>
        /// <see cref="ReversibleAction.Undo"/>.
        /// </summary>
        public override void Undo()
        {
            base.Undo();
            memento?.Undo();
        }

        /// <summary>
        /// <see cref="ReversibleAction.Redo"/>.
        /// </summary>
        public override void Redo()
        {
            base.Redo();
            memento?.Redo();
        }
    }
}<|MERGE_RESOLUTION|>--- conflicted
+++ resolved
@@ -265,11 +265,7 @@
             else if (SEEInput.Drag()) // start or continue movement
             {
                 if (SEEInput.StartDrag() && hoveredObject
-<<<<<<< HEAD
-                    && Raycasting.RaycastPlane(new Plane(Vector3.up, cityRootNode.position), out Vector3 planeHitPoint)) // start movement
-=======
                     && RaycastPlane(new Plane(Vector3.up, cityRootNode.position), out Vector3 planeHitPoint)) // start movement
->>>>>>> 796546f9
                 {
                     moving = true;
                     // If SEEInput.StartDrag() is combined with SEEInput.DragHovered(), the hoveredObject is to
@@ -327,19 +323,11 @@
             }
             else if (moving)
             {
-<<<<<<< HEAD
-                InteractableObject interactableObjectToBeUngrabbed = hit.interactableObject;
-                // No canceling, no dragging, no reset, but still moving =>  finalize movement
-                if (hit.hoveredObject != hit.cityRootNode) // only reparent non-root nodes
-                {
-                    GameObject parent = GameNodeMover.FinalizePosition(hit.hoveredObject.gameObject);
-=======
                 InteractableObject interactableObjectToBeUngrabbed = hit.InteractableObject;
                 // No canceling, no dragging, no reset, but still moving =>  finalize movement
                 if (hit.HoveredObject != hit.CityRootNode) // only reparent non-root nodes
                 {
                     GameObject parent = GameNodeMover.FinalizePosition(hit.HoveredObject.gameObject);
->>>>>>> 796546f9
                     if (parent != null)
                     {
                         // The move has come to a successful end.
@@ -353,16 +341,10 @@
                     {
                         // An attempt was made to move the hovered object outside of the city.
                         // We need to reset it to its original position. And then we start from scratch.
-<<<<<<< HEAD
-                        Vector3 originalPosition = dragStartTransformPosition + dragStartOffset - Vector3.Scale(dragCanonicalOffset, hit.hoveredObject.localScale);
-                        hit.hoveredObject.position = originalPosition;
-                        new MoveNodeNetAction(hit.hoveredObject.name, hit.hoveredObject.position).Execute();
-=======
                         Vector3 originalPosition = dragStartTransformPosition + dragStartOffset
                                                    - Vector3.Scale(dragCanonicalOffset, hit.HoveredObject.localScale);
                         hit.HoveredObject.position = originalPosition;
                         new MoveNodeNetAction(hit.HoveredObject.name, hit.HoveredObject.position).Execute();
->>>>>>> 796546f9
                         // The following assignment will override hit.interactableObject; that is why we
                         // stored its value in interactableObjectToBeUngrabbed above.
                         hit = new Hit();
@@ -372,10 +354,7 @@
                 }
                 interactableObjectToBeUngrabbed.SetGrab(false, true);
                 gizmo.gameObject.SetActive(false);
-<<<<<<< HEAD
-=======
                 ResetHitObjectColor();
->>>>>>> 796546f9
                 moving = false;
             }
 
