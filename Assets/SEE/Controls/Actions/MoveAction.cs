using System;
using System.Collections.Generic;
using System.Linq;
using SEE.DataModel.DG;
using SEE.Game;
using SEE.Game.City;
using SEE.Game.Operator;
using SEE.GO;
using SEE.Layout.EdgeLayouts;
using SEE.Net.Actions;
using SEE.Tools.ReflexionAnalysis;
using SEE.Utils;
using TinySpline;
using UnityEngine;
using UnityEngine.Assertions;

namespace SEE.Controls.Actions
{
    /// <summary>
    /// An action to grab and move nodes.
    /// </summary>
    internal class MoveAction : AbstractPlayerAction
    {
        /// <summary>
        /// Returns a new instance of <see cref="MoveAction"/>.
        /// </summary>
        /// <returns>new instance of <see cref="MoveAction"/></returns>
        internal static ReversibleAction CreateReversibleAction() => new MoveAction();

        /// <summary>
        /// Returns a new instance of <see cref="MoveAction"/> that can continue
        /// with the user interaction so far.
        /// </summary>
        /// <returns>new instance</returns>
        public override ReversibleAction NewInstance() => new MoveAction();

        /// <summary>
        /// Returns the set of IDs of all game objects changed by this action.
        /// <see cref="ReversibleAction.GetChangedObjects"/>
        /// </summary>
        /// <returns>returns the ID of the currently grabbed object if any; otherwise the empty set</returns>
        public override HashSet<string> GetChangedObjects()
        {
            return grabbedObject.IsGrabbed ? new HashSet<string> { grabbedObject.Name } : new HashSet<string>();
        }

        /// <summary>
        /// Returns the <see cref="ActionStateType"/> of this action.
        /// </summary>
        /// <returns><see cref="ActionStateType.Move"/></returns>
        public override ActionStateType GetActionStateType()
        {
            return ActionStateType.Move;
        }

        /// <summary>
        /// Data structure to manage the game object that was grabbed.
        /// Provides the necessary capability for Undo/Redo.
        /// </summary>
        private struct GrabbedObject
        {
            /// <summary>
            /// The game object that was grabbed. May be null.
            /// </summary>
            private GameObject gameObject;

            /// <summary>
            /// The node operator to move <see cref="gameObject"/>. Different from null only
            /// if <see cref="gameObject"/> is different from null.
            /// </summary>
            private NodeOperator nodeOperator;

            /// <summary>
            /// The list of <see cref="SEESpline"/>s of the incoming and outgoing edges
            /// of <paramref name="gameNode"/>. The boolean in the returned pair indicates
            /// whether the edge is outgoing (if it is false, the edge is incoming).
            /// </summary>
            private IList<(SEESpline, bool nodeIsSource)> ConnectedEdges;

            /// <summary>
            /// The animation duration for morphing edges in seconds.
            /// FIXME: Why should that be different from <see cref="AnimationTime"/>?
            /// </summary>
            private const float SplineAnimationDuration = 2f;
            /// <summary>
            /// The duration of any animation to move the grabbed object for Undo/Redo
            /// in seconds.
            /// </summary>
            private const float AnimationTime = 1.0f;

            /// <summary>
            /// TODO: Documentation.
            /// </summary>
            private SEEReflexionCity reflexionCity;

            /// <summary>
            /// Grabs the given <paramref name="gameObject"/>.
            /// </summary>
            /// <param name="gameObject">object to be grabbed</param>
            /// <exception cref="ArgumentNullException">thrown if <paramref name="gameObject"/> is null</exception>
            public void Grab(GameObject gameObject)
            {
                if (gameObject != null)
                {
                    this.gameObject = gameObject;
                    nodeOperator = gameObject.AddOrGetComponent<NodeOperator>();
                    KillActiveAnimations(nodeOperator);
                    originalPositionOfGrabbedObject = gameObject.transform.position;
                    ConnectedEdges = GetConnectedEdges(gameObject);
                    MorphEdgesToSplines(SplineAnimationDuration);
                    IsGrabbed = true;
                    if (gameObject.TryGetComponent(out InteractableObject interactableObject))
                    {
                        interactableObject.SetGrab(true, true);
                    }
                    // We need the reflexion city for later.
                    reflexionCity = gameObject.ContainingCity<SEEReflexionCity>();
                }
                else
                {
                    throw new ArgumentNullException("Parameter must not be null");
                }

                void KillActiveAnimations(NodeOperator nodeOperator)
                {
                    if (gameObject.TryGetNodeRef(out NodeRef node))
                    {
                        // We will also kill any active tweens (=> Reflexion Analysis), if necessary.
                        if (node.Value.IsInImplementation() || node.Value.IsInArchitecture())
                        {
                            // TODO: Instead of just killing animations here with this trick,
                            //       handle all movement inside the NodeOperator.
                            nodeOperator.MoveTo(nodeOperator.TargetPosition, 0);
                        }
                    }
                }
            }

            /// <summary>
            /// The currently grabbed object is considered to be ungrabbed and its movement
            /// is to be finalized.
            /// </summary>
            /// <exception cref="InvalidOperationException">thrown if not object is currently grabbed</exception>
            public void UnGrab()
            {
                if (!IsGrabbed || gameObject == null)
                {
                    throw new InvalidOperationException("No object is being grabbed.");
                }
                else
                {
                    if (gameObject.TryGetComponent(out InteractableObject interactableObject))
                    {
                        interactableObject.SetGrab(false, true);
                    }
                    if (originalPositionOfGrabbedObject != currentPositionOfGrabbedObject)
                    {
                        // The grabbed object has actually been moved.
                        //Finalize();
                    }
                    IsGrabbed = false;
                    // Note: We do not set gameObject to null because we may need its
                    // value later for Undo/Redo.
                }
            }

            /// <summary>
            /// Memorizes the new parent of <see cref="gameObject"/> after it was moved.
            /// Can be the original parent. Relevant for <see cref="Redo"/>.
            /// </summary>
            private GameObject newParent;

            /// <summary>
            /// The original parent of <see cref="gameObject"/> before it was grabbed.
            /// </summary>
            private Transform originalParent;

            /// <summary>
            /// The original scale of <see cref="gameObject"/> before it was grabbed.
            /// </summary>
            private Vector3 originalScale;

            /// <summary>
            /// Called when the grabbed object has reached a new final destination.
            /// It will finalize its position.
            /// </summary>
            private void Finalize()
            {
                // -------------------------------------------------------------------
                // FIXME: When moving the grabbed node, we move its connecting edges
                // along with it. To do that they are morphed into splines. When the
                // movement has come to an end, the edges should be morphed back
                // again into to their original layout.
                // -------------------------------------------------------------------

                bool movementAllowed = GameNodeMover.FinalizePosition(gameObject, out GameObject parent);
                if (movementAllowed)
                {
                    if (parent != null)
                    {
                        // The node has been re-parented.
                        new ReparentNetAction(gameObject.name, parent.name, gameObject.transform.position).Execute();
                        newParent = parent;
                    }
                    currentPositionOfGrabbedObject = gameObject.transform.position;
                }
                else
                {
                    // An attempt was made to move the hovered object illegally.
                    // We need to reset it to its original position. And then we start from scratch.
                    // TODO: Instead of manually restoring the position like this, we can maybe use the memento
                    //       or ReversibleActions for resetting.
                    gameObject.transform.SetParent(originalParent);
                    nodeOperator.ScaleTo(originalScale, AnimationTime);
                    nodeOperator.MoveTo(originalPositionOfGrabbedObject, AnimationTime);

                    new MoveNodeNetAction(gameObject.name, originalPositionOfGrabbedObject).Execute();
                }
            }

            /// <summary>
            /// Whether an object has been grabbed.
            /// </summary>
            /// <returns>true if an object has been grabbed</returns>
            /// <remarks>The default value for <c>bool</c> is <c>false</c>, which is exactly
            /// what we need</remarks>
            internal bool IsGrabbed { private set; get; }

            /// <summary>
            /// The name of the grabbed object if any was grabbed; otherwise the empty string.
            /// </summary>
            internal string Name
            {
                get => gameObject != null ? gameObject.name : String.Empty;
            }

            /// <summary>
            /// The position of the grabbed object in world space.
            /// </summary>
            /// <exception cref="InvalidOperationException">in case no object is currently grabbed</exception>
            internal Vector3 Position
            {
                get
                {
                    if (IsGrabbed && gameObject != null)
                    {
                        return gameObject.transform.position;
                    }
                    else
                    {
                        throw new InvalidOperationException("No object is being grabbed.");
                    }
                }
            }

            /// <summary>
            /// The node reference associated with the grabbed object. May be null if no
            /// node is associated with the grabbed object.
            /// </summary>
            public NodeRef Node
            {
                get => gameObject.TryGetNodeRef(out NodeRef result) ? result : null;
            }

            /// <summary>
            /// The original position of <see cref="GameObject"/> when it was grabbed.
            /// Required to return it to is original position when the action is canceled
            /// or undone.
            /// </summary>
            private Vector3 originalPositionOfGrabbedObject;

            /// <summary>
            /// The current position of <see cref="GameObject"/> in world space. More precisely, the
            /// position that was last set via <see cref="MoveTo(Vector3)"/>.
            /// </summary>
            private Vector3 currentPositionOfGrabbedObject;

            /// <summary>
            /// Returns the grabbed object to its original position when it was grabbed.
            /// This method will called for Undo.
            /// </summary>
            internal void MoveToOrigin()
            {
                if (gameObject)
                {
                    MoveTo(originalPositionOfGrabbedObject, AnimationTime);
                }
            }

            /// <summary>
            /// Returns the grabbed object to its last position before it was returned
            /// to its origin via <see cref="MoveToOrigin"/>.
            /// This method will called for Redo.
            /// </summary>
            internal void MoveToLastUserRequestedPosition()
            {
                if (gameObject)
                {
                    MoveTo(currentPositionOfGrabbedObject, AnimationTime);
                }
            }

            /// <summary>
            /// Moves the grabbed object to <paramref name="targetPosition"/> in world space
            /// immediately, that is, without any animation.
            /// </summary>
            /// <param name="targetPosition"></param>
            internal void MoveTo(Vector3 targetPosition)
            {
                if (gameObject)
                {
                    currentPositionOfGrabbedObject = targetPosition;
                    MoveTo(targetPosition, 0);
                }
            }

            /// <summary>
            /// Moves the grabbed object to <paramref name="targetPosition"/> in world space.
            /// </summary>
            /// <param name="targetPosition"></param>
            /// <param name="duration">the duration of the animation for moving the grabbed object in seconds</param>
            private void MoveTo(Vector3 targetPosition, float duration)
            {
                // FIXME: This code must be factored out into a helper class that can be called
                // from the corresponding network move action. It should be handled by GameNodeMover.
                // MorphEdgesToSplines() must be moved into this helper class, too.
                nodeOperator.MoveTo(targetPosition, duration);
                MorphEdgesToSplines(duration);
                // TODO: Propagate to clients.
            }

            /// <summary>
            /// Morphs the incoming and outgoing edges of <see cref="gameObject"/> to simple splines.
            /// </summary>
            /// <param name="duration">the duration of the morphing animation in seconds</param>
            private void MorphEdgesToSplines(float duration)
            {
                // The minimal y offset for the point in between the start and end
                // of a spline through which the spline should pass.
                const float MinimalSplineOffset = 0.05f;

                // We will also "stick" the connected edges to the moved node during its movement.
                // In order to do this, we need to modify the splines of each one.
                // --------------------------------------------------------------------------------
                // FIXME: This is too simplistic. It does not handle the case of moving an inner
                // node whose descendants have connecting edges. The descendants will be moved
                // along with the inner node, but not their edges.
                // --------------------------------------------------------------------------------
                foreach ((SEESpline connectedSpline, bool nodeIsSource) hitEdge in ConnectedEdges)
                {
                    Edge edge = hitEdge.connectedSpline.gameObject.GetComponent<EdgeRef>().Value;
                    BSpline spline;
                    if (hitEdge.nodeIsSource)
                    {
                        spline = SplineEdgeLayout.CreateSpline(gameObject.transform.position,
                                                               edge.Target.RetrieveGameNode().transform.position,
                                                               true,
                                                               MinimalSplineOffset);
                    }
                    else
                    {
                        spline = SplineEdgeLayout.CreateSpline(edge.Source.RetrieveGameNode().transform.position,
                                                               gameObject.transform.position,
                                                               true,
                                                               MinimalSplineOffset);
                    }

                    if (hitEdge.connectedSpline.gameObject.TryGetComponentOrLog(out EdgeOperator edgeOperator))
                    {
                        edgeOperator.MorphTo(spline, duration);
                    }
                }
            }

            /// <summary>
            /// Restores the original state of the grabbed object just before it was grabbed.
            /// </summary>
            internal void Undo()
            {
                MoveToOrigin();
                // FIXME: We also neet to reset the parent in the graph.
                gameObject.transform.SetParent(originalParent);
                // FIXME: MoveToOrigin() and ReparentNetAction both move the node.
                new ReparentNetAction(gameObject.name, originalParent.name, originalPositionOfGrabbedObject).Execute();
            }

            /// <summary>
            /// Reverts <see cref="Undo"/>.
            /// </summary>
            internal void Redo()
            {
                MoveToLastUserRequestedPosition();
            }

            /// <summary>
            /// Temporary Maps-To edge which will have to be deleted if the node isn't finalized.
            /// </summary>
            private Edge temporaryMapsTo;

            internal void TemporaryMapTo(GameObject mappingTarget)
            {
                // The mapping is only possible if we are in a reflexion city and if the
                // mapping target is actually a node.
                if (reflexionCity != null && mappingTarget.TryGetNode(out Node target))
                {
                    // The source of the mapping
                    Node source = gameObject.GetNode();

                    if (source.ItsGraph != target.ItsGraph)
                    {
                        Debug.LogError("For a mapping, both nodes must be in the same graph.\n");
                        return;
                    }

                    // implementation -> architecture
                    if (source.IsInImplementation() && target.IsInArchitecture())
                    {
                        // If there is a previous mapping that already mapped the node
                        // on the current target, nothing needs to be done.
                        // If there is a previous mapping that mapped the node onto
                        // another target, the previous mapping must be reverted and the
                        // node must be mapped onto the new target.

                        if (temporaryMapsTo == null)
                        {
                            // If there is no previous mapping, we can just map the node.
                            MapTo(source, mappingTarget, target);
                        }
                        else // If there is a previous mapping.
                        {
                            Assert.IsTrue(reflexionCity.LoadedGraph.ContainsEdge(temporaryMapsTo));
                            // A temporary mapping exists already. This mapping can only be from an implementation
                            // node onto an architecture node.
                            Assert.IsTrue(temporaryMapsTo.Source == source);
                            // If the mapping hasn't changed, there is nothing to do.
                            if (temporaryMapsTo.Target != target)
                            {
                                // The grabbed object was previously temporarily mapped onto another target.
                                // The temporary mapping must be reverted.
                                reflexionCity.Analysis.DeleteFromMapping(temporaryMapsTo);
                                MapTo(source, mappingTarget, target);
                            }
                        }
                    }
                    // implementation -> implementation
                    else if (source.IsInImplementation() && target.IsInImplementation())
                    {
                        // This changes the node hierarchy in the implementation only.
                        PutOn(mappingTarget);
                        reflexionCity.Analysis.UnparentInImplementation(source);
                        reflexionCity.Analysis.AddChildInImplementation(source, target);
                    }
                    // architecture -> architecture
                    else if (source.IsInArchitecture() && target.IsInArchitecture())
                    {
                        // This changes the node hierarchy in the implementation only.
                        PutOn(mappingTarget);
                        reflexionCity.Analysis.UnparentInArchitecture(source);
                        reflexionCity.Analysis.AddChildInArchitecture(source, target);
                    }
                    // architecture -> implementation: forbidden
                    else
                    {
                        // nothing to be done
                    }
                }
            }

            /// <summary>
            /// Puts the <see cref="grabbedObject"/> onto <paramref name="mappingTarget"/> graphically.
            /// Adds a mapping from <paramref name="source"/> to <paramref name="target"/> to the
            /// reflexion analysis overriding any existing mapping.
            /// </summary>
            /// <param name="source">the source node of the maps-to edge</param>
            /// <param name="mappingTarget">the game node onto which to put <see cref="gameObject"/></param>
            /// <param name="target">the target node of the maps-to edge</param>
            private void MapTo(Node source, GameObject mappingTarget, Node target)
            {
                // If we are in a reflexion city, we will simply
                // trigger the incremental reflexion analysis here.
                // That way, the relevant code is in one place
                // and edges will be colored on hover (#451).
                PutOn(mappingTarget);
                temporaryMapsTo = reflexionCity.Analysis.AddToMapping(source, target, overrideMapping: true);
            }

            /// <summary>
            /// Puts <see cref="gameObject"/> onto <paramref name="mappingTarget"/> graphically.
            /// No change to the underlying graph is made.
            /// </summary>
            /// <param name="mappingTarget">the game node onto which to put <see cref="gameObject"/></param>
            private void PutOn(GameObject mappingTarget)
            {
                // FIXME: If gameObject is moved onto its original parent, we do not want to shrink it.
                bool scaleDown = mappingTarget != originalParent;
                GameNodeMover.PutOn(gameObject.transform, mappingTarget, scaleDown: scaleDown);
            }

            internal void TemporaryUnMap()
            {
                if (reflexionCity != null && temporaryMapsTo != null && reflexionCity.LoadedGraph.ContainsEdge(temporaryMapsTo))
                {
                    // The Maps-To edge will have to be deleted once the node no longer hovers over it.
                    // We'll change its parent so it becomes a root node in the implementation city.
                    // The user will have to drop it on another node to re-parent it.
                    gameObject.transform.SetParent(reflexionCity.ImplementationRoot.RetrieveGameNode().transform);
                    reflexionCity.Analysis.DeleteFromMapping(temporaryMapsTo);
                    temporaryMapsTo = null;
                }
            }
        }

        /// <summary>
        /// The currently grabbed object if any.
        /// </summary>
        private GrabbedObject grabbedObject = new GrabbedObject();

        /// <summary>
        /// The distance from the the position of <see cref="grabbedObject"/> when it was grabbed to
        /// the origin of the user's pointing device (e.g., main camera on a desktop, controller
        /// in VR) in world space. This distance will be maintained while the user has grabbed
        /// an object.
        /// </summary>
        private float distanceToUser;

        #region HitColor

        /// <summary>
        /// Original color of the object the user hovered over.
        /// </summary>
        private Color hitObjectColor;

        /// <summary>
        /// Material of the object the user hovered over.
        /// </summary>
        private Material hitObjectMaterial;

        /// <summary>
        /// Inverts the color of the hit object (and saves its original one to be able to revert
        /// this color change later).
        /// </summary>
        /// <param name="hitObject">the object that was hit</param>
        void SetHitObjectColor(Transform hitObject)
        {
            hitObjectMaterial = hitObject.GetComponent<Renderer>().material;
            // We persist hoveredObjectColor in case we want to use something different than simple
            // inversion in the future, such as a constant color (we would then need the original color).
            hitObjectColor = hitObjectMaterial.color;
            hitObjectMaterial.color = hitObjectColor.Invert();
        }

        /// <summary>
        /// Restores the color of <see cref="hitObjectMaterial"/> to <see cref="hitObjectColor"/>.
        /// Attribute <see cref="hitObjectMaterial"/> will be <c>null</c> afterwards.
        /// </summary>
        void ResetHitObjectColor()
        {
            if (hitObjectMaterial != null)
            {
                hitObjectMaterial.color = hitObjectColor;
            }
            hitObjectMaterial = null;
        }

        #endregion HitColor

        /// <summary>
        /// Index of the left mouse button.
        /// </summary>
        private const int LeftMouseButton = 0;

        /// <summary>
        /// Returns the list of <see cref="SEESpline"/>s of the incoming and outgoing edges
        /// of <paramref name="gameNode"/>. The boolean in the returned pair indicates
        /// whether the edge is outgoing (if it is false, the edge is incoming).
        /// </summary>
        private static IList<(SEESpline, bool nodeIsSource)> GetConnectedEdges(GameObject gameNode)
        {
            IList<(SEESpline, bool nodeIsSource)> ConnectedEdges = new List<(SEESpline, bool)>();
            if (gameNode.TryGetNode(out Node node))
            {
                foreach (Edge edge in node.Incomings.Union(node.Outgoings).Where(x => !x.HasToggle(Edge.IsVirtualToggle)))
                {
                    GameObject gameEdge = GraphElementIDMap.Find(edge.ID);
                    Assert.IsNotNull(gameEdge);
                    if (gameEdge.TryGetComponentOrLog(out SEESpline spline))
                    {
                        ConnectedEdges.Add((spline, node == edge.Source));
                    }
                }
            }
            return ConnectedEdges;
        }

        /// <summary>
        /// <see cref="ReversibleAction.Update"/>.
        /// </summary>
        /// <returns>true if completed</returns>
        public override bool Update()
        {
            if (SEEInput.Cancel()) // cancel movement
            {
                if (grabbedObject.IsGrabbed)
                {
                    Debug.Log("Dragging cancelled.\n");
                    Debug.Log($"Dragged object {grabbedObject.Name} will be returned to its original location.\n");

<<<<<<< HEAD
                    // Reset action.
                    grabbedObject.Undo();
                    currentState = ReversibleAction.Progress.NoEffect;
=======
                if (reflexionCity != null && temporaryMapsTo != null && reflexionCity.LoadedGraph.ContainsEdge(temporaryMapsTo))
                {
                    // The Maps-To edge will have to be deleted once the node no longer hovers over it.
                    hit.HoveredObject.SetParent(originalParent);
                    reflexionCity.ReflexionGraph.RemoveFromMapping(temporaryMapsTo);
                    temporaryMapsTo = null;
>>>>>>> 15010b52
                }
                ResetHitObjectColor();
            }
            else if (Input.GetMouseButton(LeftMouseButton)) // start to grab the object or continue to move the grabbed object
            {
                if (!grabbedObject.IsGrabbed)
                {
                    // User is starting dragging the currently hovered object.
                    InteractableObject hoveredObject = InteractableObject.HoveredObjectWithWorldFlag;
                    // An object to be grabbed must be representing a node that is not the root.
                    if (hoveredObject && hoveredObject.gameObject.TryGetNode(out Node node) && !node.IsRoot())
                    {
                        grabbedObject.Grab(hoveredObject.gameObject);
                        // Remember the current distance from the pointing device to the grabbed object.
                        distanceToUser = Vector3.Distance(Raycasting.UserPointsTo().origin, grabbedObject.Position);
                        currentState = ReversibleAction.Progress.InProgress;
                        Debug.Log($"Starting dragging of {grabbedObject.Name} at distance {distanceToUser}.\n");
                    }
                    else
                    {
<<<<<<< HEAD
                        // Debug.Log("Nothing to be dragged.\n");
=======
                        RaycastLowestNode(out RaycastHit? raycastHit, out Node newParentNode, hit.node);
                        // TODO: Adjust for snapping
                        // FIXME: Position is not exact depending on scale. Needs to be reworked.
                        Vector3 newPosition = FOLLOW_RAYCAST_HIT && raycastHit?.point != null ? raycastHit.Value.point : dragStartTransformPosition + totalDragOffsetFromStart;
                        ResetHitObjectColor();
                        nodeOperator.MoveXTo(newPosition.x, 0);
                        nodeOperator.MoveZTo(newPosition.z, 0);

                        gizmo.SetPositions(dragStartTransformPosition + dragStartOffset, hit.HoveredObject.position);

                        if (raycastHit.HasValue)
                        {
                            // FIXME: Under certain circumstances, "flickering" can occur. Relates to above FIXME comment.
                            GameNodeMover.PutOn(hit.HoveredObject, raycastHit.Value.collider.gameObject, setParent: true);
                            SetHitObjectColor(raycastHit.Value);
                            if (reflexionCity != null)
                            {
                                if (hit.node.Value.IsInImplementation() && newParentNode.IsInArchitecture())
                                {
                                    // If we are in a reflexion city, we will simply
                                    // trigger the incremental reflexion analysis here.
                                    // That way, the relevant code is in one place
                                    // and edges will be colored on hover (#451).
                                    temporaryMapsTo = reflexionCity.ReflexionGraph.AddToMapping(hit.node.Value, newParentNode, overrideMapping: true);
                                }
                                else if (temporaryMapsTo != null && reflexionCity.LoadedGraph.ContainsEdge(temporaryMapsTo))
                                {
                                    // The Maps-To edge will have to be deleted once the node no longer hovers over it.
                                    hit.HoveredObject.SetParent(raycastHit.Value.collider.transform);
                                    reflexionCity.ReflexionGraph.RemoveFromMapping(temporaryMapsTo);
                                    temporaryMapsTo = null;
                                }
                                else if (hit.node.Value.IsInImplementation() && newParentNode.IsInImplementation())
                                {
                                    // Both are in implementation, so we'll just need to adjust the scaling.
                                    // No need to delete any Maps-To edge, because temporaryMapsTo == null or is deleted.
                                    GameNodeMover.PutOn(hit.HoveredObject, raycastHit.Value.transform.gameObject, scaleDown: true);
                                }
                            }
                        }
                        else if (reflexionCity != null && temporaryMapsTo != null && reflexionCity.LoadedGraph.ContainsEdge(temporaryMapsTo))
                        {
                            // The Maps-To edge will have to be deleted once the node no longer hovers over it.
                            // We'll change its parent so it becomes a root node in the implementation city.
                            // The user will have to drop it on another node to re-parent it.
                            hit.HoveredObject.SetParent(reflexionCity.ImplementationRoot.RetrieveGameNode().transform);
                            reflexionCity.ReflexionGraph.RemoveFromMapping(temporaryMapsTo);
                            temporaryMapsTo = null;
                        }
                    }

                    // We will also "stick" the connected edges to the moved node during its movement.
                    // In order to do this, we need to modify the splines of each one.
                    foreach ((SEESpline connectedSpline, bool nodeIsSource) hitEdge in hit.ConnectedEdges)
                    {
                        Edge edge = hitEdge.connectedSpline.gameObject.GetComponent<EdgeRef>().Value;
                        BSpline spline;
                        if (hitEdge.nodeIsSource)
                        {
                            spline = SplineEdgeLayout.CreateSpline(hit.HoveredObject.transform.position, edge.Target.RetrieveGameNode().transform.position, true, MIN_SPLINE_OFFSET);
                        }
                        else
                        {
                            spline = SplineEdgeLayout.CreateSpline(edge.Source.RetrieveGameNode().transform.position, hit.HoveredObject.transform.position, true, MIN_SPLINE_OFFSET);
                        }

                        if (hitEdge.connectedSpline.gameObject.TryGetComponentOrLog(out EdgeOperator edgeOperator))
                        {
                            // Edges should stick to the node and not lag behind, so the duration is set to zero.
                            edgeOperator.MorphTo(spline, 0);
                        }
>>>>>>> 15010b52
                    }
                }
                else // continue moving the grabbed object
                {
                    // Assert: grabbedObject != null
                    // The grabbed object will be moved on the surface of a sphere with
                    // radius distanceToUser in the direction the user is pointing to.
                    Ray ray = Raycasting.UserPointsTo();
                    Vector3 targetPosition = ray.origin + distanceToUser * ray.direction;
                    Debug.Log($"Continuing dragging {grabbedObject.Name} to {targetPosition}.\n");
                    grabbedObject.MoveTo(targetPosition);
                }

                // The grabbed node is not yet at its final destination. The user is still moving
                // it. We will run a what-if reflexion analysis to give immediate feedback on the
                // consequences if the user were putting the grabbed node onto the node the user
                // is currently aiming at.
                if (grabbedObject.IsGrabbed)
                {
                    ResetHitObjectColor();
                    TemporaryUpdateReflexion();
                }
            }
            else if (grabbedObject.IsGrabbed) // dragging has ended
            {
                Debug.Log($"Dragging of {grabbedObject.Name} finalized.\n");
                // Finalize the action with the grabbed object.
                grabbedObject.UnGrab();
                // Action is finished.
                ResetHitObjectColor();
                currentState = ReversibleAction.Progress.Completed;
                return true;
            }
            return false;
        }

        /// <summary>
        /// Runs a what-if reflexion analysis to give immediate feedback on the
        /// consequences if the user were putting the grabbed node onto the node the user
        /// is currently aiming at. (if any). The what-if analysis will update the reflexion
        /// analysis and show its results. The mapping, however, is considered only
        /// temporary, that is, the modifications and visualizations will be finalized
        /// only if the user actually drops the grabbed object.
        /// </summary>
        /// <remarks>Precondition: a node is grabbed.</remarks>
        private void TemporaryUpdateReflexion()
        {
            Assert.IsTrue(grabbedObject.IsGrabbed);
            if (Raycasting.RaycastLowestNode(out RaycastHit? raycastHit, out Node _, grabbedObject.Node))
            {
                // Note: the root node can never be grabbed. See above.
                if (raycastHit.HasValue)
                {
                    // The user is currently aiming at a node. The grabbed node is mapped onto
                    // this aimed node.
                    grabbedObject.TemporaryMapTo(raycastHit.Value.transform.gameObject);
                    SetHitObjectColor(raycastHit.Value.transform);
                }
                else
                {
                    // The user is currently not aiming at a node. The temporary mapping
                    // of the grabbed must be reverted.
                    grabbedObject.TemporaryUnMap();
                }
            }
        }

        /// <summary>
        /// <see cref="ReversibleAction.Undo"/>.
        /// </summary>
        public override void Undo()
        {
            base.Undo();
            grabbedObject.Undo();
        }

        /// <summary>
        /// <see cref="ReversibleAction.Redo"/>.
        /// </summary>
        public override void Redo()
        {
            base.Redo();
            grabbedObject.Redo();
        }
    }
}<|MERGE_RESOLUTION|>--- conflicted
+++ resolved
@@ -437,7 +437,7 @@
                             {
                                 // The grabbed object was previously temporarily mapped onto another target.
                                 // The temporary mapping must be reverted.
-                                reflexionCity.Analysis.DeleteFromMapping(temporaryMapsTo);
+                                reflexionCity.ReflexionGraph.RemoveFromMapping(temporaryMapsTo);
                                 MapTo(source, mappingTarget, target);
                             }
                         }
@@ -447,16 +447,16 @@
                     {
                         // This changes the node hierarchy in the implementation only.
                         PutOn(mappingTarget);
-                        reflexionCity.Analysis.UnparentInImplementation(source);
-                        reflexionCity.Analysis.AddChildInImplementation(source, target);
+                        reflexionCity.ReflexionGraph.UnparentInImplementation(source);
+                        reflexionCity.ReflexionGraph.AddChildInImplementation(source, target);
                     }
                     // architecture -> architecture
                     else if (source.IsInArchitecture() && target.IsInArchitecture())
                     {
                         // This changes the node hierarchy in the implementation only.
                         PutOn(mappingTarget);
-                        reflexionCity.Analysis.UnparentInArchitecture(source);
-                        reflexionCity.Analysis.AddChildInArchitecture(source, target);
+                        reflexionCity.ReflexionGraph.UnparentInArchitecture(source);
+                        reflexionCity.ReflexionGraph.AddChildInArchitecture(source, target);
                     }
                     // architecture -> implementation: forbidden
                     else
@@ -481,7 +481,7 @@
                 // That way, the relevant code is in one place
                 // and edges will be colored on hover (#451).
                 PutOn(mappingTarget);
-                temporaryMapsTo = reflexionCity.Analysis.AddToMapping(source, target, overrideMapping: true);
+                temporaryMapsTo = reflexionCity.ReflexionGraph.AddToMapping(source, target, overrideMapping: true);
             }
 
             /// <summary>
@@ -504,7 +504,7 @@
                     // We'll change its parent so it becomes a root node in the implementation city.
                     // The user will have to drop it on another node to re-parent it.
                     gameObject.transform.SetParent(reflexionCity.ImplementationRoot.RetrieveGameNode().transform);
-                    reflexionCity.Analysis.DeleteFromMapping(temporaryMapsTo);
+                    reflexionCity.ReflexionGraph.RemoveFromMapping(temporaryMapsTo);
                     temporaryMapsTo = null;
                 }
             }
@@ -605,18 +605,9 @@
                     Debug.Log("Dragging cancelled.\n");
                     Debug.Log($"Dragged object {grabbedObject.Name} will be returned to its original location.\n");
 
-<<<<<<< HEAD
                     // Reset action.
                     grabbedObject.Undo();
                     currentState = ReversibleAction.Progress.NoEffect;
-=======
-                if (reflexionCity != null && temporaryMapsTo != null && reflexionCity.LoadedGraph.ContainsEdge(temporaryMapsTo))
-                {
-                    // The Maps-To edge will have to be deleted once the node no longer hovers over it.
-                    hit.HoveredObject.SetParent(originalParent);
-                    reflexionCity.ReflexionGraph.RemoveFromMapping(temporaryMapsTo);
-                    temporaryMapsTo = null;
->>>>>>> 15010b52
                 }
                 ResetHitObjectColor();
             }
@@ -637,81 +628,7 @@
                     }
                     else
                     {
-<<<<<<< HEAD
                         // Debug.Log("Nothing to be dragged.\n");
-=======
-                        RaycastLowestNode(out RaycastHit? raycastHit, out Node newParentNode, hit.node);
-                        // TODO: Adjust for snapping
-                        // FIXME: Position is not exact depending on scale. Needs to be reworked.
-                        Vector3 newPosition = FOLLOW_RAYCAST_HIT && raycastHit?.point != null ? raycastHit.Value.point : dragStartTransformPosition + totalDragOffsetFromStart;
-                        ResetHitObjectColor();
-                        nodeOperator.MoveXTo(newPosition.x, 0);
-                        nodeOperator.MoveZTo(newPosition.z, 0);
-
-                        gizmo.SetPositions(dragStartTransformPosition + dragStartOffset, hit.HoveredObject.position);
-
-                        if (raycastHit.HasValue)
-                        {
-                            // FIXME: Under certain circumstances, "flickering" can occur. Relates to above FIXME comment.
-                            GameNodeMover.PutOn(hit.HoveredObject, raycastHit.Value.collider.gameObject, setParent: true);
-                            SetHitObjectColor(raycastHit.Value);
-                            if (reflexionCity != null)
-                            {
-                                if (hit.node.Value.IsInImplementation() && newParentNode.IsInArchitecture())
-                                {
-                                    // If we are in a reflexion city, we will simply
-                                    // trigger the incremental reflexion analysis here.
-                                    // That way, the relevant code is in one place
-                                    // and edges will be colored on hover (#451).
-                                    temporaryMapsTo = reflexionCity.ReflexionGraph.AddToMapping(hit.node.Value, newParentNode, overrideMapping: true);
-                                }
-                                else if (temporaryMapsTo != null && reflexionCity.LoadedGraph.ContainsEdge(temporaryMapsTo))
-                                {
-                                    // The Maps-To edge will have to be deleted once the node no longer hovers over it.
-                                    hit.HoveredObject.SetParent(raycastHit.Value.collider.transform);
-                                    reflexionCity.ReflexionGraph.RemoveFromMapping(temporaryMapsTo);
-                                    temporaryMapsTo = null;
-                                }
-                                else if (hit.node.Value.IsInImplementation() && newParentNode.IsInImplementation())
-                                {
-                                    // Both are in implementation, so we'll just need to adjust the scaling.
-                                    // No need to delete any Maps-To edge, because temporaryMapsTo == null or is deleted.
-                                    GameNodeMover.PutOn(hit.HoveredObject, raycastHit.Value.transform.gameObject, scaleDown: true);
-                                }
-                            }
-                        }
-                        else if (reflexionCity != null && temporaryMapsTo != null && reflexionCity.LoadedGraph.ContainsEdge(temporaryMapsTo))
-                        {
-                            // The Maps-To edge will have to be deleted once the node no longer hovers over it.
-                            // We'll change its parent so it becomes a root node in the implementation city.
-                            // The user will have to drop it on another node to re-parent it.
-                            hit.HoveredObject.SetParent(reflexionCity.ImplementationRoot.RetrieveGameNode().transform);
-                            reflexionCity.ReflexionGraph.RemoveFromMapping(temporaryMapsTo);
-                            temporaryMapsTo = null;
-                        }
-                    }
-
-                    // We will also "stick" the connected edges to the moved node during its movement.
-                    // In order to do this, we need to modify the splines of each one.
-                    foreach ((SEESpline connectedSpline, bool nodeIsSource) hitEdge in hit.ConnectedEdges)
-                    {
-                        Edge edge = hitEdge.connectedSpline.gameObject.GetComponent<EdgeRef>().Value;
-                        BSpline spline;
-                        if (hitEdge.nodeIsSource)
-                        {
-                            spline = SplineEdgeLayout.CreateSpline(hit.HoveredObject.transform.position, edge.Target.RetrieveGameNode().transform.position, true, MIN_SPLINE_OFFSET);
-                        }
-                        else
-                        {
-                            spline = SplineEdgeLayout.CreateSpline(edge.Source.RetrieveGameNode().transform.position, hit.HoveredObject.transform.position, true, MIN_SPLINE_OFFSET);
-                        }
-
-                        if (hitEdge.connectedSpline.gameObject.TryGetComponentOrLog(out EdgeOperator edgeOperator))
-                        {
-                            // Edges should stick to the node and not lag behind, so the duration is set to zero.
-                            edgeOperator.MorphTo(spline, 0);
-                        }
->>>>>>> 15010b52
                     }
                 }
                 else // continue moving the grabbed object
