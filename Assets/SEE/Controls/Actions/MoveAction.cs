--- conflicted
+++ resolved
@@ -1,5 +1,6 @@
 using System;
 using System.Collections.Generic;
+using UnityEngine;
 using SEE.Audio;
 using SEE.Controls.Interactables;
 using SEE.DataModel.DG;
@@ -12,8 +13,6 @@
 using SEE.UI.Notification;
 using SEE.Utils;
 using SEE.Utils.History;
-using UnityEngine;
-using UnityEngine.EventSystems;
 using SEE.XR;
 
 namespace SEE.Controls.Actions
@@ -109,30 +108,10 @@
                     {
                         return false;
                     }
-<<<<<<< HEAD
-
-                    if (SceneSettings.InputType == PlayerInputType.DesktopPlayer
-                        && Raycasting.RaycastGraphElement(out RaycastHit grabbedObjectHit, out GraphElementRef _)
-                        == HitGraphElement.Node)
-                    {
-                        cursorOffset = grabbedObjectHit.point - hoveredObject.transform.position;
-                    }
-                    if (SceneSettings.InputType == PlayerInputType.VRPlayer
-                        && XRSEEActions.RayInteractor.TryGetCurrent3DRaycastHit(out RaycastHit raycasthit))
-                    {
-                        cursorOffset = raycasthit.point - hoveredObject.transform.position;
-                    }
-
-                    // An object to be grabbed must be representing a node that is not the root.
-                    if (hoveredObject.gameObject.TryGetNode(out Node node)
-                        && !node.IsRoot()
-                        && !node.IsArchitectureOrImplementationRoot())
-=======
                     cursorOffset = raycastHit.point - io.gameObject.transform.position;
 
                     // An object to be grabbed must be representing a node that is not the root.
                     if (io.gameObject.TryGetNode(out Node node) && !node.IsRoot() && !node.IsArchitectureOrImplementationRoot())
->>>>>>> 703c8dbf
                     {
                         XRSEEActions.Selected = false;
                         activeAction = true;
@@ -146,12 +125,7 @@
                         return false;
                     }
                 }
-<<<<<<< HEAD
-                else if ((SceneSettings.InputType == PlayerInputType.VRPlayer && ExecuteViaContextMenu)
-                    || (ExecuteViaContextMenu && !mouseHeldDown))
-=======
                 else if ((!mouseHeldDown || SceneSettings.InputType == PlayerInputType.VRPlayer) && ExecuteViaContextMenu)
->>>>>>> 703c8dbf
                 {
                     // User starts dragging object selected via context menu.
                     // Override the initial cursorOffset based on new mouse position to reduce jump
@@ -176,18 +150,11 @@
                     CurrentState = IReversibleAction.Progress.InProgress;
                 }
             }
-<<<<<<< HEAD
-            else if ((SceneSettings.InputType == PlayerInputType.DesktopPlayer
-                    && (mouseHeldDown ^ ExecuteViaContextMenu))
-                || (SceneSettings.InputType == PlayerInputType.VRPlayer
-                    && !XRSEEActions.Selected && activeAction)) // drag grabbed object
-=======
             // Drag grabbed object
             else if (
                     ((SceneSettings.InputType == PlayerInputType.DesktopPlayer && (mouseHeldDown ^ ExecuteViaContextMenu)) // exclusive OR
                         || (SceneSettings.InputType == PlayerInputType.VRPlayer && !XRSEEActions.Selected))
                     && activeAction)
->>>>>>> 703c8dbf
             {
                 Raycasting.RaycastLowestNode(out RaycastHit? targetObjectHit, out Node _, grabbedObject.Node, false);
                 if (targetObjectHit.HasValue)
@@ -215,15 +182,7 @@
                 XRSEEActions.Selected = false;
                 bool wasMoved = grabbedObject.UnGrab();
                 // Action is finished.
-<<<<<<< HEAD
-                // Prevent instant re-grab if the action was started via context menu and is not completed
-                ExecuteViaContextMenu = ExecuteViaContextMenu && wasMoved;
-                CurrentState = wasMoved ?
-                    IReversibleAction.Progress.Completed
-                    : IReversibleAction.Progress.NoEffect;
-=======
                 CurrentState = wasMoved ? IReversibleAction.Progress.Completed : IReversibleAction.Progress.NoEffect;
->>>>>>> 703c8dbf
                 return wasMoved;
             }
             return false;
