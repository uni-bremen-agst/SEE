--- conflicted
+++ resolved
@@ -1,9 +1,5 @@
 using System;
 using System.Collections.Generic;
-<<<<<<< HEAD
- using SEE.Game;
-using SEE.Game.UI3D;
-=======
 using SEE.DataModel.DG;
 using SEE.Game;
 using SEE.Game.City;
@@ -12,7 +8,6 @@
 using SEE.GO;
 using SEE.Net.Actions;
 using SEE.Tools.ReflexionAnalysis;
->>>>>>> 9aa6bb9b
 using SEE.Utils;
 using UnityEngine;
 
