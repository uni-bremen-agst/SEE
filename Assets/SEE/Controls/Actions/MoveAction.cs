using System;
using System.Collections.Generic;
using SEE.Audio;
using SEE.Controls.Interactables;
using SEE.DataModel.DG;
using SEE.Game;
using SEE.Game.City;
using SEE.Game.Drawable.ActionHelpers;
using SEE.Game.SceneManipulation;
using SEE.GO;
using SEE.Net.Actions;
using SEE.Tools.ReflexionAnalysis;
using SEE.UI.Notification;
using SEE.Utils;
using SEE.Utils.History;
using UnityEngine;
using UnityEngine.EventSystems;
using SEE.XR;


namespace SEE.Controls.Actions
{
    /// <summary>
    /// An action to grab, move, and drop nodes.
    /// </summary>
    internal class MoveAction : AbstractPlayerAction
    {
        /// <summary>
        /// The currently grabbed object if any.
        /// </summary>
        private GrabbedObject grabbedObject;

        /// <summary>
        /// The object to move which was selected via context menu.
        /// </summary>
        private GameObject contextMenuObjectToMove;

        /// <summary>
        /// The offset of the cursor to the pivot of <see cref="GrabbedGameObject"/>.
        /// </summary>
        private Vector3 cursorOffset = Vector3.zero;

        #region ReversibleAction

        /// <summary>
        /// Returns a new instance of <see cref="MoveAction"/>.
        /// </summary>
        /// <returns>new instance of <see cref="MoveAction"/></returns>
        internal static IReversibleAction CreateReversibleAction() => new MoveAction();

        /// <summary>
        /// Returns a new instance of <see cref="MoveAction"/>.
        /// </summary>
        /// <returns>new instance</returns>
        public override IReversibleAction NewInstance() => new MoveAction();

        /// <summary>
        /// Returns the set of IDs of all game objects changed by this action.
        /// <see cref="IReversibleAction.GetChangedObjects"/>
        /// </summary>
        /// <returns>returns the ID of the currently grabbed object if any; otherwise
        /// the empty set</returns>
        public override HashSet<string> GetChangedObjects()
        {
            return grabbedObject.IsGrabbed ? new HashSet<string> { grabbedObject.Name }
                                           : new HashSet<string>();
        }

        /// <summary>
        /// Returns the <see cref="ActionStateType"/> of this action.
        /// </summary>
        /// <returns><see cref="ActionStateType.Move"/></returns>
        public override ActionStateType GetActionStateType()
        {
            return ActionStateTypes.Move;
        }

        /// <summary>
        /// This is true if the user is dragging an object.
        /// We use this in VR to activate/deactivate this action.
        /// </summary>
        bool activeAction;

        /// <summary>
        /// Reacts to the user interactions. An object can be grabbed and moved
        /// around. If it is put onto another node, it will be re-parented onto this
        /// node. If we are operating in a <see cref="SEEReflexionCity"/>, re-parenting
        /// may be a mapping of an implementation node onto an architecture node
        /// or a hierarchical re-parenting. If we are operating in a different kind
        /// of city, re-parenting is always hierarchically interpreted. A hierarchical
        /// re-parenting means that the moved node becomes a child of the target node
        /// both in the game-node hierarchy as well as in the underlying graph.
        /// <seealso cref="IReversibleAction.Update"/>.
        /// </summary>
        /// <returns><c>true</c> if completed</returns>
        public override bool Update()
        {
            if (EventSystem.current.IsPointerOverGameObject())
            {
                // User interacts with UI element
                return false;
            }
            bool mouseHeldDown = SEEInput.LeftMouseInteraction();
            if (!grabbedObject.IsGrabbed) // grab object
            {
<<<<<<< HEAD
                if (SEEInput.LeftMouseDown() && !ExecuteViaContextMenu)
=======
                if ((Queries.LeftMouseDown() || (XRSEEActions.Selected && !activeAction)) && !ExecuteViaContextMenu)
>>>>>>> aa19fd2b
                {
                    // User starts dragging the currently hovered object.
                    InteractableObject hoveredObject = InteractableObject.HoveredObjectWithWorldFlag;
                    if (hoveredObject == null)
                    {
                        return false;
                    }

                    if (SceneSettings.InputType == PlayerInputType.DesktopPlayer && Raycasting.RaycastGraphElement(out RaycastHit grabbedObjectHit, out GraphElementRef _)
                        == HitGraphElement.Node)
                    {
                        cursorOffset = grabbedObjectHit.point - hoveredObject.transform.position;
                    }
                    if (SceneSettings.InputType == PlayerInputType.VRPlayer && XRSEEActions.RayInteractor.TryGetCurrent3DRaycastHit(out RaycastHit raycasthit))
                    {
                        cursorOffset = raycasthit.point - hoveredObject.transform.position;
                    }

                    // An object to be grabbed must be representing a node that is not the root.
                    if (hoveredObject.gameObject.TryGetNode(out Node node) && !node.IsRoot())
                    {
                        XRSEEActions.Selected = false;
                        activeAction = true;
                        grabbedObject.Grab(hoveredObject.gameObject);
                        AudioManagerImpl.EnqueueSoundEffect(IAudioManager.SoundEffect.PickupSound, hoveredObject.gameObject);
                        CurrentState = IReversibleAction.Progress.InProgress;
                    }
                    else
                    {
                        XRSEEActions.Selected = false;
                        return false;
                    }

                }
                else if ((SceneSettings.InputType == PlayerInputType.VRPlayer && ExecuteViaContextMenu) || (ExecuteViaContextMenu && !mouseHeldDown))
                {
                    // User starts dragging object selected via context menu.
                    // Override the initial cursorOffset based on new mouse position to reduce jump
                    if (contextMenuObjectToMove.TryGetNodeRef(out NodeRef nodeRef)
                        && Raycasting.RaycastLowestNode(out RaycastHit? targetObjectHit, out Node _, nodeRef))
                    {
                        // Calculate position on object and close to the cursor
                        Vector3 objectSize = contextMenuObjectToMove.WorldSpaceSize();
                        Vector3 objectPosition = contextMenuObjectToMove.transform.position;
                        Vector3 anchorPosition = targetObjectHit.Value.point;
                        anchorPosition.x = Mathf.Clamp(anchorPosition.x, objectPosition.x - 0.5f * objectSize.x, objectPosition.x + 0.5f * objectSize.x);
                        anchorPosition.z = Mathf.Clamp(anchorPosition.z, objectPosition.z - 0.5f * objectSize.z, objectPosition.z + 0.5f * objectSize.z);
                        cursorOffset = anchorPosition - objectPosition;
                    }
                    XRSEEActions.Selected = false;
                    grabbedObject.Grab(contextMenuObjectToMove);
                    activeAction = true;
                    CurrentState = IReversibleAction.Progress.InProgress;
                }
            }
            else if ((SceneSettings.InputType == PlayerInputType.DesktopPlayer && (mouseHeldDown ^ ExecuteViaContextMenu)) || (SceneSettings.InputType == PlayerInputType.VRPlayer && !XRSEEActions.Selected && activeAction)) // drag grabbed object
            {
                Raycasting.RaycastLowestNode(out RaycastHit? targetObjectHit, out Node _, grabbedObject.Node);
                if (targetObjectHit.HasValue)
                {
                    GameObject newTarget = targetObjectHit.Value.transform.gameObject;
                    grabbedObject.MoveToTarget(newTarget, targetObjectHit.Value.point - cursorOffset);
                    // The grabbed node is not yet at its final destination. The user is still moving
                    // it. We will run a what-if reflexion analysis to give immediate feedback on the
                    // consequences if the user were putting the grabbed node onto the node the user
                    // is currently aiming at.
                    grabbedObject.Reparent(newTarget, true);
                }
            }
            else // end dragging
            {
                if (grabbedObject.GrabbedGameObject != null)
                {
                    AudioManagerImpl.EnqueueSoundEffect(IAudioManager.SoundEffect.DropSound, grabbedObject.GrabbedGameObject);
                }
                XRSEEActions.Selected = false;
                activeAction = false;
                bool wasMoved = grabbedObject.UnGrab();
                // Action is finished.
                // Prevent instant re-grab if the action was started via context menu and is not completed
                ExecuteViaContextMenu = ExecuteViaContextMenu && wasMoved;
                CurrentState = wasMoved ? IReversibleAction.Progress.Completed : IReversibleAction.Progress.NoEffect;
                return wasMoved;
            }
            return false;
        }

        /// <summary>
        /// <see cref="IReversibleAction.Undo"/>.
        /// </summary>
        public override void Undo()
        {
            base.Undo();
            grabbedObject.Undo();
        }

        /// <summary>
        /// <see cref="IReversibleAction.Redo"/>.
        /// </summary>
        public override void Redo()
        {
            base.Redo();
            grabbedObject.Redo();
        }

        #endregion ReversibleAction

        /// <summary>
        /// Used to execute the <see cref="MoveAction"/> from the context menu.
        /// It ensures that the <see cref="Update"/> method performs the execution via context menu for
        /// the selected game object <paramref name="objToMove"/>.
        /// </summary>
        /// <param name="objToMove">The object to be moved.</param>
        /// <param name="raycastHitPosition">The hit position of the object</param>
        public void ContextMenuExecution(GameObject objToMove, Vector3 raycastHitPosition)
        {
            ExecuteViaContextMenu = true;
            cursorOffset = raycastHitPosition - objToMove.transform.position;
            contextMenuObjectToMove = objToMove;
        }

        /// <summary>
        /// Data structure to manage the game object that was grabbed.
        /// Provides also the necessary capability for Undo/Redo.
        /// </summary>
        private struct GrabbedObject
        {
            /// <summary>
            /// The game object that is currently grabbed.
            /// </summary>
            public GameObject GrabbedGameObject
            {
                get;
                private set;
            }

            /// <summary>
            /// Whether the currently grabbed node is contained in a <see cref="SEEReflexionCity"/>.
            /// This needs to be known to interpret the re-parenting of a node properly.
            /// </summary>
            private bool withinReflexionCity;

            /// <summary>
            /// Grabs the given <paramref name="gameObject"/>.
            /// </summary>
            /// <param name="gameObject">object to be grabbed</param>
            /// <exception cref="ArgumentNullException">thrown if <paramref name="gameObject"/> is null</exception>
            public void Grab(GameObject gameObject)
            {
                if (gameObject != null)
                {
                    GrabbedGameObject = gameObject;
                    if (SceneSettings.InputType == PlayerInputType.VRPlayer)
                    {
                        originalParent = XRSEEActions.OldParent;
                    }
                    else
                    {
                        originalParent = gameObject.transform.parent;
                    }
                    originalWorldPosition = gameObject.transform.position;
                    IsGrabbed = true;
                    if (gameObject.TryGetComponent(out InteractableObject interactableObject))
                    {
                        interactableObject.SetGrab(grab: true, isInitiator: true);
                    }

                    // We need to know whether we are in a reflexion city in order to
                    // interpret the re-parenting of a node properly.
                    withinReflexionCity = gameObject.ContainingCity<SEEReflexionCity>() != null;

                    if (withinReflexionCity)
                    {
                        // Beginning to drag to, e.g., create a new mapping should lead to a new version,
                        // because then changes will be highlighted relative to the state before moving.
                        NewVersion(gameObject);
                    }
                }
                else
                {
                    throw new ArgumentNullException(nameof(gameObject));
                }
            }

            /// <summary>
            /// Ends the move action by making the new position final.
            /// The grabbed object will be reset to its original position if placement at the current position is not possible.
            /// </summary>
            /// <returns><c>true</c> if the object has been placed, or <c>false</c> if placement has been reset</returns>
            /// <exception cref="InvalidOperationException">thrown if no object is currently
            /// grabbed</exception>
            public bool UnGrab()
            {
                if (!IsGrabbed || GrabbedGameObject == null)
                {
                    throw new InvalidOperationException("No object is being grabbed.");
                }

                bool wasMoved = originalWorldPosition != currentPositionOfGrabbedObject;
                if (!CanBePlaced())
                {
                    // Node does not fit, resetting…
                    UnReparent();
                    XRSEEActions.OldParent = null;
                    wasMoved = false;
                }
                else
                {
                    UnHighlightTarget();
                }

                if (GrabbedGameObject.TryGetComponent(out InteractableObject interactableObject))
                {
                    interactableObject.SetGrab(grab: false, isInitiator: true);
                }
                ShowLabel.Off(GrabbedGameObject);
                IsGrabbed = false;
                // Note: We do not set grabbedObject to null because we may need its
                // value later for Undo/Redo.

                return wasMoved;
            }

            ///<summary>
            /// Checks if <see cref="grabbedObject"/> can be placed.
            /// <para>
            /// It can be placed if:
            /// <list type="bullet">
            /// <item><description><see cref="grabbedObject"/> fits in the 2D area of <see cref="NewParent"/>, and</description></item>
            /// <item><description><see cref="grabbedObject"/> does not overlap with its new siblings in <see cref="NewParent"/></description></item>
            /// </list>
            ///</summary>
            /// <returns><c>true</c> if <see cref="grabbedObject"/> can be placed</returns>
            public readonly bool CanBePlaced()
            {
                Vector3 size = GrabbedGameObject.WorldSpaceSize();
                Vector3 parentSize = NewParent.WorldSpaceSize();
                return size.x <= parentSize.x
                    && size.z <= parentSize.z
                    && !GrabbedGameObject.OverlapsWithSiblings();
            }

            /// <summary>
            /// Memorizes the new parent of <see cref="grabbedObject"/> after it was moved.
            /// Can be the original parent. Relevant for <see cref="Redo"/>.
            /// </summary>
            internal GameObject NewParent { private set; get; }

            /// <summary>
            /// The original parent of <see cref="grabbedObject"/> before it was grabbed.
            /// </summary>
            private Transform originalParent;

            /// <summary>
            /// Whether an object has been grabbed.
            /// </summary>
            /// <returns><c>true</c> if an object has been grabbed</returns>
            /// <remarks>The default value for <c>bool</c> is <c>false</c>, which is exactly
            /// what we need</remarks>
            internal bool IsGrabbed { private set; get; }

            /// <summary>
            /// The name of the grabbed object if any was grabbed; otherwise the empty string.
            /// </summary>
            internal readonly string Name => GrabbedGameObject != null ? GrabbedGameObject.name : string.Empty;

            /// <summary>
            /// The position of the grabbed object in world space.
            /// </summary>
            /// <exception cref="InvalidOperationException">in case no object is currently grabbed</exception>
            internal readonly Vector3 Position
            {
                get
                {
                    if (IsGrabbed && GrabbedGameObject != null)
                    {
                        return GrabbedGameObject.transform.position;
                    }
                    else
                    {
                        throw new InvalidOperationException("No object is being grabbed.");
                    }
                }
            }

            /// <summary>
            /// The node reference associated with the grabbed object. May be null if no
            /// node is associated with the grabbed object.
            /// </summary>
            public readonly NodeRef Node => GrabbedGameObject.TryGetNodeRef(out NodeRef result) ? result : null;

            /// <summary>
            /// The original position of <see cref="grabbedObject"/> when it was grabbed.
            /// Required to return it to its original position when the action is undone.
            /// </summary>
            private Vector3 originalWorldPosition;

            /// <summary>
            /// The current position of <see cref="GameObject"/> in world space. More precisely, the
            /// position that was last set via <see cref="MoveTo(Vector3)"/>.
            /// </summary>
            private Vector3 currentPositionOfGrabbedObject;

            /// <summary>
            /// Returns the grabbed object to its original position when it was grabbed.
            /// This method will be called for Undo.
            /// </summary>
            private readonly void MoveToOrigin()
            {
                if (GrabbedGameObject == null)
                {
                    return;
                }
                MoveTo(GrabbedGameObject, originalWorldPosition);
            }

            /// <summary>
            /// Returns the grabbed object to its last position before it was returned
            /// to its origin via <see cref="MoveToOrigin"/>.
            /// This method will be called for Redo.
            /// </summary>
            private readonly void MoveToNewPosition()
            {
                if (GrabbedGameObject == null)
                {
                    return;
                }
                MoveTo(GrabbedGameObject, currentPositionOfGrabbedObject, 1);
            }

            /// <summary>
            /// Moves the grabbed game object onto <paramref name="targetGameObject"/> at the approximate position
            /// of <paramref name="targetPosition"/> in world space coordinates.
            /// The placement is immediate and without any animation.
            /// <para>
            /// The <paramref name="targetPosition"/> is adapted so that the grabbed node will appear on top of the
            /// <paramref name="targetGameObject"/>.
            /// </para><para>
            /// The <see cref="currentPositionOfGrabbedObject"/> will be updated to reflect the actual target
            /// world-space position after the move operation.
            /// </para><para>
            /// The <see cref="GrabbedGameObject"/> will NOT be reparented to the <paramref name="targetGameObject"/>.
            /// </para>
            /// </summary>
            /// <param name="targetGameObject">the game object to place the grabbed node on</param>
            /// <param name="targetPosition">the world-space position where the grabbed node should be moved</param>
            internal void MoveToTarget(GameObject targetGameObject, Vector3 targetPosition)
            {
                if (GrabbedGameObject == null)
                {
                    return;
                }
                currentPositionOfGrabbedObject = GameNodeMover.GetCoordinatesOn(GrabbedGameObject.WorldSpaceSize(), targetPosition, targetGameObject);
                MoveTo(GrabbedGameObject, currentPositionOfGrabbedObject, 0);
            }

            #region HitColor

            /// <summary>
            /// The game node we have highlighted as a target of the move action.
            /// May be <c>null</c> if none has been marked.
            /// It is stored here because we need to remove the highlight later.
            /// </summary>
            private GameObject highlightedTarget;

            /// <summary>
            /// Highlights the current target, <see cref="NewParent"/>, visually and removes previous target highlight.
            /// </summary>
            private void HighlightTarget()
            {
                if (highlightedTarget == NewParent)
                {
                    return;
                }

                UnHighlightTarget();
                highlightedTarget = NewParent;

                // [Highlight Plus note] Important! If you change the hierarchy of your object
                // (change its parent or attach it to another object), you need to call effect.Refresh()
                // to make Highlight Plus update its internal data.
                Highlighter.SetHighlight(highlightedTarget, true);
                new HighlightNetAction(highlightedTarget.name, true).Execute();
            }

            /// <summary>
            /// Removes the highlight of <see cref="highlightedTarget"/> if not <c>null</c>.
            /// </summary>
            private void UnHighlightTarget()
            {
                if (highlightedTarget != null)
                {
                    Highlighter.SetHighlight(highlightedTarget, false);
                    new HighlightNetAction(highlightedTarget.name, false).Execute();
                    highlightedTarget = null;
                }
            }

            #endregion HitColor

            /// <summary>
            /// Restores the original state of the grabbed object just before it was grabbed.
            ///
            /// The new state of <see cref="grabbedObject"/> after this call is its inital
            /// state at the point in time when it was grabbed, i.e.
            /// <list type="number">
            /// <item><description>has its <see cref="originalWorldPosition"/></description></item>
            /// <item><description>has its <see cref="originalParent"/></description></item>
            /// <item><description>all side effects of re-parenting have been undone (e.g.,
            /// the parent of the graph node associated with <see cref="grabbedObject"/>
            /// is the graph node associated with <see cref="originalParent"/>;
            /// there may be additional side effects of re-parenting, however,
            /// triggered by the reflexion analysis; all of these are reverted).</description></item>
            /// </list>
            /// </summary>
            /// <remarks>
            /// Important note: Some of these changes do not come into effect immediately.
            /// They may be delayed by an animation.
            /// </remarks>
            internal void Undo()
            {
                UnReparent();
            }

            /// <summary>
            /// Reverts <see cref="Undo"/>.
            ///
            /// <para>
            /// The new state of <see cref="grabbedObject"/> after this call is its
            /// state at the point in time just before <see cref="Undo"/> was called, i.e.
            /// <list type="number">
            /// <item><description>is put on the roof of <see cref="newParent"/> at the world-space position
            /// <see cref="currentPositionOfGrabbedObject"/></description></item>
            /// <item><description>has <see cref="newParent"/> as its game-object parent</description></item>
            /// <item><description>all side effects of re-parenting are applied (e.g.,
            /// the parent of the graph node associated with <see cref="grabbedObject"/>
            /// is the graph node associated with <see cref="newParent"/>
            /// if both game nodes represent implementation entities; there may be other
            /// side effects of re-parenting, however, triggered by the reflexion analysis;
            /// all of these are in place).</description></item>
            /// </list>
            /// </para>
            /// </summary>
            /// <remarks>
            /// Important note: Some of these changes do not come into effect immediately.
            /// They may be delayed by an animation.
            /// </remarks>
            internal void Redo()
            {
                MoveToNewPosition();
                if (NewParent != originalParent)
                {
                    Reparent(NewParent, false, true);
                }
            }

            /// <summary>
            /// Reparents the grabbed object to <paramref name="target"/>.
            /// <para>
            /// If the placement <paramref name="isProvisional"/>, the target node will be highlighted
            /// as well as the grabbed node. The color of the grabbed node's outline indicates if a
            /// placement is possible at the current position based available space on <paramref name="target"/>.
            /// </para><para>
            /// Also re-parents <see cref="grabbedObject"/> onto <paramref name="target"/> semantically.
            /// If <see cref="withinReflexionCity"/>, the exact semantics of the re-parenting
            /// is determined by <see cref="ReflexionMapper.SetParent"/>;
            /// otherwise by <see cref="GameNodeMover.SetParent"/>.
            /// </para>
            /// The <paramref name="grabbedObject"/> will be an immediate child of <paramref name="target"/> in the
            /// game-object hierarchy afterwards.
            /// </summary>
            /// <param name="target">the target node of the re-parenting, i.e., the new parent</param>
            /// <param name="isProvisional">if <c>true</c>, the new target is considered temporary</param>
            /// <param name="isUnOrRedo">if <c>true</c>, the method is executed as part of undo or redo</param>
            internal void Reparent(GameObject target, bool isProvisional, bool isUnOrRedo = false)
            {
                // Note: If target is a descendant of the grabbed node something must be wrong with the raycast!
                bool targetChanged = NewParent != target;
                NewParent = isUnOrRedo ? NewParent : target; // continue working with target!

                if (isProvisional)
                {
                    HighlightTarget();
                    if (GrabbedGameObject.TryGetComponent(out Outline outline))
                    {
                        outline.OutlineColor = CanBePlaced() ? Color.green : Color.red;
                    }
                }

                if (!targetChanged && !isUnOrRedo)
                {
                    return;
                }

                // The mapping is only possible if we are in a reflexion city
                // and the mapping target is not the root of the graph.
                if (withinReflexionCity && !target.IsRoot())
                {
                    ReflexionMapperSetParent(GrabbedGameObject, target);
                }
                else
                {
                    GameNodeMoverSetParent(GrabbedGameObject, target);
                }
            }

            /// <summary>
            /// Reverts the parenting of the <see cref="grabbedObject"/>, i.e., unmarks the
            /// current target and restores original position of <see cref="grabbedObject"/>.
            /// If <see cref="withinReflexionCity"/>, its explicit architecture mapping will be
            /// removed; otherwise its <see cref="originalParent"/> will be restored.
            ///
            /// <para>
            /// This method is the reverse function of <see cref="Reparent(GameObject)"/>.
            /// </para>
            /// </summary>
            internal void UnReparent()
            {
                UnHighlightTarget();
                Reparent(originalParent.gameObject, false, true);
                RestoreOriginalAppearance();
            }

            #region Basic Scene Manipulators Propagated to all Clients

            /// <summary>
            /// Creates a new version in the underlying graph, marking the start of a new movement.
            /// </summary>
            /// <param name="grabbedObject">the moved object</param>
            private static void NewVersion(GameObject grabbedObject)
            {
                GameNodeMover.NewMovementVersion(grabbedObject);
                new VersionNetAction(grabbedObject.name).Execute();
            }

            /// <summary>
            /// Moves the grabbed object to <paramref name="targetPosition"/> in world space.
            /// </summary>
            /// <param name="targetPosition">the world-space position the grabbed object should be moved to</param>
            /// <param name="factor">the factor of the animation for moving the grabbed object</param>
            /// <remarks>This is only a movement, not a change to any hierarchy.</remarks>
            private static void MoveTo(GameObject grabbedObject, Vector3 targetPosition, float factor = 1)
            {
                GameNodeMover.MoveTo(grabbedObject, targetPosition, factor);
                new MoveNetAction(grabbedObject.name, targetPosition, factor).Execute();
            }

            /// <summary>
            /// Runs <see cref="ReflexionMapper.SetParent"/> and propagates it to all clients.
            /// </summary>
            /// <param name="child">the child to be put on <paramref name="parent"/></param>
            /// <param name="parent">new parent of <paramref name="child"/></param>
            private static void ReflexionMapperSetParent(GameObject child, GameObject parent)
            {
                try
                {
                    ReflexionMapper.SetParent(child, parent);
                    new SetParentNetAction(child.name, parent.name, true).Execute();
                }
                catch (ArchitectureAnalysisException e)
                {
                    ShowNotification.Error("Reflexion Mapping", $"Parenting {child.name} onto {parent.name} failed: {e.Message}");
                }
            }

            /// <summary>
            /// Runs <see cref="GameNodeMover.SetParent"/> and propagates it to all clients.
            ///
            /// <paramref name="child"/> will be an immediate child of <paramref name="parent"/>
            /// in the game-object hierarchy aftwards.
            /// </summary>
            /// <param name="child">the child to be put on <paramref name="parent"/></param>
            /// <param name="parent">new parent of <paramref name="child"/></param>
            private static void GameNodeMoverSetParent(GameObject child, GameObject parent)
            {
                try
                {
                    GameNodeMover.SetParent(child, parent);
                    new SetParentNetAction(child.name, parent.name, false).Execute();
                }
                catch (ArchitectureAnalysisException e)
                {
                    ShowNotification.Error("Re-parenting", $"Parenting {child.name} onto {parent.name} failed: {e.Message}");
                }
            }

            #endregion Basic Scene Manipulators Propagated to all Clients

            /// <summary>
            /// Resets the marking of the target node and moves <see cref="grabbedObject"/>
            /// back to its <see cref="originalWorldPosition"/>.
            ///
            /// No changes are made to the game-node hierarchy or graph-node hierarchy.
            /// </summary>
            private void RestoreOriginalAppearance()
            {
                UnHighlightTarget();
                MoveToOrigin();
            }
        }
    }
}<|MERGE_RESOLUTION|>--- conflicted
+++ resolved
@@ -103,11 +103,7 @@
             bool mouseHeldDown = SEEInput.LeftMouseInteraction();
             if (!grabbedObject.IsGrabbed) // grab object
             {
-<<<<<<< HEAD
-                if (SEEInput.LeftMouseDown() && !ExecuteViaContextMenu)
-=======
-                if ((Queries.LeftMouseDown() || (XRSEEActions.Selected && !activeAction)) && !ExecuteViaContextMenu)
->>>>>>> aa19fd2b
+                if ((SEEInput.LeftMouseDown() || (XRSEEActions.Selected && !activeAction)) && !ExecuteViaContextMenu)
                 {
                     // User starts dragging the currently hovered object.
                     InteractableObject hoveredObject = InteractableObject.HoveredObjectWithWorldFlag;
