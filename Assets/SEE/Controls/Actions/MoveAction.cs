using System;
using System.Collections.Generic;
using SEE.Audio;
using SEE.DataModel.DG;
using SEE.Game;
using SEE.Game.City;
using SEE.Game.Operator;
using SEE.Game.SceneManipulation;
using SEE.UI.Notification;
using SEE.GO;
using SEE.Net.Actions;
using SEE.Tools.ReflexionAnalysis;
using SEE.Utils;
using UnityEngine;
<<<<<<< HEAD
=======
using Node = SEE.DataModel.DG.Node;
using SEE.Utils.History;
>>>>>>> 84979300

namespace SEE.Controls.Actions
{
    /// <summary>
    /// An action to grab, move, and drop nodes.
    /// </summary>
    internal class MoveAction : AbstractPlayerAction
    {
        /// <summary>
        /// Returns a new instance of <see cref="MoveAction"/>.
        /// </summary>
        /// <returns>new instance of <see cref="MoveAction"/></returns>
        internal static IReversibleAction CreateReversibleAction() => new MoveAction();

        /// <summary>
        /// Returns a new instance of <see cref="MoveAction"/>.
        /// </summary>
        /// <returns>new instance</returns>
        public override IReversibleAction NewInstance() => new MoveAction();

        /// <summary>
        /// Returns the set of IDs of all game objects changed by this action.
        /// <see cref="IReversibleAction.GetChangedObjects"/>
        /// </summary>
        /// <returns>returns the ID of the currently grabbed object if any; otherwise
        /// the empty set</returns>
        public override HashSet<string> GetChangedObjects()
        {
            return grabbedObject.IsGrabbed
                ? new HashSet<string> { grabbedObject.Name }
                : new HashSet<string>();
        }

        /// <summary>
        /// Returns the <see cref="ActionStateType"/> of this action.
        /// </summary>
        /// <returns><see cref="ActionStateType.Move"/></returns>
        public override ActionStateType GetActionStateType()
        {
            return ActionStateTypes.Move;
        }

        /// <summary>
        /// Data structure to manage the game object that was grabbed.
        /// Provides also the necessary capability for Undo/Redo.
        /// </summary>
        private struct GrabbedObject
        {
            /// <summary>
            /// The game object that is currently grabbed.
            /// </summary>
            public GameObject GrabbedGameObject
            {
                get;
                private set;
            }

            /// <summary>
            /// Whether the currently grabbed node is contained in a <see cref="SEEReflexionCity"/>.
            /// This needs to be known to interpret the re-parenting of a node properly.
            /// </summary>
            private bool withinReflexionCity;

            /// <summary>
            // Variable to store the last position of the grabbed object
            /// </summary>
            private Vector3 lastPosition;

            /// <summary>
            /// Grabs the given <paramref name="gameObject"/>.
            /// </summary>
            /// <param name="gameObject">object to be grabbed</param>
            /// <exception cref="ArgumentNullException">thrown if <paramref name="gameObject"/> is null</exception>
            public void Grab(GameObject gameObject)
            {
                // Store the initial position of the grabbed object
                lastPosition = gameObject.transform.position;

                if (gameObject != null)
                {
                    GrabbedGameObject = gameObject;
                    originalParent = gameObject.transform.parent;
                    originalLocalScale = gameObject.transform.localScale;
                    originalWorldPosition = gameObject.transform.position;
                    IsGrabbed = true;
                    if (gameObject.TryGetComponent(out InteractableObject interactableObject))
                    {
                        interactableObject.SetGrab(grab: true, isInitiator: true);
                    }

                    // We need to know whether we are in a reflexion city in order to
                    // interpret the re-parenting of a node properly.
                    withinReflexionCity = gameObject.ContainingCity<SEEReflexionCity>() != null;

                    if (withinReflexionCity)
                    {
                        // Beginning to drag to, e.g., create a new mapping should lead to a new version,
                        // because then changes will be highlighted relative to the state before moving.
                        NewVersion(gameObject);
                    }
                }
                else
                {
                    throw new ArgumentNullException(nameof(gameObject));
                }
            }

            /// <summary>
            /// The currently grabbed object is considered to be ungrabbed.
            /// </summary>
            /// <exception cref="InvalidOperationException">thrown if no object is currently
            /// grabbed</exception>
            public void UnGrab()
            {
                // Check if the grabbed object has moved from its initial position
                if (Vector3.Distance(GrabbedGameObject.transform.position, lastPosition) > 0.01f)
                {
                    // Object has moved, don't reset its position
                    Debug.Log("Object has moved, position will not be reset");
                }
                else
                {
                    // Object has not moved, reset its position
                    GrabbedGameObject.transform.position = originalWorldPosition;
                }

                if (!IsGrabbed || GrabbedGameObject == null)
                {
                    throw new InvalidOperationException("No object is being grabbed.");
                }
                else
                {
                    if (SceneSettings.InputType == PlayerInputType.DesktopPlayer)
                    {
                        UnmarkAsTarget();
                    }

                    if (GrabbedGameObject.TryGetComponent(out InteractableObject interactableObject))
                    {
                        interactableObject.SetGrab(grab: false, isInitiator: true);
                    }

                    if (SceneSettings.InputType == PlayerInputType.DesktopPlayer)
                    {
                        ShowLabel.Off(GrabbedGameObject);
                    }

                    IsGrabbed = false;
                    // Note: We do not set grabbedObject to null because we may need its
                    // value later for Undo/Redo.
                }
            }

            /// <summary>
            /// Memorizes the new parent of <see cref="grabbedObject"/> after it was moved.
            /// Can be the original parent. Relevant for <see cref="Redo"/>.
            /// </summary>
            private GameObject newParent;

            /// <summary>
            /// The original parent of <see cref="grabbedObject"/> before it was grabbed.
            /// </summary>
            private Transform originalParent;

            /// <summary>
            /// The original local scale of <see cref="grabbedObject"/> before it was grabbed.
            /// </summary>
            private Vector3 originalLocalScale;

            /// <summary>
            /// Whether an object has been grabbed.
            /// </summary>
            /// <returns>true if an object has been grabbed</returns>
            /// <remarks>The default value for <c>bool</c> is <c>false</c>, which is exactly
            /// what we need</remarks>
            internal bool IsGrabbed { private set; get; }

            /// <summary>
            /// The name of the grabbed object if any was grabbed; otherwise the empty string.
            /// </summary>
            internal string Name => GrabbedGameObject != null ? GrabbedGameObject.name : string.Empty;

            /// <summary>
            /// The position of the grabbed object in world space.
            /// </summary>
            /// <exception cref="InvalidOperationException">in case no object is currently grabbed</exception>
            internal Vector3 Position
            {
                get
                {
                    if (IsGrabbed && GrabbedGameObject != null)
                    {
                        return GrabbedGameObject.transform.position;
                    }
                    else
                    {
                        throw new InvalidOperationException("No object is being grabbed.");
                    }
                }
            }

            /// <summary>
            /// The node reference associated with the grabbed object. May be null if no
            /// node is associated with the grabbed object.
            /// </summary>
            public NodeRef Node => GrabbedGameObject.TryGetNodeRef(out NodeRef result) ? result : null;

            /// <summary>
            /// The original position of <see cref="grabbedObject"/> when it was grabbed.
            /// Required to return it to its original position when the action is undone.
            /// </summary>
            private Vector3 originalWorldPosition;

            /// <summary>
            /// The current position of <see cref="GameObject"/> in world space. More precisely, the
            /// position that was last set via <see cref="MoveTo(Vector3)"/>.
            /// </summary>
            private Vector3 currentPositionOfGrabbedObject;

            /// <summary>
            /// Returns the grabbed object to its original position when it was grabbed.
            /// This method will be called for Undo.
            /// </summary>
            private void MoveToOrigin()
            {
                if (GrabbedGameObject)
                {
                    MoveTo(GrabbedGameObject, originalWorldPosition);
                }
            }

            /// <summary>
            /// Returns the grabbed object to its last position before it was returned
            /// to its origin via <see cref="MoveToOrigin"/>.
            /// This method will be called for Redo.
            /// </summary>
            private void MoveToLastUserRequestedPosition()
            {
                if (GrabbedGameObject)
                {
                    MoveTo(GrabbedGameObject, currentPositionOfGrabbedObject);
                }
            }

            /// <summary>
            /// Moves the grabbed object to <paramref name="targetPosition"/> in world space
            /// immediately, that is, without any animation.
            /// </summary>
            /// <param name="targetPosition">the position where the grabbed object
            /// should be moved in world space</param>
            internal void MoveTo(Vector3 targetPosition)
            {
                if (GrabbedGameObject)
                {
                    currentPositionOfGrabbedObject = targetPosition;
                    MoveTo(GrabbedGameObject, targetPosition, 0);
                }
            }

            #region HitColor

            /// <summary>
            /// The game node we have marked as a target of the grabbed and moved node (where it
            /// should be put on / mapped onto). May be null if none has been marked. It is saved
            /// here because we need to do the unmarking later.
            /// </summary>
            private GameObject markedGameObject;

            /// <summary>
            /// Highlights <paramref name="hitObject"/> as a target of the grabbed and moved node.
            /// </summary>
            /// <param name="hitObject">the target of the grabbed and moved node</param>
            private void MarkAsTarget(Transform hitObject)
            {
                markedGameObject = hitObject.gameObject;
                // [Highlight Plus note] Important! If you change the hierarchy of your object
                // (change its parent or attach it to another object), you need to call effect.Refresh()
                // to make Highlight Plus update its internal data.
                Highlighter.SetHighlight(markedGameObject, true);
                new HighlightNetAction(markedGameObject.name, true).Execute();
            }

            /// <summary>
            /// Turns off the highlighting of <see cref="markedGameObject"/> if not <c>null</c>.
            /// </summary>
            private void UnmarkAsTarget()
            {
                if (markedGameObject)
                {
                    Highlighter.SetHighlight(markedGameObject, false);
                    new HighlightNetAction(markedGameObject.name, false).Execute();
                }
            }

            #endregion HitColor

            /// <summary>
            /// Restores the original state of the grabbed object just before it was grabbed.
            ///
            /// The new state of <see cref="grabbedObject"/> after this call is its inital
            /// state at the point in time when it was grabbed, i.e.
            /// (1) has its <see cref="originalWorldPosition"/>
            /// (2) has its <see cref="originalLocalScale"/>
            /// (3) has its <see cref="originalParent"/>
            /// (4) all side effects of re-parenting have been undone (e.g.,
            /// the parent of the graph node associated with <see cref="grabbedObject"/>
            /// is the graph node associated with <see cref="originalParent"/>;
            /// there may be additional side effects of re-parenting, however,
            /// triggered by the reflexion analysis; all of these are reverted).
            ///
            /// Important note: Some of these changes do not come into effect immediately.
            /// They may be delayed by an animation.
            /// </summary>
            internal void Undo()
            {
                UnReparent();
            }

            /// <summary>
            /// Reverts <see cref="Undo"/>.
            ///
            /// The new state of <see cref="grabbedObject"/> after this call is its
            /// state at the point in time just before <see cref="Undo"/> was called, i.e.
            ///
            /// (1) is put on the roof of <see cref="newParent"/> possibly scaled down to fit
            /// at the world-space position <see cref="currentPositionOfGrabbedObject"/>
            /// (2) has <see cref="newParent"/> as its game-object parent
            /// (4) all side effects of re-parenting have been are in place (e.g.,
            /// the parent of the graph node associated with <see cref="grabbedObject"/>
            /// is the graph node associated with <see cref="newParent"/>
            /// if both game nodes represent implementation entities; there may be other
            /// side effects of re-parenting, however, triggered by the reflexion analysis;
            /// all of these are in place).
            ///
            /// Important note: Some of these changes do not come into effect immediately.
            /// They may be delayed by an animation.
            /// </summary>
            internal void Redo()
            {
                MoveToLastUserRequestedPosition();
                Reparent(newParent, GrabbedGameObject);
            }

            /// <summary>
            /// Moves <see cref="grabbedObject"/> onto the roof of <paramref name="target"/>
            /// visually and marks it as target (the previously marked object is unmarked).
            /// Also re-parents <see cref="grabbedObject"/> onto <paramref name="target"/> semantically.
            /// If <see cref="withinReflexionCity"/>, the exact semantics of the re-parenting
            /// is determined by <see cref="ReflexionMapper.SetParent"/>;
            /// otherwise by <see cref="GameNodeMover.SetParent"/>.
            ///
            /// The <paramref name="grabbedObject"/> will be an immediate child of <paramref name="target"/> in the
            /// game-object hierarchy afterwards.
            /// </summary>
            /// <param name="target">the target node of the re-parenting, i.e., the new parent</param>
            internal void Reparent(GameObject target, GameObject originalBigParent)
            {

                AudioManagerImpl.EnqueueSoundEffect(IAudioManager.SoundEffect.PICKUP_SOUND,
                                     originalBigParent.gameObject);

                // target must not be a descendant of grabbedObject
                if (!IsDescendant(target, GrabbedGameObject))
                {
                    PutOnAndFit(GrabbedGameObject, target, originalParent.gameObject, originalLocalScale);
                    if (SceneSettings.InputType != PlayerInputType.VRPlayer)
                    {
                        UnmarkAsTarget();
                        MarkAsTarget(target.transform);
                    }

                    newParent = target;

                    // The mapping is only possible if we are in a reflexion city
                    // and the mapping target is not the root of the graph.
                    if (withinReflexionCity && !target.IsRoot())
                    {
                        ReflexionMapperSetParent(GrabbedGameObject, target);
                    }
                    else
                    {
                        GameNodeMoverSetParent(GrabbedGameObject, target);
                    }

                    originalParent = originalBigParent.transform;
                }

                // True if node is a descendant of root in the underlying graph.
                static bool IsDescendant(GameObject node, GameObject root)
                {
                    return node.GetNode().IsDescendantOf(root.GetNode());
                }
            }

            /// <summary>
            /// Reverts the parenting of the <see cref="grabbedObject"/>, i.e., unmarks the
            /// current target and restores original position and scale of <see cref="grabbedObject"/>.
            /// If <see cref="withinReflexionCity"/>, its explicit architecture mapping will be
            /// removed; otherwise its <see cref="originalParent"/> will be restored.
            ///
            /// This method is the reverse function of <see cref="Reparent(GameObject)"/>.
            /// </summary>
            internal void UnReparent()
            {
                if (SceneSettings.InputType != PlayerInputType.VRPlayer)
                {
                    UnmarkAsTarget();
                }

                if (GrabbedGameObject.transform.parent.gameObject != originalParent.gameObject)
                {
                    if (withinReflexionCity)
                    {
                        ReflexionMapperSetParent(GrabbedGameObject, originalParent.gameObject);
                    }
                    else
                    {
                        GameNodeMoverSetParent(GrabbedGameObject, originalParent.gameObject);
                    }
                }

                RestoreOriginalAppearance();
            }

            #region Basic Scene Manipulators Propagated to all Clients

            /// <summary>
            /// Creates a new version in the underlying graph, marking the start of a new movement.
            /// </summary>
            /// <param name="grabbedObject">the moved object</param>
            private static void NewVersion(GameObject grabbedObject)
            {
                GameNodeMover.NewMovementVersion(grabbedObject);
                new VersionNetAction(grabbedObject.name).Execute();
            }

            /// <summary>
            /// Moves the grabbed object to <paramref name="targetPosition"/> in world space.
            /// </summary>
            /// <param name="targetPosition">the position where the grabbed object
            /// should be moved in world space</param>
            /// <param name="factor">the factor of the animation for moving the grabbed object</param>
            /// <remarks>This is only a movement, not a change to any hierarchy.</remarks>
            private static void MoveTo(GameObject grabbedObject, Vector3 targetPosition, float factor = 1)
            {
                GameNodeMover.MoveTo(grabbedObject, targetPosition, factor);
                new MoveNetAction(grabbedObject.name, targetPosition, factor).Execute();
            }

            /// <summary>
            /// Runs <see cref="GameNodeMover.PutOnAndFit"/> and propagates it to all clients.
            ///
            /// The <paramref name="child"/> will be an immediate child of <paramref name="newParent"/> in the
            /// game-object hierarchy afterwards.
            /// </summary>
            /// <param name="child">the child to be put on <paramref name="newParent"/></param>
            /// <param name="newParent">new parent of <paramref name="child"/></param>
            /// <param name="originalParent">original parent of <paramref name="child"/></param>
            /// <param name="originalLocalScale">original local scale of <paramref name="child"/></param>
            private static void PutOnAndFit(GameObject child, GameObject newParent, GameObject originalParent,
                Vector3 originalLocalScale)
            {
                GameNodeMover.PutOnAndFit(child.transform, newParent, originalParent, originalLocalScale);
                new PutOnAndFitNetAction(child.name, newParent.name, originalParent.name, originalLocalScale).Execute();
            }

            /// <summary>
            /// Runs <see cref="ReflexionMapper.SetParent"/> and propagates it to all clients.
            /// </summary>
            /// <param name="child">the child to be put on <paramref name="parent"/></param>
            /// <param name="parent">new parent of <paramref name="child"/></param>
            private static void ReflexionMapperSetParent(GameObject child, GameObject parent)
            {
                try
                {
                    ReflexionMapper.SetParent(child, parent);
                    new SetParentNetAction(child.name, parent.name, true).Execute();
                }
                catch (ArchitectureAnalysisException e)
                {
                    ShowNotification.Error("Reflexion Mapping",
                        $"Parenting {child.name} onto {parent.name} failed: {e.Message}");
                }
            }

            /// <summary>
            /// Runs <see cref="GameNodeMover.SetParent"/> and propagates it to all clients.
            ///
            /// <paramref name="child"/> will be an immediate child of <paramref name="parent"/>
            /// in the game-object hierarchy aftwards.
            /// </summary>
            /// <param name="child">the child to be put on <paramref name="parent"/></param>
            /// <param name="parent">new parent of <paramref name="child"/></param>
            private static void GameNodeMoverSetParent(GameObject child, GameObject parent)
            {
                try
                {
                    GameNodeMover.SetParent(child, parent);
                    new SetParentNetAction(child.name, parent.name, false).Execute();
                }
                catch (ArchitectureAnalysisException e)
                {
                    ShowNotification.Error("Re-parenting",
                        $"Parenting {child.name} onto {parent.name} failed: {e.Message}");
                }
            }

            #endregion Basic Scene Manipulators Propagated to all Clients

            /// <summary>
            /// Resets the marking of the target node and moves <see cref="grabbedObject"/>
            /// back to its <see cref="originalWorldPosition"/> and restores
            /// its <see cref="originalLocalScale"/>.
            ///
            /// No changes are made to the game-node hierarchy or graph-node hierarchy.
            /// </summary>
            private void RestoreOriginalAppearance()
            {
                UnmarkAsTarget();
                MoveToOrigin();
                GrabbedGameObject.NodeOperator().ScaleTo(originalLocalScale);
                new ScaleNodeNetAction(GrabbedGameObject.name, originalLocalScale).Execute();
            }
        }

        /// <summary>
        /// The currently grabbed object if any.
        /// </summary>
        private GrabbedObject grabbedObject;

        /// <summary>
        /// The distance from the the position of <see cref="grabbedObject"/> when it was grabbed to
        /// the origin of the user's pointing device (e.g., main camera on a desktop, controller
        /// in VR) in world space. This distance will be maintained while the user has grabbed
        /// an object.
        /// </summary>
        private float distanceToUser;

        /// <summary>
        /// Reacts to the user interactions. An object can be grabbed and moved
        /// around. If it is put onto another node, it will be re-parented onto this
        /// node. If we are operating in a <see cref="SEEReflexionCity"/>, re-parenting
        /// may be a mapping of an implementation node onto an architecture node
        /// or a hierarchical re-parenting. If we are operating in a different kind
        /// of city, re-parenting is always hierarchically interpreted. A hierarchical
        /// re-parenting means that the moved node becomes a child of the target node
        /// both in the game-node hierarchy as well as in the underlying graph.
        /// <seealso cref="IReversibleAction.Update"/>.
        /// </summary>
        /// <returns>true if completed</returns>
        public override bool Update()
        {
            if (SceneSettings.InputType == PlayerInputType.DesktopPlayer)
            {
                return MoveActionDesktop();
            }
            else if (SceneSettings.InputType == PlayerInputType.VRPlayer)
            {
                return MoveActionVR();
            }

            return false;
        }

        private bool MoveActionDesktop()
        {
            if (UserIsGrabbing()) // start to grab the object or continue to move the grabbed object
            {
                if (!grabbedObject.IsGrabbed)
                {
                    // User is starting dragging the currently hovered object.
                    InteractableObject hoveredObject = InteractableObject.HoveredObjectWithWorldFlag;
                    // An object to be grabbed must be representing a node that is not the root.
                    if (hoveredObject && hoveredObject.gameObject.TryGetNode(out Node node) && !node.IsRoot())
                    {
                        grabbedObject.Grab(hoveredObject.gameObject);
                        AudioManagerImpl.EnqueueSoundEffect(IAudioManager.SoundEffect.PickupSound, hoveredObject.gameObject);
                        // Remember the current distance from the pointing device to the grabbed object.
                        distanceToUser = Vector3.Distance(Raycasting.UserPointsTo().origin, grabbedObject.Position);
                        CurrentState = IReversibleAction.Progress.InProgress;
                    }
                }
                else // continue moving the grabbed object
                {
                    // The grabbed object will be moved on the surface of a sphere with
                    // radius distanceToUser in the direction the user is pointing to.
                    Ray ray = Raycasting.UserPointsTo();
                    grabbedObject.MoveTo(ray.origin + distanceToUser * ray.direction);
                }

                // The grabbed node is not yet at its final destination. The user is still moving
                // it. We will run a what-if reflexion analysis to give immediate feedback on the
                // consequences if the user were putting the grabbed node onto the node the user
                // is currently aiming at.
                UpdateHierarchy();
            }
            else if (grabbedObject.IsGrabbed) // dragging has ended
            {
                // Finalize the action with the grabbed object.
                if (grabbedObject.GrabbedGameObject != null)
                {
                    AudioManagerImpl.EnqueueSoundEffect(IAudioManager.SoundEffect.DropSound, grabbedObject.GrabbedGameObject);
                }
                grabbedObject.UnGrab();
                // Action is finished.
                CurrentState = IReversibleAction.Progress.Completed;
                return true;
            }

            return false;
        }

        // FIXME: parts of this needs to be fixed in the future. TODO Doku (William)
        private bool MoveActionVR()
        {
            if (VrGrabAction.IsGrabbed)
            {
                if (!grabbedObject.IsGrabbed)
                {
                    GameObject grabbedObj = VrGrabAction.GrabbedObject;

                    if (grabbedObj.TryGetNode(out Node node) && !node.IsRoot())
                    {
                        grabbedObj.GetComponent<VrGrabAction>().Reparent = StartReparentProcess;
                        grabbedObject.Grab(grabbedObj);
                        // Remember the current distance from the pointing device to the grabbed object.
                        //distanceToUser = Vector3.Distance(Raycasting.UserPointsTo().origin, grabbedObject.Position);
                        //currentState = ReversibleAction.Progress.InProgress;
                    }
                }
            }
            else if (grabbedObject.IsGrabbed)
            {
                grabbedObject.UnGrab();
                // Action is finished.
                // currentState = ReversibleAction.Progress.Completed;
                return true;
            }

            return false;
        }

        /// <summary>
        /// Is called from OnCollisionEnter() in <see cref="VrGrabAction"/>.
        /// </summary>
        /// <param name="target"></param>
        public void StartReparentProcess(GameObject newBigParent, GameObject originalBigParent)
        {
            grabbedObject.Reparent(newBigParent, originalBigParent);
        }

        /// <summary>
        /// Returns true if the user is currently grabbing in VR or Desktop mode.
        /// </summary>
        /// <returns>true if user is grabbing</returns>
        private static bool UserIsGrabbing()
        {
<<<<<<< HEAD
            if (SceneSettings.InputType == PlayerInputType.DesktopPlayer)
            {
                // Index of the left mouse button.
                const int LeftMouseButton = 0;
                // FIXME: We need a VR interaction, too.
                return Input.GetMouseButton(LeftMouseButton);
            }
            else if (SceneSettings.InputType == PlayerInputType.VRPlayer)
            {
                return VrGrabAction.IsGrabbed;
            }

            return false;
=======
            // Index of the left mouse button.
            const int leftMouseButton = 0;
            // FIXME: We need a VR interaction, too.
            return Input.GetMouseButton(leftMouseButton);
>>>>>>> 84979300
        }

        /// <summary>
        /// If no node is grabbed, nothing happens. Otherwise:
        /// (1) If the user is currently pointing on a node, the grabbed object
        /// will be re-parented onto this node (<see cref="GrabbedObject.Reparent(GameObject)"/>.
        ///
        /// (2) If the user currently not pointing to any node, the grabbed object
        /// will be un-parented (<see cref="GrabbedObject.UnReparent"/>.
        /// </summary>
        private void UpdateHierarchy()
        {
            if (grabbedObject.IsGrabbed)
            {
                if (Raycasting.RaycastLowestNode(out RaycastHit? raycastHit, out Node _, grabbedObject.Node))
                {
                    // Note: the root node can never be grabbed. See above.
                    if (raycastHit.HasValue)
                    {
                        // The user is currently aiming at a node. The grabbed node is reparented onto this aimed node.
                        this.StartReparentProcess(raycastHit.Value.transform.gameObject, grabbedObject.Node.gameObject);
                    }
                    else
                    {
                        // The user is currently not aiming at a node. The reparenting
                        // of the grabbed must be reverted.
                        grabbedObject.UnReparent();
                    }
                }
            }
        }

        /// <summary>
        /// <see cref="IReversibleAction.Undo"/>.
        /// </summary>
        public override void Undo()
        {
            base.Undo();
            grabbedObject.Undo();
        }

        /// <summary>
        /// <see cref="IReversibleAction.Redo"/>.
        /// </summary>
        public override void Redo()
        {
            base.Redo();
            grabbedObject.Redo();
        }
    }
}<|MERGE_RESOLUTION|>--- conflicted
+++ resolved
@@ -1,7 +1,6 @@
 using System;
 using System.Collections.Generic;
 using SEE.Audio;
-using SEE.DataModel.DG;
 using SEE.Game;
 using SEE.Game.City;
 using SEE.Game.Operator;
@@ -12,11 +11,8 @@
 using SEE.Tools.ReflexionAnalysis;
 using SEE.Utils;
 using UnityEngine;
-<<<<<<< HEAD
-=======
 using Node = SEE.DataModel.DG.Node;
 using SEE.Utils.History;
->>>>>>> 84979300
 
 namespace SEE.Controls.Actions
 {
@@ -45,9 +41,8 @@
         /// the empty set</returns>
         public override HashSet<string> GetChangedObjects()
         {
-            return grabbedObject.IsGrabbed
-                ? new HashSet<string> { grabbedObject.Name }
-                : new HashSet<string>();
+            return grabbedObject.IsGrabbed ? new HashSet<string> { grabbedObject.Name }
+                                           : new HashSet<string>();
         }
 
         /// <summary>
@@ -79,11 +74,6 @@
             /// This needs to be known to interpret the re-parenting of a node properly.
             /// </summary>
             private bool withinReflexionCity;
-
-            /// <summary>
-            // Variable to store the last position of the grabbed object
-            /// </summary>
-            private Vector3 lastPosition;
 
             /// <summary>
             /// Grabs the given <paramref name="gameObject"/>.
@@ -92,9 +82,6 @@
             /// <exception cref="ArgumentNullException">thrown if <paramref name="gameObject"/> is null</exception>
             public void Grab(GameObject gameObject)
             {
-                // Store the initial position of the grabbed object
-                lastPosition = gameObject.transform.position;
-
                 if (gameObject != null)
                 {
                     GrabbedGameObject = gameObject;
@@ -131,24 +118,12 @@
             /// grabbed</exception>
             public void UnGrab()
             {
-                // Check if the grabbed object has moved from its initial position
-                if (Vector3.Distance(GrabbedGameObject.transform.position, lastPosition) > 0.01f)
-                {
-                    // Object has moved, don't reset its position
-                    Debug.Log("Object has moved, position will not be reset");
+                if (!IsGrabbed || GrabbedGameObject == null)
+                {
+                    throw new InvalidOperationException("No object is being grabbed.");
                 }
                 else
                 {
-                    // Object has not moved, reset its position
-                    GrabbedGameObject.transform.position = originalWorldPosition;
-                }
-
-                if (!IsGrabbed || GrabbedGameObject == null)
-                {
-                    throw new InvalidOperationException("No object is being grabbed.");
-                }
-                else
-                {
                     if (SceneSettings.InputType == PlayerInputType.DesktopPlayer)
                     {
                         UnmarkAsTarget();
@@ -156,7 +131,7 @@
 
                     if (GrabbedGameObject.TryGetComponent(out InteractableObject interactableObject))
                     {
-                        interactableObject.SetGrab(grab: false, isInitiator: true);
+                        interactableObject.SetGrab(grab: false, isInitiator: true) ;
                     }
 
                     if (SceneSettings.InputType == PlayerInputType.DesktopPlayer)
@@ -374,10 +349,6 @@
             /// <param name="target">the target node of the re-parenting, i.e., the new parent</param>
             internal void Reparent(GameObject target, GameObject originalBigParent)
             {
-
-                AudioManagerImpl.EnqueueSoundEffect(IAudioManager.SoundEffect.PICKUP_SOUND,
-                                     originalBigParent.gameObject);
-
                 // target must not be a descendant of grabbedObject
                 if (!IsDescendant(target, GrabbedGameObject))
                 {
@@ -389,7 +360,6 @@
                     }
 
                     newParent = target;
-
                     // The mapping is only possible if we are in a reflexion city
                     // and the mapping target is not the root of the graph.
                     if (withinReflexionCity && !target.IsRoot())
@@ -437,7 +407,6 @@
                         GameNodeMoverSetParent(GrabbedGameObject, originalParent.gameObject);
                     }
                 }
-
                 RestoreOriginalAppearance();
             }
 
@@ -476,8 +445,7 @@
             /// <param name="newParent">new parent of <paramref name="child"/></param>
             /// <param name="originalParent">original parent of <paramref name="child"/></param>
             /// <param name="originalLocalScale">original local scale of <paramref name="child"/></param>
-            private static void PutOnAndFit(GameObject child, GameObject newParent, GameObject originalParent,
-                Vector3 originalLocalScale)
+            private static void PutOnAndFit(GameObject child, GameObject newParent, GameObject originalParent, Vector3 originalLocalScale)
             {
                 GameNodeMover.PutOnAndFit(child.transform, newParent, originalParent, originalLocalScale);
                 new PutOnAndFitNetAction(child.name, newParent.name, originalParent.name, originalLocalScale).Execute();
@@ -497,8 +465,7 @@
                 }
                 catch (ArchitectureAnalysisException e)
                 {
-                    ShowNotification.Error("Reflexion Mapping",
-                        $"Parenting {child.name} onto {parent.name} failed: {e.Message}");
+                    ShowNotification.Error("Reflexion Mapping", $"Parenting {child.name} onto {parent.name} failed: {e.Message}");
                 }
             }
 
@@ -519,8 +486,7 @@
                 }
                 catch (ArchitectureAnalysisException e)
                 {
-                    ShowNotification.Error("Re-parenting",
-                        $"Parenting {child.name} onto {parent.name} failed: {e.Message}");
+                    ShowNotification.Error("Re-parenting", $"Parenting {child.name} onto {parent.name} failed: {e.Message}");
                 }
             }
 
@@ -625,9 +591,9 @@
                 CurrentState = IReversibleAction.Progress.Completed;
                 return true;
             }
-
             return false;
         }
+
 
         // FIXME: parts of this needs to be fixed in the future. TODO Doku (William)
         private bool MoveActionVR()
@@ -674,26 +640,18 @@
         /// <returns>true if user is grabbing</returns>
         private static bool UserIsGrabbing()
         {
-<<<<<<< HEAD
             if (SceneSettings.InputType == PlayerInputType.DesktopPlayer)
             {
                 // Index of the left mouse button.
-                const int LeftMouseButton = 0;
+                const int leftMouseButton = 0;
                 // FIXME: We need a VR interaction, too.
-                return Input.GetMouseButton(LeftMouseButton);
+                return Input.GetMouseButton(leftMouseButton);
             }
             else if (SceneSettings.InputType == PlayerInputType.VRPlayer)
             {
                 return VrGrabAction.IsGrabbed;
             }
-
             return false;
-=======
-            // Index of the left mouse button.
-            const int leftMouseButton = 0;
-            // FIXME: We need a VR interaction, too.
-            return Input.GetMouseButton(leftMouseButton);
->>>>>>> 84979300
         }
 
         /// <summary>
