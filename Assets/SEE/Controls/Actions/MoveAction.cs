--- conflicted
+++ resolved
@@ -266,7 +266,7 @@
         /// The Operator of this node.
         /// </summary>
         private NodeOperator nodeOperator;
-        
+
         /// <summary>
         /// Temporary Maps-To edge which will have to be deleted if the node isn't finalized.
         /// </summary>
@@ -363,17 +363,14 @@
                     dragCanonicalOffset = dragStartOffset.DividePairwise(hit.HoveredObject.localScale);
                     originalParent = hit.HoveredObject;
 
-<<<<<<< HEAD
-=======
                     nodeOperator = hit.HoveredObject.gameObject.AddOrGetComponent<NodeOperator>();
-                    
->>>>>>> 616f5cfa
+
                     // We will also kill any active tweens (=> Reflexion Analysis), if necessary.
                     if (hit.node.Value.IsInImplementation() || hit.node.Value.IsInArchitecture())
                     {
                         // We need the reflexion city for later.
                         reflexionCity = hit.HoveredObject.gameObject.ContainingCity<SEEReflexionCity>();
-                        
+
                         // TODO: Instead of just killing animations here with this trick,
                         //       handle all movement inside the NodeOperator.
                         nodeOperator.MoveTo(nodeOperator.TargetPosition, 0);
