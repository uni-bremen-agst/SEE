--- conflicted
+++ resolved
@@ -176,61 +176,37 @@
                   Color.blue, "Materials/Drawable/Drawable");
 
             DrawFreehand =
-<<<<<<< HEAD
-                new("Draw Freehand", "Draw a line on a drawable",
-=======
                 new("Draw Freehand", "Draws a line on a drawable.",
->>>>>>> ff8b1915
                     Color.magenta.Darker(), "Materials/Drawable/Brush",
                     DrawFreehandAction.CreateReversibleAction,
                     parent: Drawable);
 
             DrawShapes =
-<<<<<<< HEAD
-                new("Draw Shape", "Draw different shapes on a drawable",
-=======
                 new("Draw Shape", "Draws different shapes on a drawable.",
->>>>>>> ff8b1915
                     Color.magenta.Darker(), "Materials/ModernUIPack/Crop",
                     DrawShapesAction.CreateReversibleAction,
                     parent: Drawable);
 
             WriteText =
-<<<<<<< HEAD
-                new("Write Text", "Writes a text on a drawable",
-=======
                 new("Write Text", "Writes a text on a drawable.",
->>>>>>> ff8b1915
                     Color.magenta.Darker(), "Materials/Drawable/Text",
                     WriteTextAction.CreateReversibleAction,
                     parent: Drawable);
 
             AddImage =
-<<<<<<< HEAD
-                new("Add an Image", "Adds an image to a drawable",
-=======
                 new("Add an Image", "Adds an image to a drawable.",
->>>>>>> ff8b1915
                     Color.magenta.Darker(), "Materials/Drawable/Image",
                     AddImageAction.CreateReversibleAction,
                     parent: Drawable);
 
             MindMap =
-<<<<<<< HEAD
-                new("Mind Map", "Adds and controll mind map components",
-=======
                 new("Mind Map", "Adds and control mind-map components.",
->>>>>>> ff8b1915
                     Color.magenta.Darker(), "Materials/Charts/TreeIcon",
                     MindMapAction.CreateReversibleAction,
                     parent: Drawable);
 
             ColorPicker =
-<<<<<<< HEAD
-                new("Color Picker", "Picks a color",
-=======
                 new("Color Picker", "Picks a color.",
->>>>>>> ff8b1915
                     Color.yellow.Darker(), "Materials/Drawable/Eyedropper",
                     ColorPickerAction.CreateReversibleAction,
                     parent: Drawable);
@@ -242,15 +218,9 @@
                     parent: Drawable);
 
             MoveRotator =
-<<<<<<< HEAD
-                new("Move or Rotate", "Move or rotates a Object on the Drawable.",
-                    Color.green.Darker(), "Materials/Drawable/MoveRotator",
-                    MoveRotatorAction.CreateReversibleAction,
-=======
                 new("Move or Rotate", "Moves or rotates an object on a drawable.",
                     Color.green.Darker(), "Materials/Drawable/MoveRotator",
                     MoveRotateAction.CreateReversibleAction,
->>>>>>> ff8b1915
                     parent: Drawable);
 
             Scale =
@@ -260,20 +230,12 @@
                     parent: Drawable);
 
             LayerChanger =
-<<<<<<< HEAD
-                new("Change The Sorting Layer", "Left mouse click to increase, right mouse click to decrease",
-=======
                 new("Change The Sorting Layer", "Left mouse click to increase, right mouse click to decrease.",
->>>>>>> ff8b1915
                     Color.green.Darker(), "Materials/Drawable/Layer",
                     LayerChangerAction.CreateReversibleAction,
                     parent: Drawable);
 
-<<<<<<< HEAD
-            CutCopyPaste = new("Cut, Copy, Paste", "Cut or Copy a drawable type and paste it on the selected position.",
-=======
             CutCopyPaste = new("Cut, Copy, Paste", "Cuts or copies a drawable type and pastes it on the selected position.",
->>>>>>> ff8b1915
                     Color.green.Darker(), "Materials/Drawable/CutCopyPaste",
                     CutCopyPasteAction.CreateReversibleAction,
                     parent: Drawable);
@@ -285,81 +247,49 @@
                     parent: Drawable);
 
             LineSplit =
-<<<<<<< HEAD
-                new("Line Split", "Splittes a line on a given point.",
-=======
                 new("Line Split", "Splits a line on a given point.",
->>>>>>> ff8b1915
                     Color.green.Darker().Darker(), "Materials/Drawable/LineSplit",
                     LineSplitAction.CreateReversibleAction,
                     parent: Drawable);
 
             Save =
-<<<<<<< HEAD
-                new("Save", "Save one or more drawables.",
-=======
                 new("Save", "Saves one or more drawables.",
->>>>>>> ff8b1915
                     Color.yellow, "Materials/Drawable/Save",
                     SaveAction.CreateReversibleAction,
                     parent: Drawable);
 
             Load =
-<<<<<<< HEAD
-                new("Load", "Load one or more drawables.",
-=======
                 new("Load", "Loads one or more drawables.",
->>>>>>> ff8b1915
                     Color.yellow.Darker(), "Materials/ModernUIPack/Document",
                     LoadAction.CreateReversibleAction,
                     parent: Drawable);
 
             LinePointErase =
-<<<<<<< HEAD
-                new("Line Point Erase", "Erase a point from a line on a drawable",
-=======
                 new("Line Point Erase", "Erases a point from a line on a drawable.",
->>>>>>> ff8b1915
                     Color.red, "Materials/Drawable/LineErase",
                     LinePointEraseAction.CreateReversibleAction,
                     parent: Drawable);
 
             LineConnectionErase =
-<<<<<<< HEAD
-                new("Line Connection Erase", "Erase a line connection from a line of the chosen point.",
-=======
                 new("Line Connection Erase", "Erases a line connection from a line of the chosen point.",
->>>>>>> ff8b1915
                     Color.red, "Materials/Drawable/LineConnectionErase",
                     LineConnectionEraseAction.CreateReversibleAction,
                     parent: Drawable);
 
             Erase =
-<<<<<<< HEAD
-                new("Erase", "Erase a complete object on a drawable",
-=======
                 new("Erase", "Erase a complete object on a drawable.",
->>>>>>> ff8b1915
                     Color.red.Darker(), "Materials/Drawable/Erase",
                     EraseAction.CreateReversibleAction,
                     parent: Drawable);
 
             Cleaner =
-<<<<<<< HEAD
-                new("Cleaner", "Cleans a complete drawable",
-=======
                 new("Cleaner", "Cleans a complete drawable.",
->>>>>>> ff8b1915
                     Color.red.Darker(), "Materials/ModernUIPack/Trash",
                     CleanerAction.CreateReversibleAction,
                     parent: Drawable);
 
             StickyNote =
-<<<<<<< HEAD
-                new("Sticky Note", "Manage sticky notes (spawn/move/edit/delete)",
-=======
                 new("Sticky Note", "Manages sticky notes (spawn/move/edit/delete).",
->>>>>>> ff8b1915
                  Color.blue.Darker(), "Materials/Drawable/StickyNote",
                     StickyNoteAction.CreateReversibleAction,
                     parent: Drawable);
