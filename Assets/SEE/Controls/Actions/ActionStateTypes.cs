﻿using SEE.Utils;
using UnityEngine;
using SEE.Controls.Actions.HolisticMetrics;
using SEE.Controls.Actions.Drawable;

namespace SEE.Controls.Actions
{
    /// <summary>
    /// Provides all available <see cref="AbstractActionStateType"/>s.
    /// </summary>
    /// <remarks>These are used for <see cref="SEE.GO.Menu.PlayerMenu"/>.</remarks>
    public static class ActionStateTypes
    {
        /// <summary>
        /// All available ActionStateTypes as a <see cref="Forest{T}"/>.
        /// All elements in the forest can be derived at once via
        /// <see cref="AllRootTypes.Elements()"/>.
        /// </summary>
        public static Forest<AbstractActionStateType> AllRootTypes { get; }
            = new();

        /// <summary>
        /// Adds <paramref name="actionStateType"/> to the list of all action state
        /// types <see cref="AllRootTypes"/>.
        /// </summary>
        /// <param name="actionStateType">to be added</param>
        public static void Add(AbstractActionStateType actionStateType)
        {
            if (actionStateType.Parent == null)
            {
                AllRootTypes.AddRoot(actionStateType);
            }
            else
            {
                AllRootTypes.AddChild(actionStateType, actionStateType.Parent);
            }
        }

        /// <summary>
        /// Returns the default <see cref="ActionStateType"/> at top level (root)
        /// of <see cref="AllRootTypes"/>, i.e. one that does not have a parent.
        /// This is the one that should be executed initially if the user has not
        /// made any menu selections yet.
        /// </summary>
        /// <returns>default <see cref="ActionStateType"/> at top level</returns>
        /// <remarks><see cref="ActionStateType.Move"/> is the returned default</remarks>
        public static ActionStateType FirstActionStateType()
        {
            return Move;
        }

        #region Static Types

        /// <summary>
        /// Initializes all action state types and groups.
        ///
        /// C# uses lazy evaluation of initializers. That is why we initialize the action state
        /// types and groups ourselves in this static constructor. This will make sure that they
        /// actually have defined value (different from null) when used. That is particularly
        /// important for action state groups which are used in the initialization of all
        /// action state types and groups contained in them.
        /// </summary>
        static ActionStateTypes()
        {
            // IMPORTANT NOTE: The order of the following field assignments must be exaclty
            // the same as the order of their declarations below.

            Move =
              new("Move", "Move a node within a graph",
                  Color.red.Darker(), Icons.Move,
                  MoveAction.CreateReversibleAction);

            Rotate =
              new("Rotate", "Rotate the selected node and its children within a graph",
                  Color.blue.Darker(), Icons.Rotate,
                  RotateAction.CreateReversibleAction);

            Hide =
              new("Hide", "Hides nodes or edges",
                  Color.yellow.Darker(), Icons.EyeSlash,
                  HideAction.CreateReversibleAction);

            NewEdge =
              new("New Edge", "Draw a new edge between two nodes",
                  Color.green.Darker(), Icons.Edge,
                  AddEdgeAction.CreateReversibleAction);

            NewNode =
              new("New Node", "Create a new node",
                  Color.green.Darker(), '+',
                  AddNodeAction.CreateReversibleAction);

            EditNode =
              new("Edit Node", "Edit a node",
                  Color.green.Darker(), Icons.PenToSquare,
                  EditNodeAction.CreateReversibleAction);

            ScaleNode =
              new("Scale Node", "Scale a node",
                  Color.green.Darker(), Icons.Scale,
                  ScaleNodeAction.CreateReversibleAction);

            Delete =
              new("Delete", "Delete a node or an edge",
                  Color.yellow.Darker(), Icons.Trash,
                  DeleteAction.CreateReversibleAction);

            ShowCode =
              new("Show Code", "Display the source code of a node.",
                  Color.black, Icons.Code,
                  ShowCodeAction.CreateReversibleAction);
            Draw =
<<<<<<< HEAD
              new("Draw", "Draw freely in world space",
                  Color.magenta.Darker(), "Materials/ModernUIPack/Pencil",
=======
              new("Draw", "Draw a line",
                  Color.magenta.Darker(), Icons.Pencil,
>>>>>>> d9dab0f3
                  DrawAction.CreateReversibleAction);
            AcceptDivergence =
              new("Accept Divergence", "Accept a diverging edge into the architecture",
                  Color.grey.Darker(), Icons.CheckedCheckbox,
                  AcceptDivergenceAction.CreateReversibleAction);

            // Metric Board actions
            MetricBoard =
                new("Metric Board", "Manipulate a metric board",
                    Color.white.Darker(), Icons.Chalkboard);

            AddBoard =
              new("Add Board", "Add a board",
                  Color.green.Darker(), '+',
                  AddBoardAction.CreateReversibleAction,
                  parent: MetricBoard);

            AddWidget =
              new("Add Widget", "Add a widget",
                  Color.green.Darker(), '+',
                  AddWidgetAction.CreateReversibleAction,
                  parent: MetricBoard);

            MoveBoard =
              new("Move Board", "Move a board",
                  Color.yellow.Darker(), Icons.Move,
                  MoveBoardAction.CreateReversibleAction,
                  parent: MetricBoard);

            MoveWidget =
              new("Move Widget", "Move a widget",
                  Color.yellow.Darker(), Icons.Move,
                  MoveWidgetAction.CreateReversibleAction,
                  parent: MetricBoard);

            DeleteBoard =
              new("Delete Board", "Delete a board",
                  Color.red.Darker(), Icons.Trash,
                  DeleteBoardAction.CreateReversibleAction,
                  parent: MetricBoard);

            DeleteWidget =
              new("Delete Widget", "Delete a widget",
                  Color.red.Darker(), Icons.Trash,
                  DeleteWidgetAction.CreateReversibleAction,
                  parent: MetricBoard);

            LoadBoard =
              new("Load Board", "Load a board",
                  Color.blue.Darker(), Icons.Import,
                  LoadBoardAction.CreateReversibleAction,
                  parent: MetricBoard);

            SaveBoard =
              new("Save Board", "Save a board",
                  Color.blue.Darker(), Icons.Export,
                  SaveBoardAction.CreateReversibleAction,
                  parent: MetricBoard);

            // Whiteboard actions
            Drawable =
              new("Drawable", "Please select the drawable mode you want to activate.",
                  Color.blue, "Materials/Drawable/Drawable");

            DrawFreehand =
                new("Draw Freehand", "Draws a line on a drawable.",
                    Color.magenta.Darker(), "Materials/Drawable/Brush",
                    DrawFreehandAction.CreateReversibleAction,
                    parent: Drawable);

            DrawShapes =
                new("Draw Shape", "Draws various shapes on a drawable.",
                    Color.magenta.Darker(), "Materials/ModernUIPack/Crop",
                    DrawShapesAction.CreateReversibleAction,
                    parent: Drawable);

            WriteText =
                new("Write Text", "Writes a text on a drawable.",
                    Color.magenta.Darker(), "Materials/Drawable/Text",
                    WriteTextAction.CreateReversibleAction,
                    parent: Drawable);

            AddImage =
                new("Add an Image", "Adds an image to a drawable.",
                    Color.magenta.Darker(), "Materials/Drawable/Image",
                    AddImageAction.CreateReversibleAction,
                    parent: Drawable);

            MindMap =
                new("Mind Map", "Adds and controls mind-map components.",
                    Color.magenta.Darker(), "Materials/Charts/TreeIcon",
                    MindMapAction.CreateReversibleAction,
                    parent: Drawable);

            StickyNote =
                new("Sticky Note", "Manages sticky notes (spawn/move/edit/delete).",
                    Color.blue.Darker(), "Materials/Drawable/StickyNote",
                    StickyNoteAction.CreateReversibleAction,
                    parent: Drawable);

            ColorPicker =
                new("Color Picker", "Picks a color.",
                    Color.yellow.Darker(), "Materials/Drawable/Eyedropper",
                    ColorPickerAction.CreateReversibleAction,
                    parent: Drawable);

            Edit =
                new("Edit", "Edits a drawable.",
                    Color.green.Darker(), "Materials/Drawable/Edit",
                    EditAction.CreateReversibleAction,
                    parent: Drawable);

            MoveRotator =
                new("Move or Rotate", "Moves or rotates an object on a drawable.",
                    Color.green.Darker(), "Materials/Drawable/MoveRotator",
                    MoveRotateAction.CreateReversibleAction,
                    parent: Drawable);

            LayerChanger =
                new("Change The Sorting Layer", "Left mouse click to increase, right mouse click to decrease the layer.",
                    Color.green.Darker(), "Materials/Drawable/Layer",
                    LayerChangeAction.CreateReversibleAction,
                    parent: Drawable);

            CutCopyPaste =
                new("Cut, Copy, Paste", "Cuts or copies a drawable and pastes it on the selected position.",
                    Color.green.Darker(), "Materials/Drawable/CutCopyPaste",
                    CutCopyPasteAction.CreateReversibleAction,
                    parent: Drawable);

            Scale =
                new("Scale", "Scales a drawable. Mouse wheel up to scale up, mouse wheel down to scale down.",
                    Color.green.Darker(), "Materials/Drawable/Scale",
                    ScaleAction.CreateReversibleAction,
                    parent: Drawable);

            MovePoint =
                new("Move a Point", "Moves a point of a line.",
                    Color.green.Darker().Darker(), "Materials/Charts/MoveIcon",
                    MovePointAction.CreateReversibleAction,
                    parent: Drawable);

            LineSplit =
                new("Line Split", "Splits a line on a given point.",
                    Color.green.Darker().Darker(), "Materials/Drawable/LineSplit",
                    LineSplitAction.CreateReversibleAction,
                    parent: Drawable);

            LinePointErase =
                new("Line Point Erase", "Erases a point from a line on a drawable.",
                    Color.red, "Materials/Drawable/LineErase",
                    LinePointEraseAction.CreateReversibleAction,
                    parent: Drawable);

            LineConnectionErase =
                new("Line Connection Erase", "Erases a line connection from a line of the chosen point.",
                    Color.red, "Materials/Drawable/LineConnectionErase",
                    LineConnectionEraseAction.CreateReversibleAction,
                    parent: Drawable);

            Erase =
                new("Erase", "Erases a complete object on a drawable.",
                    Color.red.Darker(), "Materials/Drawable/Erase",
                    EraseAction.CreateReversibleAction,
                    parent: Drawable);

            Clear =
                new("Clear", "Clears a drawable surface (whiteboard / sticky note).",
                    Color.red.Darker(), "Materials/ModernUIPack/Trash",
                    ClearAction.CreateReversibleAction,
                    parent: Drawable);

            Save =
                new("Save", "Saves one or more drawables.",
                    Color.yellow, "Materials/Drawable/Save",
                    SaveAction.CreateReversibleAction,
                    parent: Drawable);

            Load =
                new("Load", "Loads one or more drawables.",
                    Color.yellow.Darker(), "Materials/ModernUIPack/Document",
                    LoadAction.CreateReversibleAction,
                    parent: Drawable);
        }

        // IMPORTANT NOTE: The order of the following field declarations must be exaclty the same
        // as the order of their assignments in the static constructor above.

        public static readonly ActionStateType Move;
        public static readonly ActionStateType Rotate;
        public static readonly ActionStateType Hide;
        public static readonly ActionStateType NewEdge;
        public static readonly ActionStateType NewNode;
        public static readonly ActionStateType EditNode;
        public static readonly ActionStateType ScaleNode;
        public static readonly ActionStateType Delete;
        public static readonly ActionStateType ShowCode;
        public static readonly ActionStateType Draw;
        public static readonly ActionStateType AcceptDivergence;

        public static readonly ActionStateTypeGroup MetricBoard;
        public static readonly ActionStateType AddBoard;
        public static readonly ActionStateType AddWidget;
        public static readonly ActionStateType MoveBoard;
        public static readonly ActionStateType MoveWidget;
        public static readonly ActionStateType DeleteBoard;
        public static readonly ActionStateType DeleteWidget;
        public static readonly ActionStateType LoadBoard;
        public static readonly ActionStateType SaveBoard;

        public readonly static ActionStateTypeGroup Drawable;
        public readonly static ActionStateType DrawFreehand;
        public readonly static ActionStateType DrawShapes;
        public readonly static ActionStateType WriteText;
        public readonly static ActionStateType AddImage;
        public readonly static ActionStateType MindMap;
        public readonly static ActionStateType StickyNote;
        public readonly static ActionStateType ColorPicker;
        public readonly static ActionStateType Edit;
        public readonly static ActionStateType MoveRotator;
        public readonly static ActionStateType LayerChanger;
        public readonly static ActionStateType CutCopyPaste;
        public readonly static ActionStateType Scale;
        public readonly static ActionStateType MovePoint;
        public readonly static ActionStateType LineSplit;
        public readonly static ActionStateType LinePointErase;
        public readonly static ActionStateType LineConnectionErase;
        public readonly static ActionStateType Erase;
        public readonly static ActionStateType Clear;
        public readonly static ActionStateType Save;
        public readonly static ActionStateType Load;

        #endregion

        /// <summary>
        /// Dumps all elements in <see cref="AllRootTypes"/>.
        /// Can be used for debugging.
        /// </summary>
        public static void Dump()
        {
            AllRootTypes.PreorderTraverse(DumpNode);

            bool DumpNode(AbstractActionStateType child, AbstractActionStateType parent)
            {
                Debug.Log($"child: {child.Name} parent: {Name(parent)}\n");
                return true;
            }

            string Name(AbstractActionStateType type)
            {
                const string none = "<NONE>";
                return type == null ? none : type.Name;
            }
        }
    }
}<|MERGE_RESOLUTION|>--- conflicted
+++ resolved
@@ -109,15 +109,12 @@
               new("Show Code", "Display the source code of a node.",
                   Color.black, Icons.Code,
                   ShowCodeAction.CreateReversibleAction);
+
             Draw =
-<<<<<<< HEAD
               new("Draw", "Draw freely in world space",
-                  Color.magenta.Darker(), "Materials/ModernUIPack/Pencil",
-=======
-              new("Draw", "Draw a line",
                   Color.magenta.Darker(), Icons.Pencil,
->>>>>>> d9dab0f3
                   DrawAction.CreateReversibleAction);
+
             AcceptDivergence =
               new("Accept Divergence", "Accept a diverging edge into the architecture",
                   Color.grey.Darker(), Icons.CheckedCheckbox,
@@ -179,125 +176,125 @@
             // Whiteboard actions
             Drawable =
               new("Drawable", "Please select the drawable mode you want to activate.",
-                  Color.blue, "Materials/Drawable/Drawable");
+                  Color.blue, Icons.Whiteboard);
 
             DrawFreehand =
                 new("Draw Freehand", "Draws a line on a drawable.",
-                    Color.magenta.Darker(), "Materials/Drawable/Brush",
-                    DrawFreehandAction.CreateReversibleAction,
+                    Color.magenta.Darker(), Icons.Brush,
+            DrawFreehandAction.CreateReversibleAction,
                     parent: Drawable);
 
             DrawShapes =
                 new("Draw Shape", "Draws various shapes on a drawable.",
-                    Color.magenta.Darker(), "Materials/ModernUIPack/Crop",
+                    Color.magenta.Darker(), Icons.Shapes,
                     DrawShapesAction.CreateReversibleAction,
                     parent: Drawable);
 
             WriteText =
                 new("Write Text", "Writes a text on a drawable.",
-                    Color.magenta.Darker(), "Materials/Drawable/Text",
+                    Color.magenta.Darker(), Icons.Text,
                     WriteTextAction.CreateReversibleAction,
                     parent: Drawable);
 
             AddImage =
                 new("Add an Image", "Adds an image to a drawable.",
-                    Color.magenta.Darker(), "Materials/Drawable/Image",
+                    Color.magenta.Darker(), Icons.Image,
                     AddImageAction.CreateReversibleAction,
                     parent: Drawable);
 
             MindMap =
                 new("Mind Map", "Adds and controls mind-map components.",
-                    Color.magenta.Darker(), "Materials/Charts/TreeIcon",
+                    Color.magenta.Darker(), Icons.FolderTree,
                     MindMapAction.CreateReversibleAction,
                     parent: Drawable);
 
             StickyNote =
                 new("Sticky Note", "Manages sticky notes (spawn/move/edit/delete).",
-                    Color.blue.Darker(), "Materials/Drawable/StickyNote",
+                    Color.blue.Darker(), Icons.StickyNote,
                     StickyNoteAction.CreateReversibleAction,
                     parent: Drawable);
 
             ColorPicker =
                 new("Color Picker", "Picks a color.",
-                    Color.yellow.Darker(), "Materials/Drawable/Eyedropper",
+                    Color.yellow.Darker(), Icons.EyeDropper,
                     ColorPickerAction.CreateReversibleAction,
                     parent: Drawable);
 
             Edit =
                 new("Edit", "Edits a drawable.",
-                    Color.green.Darker(), "Materials/Drawable/Edit",
+                    Color.green.Darker(), Icons.Edit,
                     EditAction.CreateReversibleAction,
                     parent: Drawable);
 
             MoveRotator =
                 new("Move or Rotate", "Moves or rotates an object on a drawable.",
-                    Color.green.Darker(), "Materials/Drawable/MoveRotator",
+                    Color.green.Darker(), Icons.Move,
                     MoveRotateAction.CreateReversibleAction,
                     parent: Drawable);
 
             LayerChanger =
                 new("Change The Sorting Layer", "Left mouse click to increase, right mouse click to decrease the layer.",
-                    Color.green.Darker(), "Materials/Drawable/Layer",
+                    Color.green.Darker(), Icons.Layer,
                     LayerChangeAction.CreateReversibleAction,
                     parent: Drawable);
 
             CutCopyPaste =
                 new("Cut, Copy, Paste", "Cuts or copies a drawable and pastes it on the selected position.",
-                    Color.green.Darker(), "Materials/Drawable/CutCopyPaste",
+                    Color.green.Darker(), Icons.Cut,
                     CutCopyPasteAction.CreateReversibleAction,
                     parent: Drawable);
 
             Scale =
                 new("Scale", "Scales a drawable. Mouse wheel up to scale up, mouse wheel down to scale down.",
-                    Color.green.Darker(), "Materials/Drawable/Scale",
+                    Color.green.Darker(), Icons.Scale,
                     ScaleAction.CreateReversibleAction,
                     parent: Drawable);
 
             MovePoint =
                 new("Move a Point", "Moves a point of a line.",
-                    Color.green.Darker().Darker(), "Materials/Charts/MoveIcon",
+                    Color.green.Darker().Darker(), Icons.MoveAPoint,
                     MovePointAction.CreateReversibleAction,
                     parent: Drawable);
 
             LineSplit =
                 new("Line Split", "Splits a line on a given point.",
-                    Color.green.Darker().Darker(), "Materials/Drawable/LineSplit",
+                    Color.green.Darker().Darker(), Icons.Split,
                     LineSplitAction.CreateReversibleAction,
                     parent: Drawable);
 
             LinePointErase =
                 new("Line Point Erase", "Erases a point from a line on a drawable.",
-                    Color.red, "Materials/Drawable/LineErase",
+                    Color.red, Icons.Erase,
                     LinePointEraseAction.CreateReversibleAction,
                     parent: Drawable);
 
             LineConnectionErase =
                 new("Line Connection Erase", "Erases a line connection from a line of the chosen point.",
-                    Color.red, "Materials/Drawable/LineConnectionErase",
+                    Color.red, Icons.Erase,
                     LineConnectionEraseAction.CreateReversibleAction,
                     parent: Drawable);
 
             Erase =
                 new("Erase", "Erases a complete object on a drawable.",
-                    Color.red.Darker(), "Materials/Drawable/Erase",
+                    Color.red.Darker(), Icons.Erase,
                     EraseAction.CreateReversibleAction,
                     parent: Drawable);
 
             Clear =
                 new("Clear", "Clears a drawable surface (whiteboard / sticky note).",
-                    Color.red.Darker(), "Materials/ModernUIPack/Trash",
+                    Color.red.Darker(), Icons.Trash,
                     ClearAction.CreateReversibleAction,
                     parent: Drawable);
 
             Save =
                 new("Save", "Saves one or more drawables.",
-                    Color.yellow, "Materials/Drawable/Save",
+                    Color.yellow, Icons.Save,
                     SaveAction.CreateReversibleAction,
                     parent: Drawable);
 
             Load =
                 new("Load", "Loads one or more drawables.",
-                    Color.yellow.Darker(), "Materials/ModernUIPack/Document",
+                    Color.yellow.Darker(), Icons.Load,
                     LoadAction.CreateReversibleAction,
                     parent: Drawable);
         }
