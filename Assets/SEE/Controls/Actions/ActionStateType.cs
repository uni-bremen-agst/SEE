﻿using SEE.Utils;
using UnityEngine;

namespace SEE.Controls.Actions
{

    /// <summary>
    /// The type of a state-based action.
    /// Implemented using the "Enumeration" (not enum) or "type safe enum" pattern.
    /// The following two pages have been used for reference:
    /// <ul>
    /// <li>https://docs.microsoft.com/en-us/dotnet/architecture/microservices/microservice-ddd-cqrs-patterns/enumeration-classes-over-enum-types#implement-an-enumeration-base-class</li>
    /// <li>https://ardalis.com/enum-alternatives-in-c/</li>
    /// </ul>
    /// </summary>
    public class ActionStateType : AbstractActionStateType
    {
        /// <summary>
<<<<<<< HEAD
        /// A list of all available ActionStateTypes.
        /// </summary>
        public static List<ActionStateType> AllTypes { get; } = new List<ActionStateType>();

        #region Static Types
        public static ActionStateType Move { get; } =
            new ActionStateType(0, "Move", "Move a node within a graph",
                                Color.red.Darker(), "Materials/Charts/MoveIcon",
                                MoveAction.CreateReversibleAction);
        public static ActionStateType Rotate { get; } =
            new ActionStateType(1, "Rotate", "Rotate everything around the selected node within a graph",
                                Color.blue.Darker(), "Materials/ModernUIPack/Refresh",
                                RotateAction.CreateReversibleAction);
        public static ActionStateType Hide { get; } =
            new ActionStateType(2, "Hide", "Hides nodes or edges",
                       Color.yellow.Darker(), "Materials/ModernUIPack/Eye", HideAction.CreateReversibleAction);

        public static ActionStateType NewEdge { get; } =
            new ActionStateType(3, "New Edge", "Draw a new edge between two nodes",
                                Color.green.Darker(), "Materials/ModernUIPack/Minus",
                                AddEdgeAction.CreateReversibleAction);
        public static ActionStateType NewNode { get; } =
            new ActionStateType(4, "New Node", "Create a new node",
                                Color.green.Darker(), "Materials/ModernUIPack/Plus",
                                AddNodeAction.CreateReversibleAction);
        public static ActionStateType EditNode { get; } =
            new ActionStateType(5, "Edit Node", "Edit a node",
                                Color.green.Darker(), "Materials/ModernUIPack/Settings",
                                EditNodeAction.CreateReversibleAction);
        public static ActionStateType ScaleNode { get; } =
            new ActionStateType(6, "Scale Node", "Scale a node",
                                Color.green.Darker(), "Materials/ModernUIPack/Crop",
                                ScaleNodeAction.CreateReversibleAction);
        public static ActionStateType Delete { get; } =
            new ActionStateType(7, "Delete", "Delete a node or an edge",
                                Color.yellow.Darker(), "Materials/ModernUIPack/Trash",
                                DeleteAction.CreateReversibleAction);
        public static ActionStateType ShowCode { get; } =
            new ActionStateType(8, "Show Code", "Display the source code of a node.",
                                Color.black, "Materials/ModernUIPack/Document", ShowCodeAction.CreateReversibleAction);
        public static ActionStateType Draw { get; } =
            new ActionStateType(9, "Draw", "Draw a line",
                        Color.magenta.Darker(), "Materials/ModernUIPack/Pencil",
                        DrawAction.CreateReversibleAction);
        
        public static ActionStateType LiveDocumentation { get; } =
            new ActionStateType(10, "LiveDocumentation", "Shows the live Documentation",
                Color.magenta.Darker(), "Materials/ModernUIPack/Document",
                LiveDocumentationAction.CreateAction);
        #endregion

        /// <summary>
        /// The name of this action.
        /// Must be unique across all types.
        /// </summary>
        public string Name { get; }

        /// <summary>
        /// Description for this action.
        /// </summary>
        public string Description { get; }

        /// <summary>
        /// Color for this action.
        /// Will be used in the <see cref="DesktopMenu"/> and <see cref="ActionStateIndicator"/>.
        /// </summary>
        public Color Color { get; }

        /// <summary>
        /// Path to the material of the icon for this action.
        /// The icon itself should be a visual representation of the action.
        /// Will be used in the <see cref="DesktopMenu"/>.
        /// </summary>
        public string IconPath { get; }

        /// <summary>
        /// Numeric value of this action.
        /// Must be unique across all types.
        /// Must increase by one for each new instantiation of an <see cref="ActionStateType"/>.
        /// </summary>
        public int Value { get; }

        /// <summary>
=======
>>>>>>> 05206088
        /// Delegate to be called to create a new instance of this kind of action.
        /// May be null if none needs to be created (in which case this delegate will not be called).
        /// </summary>
        public CreateReversibleAction CreateReversible { get; }

        /// <summary>
        /// Constructor for ActionStateType.
        /// Because this class replaces an enum, values of this class may only be created inside of it,
        /// hence the visibility modifier is set to private.
        /// </summary>
        /// <param name="name">The Name of this ActionStateType. Must be unique.</param>
        /// <param name="description">Description for this ActionStateType.</param>
        /// <param name="parent">The parent of this action in the nesting hierarchy in the menu.</param>
        /// <param name="color">Color for this ActionStateType.</param>
        /// <param name="iconPath">Path to the material of the icon for this ActionStateType.</param>
        /// <param name="createReversible">Delegate to be called to create a new instance of this kind of action.
        /// Can be null, in which case no delegate will be called.</param>
        /// <param name="register">If true, this action state type will be registered in <see cref="ActionStateTypes"/>.</param>
        public ActionStateType(string name, string description,
            Color color, string iconPath, CreateReversibleAction createReversible, ActionStateTypeGroup parent = null, bool register = true)
            : base(name, description, color, iconPath, parent, register)
        {
            CreateReversible = createReversible;
        }

        #region Equality & Comparators

        public override bool Equals(object obj)
        {
            if (ReferenceEquals(null, obj))
            {
                return false;
            }

            if (ReferenceEquals(this, obj))
            {
                return true;
            }

            return obj.GetType() == GetType() && ((ActionStateType)obj).CreateReversible == CreateReversible;
        }

        public override int GetHashCode()
        {
            return CreateReversible.GetHashCode();
        }

        #endregion
    }
}<|MERGE_RESOLUTION|>--- conflicted
+++ resolved
@@ -16,92 +16,6 @@
     public class ActionStateType : AbstractActionStateType
     {
         /// <summary>
-<<<<<<< HEAD
-        /// A list of all available ActionStateTypes.
-        /// </summary>
-        public static List<ActionStateType> AllTypes { get; } = new List<ActionStateType>();
-
-        #region Static Types
-        public static ActionStateType Move { get; } =
-            new ActionStateType(0, "Move", "Move a node within a graph",
-                                Color.red.Darker(), "Materials/Charts/MoveIcon",
-                                MoveAction.CreateReversibleAction);
-        public static ActionStateType Rotate { get; } =
-            new ActionStateType(1, "Rotate", "Rotate everything around the selected node within a graph",
-                                Color.blue.Darker(), "Materials/ModernUIPack/Refresh",
-                                RotateAction.CreateReversibleAction);
-        public static ActionStateType Hide { get; } =
-            new ActionStateType(2, "Hide", "Hides nodes or edges",
-                       Color.yellow.Darker(), "Materials/ModernUIPack/Eye", HideAction.CreateReversibleAction);
-
-        public static ActionStateType NewEdge { get; } =
-            new ActionStateType(3, "New Edge", "Draw a new edge between two nodes",
-                                Color.green.Darker(), "Materials/ModernUIPack/Minus",
-                                AddEdgeAction.CreateReversibleAction);
-        public static ActionStateType NewNode { get; } =
-            new ActionStateType(4, "New Node", "Create a new node",
-                                Color.green.Darker(), "Materials/ModernUIPack/Plus",
-                                AddNodeAction.CreateReversibleAction);
-        public static ActionStateType EditNode { get; } =
-            new ActionStateType(5, "Edit Node", "Edit a node",
-                                Color.green.Darker(), "Materials/ModernUIPack/Settings",
-                                EditNodeAction.CreateReversibleAction);
-        public static ActionStateType ScaleNode { get; } =
-            new ActionStateType(6, "Scale Node", "Scale a node",
-                                Color.green.Darker(), "Materials/ModernUIPack/Crop",
-                                ScaleNodeAction.CreateReversibleAction);
-        public static ActionStateType Delete { get; } =
-            new ActionStateType(7, "Delete", "Delete a node or an edge",
-                                Color.yellow.Darker(), "Materials/ModernUIPack/Trash",
-                                DeleteAction.CreateReversibleAction);
-        public static ActionStateType ShowCode { get; } =
-            new ActionStateType(8, "Show Code", "Display the source code of a node.",
-                                Color.black, "Materials/ModernUIPack/Document", ShowCodeAction.CreateReversibleAction);
-        public static ActionStateType Draw { get; } =
-            new ActionStateType(9, "Draw", "Draw a line",
-                        Color.magenta.Darker(), "Materials/ModernUIPack/Pencil",
-                        DrawAction.CreateReversibleAction);
-        
-        public static ActionStateType LiveDocumentation { get; } =
-            new ActionStateType(10, "LiveDocumentation", "Shows the live Documentation",
-                Color.magenta.Darker(), "Materials/ModernUIPack/Document",
-                LiveDocumentationAction.CreateAction);
-        #endregion
-
-        /// <summary>
-        /// The name of this action.
-        /// Must be unique across all types.
-        /// </summary>
-        public string Name { get; }
-
-        /// <summary>
-        /// Description for this action.
-        /// </summary>
-        public string Description { get; }
-
-        /// <summary>
-        /// Color for this action.
-        /// Will be used in the <see cref="DesktopMenu"/> and <see cref="ActionStateIndicator"/>.
-        /// </summary>
-        public Color Color { get; }
-
-        /// <summary>
-        /// Path to the material of the icon for this action.
-        /// The icon itself should be a visual representation of the action.
-        /// Will be used in the <see cref="DesktopMenu"/>.
-        /// </summary>
-        public string IconPath { get; }
-
-        /// <summary>
-        /// Numeric value of this action.
-        /// Must be unique across all types.
-        /// Must increase by one for each new instantiation of an <see cref="ActionStateType"/>.
-        /// </summary>
-        public int Value { get; }
-
-        /// <summary>
-=======
->>>>>>> 05206088
         /// Delegate to be called to create a new instance of this kind of action.
         /// May be null if none needs to be created (in which case this delegate will not be called).
         /// </summary>
