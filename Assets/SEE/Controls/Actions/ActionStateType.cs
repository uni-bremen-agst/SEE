--- conflicted
+++ resolved
@@ -52,14 +52,6 @@
                                 Color.green.Darker(), "Materials/ModernUIPack/Crop",
                                 ScaleNodeAction.CreateReversibleAction);
         public static ActionStateType Delete { get; } = 
-<<<<<<< HEAD
-            new ActionStateType(7, "Delete Node", "Deletes a node", 
-                                Color.yellow.Darker(), "Materials/ModernUIPack/Trash");
-
-        public static ActionStateType ShowCode { get; } =
-            new ActionStateType(8, "Show Code", "Displays the source code of the node",
-                                Color.black, "Materials/ModernUIPack/Document");
-=======
             new ActionStateType(7, "Delete", "Deletes a node or edge", 
                                 Color.yellow.Darker(), "Materials/ModernUIPack/Trash",
                                 DeleteAction.CreateReversibleAction);
@@ -71,7 +63,6 @@
             new ActionStateType(9, "Dummy", "Example action creating spheres",
                                 Color.magenta.Darker(), "Materials/ModernUIPack/Plus",
                                 DummyAction.CreateReversibleAction);
->>>>>>> d3941803
         #endregion
 
         /// <summary>
