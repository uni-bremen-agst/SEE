--- conflicted
+++ resolved
@@ -62,15 +62,10 @@
             new ActionStateType(9, "Draw", "Draw a line",
                         Color.magenta.Darker(), "Materials/ModernUIPack/Pencil",
                         DrawAction.CreateReversibleAction);
-<<<<<<< HEAD
-        public static ActionStateType Hide { get; } =
-            new ActionStateType(10, "Hide Node", "Hides a node",
-                               Color.yellow.Darker(), "Materials/ModernUIPack/Eye", HideAction.CreateReversibleAction);
-        public static ActionStateType Architecture { get; } = new ActionStateType(11, "Architecture",
-            "Software Architecture modelling tools", UnityEngine.Color.red.Darker(), "Materials/ModernUIPack/Cube",
-            ArchitectureAction.CreateReversibleAction);
-=======
->>>>>>> 9aa6bb9b
+        public static ActionStateType Architecture { get; } =
+            new ActionStateType(10, "Architecture", "Architecture modelling",
+                        Color.red.Darker(), "Materials/ModernUIPack/Cube",
+                        ArchitectureAction.CreateReversibleAction);
         #endregion
 
         /// <summary>
