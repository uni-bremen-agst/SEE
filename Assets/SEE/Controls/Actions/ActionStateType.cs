﻿using SEE.Utils;
using UnityEngine;

namespace SEE.Controls.Actions
{

    /// <summary>
    /// The type of a state-based action.
    /// Implemented using the "Enumeration" (not enum) or "type safe enum" pattern.
    /// The following two pages have been used for reference:
    /// <ul>
    /// <li>https://docs.microsoft.com/en-us/dotnet/architecture/microservices/microservice-ddd-cqrs-patterns/enumeration-classes-over-enum-types#implement-an-enumeration-base-class</li>
    /// <li>https://ardalis.com/enum-alternatives-in-c/</li>
    /// </ul>
    /// </summary>
    public class ActionStateType : AbstractActionStateType
    {
        /// <summary>
<<<<<<< HEAD
        /// A list of all available ActionStateTypes.
        /// </summary>
        public static List<ActionStateType> AllTypes { get; } = new();

        #region Static Types
        public static ActionStateType Move { get; } =
            new(0, "Move", "Move a node within a graph",
                Color.red.Darker(), "Materials/Charts/MoveIcon",
                MoveAction.CreateReversibleAction);
        public static ActionStateType Rotate { get; } =
            new(1, "Rotate", "Rotate the selected node and its children within a graph",
                Color.blue.Darker(), "Materials/ModernUIPack/Refresh",
                RotateAction.CreateReversibleAction);
        public static ActionStateType Hide { get; } =
            new(2, "Hide", "Hides nodes or edges",
                Color.yellow.Darker(), "Materials/ModernUIPack/Eye", HideAction.CreateReversibleAction);

        public static ActionStateType NewEdge { get; } =
            new(3, "New Edge", "Draw a new edge between two nodes",
                Color.green.Darker(), "Materials/ModernUIPack/Minus",
                AddEdgeAction.CreateReversibleAction);
        public static ActionStateType NewNode { get; } =
            new(4, "New Node", "Create a new node",
                Color.green.Darker(), "Materials/ModernUIPack/Plus",
                AddNodeAction.CreateReversibleAction);
        public static ActionStateType EditNode { get; } =
            new(5, "Edit Node", "Edit a node",
                Color.green.Darker(), "Materials/ModernUIPack/Settings",
                EditNodeAction.CreateReversibleAction);
        public static ActionStateType ScaleNode { get; } =
            new(6, "Scale Node", "Scale a node",
                Color.green.Darker(), "Materials/ModernUIPack/Crop",
                ScaleNodeAction.CreateReversibleAction);
        public static ActionStateType Delete { get; } =
            new(7, "Delete", "Delete a node or an edge",
                Color.yellow.Darker(), "Materials/ModernUIPack/Trash",
                DeleteAction.CreateReversibleAction);
        public static ActionStateType ShowCode { get; } =
            new(8, "Show Code", "Display the source code of a node.",
                Color.black, "Materials/ModernUIPack/Document", ShowCodeAction.CreateReversibleAction);
        public static ActionStateType Draw { get; } =
            new(9, "Draw", "Draw a line",
                Color.magenta.Darker(), "Materials/ModernUIPack/Pencil",
                DrawAction.CreateReversibleAction);
        public static ActionStateType Sync { get; } =
            new(10, "AcceptDivergence", "Sync from Implementation into Architecture",
                Color.grey.Darker(), "Materials/ModernUIPack/Arrow Bold",
                AcceptDivergenceAction.CreateReversibleAction);
        #endregion

        /// <summary>
        /// The name of this action.
        /// Must be unique across all types.
        /// </summary>
        public string Name { get; }

        /// <summary>
        /// Description for this action.
        /// </summary>
        public string Description { get; }

        /// <summary>
        /// Color for this action.
        /// Will be used in the <see cref="DesktopMenu"/> and <see cref="ActionStateIndicator"/>.
        /// </summary>
        public Color Color { get; }

        /// <summary>
        /// Path to the material of the icon for this action.
        /// The icon itself should be a visual representation of the action.
        /// Will be used in the <see cref="DesktopMenu"/>.
        /// </summary>
        public string IconPath { get; }

        /// <summary>
        /// Numeric value of this action.
        /// Must be unique across all types.
        /// Must increase by one for each new instantiation of an <see cref="ActionStateType"/>.
        /// </summary>
        public int Value { get; }

        /// <summary>
=======
>>>>>>> 32e860ae
        /// Delegate to be called to create a new instance of this kind of action.
        /// May be null if none needs to be created (in which case this delegate will not be called).
        /// </summary>
        public CreateReversibleAction CreateReversible { get; }

        /// <summary>
        /// Constructor for ActionStateType.
        /// Because this class replaces an enum, values of this class may only be created inside of it,
        /// hence the visibility modifier is set to private.
        /// </summary>
        /// <param name="name">The Name of this ActionStateType. Must be unique.</param>
        /// <param name="description">Description for this ActionStateType.</param>
        /// <param name="parent">The parent of this action in the nesting hierarchy in the menu.</param>
        /// <param name="color">Color for this ActionStateType.</param>
        /// <param name="iconPath">Path to the material of the icon for this ActionStateType.</param>
        /// <param name="createReversible">Delegate to be called to create a new instance of this kind of action.
        /// Can be null, in which case no delegate will be called.</param>
        /// <param name="register">If true, this action state type will be registered in <see cref="ActionStateTypes"/>.</param>
        public ActionStateType(string name, string description,
            Color color, string iconPath, CreateReversibleAction createReversible, ActionStateTypeGroup parent = null, bool register = true)
            : base(name, description, color, iconPath, parent, register)
        {
            CreateReversible = createReversible;
        }

        #region Equality & Comparators

        public override bool Equals(object obj)
        {
            if (ReferenceEquals(null, obj))
            {
                return false;
            }

            if (ReferenceEquals(this, obj))
            {
                return true;
            }

            return obj.GetType() == GetType() && ((ActionStateType)obj).CreateReversible == CreateReversible;
        }

        public override int GetHashCode()
        {
            return CreateReversible.GetHashCode();
        }

        #endregion
    }
}<|MERGE_RESOLUTION|>--- conflicted
+++ resolved
@@ -1,9 +1,7 @@
-﻿using SEE.Utils;
 using UnityEngine;
 
 namespace SEE.Controls.Actions
 {
-
     /// <summary>
     /// The type of a state-based action.
     /// Implemented using the "Enumeration" (not enum) or "type safe enum" pattern.
@@ -13,94 +11,8 @@
     /// <li>https://ardalis.com/enum-alternatives-in-c/</li>
     /// </ul>
     /// </summary>
-    public class ActionStateType : AbstractActionStateType
     {
         /// <summary>
-<<<<<<< HEAD
-        /// A list of all available ActionStateTypes.
-        /// </summary>
-        public static List<ActionStateType> AllTypes { get; } = new();
-
-        #region Static Types
-        public static ActionStateType Move { get; } =
-            new(0, "Move", "Move a node within a graph",
-                Color.red.Darker(), "Materials/Charts/MoveIcon",
-                MoveAction.CreateReversibleAction);
-        public static ActionStateType Rotate { get; } =
-            new(1, "Rotate", "Rotate the selected node and its children within a graph",
-                Color.blue.Darker(), "Materials/ModernUIPack/Refresh",
-                RotateAction.CreateReversibleAction);
-        public static ActionStateType Hide { get; } =
-            new(2, "Hide", "Hides nodes or edges",
-                Color.yellow.Darker(), "Materials/ModernUIPack/Eye", HideAction.CreateReversibleAction);
-
-        public static ActionStateType NewEdge { get; } =
-            new(3, "New Edge", "Draw a new edge between two nodes",
-                Color.green.Darker(), "Materials/ModernUIPack/Minus",
-                AddEdgeAction.CreateReversibleAction);
-        public static ActionStateType NewNode { get; } =
-            new(4, "New Node", "Create a new node",
-                Color.green.Darker(), "Materials/ModernUIPack/Plus",
-                AddNodeAction.CreateReversibleAction);
-        public static ActionStateType EditNode { get; } =
-            new(5, "Edit Node", "Edit a node",
-                Color.green.Darker(), "Materials/ModernUIPack/Settings",
-                EditNodeAction.CreateReversibleAction);
-        public static ActionStateType ScaleNode { get; } =
-            new(6, "Scale Node", "Scale a node",
-                Color.green.Darker(), "Materials/ModernUIPack/Crop",
-                ScaleNodeAction.CreateReversibleAction);
-        public static ActionStateType Delete { get; } =
-            new(7, "Delete", "Delete a node or an edge",
-                Color.yellow.Darker(), "Materials/ModernUIPack/Trash",
-                DeleteAction.CreateReversibleAction);
-        public static ActionStateType ShowCode { get; } =
-            new(8, "Show Code", "Display the source code of a node.",
-                Color.black, "Materials/ModernUIPack/Document", ShowCodeAction.CreateReversibleAction);
-        public static ActionStateType Draw { get; } =
-            new(9, "Draw", "Draw a line",
-                Color.magenta.Darker(), "Materials/ModernUIPack/Pencil",
-                DrawAction.CreateReversibleAction);
-        public static ActionStateType Sync { get; } =
-            new(10, "AcceptDivergence", "Sync from Implementation into Architecture",
-                Color.grey.Darker(), "Materials/ModernUIPack/Arrow Bold",
-                AcceptDivergenceAction.CreateReversibleAction);
-        #endregion
-
-        /// <summary>
-        /// The name of this action.
-        /// Must be unique across all types.
-        /// </summary>
-        public string Name { get; }
-
-        /// <summary>
-        /// Description for this action.
-        /// </summary>
-        public string Description { get; }
-
-        /// <summary>
-        /// Color for this action.
-        /// Will be used in the <see cref="DesktopMenu"/> and <see cref="ActionStateIndicator"/>.
-        /// </summary>
-        public Color Color { get; }
-
-        /// <summary>
-        /// Path to the material of the icon for this action.
-        /// The icon itself should be a visual representation of the action.
-        /// Will be used in the <see cref="DesktopMenu"/>.
-        /// </summary>
-        public string IconPath { get; }
-
-        /// <summary>
-        /// Numeric value of this action.
-        /// Must be unique across all types.
-        /// Must increase by one for each new instantiation of an <see cref="ActionStateType"/>.
-        /// </summary>
-        public int Value { get; }
-
-        /// <summary>
-=======
->>>>>>> 32e860ae
         /// Delegate to be called to create a new instance of this kind of action.
         /// May be null if none needs to be created (in which case this delegate will not be called).
         /// </summary>
@@ -113,15 +25,8 @@
         /// </summary>
         /// <param name="name">The Name of this ActionStateType. Must be unique.</param>
         /// <param name="description">Description for this ActionStateType.</param>
-        /// <param name="parent">The parent of this action in the nesting hierarchy in the menu.</param>
         /// <param name="color">Color for this ActionStateType.</param>
         /// <param name="iconPath">Path to the material of the icon for this ActionStateType.</param>
-        /// <param name="createReversible">Delegate to be called to create a new instance of this kind of action.
-        /// Can be null, in which case no delegate will be called.</param>
-        /// <param name="register">If true, this action state type will be registered in <see cref="ActionStateTypes"/>.</param>
-        public ActionStateType(string name, string description,
-            Color color, string iconPath, CreateReversibleAction createReversible, ActionStateTypeGroup parent = null, bool register = true)
-            : base(name, description, color, iconPath, parent, register)
         {
             CreateReversible = createReversible;
         }
@@ -140,12 +45,10 @@
                 return true;
             }
 
-            return obj.GetType() == GetType() && ((ActionStateType)obj).CreateReversible == CreateReversible;
         }
 
         public override int GetHashCode()
         {
-            return CreateReversible.GetHashCode();
         }
 
         #endregion
