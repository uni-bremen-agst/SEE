--- conflicted
+++ resolved
@@ -102,16 +102,6 @@
 
                 // Add solution path
                 GameObject cityObject = SceneQueries.GetCodeCity(selectedNode.transform).gameObject;
-<<<<<<< HEAD
-                if (cityObject.TryGetComponentOrLog(out AbstractSEECity city))
-                {
-                    codeWindow.SolutionPath = "";
-                    if (!string.IsNullOrWhiteSpace(city.SolutionPath.RelativePath))
-                    {
-                        codeWindow.SolutionPath = city.SolutionPath.Path;
-                    }
-                }
-=======
                 if (cityObject == null || !cityObject.TryGetComponent(out AbstractSEECity city))
                 {
                     ShowNotification.Warn("No code city",
@@ -119,7 +109,6 @@
                     return false;
                 }
                 codeWindow.SolutionPath = city.SolutionPath.Path;
->>>>>>> 5ec5ba2b
 
                 // Add code window to our space of code window, if it isn't in there yet
                 if (!spaceManager[CodeSpaceManager.LOCAL_PLAYER].CodeWindows.Contains(codeWindow))
