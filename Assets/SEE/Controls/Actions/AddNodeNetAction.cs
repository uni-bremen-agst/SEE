﻿using SEE.Game;
using SEE.GO;
using SEE.Net;
using UnityEngine;

namespace SEE.Controls.Actions
{
    /// <summary>
    /// This class is responsible for adding a node via network from one client to all others and 
    /// to the server. 
    /// </summary>
    public class AddNodeNetAction : AbstractAction
    {
        // Note: All attributes are made public so that they will be serialized
        // for the network transfer.

        /// <summary>
        /// The city where the new node has to be placed.
        /// </summary>
        public SEECity City = null;

        /// <summary>
        /// The ID of the creators Game-Node object needed to find the city to place the new node in.
        /// Just one random object inside the code city from the new node.
        /// </summary>
        public string GameObjectID;

        /// <summary>
        /// The ID of the parent gameObject of the new GameObject.
        /// </summary>
        public string ParentID;

        /// <summary>
        /// true, if the new node is an inner node, false if it is a leaf.
        /// </summary>
        public bool IsInnerNode;

        /// <summary>
        /// The id of the new node.
        /// </summary>
        public string NewNodeID;

        /// <summary>
        /// The position of the new node.
        /// </summary>
        public Vector3 Position;

        /// <summary>
        /// The scale of the new node.
        /// </summary>
        public Vector3 Scale;

        /// <summary>
        /// /Whether the the node should be placed or moved.
        /// true = place | false = dont place
        /// </summary>
        public bool Place;

        /// <summary>
        /// Whether a new node should be created.
        /// true = create new one | false = dont create new one
        /// </summary>
        public bool Create;

        /// <summary>
        /// True if a node was placed where it should not be placed. 
        /// It then needs to be destroyed in the network.
        /// </summary>
        public bool IllegalPlace;

        /// <summary>
        /// The name of the dummy object on which the AddNodeAction for network purpose is added.
        /// </summary>
        private static readonly string dummyName = "tmpNetNewNode";

        /// <summary>
        /// Creates a new NewNodeNetAction
        /// </summary>
        /// <param name="gameObjectID">the GameObject the city is attached to for the new node</param>
        /// <param name="isInnerNode">whether the new node should be an inner node</param>
        /// <param name="newNodeID">id for the new node</param>
        /// <param name="position">the position for the new node</param>
        /// <param name="place">whether the new node is in moving or in placing state</param>
        /// <param name="create">in the first method call a new node needs to be created, but only once (FIXME: meaning is unclear)</param>
        /// <param name="illegalPlace">whether the placement is illegal</param>
        public AddNodeNetAction
            (string gameObjectID,
             bool isInnerNode,
             string newNodeID,
             Vector3 position,
             Vector3 scale,
             string parentID,
             bool place,
             bool create,
             bool illegalPlace)
            : base()
        {
            this.GameObjectID = gameObjectID;
            this.ParentID = parentID;
            this.IsInnerNode = isInnerNode;
            this.NewNodeID = newNodeID;
            this.Position = position;
            this.Scale = scale;
            this.Place = place;
            this.Create = create;
            this.IllegalPlace = illegalPlace;
        }

        /// <summary>
        /// Things to execute on the server (none for this class). Necessary because it is abstract
        /// in the superclass.
        /// </summary>
        protected override void ExecuteOnServer()
        {
            // Intentionally left blank.
        }

        /// <summary>
        /// Creates a new GameObject on each client.
        /// </summary>
        protected override void ExecuteOnClient()
        {
            if (!IsRequester())
            {
                // Manages the creation of a new node on each client.
                if (Create)
                {
                    SceneQueries.GetCodeCity(GameObject.Find(GameObjectID).transform)?.gameObject.TryGetComponent(out City);
                    if (City != null)
                    {
                        //Just a gameObject to attatch the newNodeScript on
                        GameObject dummy = new GameObject();
<<<<<<< HEAD
                       // dummy.AddComponent<AddNodeAction>();
=======
                        // dummy.AddComponent<AddNodeAction>();
>>>>>>> dde72d9b
                        dummy.GetComponent<AddNodeAction>().Network = true;
                        dummy.GetComponent<AddNodeAction>().NodeID = NewNodeID;
                        dummy.GetComponent<AddNodeAction>().City = City;
                        AddNodeAction.IsInnerNode = IsInnerNode;
                        dummy.GetComponent<AddNodeAction>().NewNode();
                        dummy.name = dummyName;

                    }
                }
                // Manages the placement of the new node on each client.
                else if (Place)
                {
                    if (IllegalPlace)
                    {
                        Object.Destroy(GameObject.Find(dummyName).GetComponent<AddNodeAction>().GONode);
                    }
                    else
                    {
                        GameObject.Find(dummyName).GetComponent<AddNodeAction>().NetworkPlaceNode(Position, Scale, ParentID);
                    }
<<<<<<< HEAD
                  //  Object.Destroy(GameObject.Find(dummyName).GetComponent<AddNodeAction>());
=======
                    //  Object.Destroy(GameObject.Find(dummyName).GetComponent<AddNodeAction>());
>>>>>>> dde72d9b
                    Object.Destroy(GameObject.Find(dummyName));
                }
                // Let the new node move with the cursor of the master.
                else
                {
                    GameObject dummyGameNode = GameObject.Find(dummyName).GetComponent<AddNodeAction>().GONode;
                    dummyGameNode.transform.position = Position;
                    dummyGameNode.SetScale(Scale);
                }
            }
        }
    }
}<|MERGE_RESOLUTION|>--- conflicted
+++ resolved
@@ -130,11 +130,7 @@
                     {
                         //Just a gameObject to attatch the newNodeScript on
                         GameObject dummy = new GameObject();
-<<<<<<< HEAD
-                       // dummy.AddComponent<AddNodeAction>();
-=======
                         // dummy.AddComponent<AddNodeAction>();
->>>>>>> dde72d9b
                         dummy.GetComponent<AddNodeAction>().Network = true;
                         dummy.GetComponent<AddNodeAction>().NodeID = NewNodeID;
                         dummy.GetComponent<AddNodeAction>().City = City;
@@ -155,11 +151,7 @@
                     {
                         GameObject.Find(dummyName).GetComponent<AddNodeAction>().NetworkPlaceNode(Position, Scale, ParentID);
                     }
-<<<<<<< HEAD
-                  //  Object.Destroy(GameObject.Find(dummyName).GetComponent<AddNodeAction>());
-=======
                     //  Object.Destroy(GameObject.Find(dummyName).GetComponent<AddNodeAction>());
->>>>>>> dde72d9b
                     Object.Destroy(GameObject.Find(dummyName));
                 }
                 // Let the new node move with the cursor of the master.
