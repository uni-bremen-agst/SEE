﻿using SEE.Game;
using SEE.GO;
using SEE.Utils;
using UnityEngine;

namespace SEE.Controls.Actions
{
    /// <summary>
    /// Action to scale an existing node.
    /// </summary>
    public class ScaleNodeAction : AbstractPlayerAction
    {
        /// <summary>
        /// The old position of the top sphere
        /// </summary>
        private Vector3 topOldSpherePos;

        /// <summary>
        /// The old position of the first corner sphere
        /// </summary>
        private Vector3 firstCornerOldSpherePos;

        /// <summary>
        /// The old position of the second corner sphere
        /// </summary>
        private Vector3 secondCornerOldSpherePos;

        /// <summary>
        /// The old position of the third corner sphere
        /// </summary>
        private Vector3 thirdCornerOldSpherePos;

        /// <summary>
        /// The old position of the forth corner sphere
        /// </summary>
        private Vector3 forthCornerOldSpherePos;

        /// <summary>
        /// The old position of the first side sphere
        /// </summary>
        private Vector3 firstSideOldSpherePos;

        /// <summary>
        /// The old position of the second side sphere
        /// </summary>
        private Vector3 secondSideOldSpherePos;

        /// <summary>
        /// The old position of the third side sphere
        /// </summary>
        private Vector3 thirdSideOldSpherePos;

        /// <summary>
        /// The old position of the forth side sphere
        /// </summary>
        private Vector3 forthSideOldSpherePos;

        /// <summary>
        /// The scale at the start so the user can reset the changes made during scaling
        /// </summary>
        private Vector3 originalScale;

        /// <summary>
        /// The position at the start so the user can reset the changes made during scaling
        /// </summary>
        private Vector3 originalPosition;

        /// <summary>
        /// The sphere on top of the gameObject to scale
        /// </summary>
        private GameObject topSphere;

        /// <summary>
        /// The sphere on the first corner of the gameObject to scale
        /// </summary>
        private GameObject firstCornerSphere; //x0 y0

        /// <summary>
        /// The sphere on the second corner of the gameObject to scale
        /// </summary>
        private GameObject secondCornerSphere; //x1 y0

        /// <summary>
        /// The sphere on the third corner of the gameObject to scale
        /// </summary>
        private GameObject thirdCornerSphere; //x1 y1

        /// <summary>
        /// The sphere on the forth corner of the gameObject to scale
        /// </summary>
        private GameObject forthCornerSphere; //x0 y1

        /// <summary>
        /// The sphere on the first side of the gameObject to scale
        /// </summary>
        private GameObject firstSideSphere; //x0 y0

        /// <summary>
        /// The sphere on the second side of the gameObject to scale
        /// </summary>
        private GameObject secondSideSphere; //x1 y0

        /// <summary>
        /// The sphere on the third side of the gameObject to scale
        /// </summary>
        private GameObject thirdSideSphere; //x1 y1

        /// <summary>
        /// The sphere on the forth side of the gameObject to scale
        /// </summary>
        private GameObject forthSideSphere; //x0 y1

        /// <summary>
        /// The gameObject which will end the scaling and start the save process
        /// </summary>
        private GameObject endWithSave;

        /// <summary>
        /// The gameObject which will end the scaling process and start the discard changes process
        /// </summary>
        private GameObject endWithOutSave;

        /// <summary>
        /// The gameObject in which will be saved which sphere was dragged
        /// </summary>
        private GameObject draggedSphere;

        /// <summary>
        /// The gameObject which should be scaled
        /// </summary>
        private GameObject objectToScale;

        public override void Start()
        {
            InteractableObject.LocalAnyHoverIn += LocalAnyHoverIn;
            InteractableObject.LocalAnyHoverOut += LocalAnyHoverOut;
        }

<<<<<<< HEAD
        public override void Update()
=======
        /// <summary>
        /// True if the gizmos that allow a user to scale the object in all three dimensions
        /// are drawn.
        /// </summary>
        private bool scalingGizmosAreDrawn = false;

        /// <summary
        /// See <see cref="ReversibleAction.Update"/>.
        /// </summary>
        /// <returns>true if completed</returns>
        public override bool Update()
>>>>>>> dde72d9b
        {
            bool result = false;

            if (objectToScale != null && !scalingGizmosAreDrawn)
            {
                // We draw the gizmos that allow a user to scale the object in all three dimensions.

                originalScale = objectToScale.transform.lossyScale;
                originalPosition = objectToScale.transform.position;

                // Top sphere
                topSphere = GameObject.CreatePrimitive(PrimitiveType.Sphere);
                SphereRadius(topSphere);

                // Corner spheres
                firstCornerSphere = GameObject.CreatePrimitive(PrimitiveType.Sphere);
                SphereRadius(firstCornerSphere);

                secondCornerSphere = GameObject.CreatePrimitive(PrimitiveType.Sphere);
                SphereRadius(secondCornerSphere);

                thirdCornerSphere = GameObject.CreatePrimitive(PrimitiveType.Sphere);
                SphereRadius(thirdCornerSphere);

                forthCornerSphere = GameObject.CreatePrimitive(PrimitiveType.Sphere);
                SphereRadius(forthCornerSphere);

                // Side spheres
                firstSideSphere = GameObject.CreatePrimitive(PrimitiveType.Sphere);
                SphereRadius(firstSideSphere);

                secondSideSphere = GameObject.CreatePrimitive(PrimitiveType.Sphere);
                SphereRadius(secondSideSphere);

                thirdSideSphere = GameObject.CreatePrimitive(PrimitiveType.Sphere);
                SphereRadius(thirdSideSphere);

                forthSideSphere = GameObject.CreatePrimitive(PrimitiveType.Sphere);
                SphereRadius(forthSideSphere);

                // End operations
                endWithSave = GameObject.CreatePrimitive(PrimitiveType.Capsule);
                SphereRadius(endWithSave);
                endWithSave.GetComponent<Renderer>().material.color = Color.green;

                endWithOutSave = GameObject.CreatePrimitive(PrimitiveType.Capsule);
                SphereRadius(endWithOutSave);
                endWithOutSave.GetComponent<Renderer>().material.color = Color.red;

                // Positioning
                SetOnRoof();
                SetOnSide();
                scalingGizmosAreDrawn = true;
            }
            if (Input.GetMouseButtonDown(0) && objectToScale == null)
            {
                objectToScale = hoveredObject;
            }
            if (scalingGizmosAreDrawn && Input.GetMouseButton(0))
            {
                if (draggedSphere == null)
                {
                    Ray ray = MainCamera.Camera.ScreenPointToRay(Input.mousePosition);

                    // Casts the ray and get the first game object hit
                    Physics.Raycast(ray, out RaycastHit hit);

                    // Moves the sphere that was hit.
                    // Top
                    if (hit.collider == topSphere.GetComponent<Collider>())
                    {
                        draggedSphere = topSphere;
                    } // Corners
                    else if (hit.collider == firstCornerSphere.GetComponent<Collider>())
                    {
                        draggedSphere = firstCornerSphere;
                    }
                    else if (hit.collider == secondCornerSphere.GetComponent<Collider>())
                    {
                        draggedSphere = secondCornerSphere;
                    }
                    else if (hit.collider == thirdCornerSphere.GetComponent<Collider>())
                    {
                        draggedSphere = thirdCornerSphere;
                    }
                    else if (hit.collider == forthCornerSphere.GetComponent<Collider>())
                    {
                        draggedSphere = forthCornerSphere;
                    }
                    // Sides
                    else if (hit.collider == firstSideSphere.GetComponent<Collider>())
                    {
                        draggedSphere = firstSideSphere;
                    }
                    else if (hit.collider == secondSideSphere.GetComponent<Collider>())
                    {
                        draggedSphere = secondSideSphere;
                    }
                    else if (hit.collider == thirdSideSphere.GetComponent<Collider>())
                    {
                        draggedSphere = thirdSideSphere;
                    }
                    else if (hit.collider == forthSideSphere.GetComponent<Collider>())
                    {
                        draggedSphere = forthSideSphere;
                    }
                    //End Scaling
                    else if (hit.collider == endWithSave.GetComponent<Collider>())
                    {
                        EndScale(true);
                        // scaling is finalized
                        result = true;
                    }
                    else if (hit.collider == endWithOutSave.GetComponent<Collider>())
                    {
                        EndScale(false);
                    }
                }

                if (draggedSphere == topSphere)
                {
                    GameNodeMover.MoveToLockAxes(draggedSphere, false, true, false);
                }
                else if (draggedSphere == firstCornerSphere || draggedSphere == secondCornerSphere 
                         || draggedSphere == thirdCornerSphere || draggedSphere == forthCornerSphere)
                {
                    GameNodeMover.MoveToLockAxes(draggedSphere, true, false, true);
                }
                else if (draggedSphere == firstSideSphere || draggedSphere == secondSideSphere)
                {
                    GameNodeMover.MoveToLockAxes(draggedSphere, true, false, false);
                }
                else if (draggedSphere == thirdSideSphere || draggedSphere == forthSideSphere)
                {
                    GameNodeMover.MoveToLockAxes(draggedSphere, false, false, true);
                }
                else
                {
                    draggedSphere = null;
                }

                if (objectToScale != null)
                {
                    ScaleNode();
                    SetOnRoof();
                    SetOnSide();
                }                
            }
            else
            {
                if (objectToScale != null && scalingGizmosAreDrawn)
                {
                    draggedSphere = null;
                    // Adjust the size of the scaling elements
                    SphereRadius(topSphere);
                    SphereRadius(firstSideSphere);
                    SphereRadius(secondSideSphere);
                    SphereRadius(thirdSideSphere);
                    SphereRadius(forthSideSphere);
                    SphereRadius(firstCornerSphere);
                    SphereRadius(secondCornerSphere);
                    SphereRadius(thirdCornerSphere);
                    SphereRadius(forthCornerSphere);

                    SphereRadius(endWithOutSave);
                    SphereRadius(endWithSave);
                }
            }
            return result;
        }

        /// <summary>
        /// Remove the spheres after finishing the action or more explicitly canceling the
        /// action and switch to another.
        /// </summary>
        public override void Stop()
        {
            RemoveSpheres();
        }

        /// <summary>
        /// Remove the spheres after finishing the action or more explicit canceling the
        /// action and switch to another.
        /// </summary>
        public override void Stop()
        {
            RemoveSpheres();
        }

        /// <summary>
        /// Sets the new scale of a node based on the sphere elements.
        /// </summary>
        private void ScaleNode()
        {
            Vector3 scale = Vector3.zero;
            scale.y += topSphere.transform.position.y - topOldSpherePos.y;
            scale.x -= firstSideSphere.transform.position.x - firstSideOldSpherePos.x;
            scale.x += secondSideSphere.transform.position.x - secondSideOldSpherePos.x;
            scale.z -= thirdSideSphere.transform.position.z - thirdSideOldSpherePos.z;
            scale.z += forthSideSphere.transform.position.z - forthSideOldSpherePos.z;

            // Corner scaling
            float scaleCorner = 0;
            scaleCorner -= firstCornerSphere.transform.position.x - firstCornerOldSpherePos.x + (firstCornerSphere.transform.position.z - firstCornerOldSpherePos.z); //* 0.5f;
            scaleCorner += secondCornerSphere.transform.position.x - secondCornerOldSpherePos.x - (secondCornerSphere.transform.position.z - secondCornerOldSpherePos.z); //* 0.5f;
            scaleCorner += thirdCornerSphere.transform.position.x - thirdCornerOldSpherePos.x + (thirdCornerSphere.transform.position.z - thirdCornerOldSpherePos.z);// * 0.5f;
            scaleCorner -= forthCornerSphere.transform.position.x - forthCornerOldSpherePos.x - (forthCornerSphere.transform.position.z - forthCornerOldSpherePos.z);// * 0.5f;

            scale.x += scaleCorner;
            scale.z += scaleCorner;

            // Move the gameObject so the user thinks she/he scaled only in one direction
            Vector3 position = objectToScale.transform.position;
            position.y += scale.y * 0.5f;
           
            // Setting the old positions
            topOldSpherePos = topSphere.transform.position;
            firstCornerOldSpherePos = firstCornerSphere.transform.position;
            secondCornerOldSpherePos = secondCornerSphere.transform.position;
            thirdCornerOldSpherePos = thirdCornerSphere.transform.position;
            forthCornerOldSpherePos = forthCornerSphere.transform.position;
            firstSideOldSpherePos = firstSideSphere.transform.position;
            secondSideOldSpherePos = secondSideSphere.transform.position;
            thirdSideOldSpherePos = thirdSideSphere.transform.position;
            forthSideOldSpherePos = forthSideSphere.transform.position;

            scale = objectToScale.transform.lossyScale + scale;

            // Fixes negative dimension
            if (scale.x <= 0)
            {
                scale.x = objectToScale.transform.lossyScale.x;
            }
            if (scale.y <= 0)
            {
                scale.y = objectToScale.transform.lossyScale.y;
                position.y = objectToScale.transform.position.y;
            }
            if (scale.z <= 0)
            {
                scale.z = objectToScale.transform.lossyScale.z;
            }

            // Transform the new position and scale
            objectToScale.transform.position = position;
            objectToScale.SetScale(scale);
            new ScaleNodeNetAction(objectToScale.name, scale, position).Execute();
        }

        /// <summary>
        /// Sets the top sphere at the top of <see cref="objectToScale"/> and
        /// the Save (<see cref="endWithSave"/>) and Discard (<see cref="endWithOutSave"/>)
        /// objects.
        /// </summary>
        private void SetOnRoof()
        {
            Vector3 pos = objectToScale.transform.position;
            pos.y = objectToScale.GetRoof() + 0.01f;
            topSphere.transform.position = pos;

            topOldSpherePos = topSphere.transform.position;
            pos.y += 0.2f;
            pos.x += 0.1f;
            endWithSave.transform.position = pos;
            pos.x -= 0.2f;
            endWithOutSave.transform.position = pos;
        }

        /// <summary>
        /// Sets the side spheres.
        /// </summary>
        private void SetOnSide()
        {
            Transform trns = objectToScale.transform;

            // first corner
            Vector3 pos = objectToScale.transform.position;
            pos.y = objectToScale.GetRoof();
            pos.x -= trns.lossyScale.x / 2 + 0.02f;
            pos.z -= trns.lossyScale.z / 2 + 0.02f;
            firstCornerSphere.transform.position = pos;
            firstCornerOldSpherePos = pos;

            // second corner
            pos = objectToScale.transform.position;
            pos.y = objectToScale.GetRoof();
            pos.x += trns.lossyScale.x / 2 + 0.02f;
            pos.z -= trns.lossyScale.z / 2 + 0.02f;
            secondCornerSphere.transform.position = pos;
            secondCornerOldSpherePos = pos;

            // third corner
            pos = objectToScale.transform.position;
            pos.y = objectToScale.GetRoof();
            pos.x += trns.lossyScale.x / 2 + 0.02f;
            pos.z += trns.lossyScale.z / 2 + 0.02f;
            thirdCornerSphere.transform.position = pos;
            thirdCornerOldSpherePos = pos;

            // forth corner
            pos = objectToScale.transform.position;
            pos.y = objectToScale.GetRoof();
            pos.x -= trns.lossyScale.x / 2 + 0.02f;
            pos.z += trns.lossyScale.z / 2 + 0.02f;
            forthCornerSphere.transform.position = pos;
            forthCornerOldSpherePos = pos;

            // first side
            pos = objectToScale.transform.position;
            pos.y = objectToScale.GetRoof();
            pos.x -= trns.lossyScale.x / 2 + 0.01f;

            firstSideSphere.transform.position = pos;
            firstSideOldSpherePos = pos;

            // second side
            pos = objectToScale.transform.position;
            pos.y = objectToScale.GetRoof();
            pos.x += trns.lossyScale.x / 2 + 0.01f;

            secondSideSphere.transform.position = pos;
            secondSideOldSpherePos = pos;

            // third side
            pos = objectToScale.transform.position;
            pos.y = objectToScale.GetRoof();

            pos.z -= trns.lossyScale.z / 2 + 0.01f;
            thirdSideSphere.transform.position = pos;
            thirdSideOldSpherePos = pos;

            // forth side
            pos = objectToScale.transform.position;
            pos.y = objectToScale.GetRoof();

            pos.z += trns.lossyScale.z / 2 + 0.01f;
            forthSideSphere.transform.position = pos;
            forthSideOldSpherePos = pos;
        }

        /// <summary>
        /// Sets the radius of a sphere dependent on the X and Z scale of <paramref name="sphere"/>
        ///  that is to be scaled.</summary>
        /// <param name="sphere">the sphere to be scaled</param>
        private void SphereRadius(GameObject sphere)
        {
            Vector3 goScale = objectToScale.transform.lossyScale;
            if (goScale.x > goScale.z && goScale.z > 0.1f)
            {
                sphere.transform.localScale = new Vector3(goScale.z, goScale.z, goScale.z) * 0.1f; ;
            }
            else if (goScale.x > 0.1f)
            {
                sphere.transform.localScale = new Vector3(goScale.x, goScale.x, goScale.x) * 0.1f;
            }
            else
            {
                sphere.transform.localScale = new Vector3(0.01f, 0.01f, 0.01f);
            }
        }

        /// <summary>
        /// This will end the scaling action the user can choose between save and discard.
        /// </summary>
        /// <param name="save">Whether the changes should be saved</param>
        public void EndScale(bool save)
        {
            if (save)
            {
                // FIXME: Currently, the changes will not be saved after closing the game. 
                // SAVE THE CHANGES
                RemoveSpheres();
            }
            else
            {
                objectToScale.SetScale(originalScale);
                objectToScale.transform.position = originalPosition;
                new ScaleNodeNetAction(objectToScale.name, originalScale, originalPosition).Execute();
                RemoveSpheres();
            }
        }

        /// <summary>
        /// Resets all attributes from the gameObject.
        /// </summary>
        public void RemoveSpheres()
        {
            Destroyer.DestroyGameObject(topSphere);
            Destroyer.DestroyGameObject(firstCornerSphere);
            Destroyer.DestroyGameObject(secondCornerSphere);
            Destroyer.DestroyGameObject(thirdCornerSphere);
            Destroyer.DestroyGameObject(forthCornerSphere);
            Destroyer.DestroyGameObject(firstSideSphere);
            Destroyer.DestroyGameObject(secondSideSphere);
            Destroyer.DestroyGameObject(thirdSideSphere);
            Destroyer.DestroyGameObject(forthSideSphere);
            Destroyer.DestroyGameObject(endWithSave);
            Destroyer.DestroyGameObject(endWithOutSave);
            objectToScale = null;
            scalingGizmosAreDrawn = false;
        }

        /// <summary>
        /// Undoes this ScaleNodeAction
        /// </summary>
        public override void Undo()
        {
            Debug.Log("Undo ScaleNode");
        }

        /// <summary>
        /// Redoes this DeleteAction
        /// </summary>
        public override void Redo()
        {
            Debug.Log("Redo ScaleNode");
        }

        /// <summary>
        /// Returns a new instance of <see cref="ScaleNodeAction"/>.
        /// </summary>
        /// <returns>new instance</returns>
        public static ReversibleAction CreateReversibleAction()
        {
            return new ScaleNodeAction();
        }

        /// <summary>
        /// Returns a new instance of <see cref="ScaleNodeAction"/>.
        /// </summary>
        /// <returns>new instance</returns>
        public override ReversibleAction NewInstance()
        {
            return CreateReversibleAction();
        }

        /// <summary>
        /// Undoes this ScaleNodeAction
        /// </summary>
        public override void Undo()
        {
            Debug.Log("Undo ScaleNode");
        }

        /// <summary>
        /// Redoes this DeleteAction
        /// </summary>
        public override void Redo()
        {
            Debug.Log("Redo ScaleNode");
        }

        /// <summary>
        /// Returns a new instance of <see cref="ScaleNodeAction"/>.
        /// </summary>
        /// <returns></returns>
        public static ReversibleAction CreateReversibleAction()
        {
            return new ScaleNodeAction();
        }
    }
}<|MERGE_RESOLUTION|>--- conflicted
+++ resolved
@@ -136,9 +136,6 @@
             InteractableObject.LocalAnyHoverOut += LocalAnyHoverOut;
         }
 
-<<<<<<< HEAD
-        public override void Update()
-=======
         /// <summary>
         /// True if the gizmos that allow a user to scale the object in all three dimensions
         /// are drawn.
@@ -150,7 +147,6 @@
         /// </summary>
         /// <returns>true if completed</returns>
         public override bool Update()
->>>>>>> dde72d9b
         {
             bool result = false;
 
@@ -324,15 +320,6 @@
 
         /// <summary>
         /// Remove the spheres after finishing the action or more explicitly canceling the
-        /// action and switch to another.
-        /// </summary>
-        public override void Stop()
-        {
-            RemoveSpheres();
-        }
-
-        /// <summary>
-        /// Remove the spheres after finishing the action or more explicit canceling the
         /// action and switch to another.
         /// </summary>
         public override void Stop()
@@ -586,30 +573,5 @@
         {
             return CreateReversibleAction();
         }
-
-        /// <summary>
-        /// Undoes this ScaleNodeAction
-        /// </summary>
-        public override void Undo()
-        {
-            Debug.Log("Undo ScaleNode");
-        }
-
-        /// <summary>
-        /// Redoes this DeleteAction
-        /// </summary>
-        public override void Redo()
-        {
-            Debug.Log("Redo ScaleNode");
-        }
-
-        /// <summary>
-        /// Returns a new instance of <see cref="ScaleNodeAction"/>.
-        /// </summary>
-        /// <returns></returns>
-        public static ReversibleAction CreateReversibleAction()
-        {
-            return new ScaleNodeAction();
-        }
     }
 }