--- conflicted
+++ resolved
@@ -12,11 +12,7 @@
         /// <summary>
         /// The current name of the gameObject that contains the canvas operations and components.
         /// </summary>
-<<<<<<< HEAD
-        protected readonly string nameOfCanvasObject = "CanvasObject";
-=======
         protected const string nameOfCanvasObject = "CanvasObject";
->>>>>>> dde72d9b
 
         /// <summary>
         /// The gameObject that contains the CanvasGenerator and the actual CanvasObject.
@@ -29,17 +25,11 @@
         protected GameObject hoveredObject = null;
 
         /// <summary>
-<<<<<<< HEAD
-        /// True if the active script is already initialized, else false.
-        /// </summary>
-        protected bool instantiated = false;
-=======
         /// True if this action has had already some effect that would need to be undone.
         /// Must be set by subclasses. Will be manipulated in <see cref="Undo"/> and
         /// <see cref="Redo"/>, too.
         /// </summary>
         protected bool hadAnEffect = false;
->>>>>>> dde72d9b
 
         /// <summary>
         /// Finds the GameObject that contains the CanvasOperations and components
@@ -54,48 +44,29 @@
 
         /// <summary>
         /// The undo operation which has to be implemented specifically by subclasses
-<<<<<<< HEAD
-        /// to revert the effect of an executed action.
-=======
         /// to revert the effect of an executed action. Marks the actions as having
         /// had no effect.
->>>>>>> dde72d9b
         /// See <see cref="ReversibleAction.Undo"/>.
         /// </summary>
         public virtual void Undo() 
         {
-<<<<<<< HEAD
-            // intentionally left blank; can be overridden by subclasses
-=======
             hadAnEffect = false;
->>>>>>> dde72d9b
         }
 
         /// <summary>
         /// The redo operation which has to be implemented specifically by subclasses
         /// to revert the effect of an undone action, in other words, to return to 
         /// the state at the point in time when <see cref="Undo"/> was called.
-<<<<<<< HEAD
-=======
         /// Marks the actions as having had an effect.
->>>>>>> dde72d9b
         /// See <see cref="ReversibleAction.Redo"/>.
         /// </summary>
         public virtual void Redo()
         {
-<<<<<<< HEAD
-            // intentionally left blank; can be overridden by subclasses
-        }
-
-        /// <summary>
-        /// Will be called once when the action is started to be executing for the
-=======
             hadAnEffect = true;
         }
 
         /// <summary>
         /// Will be called once when the action is started for the
->>>>>>> dde72d9b
         /// first time. Intended for intialization purposes.
         /// See <see cref="ReversibleAction.Awake"/>.
         /// </summary>
@@ -118,12 +89,6 @@
         /// Will be called upon every frame when this action is being executed.
         /// See <see cref="ReversibleAction.Update"/>.
         /// </summary>
-<<<<<<< HEAD
-        public virtual void Update()
-        {
-            // intentionally left blank; can be overridden by subclasses
-        }
-=======
         /// <returns>true if action is completed</returns>
         public abstract bool Update();
 
@@ -132,7 +97,6 @@
         /// </summary>
         /// <returns>new instance</returns>
         public abstract ReversibleAction NewInstance();
->>>>>>> dde72d9b
 
         /// <summary>
         /// Will be called when another action is to be executed. This signals that
