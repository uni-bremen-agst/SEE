using System;
using System.Collections.Generic;
using System.Linq;
using Cysharp.Threading.Tasks;
using SEE.DataModel.DG;
using SEE.Game;
using SEE.Game.SceneManipulation;
using SEE.GO;
using SEE.Tools.ReflexionAnalysis;
using SEE.UI.Notification;
using SEE.UI.PopupMenu;
using SEE.UI.Window;
using SEE.UI.Window.TreeWindow;
using SEE.Utils;
using UnityEngine;
using SEE.Game.City;
using SEE.Utils.History;
using SEE.GO.Menu;
using SEE.UI.Menu.Drawable;
using SEE.UI.Window.PropertyWindow;
using Crosstales.RTVoice;

namespace SEE.Controls.Actions
{
    /// <summary>
    /// Shows a context menu with available actions when the user requests it.
    /// </summary>
    public class ContextMenuAction : MonoBehaviour
    {
        /// <summary>
        /// The popup menu that is shown when the user requests the context menu.
        /// </summary>
        private PopupMenu popupMenu;

        /// <summary>
<<<<<<< HEAD
        /// The position where the menu should be opened.
        /// </summary>
        private Vector3 position;

        /// <summary>
        /// The interactable object during the start must be the same as when
        /// the right mouse button is released in order for the context menu to open.
        /// </summary>
        private InteractableObject startObject;

        /// <summary>
        /// Tries to open the context menu with multiselection.
        /// </summary>
        private bool multiselection = false;
=======
        /// The position of the mouse when the user started opening the context menu.
        /// </summary>
        private Vector3 startMousePosition = Vector3.zero;
>>>>>>> 383b97d9

        private void Start()
        {
            popupMenu = gameObject.AddComponent<PopupMenu>();
        }

        private void Update()
        {
<<<<<<< HEAD
            if (SEEInput.StartOpenContextMenu())
            {
                if (InteractableObject.SelectedObjects.Count <= 1)
                {
                    Raycasting.RaycastInteractableObject(out _, out InteractableObject o);
                    startObject = o;
                    multiselection = false;
                }
                else
                {
                    startObject = null;
                    multiselection = true;
                }
            }
            if (SEEInput.OpenContextMenu())
=======
            if (SEEInput.OpenContextMenuStart())
            {
                startMousePosition = Input.mousePosition;
            }
            else if (SEEInput.OpenContextMenuEnd() && (Input.mousePosition - startMousePosition).magnitude < 1)
>>>>>>> 383b97d9
            {
                if (!multiselection)
                {
                    HitGraphElement hit = Raycasting.RaycastInteractableObject(out RaycastHit raycastHit, out InteractableObject o);
                    if (hit == HitGraphElement.None)
                    {
                        return;
                    }
                    if (o == startObject)
                    {
                        position = Input.mousePosition;
                        IEnumerable<PopupMenuEntry> entries = GetApplicableOptions(popupMenu, position, raycastHit.point, o.GraphElemRef.Elem, o.gameObject);
                        popupMenu.ShowWith(entries, position);
                    }
                }
                else
                {
                    HitGraphElement hit = Raycasting.RaycastInteractableObject(out RaycastHit raycastHit, out InteractableObject o);
                    if (hit == HitGraphElement.None)
                    {
                        return;
                    }
                    if (InteractableObject.SelectedObjects.Contains(o))
                    {
                        position = Input.mousePosition;
                        IEnumerable<PopupMenuEntry> entries = GetApplicableOptionsForMultiselection(popupMenu, InteractableObject.SelectedObjects);
                        popupMenu.ShowWith(entries, position);
                    }
                }
            }
        }

        /// <summary>
        /// Updates the context menu.
        /// </summary>
        /// <param name="popupMenu">The popup menu in which the options should be displayed.</param>
        /// <param name="position">The position to be displayed the popup menu.</param>
        /// <param name="entries">The new entries for the context menu.</param>
        private static void UpdateEntries(PopupMenu popupMenu, Vector3 position, IEnumerable<PopupMenuEntry> entries)
        {
            popupMenu.ShowWith(entries, position);
        }

        #region Multiple-Selection
        /// <summary>
        /// Returns the options available for multiple selection.
        /// </summary>
        /// <param name="popupMenu">The popup menu in which the options should be displayed.</param>
        /// <param name="selectedObjects">The selected objects.</param>
        /// <returns>Options available for the selected objects.</returns>
        private IEnumerable<PopupMenuEntry> GetApplicableOptionsForMultiselection(PopupMenu popupMenu, HashSet<InteractableObject> selectedObjects)
        {
            List<PopupMenuEntry> entries = new()
            {
                new PopupMenuHeading($"{selectedObjects.Count} elements selected!", int.MaxValue),

                new PopupMenuActionDoubleIcon("Inspect", () =>
                {
                    List<PopupMenuEntry> submenuEntries = new()
                    {
                        new PopupMenuAction("Inspect", () =>
                        {
                            UpdateEntries(popupMenu, position, GetApplicableOptionsForMultiselection(popupMenu, selectedObjects));
                        }, Icons.ArrowLeft, CloseAfterClick: false),
                        new PopupMenuAction("Properties", ShowProperties, Icons.Info),
                        new PopupMenuAction("Show Metrics", ShowMetrics, Icons.Info),
                        new PopupMenuAction("Show in City", Highlight, Icons.LightBulb)
                    };

                    if (selectedObjects.Any(o => o.GraphElemRef.Elem.Filename != null))
                    {
                        submenuEntries.Add(new PopupMenuAction("Show Code", ShowCode, Icons.Code));
                        if (selectedObjects.Any(o => o.gameObject.ContainingCity<DiffCity>() != null))
                        {
                            submenuEntries.Add(new PopupMenuAction("Show Code Diff", ShowDiffCode, Icons.Code));
                        }
                    }
                    UpdateEntries(popupMenu, position, submenuEntries);
                },
                Icons.Info, Icons.ArrowRight, CloseAfterClick: false, Priority: 5),
                new PopupMenuAction("Delete", Delete, Icons.Trash)
            };

            if (selectedObjects.Any(iO => iO.GraphElemRef.Elem is Edge edge && edge.IsInImplementation() && ReflexionGraph.IsDivergent(edge)))
            {
                entries.Add(new PopupMenuAction("Accept Divergence", AcceptDivergence, Icons.Checkmark, Priority: 1));
            }
            return entries;

            void Delete()
            {
                ActionStateType previousAction = GlobalActionHistory.Current();
                GlobalActionHistory.Execute(ActionStateTypes.Delete);
                DeleteAction action = (DeleteAction)GlobalActionHistory.CurrentAction();
                action.ContextMenuExecution(selectedObjects.Select(iO => iO.gameObject));
                ExcecutePreviousAction(action, previousAction);
            }

            void AcceptDivergence()
            {
                ActionStateType previousAction = GlobalActionHistory.Current();
                GlobalActionHistory.Execute(ActionStateTypes.AcceptDivergence);
                AcceptDivergenceAction action = (AcceptDivergenceAction)GlobalActionHistory.CurrentAction();
                List<Edge> divergences = new();
                foreach(InteractableObject iO in selectedObjects.Where(iO => iO.GraphElemRef.Elem is Edge edge && edge.IsInImplementation() && ReflexionGraph.IsDivergent(edge)))
                {
                    if (iO.GraphElemRef.Elem is Edge edge)
                    {
                        divergences.Add(edge);
                    }
                }
                action.ContextMenuExection(divergences);
                ExcecutePreviousAction(action, previousAction);
            }

            void ShowProperties()
            {
                foreach (InteractableObject iO in selectedObjects)
                {
                    if (iO.gameObject != null)
                    {
                        ActivateWindow(CreatePropertyWindow(iO.gameObject.MustGetComponent<GraphElementRef>()));
                    }
                }
            }

            void ShowMetrics()
            {
                foreach (InteractableObject iO in selectedObjects)
                {
                    if (iO.gameObject != null)
                    {
                        ActivateWindow(CreateMetricWindow(iO.gameObject.MustGetComponent<GraphElementRef>()));
                    }
                }
            }

            void ShowCode()
            {
                foreach(InteractableObject iO in selectedObjects)
                {
                    if (iO.gameObject != null)
                    {
                        ActivateWindow(ShowCodeAction.ShowCode(iO.gameObject.MustGetComponent<GraphElementRef>()));
                    }
                }
            }

            void ShowDiffCode()
            {
                foreach(InteractableObject iO in selectedObjects)
                {
                    if (iO.gameObject != null && iO.gameObject.ContainingCity<DiffCity>())
                    {
                        ActivateWindow(ShowCodeAction.ShowVCSDiff(iO.gameObject.MustGetComponent<GraphElementRef>(),
                                                          iO.gameObject.ContainingCity<DiffCity>()));
                    }
                }
            }

            void Highlight()
            {
                foreach (InteractableObject iO in selectedObjects)
                {
                    if (iO.gameObject != null)
                    {
                        iO.gameObject.Operator().Highlight(duration: 10);
                    }
                }
            }
        }


        #endregion

        #region Single-Selection
        /// <summary>
        /// Returns the options available for the given graph element.
        /// </summary>
        /// <param name="popupMenu">The popup menu in which the options should be displayed.</param>
        /// <param name="position">The context menu position.</param>
        /// <param name="graphElement">The graph element to get the options for</param>
        /// <param name="gameObject">The game object that the graph element is attached to</param>
        /// <returns>Options available for the given graph element</returns>
        /// <param name="appendActions">Actions to be append at the end of the entries.</param>
        /// <exception cref="ArgumentOutOfRangeException">Thrown if the graph element is neither a node nor an edge</exception>
        public static IEnumerable<PopupMenuAction> GetOptionsForTreeView(PopupMenu popupMenu, Vector3 position, GraphElement graphElement,
            GameObject gameObject = null, IEnumerable<PopupMenuAction> appendActions = null)
        {
            List<PopupMenuAction> actions = new();
            actions.AddRange(GetApplicableOptions(popupMenu, position, position, graphElement, gameObject, appendActions).OfType<PopupMenuAction>());

            return actions;
        }

        /// <summary>
        /// Returns the options available for the given graph element.
        /// </summary>
        /// <param name="popupMenu">The popup menu in which the options should be displayed.</param>
        /// <param name="position">The context menu position.</param>
        /// <param name="raycastHitPosition">The position of the raycast hit.</param>
        /// <param name="graphElement">The graph element to get the options for</param>
        /// <param name="gameObject">The game object that the graph element is attached to</param>
        /// <returns>Options available for the given graph element</returns>
        /// <param name="appendActions">Actions to be append at the end of the entries.</param>
        /// <exception cref="ArgumentOutOfRangeException">Thrown if the graph element is neither a node nor an edge</exception>
        private static IEnumerable<PopupMenuEntry> GetApplicableOptions(PopupMenu popupMenu, Vector3 position, Vector3 raycastHitPosition,
            GraphElement graphElement, GameObject gameObject = null, IEnumerable<PopupMenuAction> appendActions = null)
        {
            IEnumerable<PopupMenuEntry> options = GetCommonOptions(popupMenu, position, raycastHitPosition, graphElement, gameObject, appendActions);
            return options.Concat(graphElement switch
            {
                Node node => GetNodeOptions(popupMenu, position, raycastHitPosition, node, gameObject, appendActions),
                Edge edge => GetEdgeOptions(popupMenu, position, raycastHitPosition, edge, gameObject, appendActions),
                _ => throw new ArgumentOutOfRangeException()
            });
        }

        /// <summary>
        /// Returns the common options available for all graph elements.
        /// </summary>
        /// <param name="popupMenu">The popup menu in which the options should be displayed.</param>
        /// <param name="position">The position to be displayed the popup menu.</param>
        /// <param name="raycastHitPosition">The position of the raycast hit.</param>
        /// <param name="graphElement">The graph element to get the options for</param>
        /// <param name="gameObject">The game object that the graph element is attached to</param>
        /// <param name="appendActions">Actions to be append at the end of the entries.</param>
        /// <returns>Common options available for all graph elements</returns>
        private static IEnumerable<PopupMenuEntry> GetCommonOptions(PopupMenu popupMenu, Vector3 position, Vector3 raycastHitPosition,
            GraphElement graphElement, GameObject gameObject = null, IEnumerable<PopupMenuAction> appendActions = null)
        {
            string name = graphElement.ID;
            string target, source = target = null;
            if (graphElement is Node node
                && !string.IsNullOrEmpty(node.SourceName))
            {
                name = node.SourceName;
            }
            if (graphElement is Edge edge)
            {
                name = edge.Type;
                source = edge.Source.SourceName ?? edge.Source.ID;
                target = edge.Target.SourceName ?? edge.Target.ID;
            }
            IList<PopupMenuEntry> entries = new List<PopupMenuEntry>
            {
                new PopupMenuHeading(name, Priority: int.MaxValue)
            };
            if (source != null && target != null)
            {
                entries.Add(new PopupMenuHeading("Source: " + source, Priority: int.MaxValue));
                entries.Add(new PopupMenuHeading("Target: " + target, Priority: int.MaxValue));
            }
            entries.Add(new PopupMenuAction("Delete", DeleteElement, Icons.Trash, Priority: 0));

            entries.Add(new PopupMenuActionDoubleIcon("Inspect", () =>
            {
<<<<<<< HEAD
                List<PopupMenuEntry> subMenuEntries = new()
                    {
                        new PopupMenuAction("Inspect", () =>
                        {
                            if (appendActions != null)
                            {
                                List<PopupMenuAction> actions = new (GetApplicableOptions(popupMenu, position, raycastHitPosition,
                                                                        graphElement, gameObject, appendActions)
                                                                    .OfType<PopupMenuAction>()
                                                                    .Where(x=>!x.Name.Contains("TreeWindow")));
                                actions.AddRange(appendActions);
                                UpdateEntries(popupMenu, position, actions);
                            }
                            else
                            {
                                UpdateEntries(popupMenu, position, GetApplicableOptions(popupMenu, position, raycastHitPosition, graphElement, gameObject));
                            }
                        },
                            Icons.ArrowLeft, CloseAfterClick: false),
                        new PopupMenuAction("Properties", ShowProperties, Icons.Info),
                        new PopupMenuAction("Show Metrics", ShowMetrics, Icons.Info),
                    };
                if (gameObject != null)
=======
                actions.Add(new("Show Code", ShowCode, Icons.Code));
                if (gameObject.ContainingCity<VCSCity>() != null)
>>>>>>> 383b97d9
                {
                    subMenuEntries.Add(new PopupMenuAction("Show in City", Highlight, Icons.LightBulb));
                }

                if (graphElement.Filename != null)
                {
                    subMenuEntries.Add(new PopupMenuAction("Show Code", ShowCode, Icons.Code));
                    if (gameObject.ContainingCity<DiffCity>() != null)
                    {
                        subMenuEntries.Add(new PopupMenuAction("Show Code Diff", ShowDiffCode, Icons.Code));
                    }
                }
                subMenuEntries.AddRange(graphElement switch
                {
                    Node node => GetNodeShowOptions(node, gameObject, appendActions != null),
                    Edge edge => GetEdgeShowOptions(edge, gameObject),
                    _ => throw new ArgumentOutOfRangeException()
                });
                UpdateEntries(popupMenu, position, subMenuEntries);

            }, Icons.Info, Icons.ArrowRight, CloseAfterClick: false, Priority: 1));

            return entries;

            void DeleteElement()
            {
                if (gameObject != null)
                {
                    ActionStateType previousAction = GlobalActionHistory.Current();
                    GlobalActionHistory.Execute(ActionStateTypes.Delete);
                    DeleteAction action = (DeleteAction)GlobalActionHistory.CurrentAction();
                    action.ContextMenuExecution(gameObject);
                    ExcecutePreviousAction(action, previousAction);
                }
                else
                {
                    // TODO: Test the case. I'm not sure when this case would be triggered.
                    // It should be better documented how this case could occur.
                    ConfirmDialogMenu confirm = new($"Do you really want to delete the element {graphElement.ID}?\r\nThis action cannot be undone.");
                    confirm.ExecuteAfterConfirmAsync(() => graphElement.ItsGraph.RemoveElement(graphElement)).Forget();
                }
            }

            void ShowProperties()
            {
                ActivateWindow(CreatePropertyWindow(gameObject.MustGetComponent<GraphElementRef>()));
            }

            void ShowMetrics()
            {
                ActivateWindow(CreateMetricWindow(gameObject.MustGetComponent<GraphElementRef>()));
            }

            void ShowCode()
            {
                ActivateWindow(ShowCodeAction.ShowCode(gameObject.MustGetComponent<GraphElementRef>()));
            }

            void ShowDiffCode()
            {
                ActivateWindow(ShowCodeAction.ShowVCSDiff(gameObject.MustGetComponent<GraphElementRef>(),
                                                          gameObject.ContainingCity<CommitCity>()));
            }

            void Highlight()
            {
                if (gameObject != null)
                {
                    gameObject.Operator().Highlight(duration: 10);
                }
                else
                {
                    ShowNotification.Warn("No game object", "There is nothing to highlight for this element.");
                }
            }
        }

        /// <summary>
        /// Returns the show options available for the given node.
        /// </summary>
        /// <param name="node">The node to get the show options for</param>
        /// <param name="gameObject">The game object that the node is attached to</param>
        /// <param name="openViaTreeView">Whether the popup menu was opened via context menu.</param>
        /// <returns>Show options available for the given node</returns>
        private static IEnumerable<PopupMenuEntry> GetNodeShowOptions(Node node, GameObject gameObject, bool openViaTreeView)
        {
            List<PopupMenuEntry> actions = new();
            if (!openViaTreeView)
            {
                actions.Add(new PopupMenuAction("Reveal in TreeView", RevealInTreeView, Icons.TreeView));
            }
            if (node.OutgoingsOfType(LSP.Reference).Any())
            {
                actions.Add(new PopupMenuAction("Show References", () => ShowTargets(LSP.Reference, false).Forget(), Icons.IncomingEdge));
            }
            if (node.OutgoingsOfType(LSP.Declaration).Any())
            {
                actions.Add(new PopupMenuAction("Show Declaration", () => ShowTargets(LSP.Declaration).Forget(), Icons.OutgoingEdge));
            }
            if (node.OutgoingsOfType(LSP.Definition).Any())
            {
                actions.Add(new PopupMenuAction("Show Definition", () => ShowTargets(LSP.Definition).Forget(), Icons.OutgoingEdge));
            }
            if (node.OutgoingsOfType(LSP.Extend).Any())
            {
                actions.Add(new("Show Supertype", () => ShowTargets(LSP.Extend).Forget(), Icons.OutgoingEdge));
            }
            if (node.OutgoingsOfType(LSP.Call).Any())
            {
                actions.Add(new("Show Outgoing Calls", () => ShowTargets(LSP.Call).Forget(), Icons.OutgoingEdge));
            }
            if (node.OutgoingsOfType(LSP.OfType).Any())
            {
                actions.Add(new PopupMenuAction("Show Type", () => ShowTargets(LSP.OfType).Forget(), 'T'));
            }
            return actions;


            void RevealInTreeView()
            {
                ActivateTreeWindow(node, gameObject.transform).RevealElementAsync(node).Forget();
            }

            // Highlights all nodes that are targets of the given kind of edge.
            async UniTaskVoid ShowTargets(string kind, bool outgoings = true)
            {
                IList<Node> nodes;
                if (outgoings)
                {
                    nodes = node.OutgoingsOfType(kind).Select(e => e.Target).ToList();
                }
                else
                {
                    nodes = node.IncomingsOfType(kind).Select(e => e.Source).ToList();
                }
                if (nodes.Count == 1)
                {
                    // We will just highlight the target node directly.
                    nodes.First().Operator().Highlight(duration: 10);
                }
                else
                {
                    TreeWindow window = ActivateTreeWindow(node, gameObject.transform, title: $"{kind}s of " + node.SourceName);
                    await UniTask.Yield();
                    window.ConstrainToAsync(nodes).Forget();
                }
            }
        }

        /// <summary>
        /// Returns the options available for the given node.
        /// </summary>
        /// <param name="popupMenu">The popup menu in which the options should be displayed.</param>
        /// <param name="position">The position to be displayed the popup menu.</param>
        /// <param name="raycastHitPosition">The position of the raycast hit.</param>
        /// <param name="node">The node to get the options for</param>
        /// <param name="gameObject">The game object that the node is attached to</param>
        /// <param name="appendActions">Actions to be append at the end of the entries.</param>
        /// <returns>Options available for the given node</returns>
        private static IEnumerable<PopupMenuEntry> GetNodeOptions(PopupMenu popupMenu, Vector3 position, Vector3 raycastHitPosition,
            Node node, GameObject gameObject, IEnumerable<PopupMenuAction> appendActions)
        {
            IList<PopupMenuEntry> actions = new List<PopupMenuEntry>
            {
                new PopupMenuAction("Edit Node", EditNode, Icons.PenToSquare, Priority: 1),
            };
            if (appendActions == null)
            {
                if (!node.IsRoot())
                {
                    actions.Add(new PopupMenuAction("Move", MoveNode, Icons.Move, Priority: 5));
                }
                actions.Add(new PopupMenuAction("New Node", NewNode, '+', Priority: 3));
                actions.Add(new PopupMenuAction("New Edge", NewEdge, Icons.Edge, Priority: 2));

                if (gameObject != null)
                {
                    VisualNodeAttributes gameNodeAttributes = gameObject.ContainingCity().NodeTypes[node.Type];
                    if (gameNodeAttributes.AllowManualResize)
                    {
                        actions.Add(new PopupMenuAction("Rotate", RotateNode, Icons.Rotate, Priority: 4));
                        actions.Add(new PopupMenuAction("Resize Node", ResizeNode, Icons.Resize));
                        actions.Add(new PopupMenuAction("Scale Node", ScaleNode, Icons.Scale));
                    }
                }
            }

            return new List<PopupMenuEntry>() { CreateSubMenu(popupMenu, position, raycastHitPosition,
                "Node Options", Icons.Node, actions, node, gameObject, 2, appendActions) };

            void MoveNode()
            {
                ActionStateType previousAction = GlobalActionHistory.Current();
                GlobalActionHistory.Execute(ActionStateTypes.Move);
                UpdatePlayerMenu();
                MoveAction action = (MoveAction)GlobalActionHistory.CurrentAction();
                action.ContextMenuExecution(gameObject, raycastHitPosition);
                ExcecutePreviousAction(action, previousAction);
            }

            void RotateNode()
            {
                ActionStateType previousAction = GlobalActionHistory.Current();
                GlobalActionHistory.Execute(ActionStateTypes.Rotate);
                UpdatePlayerMenu();
                RotateAction action = (RotateAction)GlobalActionHistory.CurrentAction();
                action.ContextMenuExecution(gameObject);
                ExcecutePreviousAction(action, previousAction);
            }

            void NewNode()
            {
                ActionStateType previousAction = GlobalActionHistory.Current();
                GlobalActionHistory.Execute(ActionStateTypes.NewNode);
                AddNodeAction action = (AddNodeAction)GlobalActionHistory.CurrentAction();
                action.ContextMenuExecution(gameObject, raycastHitPosition);
                ExcecutePreviousAction(action, previousAction);
            }

            void NewEdge()
            {
                ActionStateType previousAction = GlobalActionHistory.Current();
                GlobalActionHistory.Execute(ActionStateTypes.NewEdge);
                UpdatePlayerMenu();
                AddEdgeAction action = (AddEdgeAction)GlobalActionHistory.CurrentAction();
                action.ContextMenuExecution(gameObject);
                ExcecutePreviousAction(action, previousAction);
            }

            void EditNode()
            {
                ActionStateType previousAction = GlobalActionHistory.Current();
                GlobalActionHistory.Execute(ActionStateTypes.EditNode);
                UpdatePlayerMenu();
                EditNodeAction action = (EditNodeAction)GlobalActionHistory.CurrentAction();
                action.ContextMenuExecution(node);
                ExcecutePreviousAction(action, previousAction);
            }

            void ResizeNode()
            {
                ActionStateType previousAction = GlobalActionHistory.Current();
                GlobalActionHistory.Execute(ActionStateTypes.ResizeNode);
                UpdatePlayerMenu();
                ResizeNodeAction action = (ResizeNodeAction)GlobalActionHistory.CurrentAction();
                action.ContextMenuExecution(gameObject);
                ExcecutePreviousAction(action, previousAction);
            }

            void ScaleNode()
            {
                ActionStateType previousAction = GlobalActionHistory.Current();
                GlobalActionHistory.Execute(ActionStateTypes.ScaleNode);
                UpdatePlayerMenu();
                ScaleNodeAction action = (ScaleNodeAction)GlobalActionHistory.CurrentAction();
                action.ContextMenuExecution(gameObject);
                ExcecutePreviousAction(action, previousAction);
            }
        }

        /// <summary>
        /// Returns the show options available for the given edge.
        /// </summary>
        /// <param name="edge">The edge to get the show options for</param>
        /// <param name="gameObject">The game object that the edge is attached to</param>
        /// <returns>Show options available for the given edge</returns>
        private static IEnumerable<PopupMenuEntry> GetEdgeShowOptions(Edge edge, GameObject gameObject)
        {
            List<PopupMenuEntry> entries = new() {
                new PopupMenuAction("Show at Source (TreeView)", RevealAtSource, Icons.TreeView),
                new PopupMenuAction("Show at Target (TreeView)", RevealAtTarget, Icons.TreeView)
            };

            if (edge.Type == "Clone")
            {
                entries.Add(new PopupMenuAction("Show Unified Diff", ShowUnifiedDiff, Icons.Compare));
            }

            return entries;


            void RevealAtSource()
            {
                ActivateTreeWindow(edge, gameObject.transform).RevealElementAsync(edge, viaSource: true).Forget();
            }

            void RevealAtTarget()
            {
                ActivateTreeWindow(edge, gameObject.transform).RevealElementAsync(edge, viaSource: false).Forget();
            }

            void ShowUnifiedDiff()
            {
                ActivateWindow(ShowCodeAction.ShowUnifiedDiff(gameObject.MustGetComponent<EdgeRef>()));
            }

        }

        /// <summary>
        /// Returns the options available for the given edge.
        /// </summary>
        /// <param name="popupMenu">The popup menu in which the options should be displayed.</param>
        /// <param name="position">The position to be displayed the popup menu.</param>
        /// <param name="raycastHitPosition">The position of the raycast hit.</param>
        /// <param name="edge">The edge to get the options for</param>
        /// <param name="gameObject">The game object that the edge is attached to</param>
        /// <param name="appendActions">Options to be append at the end of the entries.</param>
        /// <returns>Options available for the given edge</returns>
        private static IEnumerable<PopupMenuEntry> GetEdgeOptions(PopupMenu popupMenu, Vector3 position, Vector3 raycastHitPosition,
            Edge edge, GameObject gameObject, IEnumerable<PopupMenuAction> appendActions = null)
        {
            IList<PopupMenuEntry> actions = new List<PopupMenuEntry>
            {
                //new PopupMenuAction("Edit Edge", EditEdge, Icons.PenToSquare)
            };

            if (edge.IsInImplementation() && ReflexionGraph.IsDivergent(edge))
            {
                actions.Add(new PopupMenuAction("Accept Divergence", AcceptDivergence, Icons.Checkmark));
            }

            List<PopupMenuEntry> entries = new();
            if (actions.Count > 0)
            {
                entries.Add(CreateSubMenu(popupMenu, position, raycastHitPosition,
                    "Edge Options", Icons.Node, actions, edge, gameObject, 2, appendActions));
            }
            return entries;

            void AcceptDivergence()
            {
                ActionStateType previousAction = GlobalActionHistory.Current();
                GlobalActionHistory.Execute(ActionStateTypes.AcceptDivergence);
                AcceptDivergenceAction action = (AcceptDivergenceAction)GlobalActionHistory.CurrentAction();
                action.ContextMenuExecution(edge);
                ExcecutePreviousAction(action, previousAction);
            }

            void EditEdge()
            {
                // TODO: Useful?
                ShowNotification.Info("Not implemented", "The action is not implemented yet.");
            }
        }
        #endregion

        /// <summary>
        /// Activates the tree window for the given graph element and returns it.
        /// </summary>
        /// <param name="graphElement">The graph element to activate the tree window for</param>
        /// <param name="transform">The transform of the game object that the graph element is attached to</param>
        /// <param name="title">The title of the tree window to be used. Should only be set if this is not supposed
        /// to be the main tree window.</param>
        /// <returns>The activated tree window</returns>
        private static TreeWindow ActivateTreeWindow(GraphElement graphElement, Transform transform, string title = null)
        {
            WindowSpace manager = WindowSpaceManager.ManagerInstance[WindowSpaceManager.LocalPlayer];
            TreeWindow openWindow = manager.Windows.OfType<TreeWindow>().FirstOrDefault(x => x.Graph == graphElement.ItsGraph && (title == null || x.Title == title));
            if (openWindow == null)
            {
                // Window is not open yet, so we create it.
                GameObject city = SceneQueries.GetCodeCity(transform).gameObject;
                openWindow = city.AddComponent<TreeWindow>();
                openWindow.Graph = graphElement.ItsGraph;
                if (title != null)
                {
                    openWindow.Title = title;
                }
                manager.AddWindow(openWindow);
            }
            manager.ActiveWindow = openWindow;
            return openWindow;
        }

        /// <summary>
        /// Returns a <see cref="MetricWindow"/> showing the attributes of <paramref name="graphElementRef"/>.
        /// </summary>
        /// <param name="graphElementRef">The graph element to activate the metric window for</param>
        /// <returns>The <see cref="MetricWindow"/> object showing the attributes of the specified graph element.</returns>
        private static MetricWindow CreateMetricWindow(GraphElementRef graphElementRef)
        {
            // Create new window for active selection, or use existing one
            if (!graphElementRef.TryGetComponent(out MetricWindow metricMenu))
            {
                metricMenu = graphElementRef.gameObject.AddComponent<MetricWindow>();
                metricMenu.Title = "Metrics for " + graphElementRef.Elem.ToShortString();
                metricMenu.GraphElement = graphElementRef.Elem;
            }
            return metricMenu;
        }

        /// <summary>
        /// Returns a <see cref="PropertyWindow"/> showing the attributes of <paramref name="graphElementRef"/>.
        /// </summary>
        /// <param name="graphElementRef">The graph element to activate the property window for</param>
        /// <returns>The <see cref="PropertyWindow"/> object showing the attributes of the specified graph element.</returns>
        private static PropertyWindow CreatePropertyWindow(GraphElementRef graphElementRef)
        {
            // Create new window for active selection, or use existing one
            if (!graphElementRef.TryGetComponent(out PropertyWindow propertyMenu))
            {
                propertyMenu = graphElementRef.gameObject.AddComponent<PropertyWindow>();
                propertyMenu.Title = "Properties for " + graphElementRef.Elem.ToShortString();
                propertyMenu.GraphElement = graphElementRef.Elem;
            }
            return propertyMenu;
        }

        /// <summary>
        /// Activates the given window, that is, adds it to the window space and makes it the active window.
        /// </summary>
        /// <param name="window">The window to activate</param>
        private static void ActivateWindow(BaseWindow window)
        {
            WindowSpace manager = WindowSpaceManager.ManagerInstance[WindowSpaceManager.LocalPlayer];
            if (!manager.Windows.Contains(window))
            {
                manager.AddWindow(window);
            }
            manager.ActiveWindow = window;
        }

        /// <summary>
        /// Creates a sub menu for the context menu.
        /// </summary>
        /// <param name="popupMenu">The popup menu in which the options should be displayed.</param>
        /// <param name="position">The position to be displayed the popup menu.</param>
        /// <param name="raycastHitPosition">The position of the raycast hit.</param>
        /// <param name="name">The name for the sub menu.</param>
        /// <param name="icon">The icon for the sub menu.</param>
        /// <param name="actions">A list of the actions which should be displayed in the sub menu.</param>
        /// <param name="graphElement">The graph element to get the options for</param>
        /// <param name="gameObject">The game object that the graph element is attached to</param>
        /// <param name="priority">The priority for this sub menu.</param>
        /// <param name="appendActions">Actions to be append at the end of the entries.</param>
        /// <returns>The created sub menu.</returns>
        private static PopupMenuActionDoubleIcon CreateSubMenu(PopupMenu popupMenu, Vector3 position, Vector3 raycastHitPosition,
            string name, char icon, IEnumerable<PopupMenuEntry> actions,
            GraphElement graphElement, GameObject gameObject = null, int priority = 0, IEnumerable<PopupMenuAction> appendActions = null)
        {
            return new(name, () =>
            {
                List<PopupMenuEntry> entries = new()
                    {
                        new PopupMenuAction(name, () =>
                        {
                            if (appendActions != null)
                            {
                                List<PopupMenuAction> treeViewActions = new (GetApplicableOptions(popupMenu, position, raycastHitPosition,
                                                                        graphElement, gameObject, appendActions)
                                                                    .OfType<PopupMenuAction>()
                                                                    .Where(x=>!x.Name.Contains("TreeWindow")));
                                treeViewActions.AddRange(appendActions);
                                UpdateEntries(popupMenu, position, treeViewActions);
                            }
                            else
                            {
                                UpdateEntries(popupMenu, position, GetApplicableOptions(popupMenu, position, raycastHitPosition, graphElement, gameObject));
                            }
                        },
                        Icons.ArrowLeft, CloseAfterClick: false, Priority: int.MaxValue)
                    };
                entries.AddRange(actions);
                UpdateEntries(popupMenu, position, entries);

            }, icon, Icons.ArrowRight, CloseAfterClick: false, priority);
        }

        /// <summary>
        /// Ensures that the previous action is executed again after the current action has been fully completed (<see cref="IReversibleAction.Progress.Completed"/>).
        /// Additionally, the <see cref="PlayerMenu"> is updated.
        /// </summary>
        /// <param name="action">The current action which was executed via context menu.</param>
        /// <param name="previousAction">The previously executed action to be re-executed.</param>
        private static async void ExcecutePreviousAction(IReversibleAction action, ActionStateType previousAction)
        {
            while (action.CurrentProgress() != IReversibleAction.Progress.Completed)
            {
                await UniTask.Yield();
            }
            GlobalActionHistory.Execute(previousAction);
            UpdatePlayerMenu();
        }

        /// <summary>
        /// Updates the current active entry in the <see cref="PlayerMenu"/>.
        /// </summary>
        private static void UpdatePlayerMenu()
        {
            LocalPlayer.TryGetPlayerMenu(out PlayerMenu menu);
            menu.UpdateActiveEntry();
        }
    }
}<|MERGE_RESOLUTION|>--- conflicted
+++ resolved
@@ -33,7 +33,6 @@
         private PopupMenu popupMenu;
 
         /// <summary>
-<<<<<<< HEAD
         /// The position where the menu should be opened.
         /// </summary>
         private Vector3 position;
@@ -48,11 +47,9 @@
         /// Tries to open the context menu with multiselection.
         /// </summary>
         private bool multiselection = false;
-=======
         /// The position of the mouse when the user started opening the context menu.
         /// </summary>
         private Vector3 startMousePosition = Vector3.zero;
->>>>>>> 383b97d9
 
         private void Start()
         {
@@ -61,13 +58,13 @@
 
         private void Update()
         {
-<<<<<<< HEAD
-            if (SEEInput.StartOpenContextMenu())
+            if (SEEInput.OpenContextMenuStart())
             {
                 if (InteractableObject.SelectedObjects.Count <= 1)
                 {
                     Raycasting.RaycastInteractableObject(out _, out InteractableObject o);
                     startObject = o;
+                    startMousePosition = Input.mousePosition;
                     multiselection = false;
                 }
                 else
@@ -76,14 +73,7 @@
                     multiselection = true;
                 }
             }
-            if (SEEInput.OpenContextMenu())
-=======
-            if (SEEInput.OpenContextMenuStart())
-            {
-                startMousePosition = Input.mousePosition;
-            }
-            else if (SEEInput.OpenContextMenuEnd() && (Input.mousePosition - startMousePosition).magnitude < 1)
->>>>>>> 383b97d9
+            if (SEEInput.OpenContextMenuEnd())
             {
                 if (!multiselection)
                 {
@@ -92,7 +82,7 @@
                     {
                         return;
                     }
-                    if (o == startObject)
+                    if (o == startObject && (Input.mousePosition - startMousePosition).magnitude < 1)
                     {
                         position = Input.mousePosition;
                         IEnumerable<PopupMenuEntry> entries = GetApplicableOptions(popupMenu, position, raycastHit.point, o.GraphElemRef.Elem, o.gameObject);
@@ -156,7 +146,7 @@
                     if (selectedObjects.Any(o => o.GraphElemRef.Elem.Filename != null))
                     {
                         submenuEntries.Add(new PopupMenuAction("Show Code", ShowCode, Icons.Code));
-                        if (selectedObjects.Any(o => o.gameObject.ContainingCity<DiffCity>() != null))
+                        if (selectedObjects.Any(o => o.gameObject.ContainingCity<VCSCity>() != null))
                         {
                             submenuEntries.Add(new PopupMenuAction("Show Code Diff", ShowDiffCode, Icons.Code));
                         }
@@ -236,10 +226,10 @@
             {
                 foreach(InteractableObject iO in selectedObjects)
                 {
-                    if (iO.gameObject != null && iO.gameObject.ContainingCity<DiffCity>())
+                    if (iO.gameObject != null && iO.gameObject.ContainingCity<VCSCity>())
                     {
                         ActivateWindow(ShowCodeAction.ShowVCSDiff(iO.gameObject.MustGetComponent<GraphElementRef>(),
-                                                          iO.gameObject.ContainingCity<DiffCity>()));
+                                                          iO.gameObject.ContainingCity<CommitCity>()));
                     }
                 }
             }
@@ -313,7 +303,7 @@
         /// <param name="appendActions">Actions to be append at the end of the entries.</param>
         /// <returns>Common options available for all graph elements</returns>
         private static IEnumerable<PopupMenuEntry> GetCommonOptions(PopupMenu popupMenu, Vector3 position, Vector3 raycastHitPosition,
-            GraphElement graphElement, GameObject gameObject = null, IEnumerable<PopupMenuAction> appendActions = null)
+                    GraphElement graphElement, GameObject gameObject = null, IEnumerable<PopupMenuAction> appendActions = null)
         {
             string name = graphElement.ID;
             string target, source = target = null;
@@ -341,7 +331,6 @@
 
             entries.Add(new PopupMenuActionDoubleIcon("Inspect", () =>
             {
-<<<<<<< HEAD
                 List<PopupMenuEntry> subMenuEntries = new()
                     {
                         new PopupMenuAction("Inspect", () =>
@@ -365,10 +354,6 @@
                         new PopupMenuAction("Show Metrics", ShowMetrics, Icons.Info),
                     };
                 if (gameObject != null)
-=======
-                actions.Add(new("Show Code", ShowCode, Icons.Code));
-                if (gameObject.ContainingCity<VCSCity>() != null)
->>>>>>> 383b97d9
                 {
                     subMenuEntries.Add(new PopupMenuAction("Show in City", Highlight, Icons.LightBulb));
                 }
@@ -376,7 +361,7 @@
                 if (graphElement.Filename != null)
                 {
                     subMenuEntries.Add(new PopupMenuAction("Show Code", ShowCode, Icons.Code));
-                    if (gameObject.ContainingCity<DiffCity>() != null)
+                    if (gameObject.ContainingCity<VCSCity>() != null)
                     {
                         subMenuEntries.Add(new PopupMenuAction("Show Code Diff", ShowDiffCode, Icons.Code));
                     }
@@ -474,11 +459,11 @@
             }
             if (node.OutgoingsOfType(LSP.Extend).Any())
             {
-                actions.Add(new("Show Supertype", () => ShowTargets(LSP.Extend).Forget(), Icons.OutgoingEdge));
+                actions.Add(new PopupMenuAction("Show Supertype", () => ShowTargets(LSP.Extend).Forget(), Icons.OutgoingEdge));
             }
             if (node.OutgoingsOfType(LSP.Call).Any())
             {
-                actions.Add(new("Show Outgoing Calls", () => ShowTargets(LSP.Call).Forget(), Icons.OutgoingEdge));
+                actions.Add(new PopupMenuAction("Show Outgoing Calls", () => ShowTargets(LSP.Call).Forget(), Icons.OutgoingEdge));
             }
             if (node.OutgoingsOfType(LSP.OfType).Any())
             {
@@ -833,7 +818,6 @@
                     };
                 entries.AddRange(actions);
                 UpdateEntries(popupMenu, position, entries);
-
             }, icon, Icons.ArrowRight, CloseAfterClick: false, priority);
         }
 
