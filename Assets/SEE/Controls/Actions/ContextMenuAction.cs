using System;
using System.Collections.Generic;
using System.Linq;
using Cysharp.Threading.Tasks;
using SEE.DataModel.DG;
using SEE.Game;
using SEE.GO;
using SEE.Tools.ReflexionAnalysis;
using SEE.UI.Notification;
using SEE.UI.PopupMenu;
using SEE.UI.Window;
using SEE.UI.Window.TreeWindow;
using SEE.Utils;
using UnityEngine;
using SEE.Game.City;
using SEE.Utils.History;
using SEE.GO.Menu;
using SEE.UI.Menu.Drawable;
using SEE.UI.Window.PropertyWindow;
using SEE.XR;

namespace SEE.Controls.Actions
{
    /// <summary>
    /// Shows a context menu with available actions when the user requests it.
    /// </summary>
    public class ContextMenuAction : MonoBehaviour
    {
        /// <summary>
        /// The popup menu that is shown when the user requests the context menu.
        /// </summary>
        private PopupMenu popupMenu;

        /// <summary>
        /// The position where the menu should be opened.
        /// </summary>
        private Vector3 position;

        /// <summary>
        /// The interactable object during the start must be the same as when
        /// the right mouse button is released in order for the context menu to open.
        /// </summary>
        private InteractableObject startObject;

        /// <summary>
        /// Tries to open the context menu with multiselection.
        /// </summary>
        private bool multiselection = false;

        /// The position of the mouse when the user started opening the context menu.
        /// </summary>
        private Vector3 startMousePosition = Vector3.zero;

        private void Start()
        {
            popupMenu = gameObject.AddComponent<PopupMenu>();
        }

        /// <summary>
        /// Is true when the context-menu is open.
        /// This is used in VR to open and close the menu.
        /// </summary>
        bool onSelect;

        private void Update()
        {
            if (SEEInput.OpenContextMenuStart() || (XRSEEActions.TooltipToggle && !XRSEEActions.OnSelectToggle))
            {
                if (InteractableObject.SelectedObjects.Count <= 1)
                {
                    Raycasting.RaycastInteractableObject(out _, out InteractableObject o);
                    startObject = o;
                    if (SceneSettings.InputType == PlayerInputType.DesktopPlayer)
                    {
                        startMousePosition = Input.mousePosition;
                    }
                    multiselection = false;
                    XRSEEActions.TooltipToggle = false;
                    XRSEEActions.OnSelectToggle = true;
                    onSelect = true;
                }
                else
                {
                    startObject = null;
                    multiselection = true;
                    XRSEEActions.TooltipToggle = false;
                    XRSEEActions.OnSelectToggle = true;
                    onSelect = true;
                }
            }
            if (SEEInput.OpenContextMenuEnd() || (XRSEEActions.OnSelectToggle && onSelect))
            {
                if (!multiselection)
                {
                    HitGraphElement hit = Raycasting.RaycastInteractableObject(out RaycastHit raycastHit, out InteractableObject o);
                    if (hit == HitGraphElement.None)
                    {
                        return;
                    }
                    if (SceneSettings.InputType == PlayerInputType.VRPlayer || (o == startObject && (Input.mousePosition - startMousePosition).magnitude < 1))
                    {
                        if (SceneSettings.InputType == PlayerInputType.DesktopPlayer)
                        {
                            position = Input.mousePosition;
                        }
                        else
                        {
                            XRSEEActions.RayInteractor.TryGetCurrent3DRaycastHit(out RaycastHit res);
                            position = res.point;
                        }
                        IEnumerable<PopupMenuEntry> entries = GetApplicableOptions(popupMenu, position, raycastHit.point, o.GraphElemRef.Elem, o.gameObject);
                        onSelect = false;
                        popupMenu.ShowWith(entries, position);
                    }
                }
                else
                {
                    HitGraphElement hit = Raycasting.RaycastInteractableObject(out RaycastHit raycastHit, out InteractableObject o);
                    if (hit == HitGraphElement.None)
                    {
                        return;
                    }
                    if (InteractableObject.SelectedObjects.Contains(o))
                    {
                        if (SceneSettings.InputType == PlayerInputType.DesktopPlayer)
                        {
                            position = Input.mousePosition;
                        }
                        else
                        {
                            XRSEEActions.RayInteractor.TryGetCurrent3DRaycastHit(out RaycastHit res);
                            position = res.point;
                        }
                        IEnumerable<PopupMenuEntry> entries = GetApplicableOptionsForMultiselection(popupMenu, InteractableObject.SelectedObjects);
                        onSelect = false;
                        popupMenu.ShowWith(entries, position);
                    }
                }
            }
        }

        /// <summary>
        /// Updates the context menu.
        /// </summary>
        /// <param name="popupMenu">The popup menu in which the options should be displayed.</param>
        /// <param name="position">The position to be displayed the popup menu.</param>
        /// <param name="entries">The new entries for the context menu.</param>
        private static void UpdateEntries(PopupMenu popupMenu, Vector3 position, IEnumerable<PopupMenuEntry> entries)
        {
            popupMenu.ShowWith(entries, position);
        }

        #region Multiple-Selection
        /// <summary>
        /// Returns the options available for multiple selection.
        /// </summary>
        /// <param name="popupMenu">The popup menu in which the options should be displayed.</param>
        /// <param name="selectedObjects">The selected objects.</param>
        /// <returns>Options available for the selected objects.</returns>
        private IEnumerable<PopupMenuEntry> GetApplicableOptionsForMultiselection(PopupMenu popupMenu, HashSet<InteractableObject> selectedObjects)
        {
            List<PopupMenuEntry> entries = new()
            {
                new PopupMenuHeading($"{selectedObjects.Count} elements selected!", int.MaxValue),

                new PopupMenuActionDoubleIcon("Inspect", () =>
                {
                    List<PopupMenuEntry> submenuEntries = new()
                    {
                        new PopupMenuAction("Inspect", () =>
                        {
                            UpdateEntries(popupMenu, position, GetApplicableOptionsForMultiselection(popupMenu, selectedObjects));
                        }, Icons.ArrowLeft, CloseAfterClick: false),
                        new PopupMenuAction("Properties", ShowProperties, Icons.Info),
                        new PopupMenuAction("Show Metrics", ShowMetrics, Icons.Info),
                        new PopupMenuAction("Show in City", Highlight, Icons.LightBulb)
                    };

                    if (selectedObjects.Any(o => o.GraphElemRef.Elem.Filename != null))
                    {
                        submenuEntries.Add(new PopupMenuAction("Show Code", ShowCode, Icons.Code));
                        if (selectedObjects.Any(o => o.gameObject.ContainingCity<VCSCity>() != null))
                        {
                            submenuEntries.Add(new PopupMenuAction("Show Code Diff", ShowDiffCode, Icons.Code));
                        }
                    }
                    UpdateEntries(popupMenu, position, submenuEntries);
                },
                Icons.Info, Icons.ArrowRight, CloseAfterClick: false, Priority: 5),
                new PopupMenuAction("Delete", Delete, Icons.Trash)
            };

            if (selectedObjects.Any(iO => iO.GraphElemRef.Elem is Edge edge && edge.IsInImplementation() && ReflexionGraph.IsDivergent(edge)))
            {
                entries.Add(new PopupMenuAction("Accept Divergence", AcceptDivergence, Icons.Checkmark, Priority: 1));
            }
            return entries;

            void Delete()
            {
                ActionStateType previousAction = GlobalActionHistory.Current();
                GlobalActionHistory.Execute(ActionStateTypes.Delete);
                DeleteAction action = (DeleteAction)GlobalActionHistory.CurrentAction();
                action.ContextMenuExecution(selectedObjects.Select(iO => iO.gameObject));
                ExcecutePreviousActionAsync(action, previousAction).Forget();
            }

            void AcceptDivergence()
            {
                ActionStateType previousAction = GlobalActionHistory.Current();
                GlobalActionHistory.Execute(ActionStateTypes.AcceptDivergence);
                AcceptDivergenceAction action = (AcceptDivergenceAction)GlobalActionHistory.CurrentAction();
                List<Edge> divergences = selectedObjects
                    .Select(x => x.GraphElemRef.Elem)
                    .OfType<Edge>()
                    .Where(e => e.IsInImplementation() && ReflexionGraph.IsDivergent(e))
                    .ToList();
                action.ContextMenuExecution(divergences);
                ExcecutePreviousActionAsync(action, previousAction).Forget();
            }

            void ShowProperties()
            {
                foreach (InteractableObject iO in selectedObjects)
                {
                    if (iO.gameObject != null)
                    {
                        ActivateWindow(CreatePropertyWindow(iO.gameObject.MustGetComponent<GraphElementRef>()));
                    }
                }
            }

            void ShowMetrics()
            {
                foreach (InteractableObject iO in selectedObjects)
                {
                    if (iO.gameObject != null)
                    {
                        ActivateWindow(CreateMetricWindow(iO.gameObject.MustGetComponent<GraphElementRef>()));
                    }
                }
            }

            void ShowCode()
            {
                foreach (InteractableObject iO in selectedObjects)
                {
                    if (iO.gameObject != null)
                    {
                        ActivateWindow(ShowCodeAction.ShowCode(iO.gameObject.MustGetComponent<GraphElementRef>()));
                    }
                }
            }

            void ShowDiffCode()
            {
                foreach (InteractableObject iO in selectedObjects)
                {
                    if (iO.gameObject != null && iO.gameObject.ContainingCity<VCSCity>())
                    {
                        ActivateWindow(ShowCodeAction.ShowVCSDiff(iO.gameObject.MustGetComponent<GraphElementRef>(),
                                                          iO.gameObject.ContainingCity<CommitCity>()));
                    }
                }
            }

            void Highlight()
            {
                foreach (InteractableObject iO in selectedObjects)
                {
                    if (iO.gameObject != null)
                    {
                        iO.gameObject.Operator().Highlight(duration: 10);
                    }
                }
            }
        }


        #endregion

        #region Single-Selection
        /// <summary>
        /// Returns the options available for the given graph element.
        /// </summary>
        /// <param name="popupMenu">The popup menu in which the options should be displayed.</param>
        /// <param name="position">The context menu position.</param>
        /// <param name="graphElement">The graph element to get the options for</param>
        /// <param name="gameObject">The game object that the graph element is attached to</param>
        /// <param name="appendActions">Actions to be append at the end of the entries.</param>
        /// <returns>Options available for the given graph element</returns>
        /// <exception cref="ArgumentOutOfRangeException">Thrown if the graph element is neither a node nor an edge</exception>
        public static IEnumerable<PopupMenuAction> GetOptionsForTreeView(PopupMenu popupMenu, Vector3 position,
            GraphElement graphElement, GameObject gameObject = null, IEnumerable<PopupMenuAction> appendActions = null)
        {
            return GetApplicableOptions(popupMenu, position, position, graphElement, gameObject, appendActions)
                  .OfType<PopupMenuAction>();
        }

        /// <summary>
        /// Returns the options available for the given graph element.
        /// </summary>
        /// <param name="popupMenu">The popup menu in which the options should be displayed.</param>
        /// <param name="position">The context menu position.</param>
        /// <param name="raycastHitPosition">The position of the raycast hit.</param>
        /// <param name="graphElement">The graph element to get the options for</param>
        /// <param name="gameObject">The game object that the graph element is attached to</param>
        /// <param name="appendActions">Actions to be append at the end of the entries.</param>
        /// <returns>Options available for the given graph element</returns>
        /// <exception cref="ArgumentOutOfRangeException">Thrown if the graph element is neither a node nor an edge</exception>
        private static IEnumerable<PopupMenuEntry> GetApplicableOptions(PopupMenu popupMenu, Vector3 position,
            Vector3 raycastHitPosition, GraphElement graphElement, GameObject gameObject = null,
            IEnumerable<PopupMenuAction> appendActions = null)
        {
            IEnumerable<PopupMenuEntry> options
                = GetCommonOptions(popupMenu, position, raycastHitPosition, graphElement, gameObject, appendActions);
            return options.Concat(graphElement switch
            {
                Node node => GetNodeOptions(popupMenu, position, raycastHitPosition, node, gameObject, appendActions),
                Edge edge => GetEdgeOptions(popupMenu, position, raycastHitPosition, edge, gameObject, appendActions),
                _ => throw new ArgumentOutOfRangeException()
            });
        }

        /// <summary>
        /// Returns the common options available for all graph elements.
        /// </summary>
        /// <param name="popupMenu">The popup menu in which the options should be displayed.</param>
        /// <param name="position">The position to be displayed the popup menu.</param>
        /// <param name="raycastHitPosition">The position of the raycast hit.</param>
        /// <param name="graphElement">The graph element to get the options for</param>
        /// <param name="gameObject">The game object that the graph element is attached to</param>
        /// <param name="appendActions">Actions to be appended at the end of the entries.</param>
        /// <returns>Common options available for all graph elements</returns>
        private static IEnumerable<PopupMenuEntry> GetCommonOptions(PopupMenu popupMenu, Vector3 position,
            Vector3 raycastHitPosition, GraphElement graphElement, GameObject gameObject = null,
            IEnumerable<PopupMenuAction> appendActions = null)
        {
            string name = graphElement.ID;
            string target, source = target = null;
            if (graphElement is Node node
                && !string.IsNullOrEmpty(node.SourceName))
            {
                name = node.SourceName;
            }
            if (graphElement is Edge edge)
            {
                name = edge.Type;
                source = edge.Source.SourceName ?? edge.Source.ID;
                target = edge.Target.SourceName ?? edge.Target.ID;
            }
            IList<PopupMenuEntry> entries = new List<PopupMenuEntry>
            {
                new PopupMenuHeading(name, Priority: int.MaxValue)
            };
            if (source != null && target != null)
            {
                entries.Add(new PopupMenuHeading("Source: " + source, Priority: int.MaxValue));
                entries.Add(new PopupMenuHeading("Target: " + target, Priority: int.MaxValue));
            }
            entries.Add(new PopupMenuAction("Delete", DeleteElement, Icons.Trash, Priority: 0));

            entries.Add(new PopupMenuActionDoubleIcon("Inspect", () =>
            {
                List<PopupMenuEntry> subMenuEntries = new()
                    {
                        new PopupMenuAction("Inspect", () =>
                        {
                            ProvideParentMenuActions(popupMenu, position, raycastHitPosition, graphElement, gameObject, appendActions);
                        },
                            Icons.ArrowLeft, CloseAfterClick: false),
                        new PopupMenuAction("Properties", ShowProperties, Icons.Info),
                        new PopupMenuAction("Show Metrics", ShowMetrics, Icons.Info),
                    };
                if (gameObject != null)
                {
                    subMenuEntries.Add(new PopupMenuAction("Show in City", Highlight, Icons.LightBulb));
                }

                if (graphElement.Filename != null)
                {
                    subMenuEntries.Add(new PopupMenuAction("Show Code", ShowCode, Icons.Code));
                    if (gameObject.ContainingCity<VCSCity>() != null)
                    {
                        subMenuEntries.Add(new PopupMenuAction("Show Code Diff", ShowDiffCode, Icons.Code));
                    }
                }
                subMenuEntries.AddRange(graphElement switch
                {
                    Node node => GetNodeShowOptions(node, gameObject, appendActions != null),
                    Edge edge => GetEdgeShowOptions(edge, gameObject),
                    _ => throw new ArgumentOutOfRangeException()
                });
                UpdateEntries(popupMenu, position, subMenuEntries);

            }, Icons.Info, Icons.ArrowRight, CloseAfterClick: false, Priority: 1));

            return entries;

            void DeleteElement()
            {
                if (graphElement is Node node && node.IsRoot())
                {
                    ShowNotification.Warn("Forbidden!", "You can't delete a root node.");
                    return;
                }
                if (gameObject != null)
                {
                    ActionStateType previousAction = GlobalActionHistory.Current();
                    GlobalActionHistory.Execute(ActionStateTypes.Delete);
                    DeleteAction action = (DeleteAction)GlobalActionHistory.CurrentAction();
                    action.ContextMenuExecution(gameObject);
                    ExcecutePreviousActionAsync(action, previousAction).Forget();
                }
                else
                {
                    ConfirmDialogMenu confirm = new($"Do you really want to delete the element {graphElement.ID}?\r\nThis action cannot be undone.");
                    confirm.ExecuteAfterConfirmAsync(() => graphElement.ItsGraph.RemoveElement(graphElement)).Forget();
                }
            }

            void ShowProperties()
            {
                ActivateWindow(CreatePropertyWindow(gameObject.MustGetComponent<GraphElementRef>()));
            }

            void ShowMetrics()
            {
                ActivateWindow(CreateMetricWindow(gameObject.MustGetComponent<GraphElementRef>()));
            }

            void ShowCode()
            {
                ActivateWindow(ShowCodeAction.ShowCode(gameObject.MustGetComponent<GraphElementRef>()));
            }

            void ShowDiffCode()
            {
                ActivateWindow(ShowCodeAction.ShowVCSDiff(gameObject.MustGetComponent<GraphElementRef>(),
                                                          gameObject.ContainingCity<CommitCity>()));
            }

            void Highlight()
            {
                if (gameObject != null)
                {
                    gameObject.Operator().Highlight(duration: 10);
                }
                else
                {
                    ShowNotification.Warn("No game object", "There is nothing to highlight for this element.");
                }
            }
        }

        /// <summary>
        /// Provides the actions of the main menu and takes into account any appended actions.
        /// </summary>
        /// <param name="popupMenu">The popup menu in which the options should be displayed.</param>
        /// <param name="position">The position to be displayed the popup menu.</param>
        /// <param name="raycastHitPosition">The position of the raycast hit.</param>
        /// <param name="graphElement">The graph element to get the options for</param>
        /// <param name="gameObject">The game object that the graph element is attached to</param>
        /// <param name="appendActions">Actions to be appended at the end of the entries.</param>
        private static void ProvideParentMenuActions(PopupMenu popupMenu, Vector3 position,
            Vector3 raycastHitPosition, GraphElement graphElement, GameObject gameObject = null,
            IEnumerable<PopupMenuAction> appendActions = null)
        {
                if (appendActions != null)
                {
                    List<PopupMenuAction> actions = new(GetApplicableOptions(popupMenu, position, raycastHitPosition,
                        graphElement, gameObject, appendActions)
                        .OfType<PopupMenuAction>()
                        .Where(x => !x.Name.Contains("TreeWindow")));
                    actions.AddRange(appendActions);
                    UpdateEntries(popupMenu, position, actions);
                }
                else
                {
                    UpdateEntries(popupMenu, position, GetApplicableOptions(popupMenu, position, raycastHitPosition,
                        graphElement, gameObject));
                }
        }

        /// <summary>
        /// Returns the show options available for the given node.
        /// </summary>
        /// <param name="node">The node to get the show options for</param>
        /// <param name="gameObject">The game object that the node is attached to</param>
        /// <param name="openViaTreeView">Whether the popup menu was opened via tree view.</param>
        /// <returns>Show options available for the given node</returns>
        private static IEnumerable<PopupMenuEntry> GetNodeShowOptions(Node node, GameObject gameObject, bool openViaTreeView)
        {
            List<PopupMenuEntry> actions = new();
            if (!openViaTreeView)
            {
                actions.Add(new PopupMenuAction("Reveal in TreeView", RevealInTreeView, Icons.TreeView));
            }
            if (node.OutgoingsOfType(LSP.Reference).Any())
            {
                actions.Add(new PopupMenuAction("Show References", () => ShowTargets(LSP.Reference, false).Forget(), Icons.IncomingEdge));
            }
            if (node.OutgoingsOfType(LSP.Declaration).Any())
            {
                actions.Add(new PopupMenuAction("Show Declaration", () => ShowTargets(LSP.Declaration).Forget(), Icons.OutgoingEdge));
            }
            if (node.OutgoingsOfType(LSP.Definition).Any())
            {
                actions.Add(new PopupMenuAction("Show Definition", () => ShowTargets(LSP.Definition).Forget(), Icons.OutgoingEdge));
            }
            if (node.OutgoingsOfType(LSP.Extend).Any())
            {
                actions.Add(new PopupMenuAction("Show Supertype", () => ShowTargets(LSP.Extend).Forget(), Icons.OutgoingEdge));
            }
            if (node.OutgoingsOfType(LSP.Call).Any())
            {
                actions.Add(new PopupMenuAction("Show Outgoing Calls", () => ShowTargets(LSP.Call).Forget(), Icons.OutgoingEdge));
            }
            if (node.OutgoingsOfType(LSP.OfType).Any())
            {
                actions.Add(new PopupMenuAction("Show Type", () => ShowTargets(LSP.OfType).Forget(), 'T'));
            }
            return actions;


            void RevealInTreeView()
            {
                ActivateTreeWindow(node, gameObject.transform).RevealElementAsync(node).Forget();
            }

            // Highlights all nodes that are targets of the given kind of edge.
            async UniTaskVoid ShowTargets(string kind, bool outgoings = true)
            {
                IList<Node> nodes;
                if (outgoings)
                {
                    nodes = node.OutgoingsOfType(kind).Select(e => e.Target).ToList();
                }
                else
                {
                    nodes = node.IncomingsOfType(kind).Select(e => e.Source).ToList();
                }
                if (nodes.Count == 1)
                {
                    // We will just highlight the target node directly.
                    nodes.First().Operator().Highlight(duration: 10);
                }
                else
                {
                    TreeWindow window = ActivateTreeWindow(node, gameObject.transform, title: $"{kind}s of " + node.SourceName);
                    await UniTask.Yield();
                    window.ConstrainToAsync(nodes).Forget();
                }
            }
        }

        /// <summary>
        /// Returns the options available for the given node.
        /// </summary>
        /// <param name="popupMenu">The popup menu in which the options should be displayed.</param>
        /// <param name="position">The position to be displayed the popup menu.</param>
        /// <param name="raycastHitPosition">The position of the raycast hit.</param>
        /// <param name="node">The node to get the options for</param>
        /// <param name="gameObject">The game object that the node is attached to</param>
        /// <param name="appendActions">Actions to be appended at the end of the entries.</param>
        /// <returns>Options available for the given node</returns>
        private static IEnumerable<PopupMenuEntry> GetNodeOptions(PopupMenu popupMenu, Vector3 position, Vector3 raycastHitPosition,
            Node node, GameObject gameObject, IEnumerable<PopupMenuAction> appendActions)
        {
            IList<PopupMenuEntry> actions = new List<PopupMenuEntry>();

            if (appendActions == null)
            {
                actions.Add(new PopupMenuAction("Edit Node", EditNode, Icons.PenToSquare, Priority: 1));
                actions.Add(new PopupMenuAction("Move", MoveNode, Icons.Move, Priority: 5));
                actions.Add(new PopupMenuAction("New Edge", NewEdge, Icons.Edge, Priority: 2));
                actions.Add(new PopupMenuAction("New Node", NewNode, '+', Priority: 3));

                if (gameObject != null)
                {
                    VisualNodeAttributes gameNodeAttributes = gameObject.ContainingCity().NodeTypes[node.Type];
                    if (gameNodeAttributes.AllowManualResize)
                    {
                        actions.Add(new PopupMenuAction("Resize Node", ResizeNode, Icons.Resize));
                    }
                }
            }

            return node.IsRoot() ? new List<PopupMenuEntry>() { } :
                new List<PopupMenuEntry>() { CreateSubMenu(popupMenu, position, raycastHitPosition,
                    "Node Options", Icons.Node, actions, node, gameObject, 2, appendActions) };

            void MoveNode()
            {
                ActionStateType previousAction = GlobalActionHistory.Current();
                GlobalActionHistory.Execute(ActionStateTypes.Move);
                UpdatePlayerMenu();
                MoveAction action = (MoveAction)GlobalActionHistory.CurrentAction();
                action.ContextMenuExecution(gameObject, raycastHitPosition);
                ExcecutePreviousActionAsync(action, previousAction).Forget();
            }

<<<<<<< HEAD
=======
            void RotateNode()
            {
                ActionStateType previousAction = GlobalActionHistory.Current();
                GlobalActionHistory.Execute(ActionStateTypes.Rotate);
                UpdatePlayerMenu();
                RotateAction action = (RotateAction)GlobalActionHistory.CurrentAction();
                action.ContextMenuExecution(gameObject);
                gameObject.TryGetNodeRef(out NodeRef nodeRef);
                if (SceneSettings.InputType == PlayerInputType.VRPlayer && gameObject.ContainingCity().NodeTypes[nodeRef.Value.Type].AllowManualNodeManipulation)
                {
                    PrefabInstantiator.InstantiatePrefab("Prefabs/Dial").transform.position = gameObject.transform.position + Vector3.up;
                    XRSEEActions.RotateObject = gameObject;
                }
                ExcecutePreviousActionAsync(action, previousAction).Forget();
            }

>>>>>>> 96dc2bc6
            void NewNode()
            {
                ActionStateType previousAction = GlobalActionHistory.Current();
                GlobalActionHistory.Execute(ActionStateTypes.NewNode);
                AddNodeAction action = (AddNodeAction)GlobalActionHistory.CurrentAction();
                action.ContextMenuExecution(gameObject, raycastHitPosition);
                ExcecutePreviousActionAsync(action, previousAction).Forget();
            }

            void NewEdge()
            {
                ActionStateType previousAction = GlobalActionHistory.Current();
                GlobalActionHistory.Execute(ActionStateTypes.NewEdge);
                UpdatePlayerMenu();
                AddEdgeAction action = (AddEdgeAction)GlobalActionHistory.CurrentAction();
                action.ContextMenuExecution(gameObject);
                ExcecutePreviousActionAsync(action, previousAction).Forget();
            }

            void EditNode()
            {
                ActionStateType previousAction = GlobalActionHistory.Current();
                GlobalActionHistory.Execute(ActionStateTypes.EditNode);
                UpdatePlayerMenu();
                EditNodeAction action = (EditNodeAction)GlobalActionHistory.CurrentAction();
                action.ContextMenuExecution(node);
                ExcecutePreviousActionAsync(action, previousAction).Forget();
            }

            void ResizeNode()
            {
                ActionStateType previousAction = GlobalActionHistory.Current();
                GlobalActionHistory.Execute(ActionStateTypes.ResizeNode);
                UpdatePlayerMenu();
                ResizeNodeAction action = (ResizeNodeAction)GlobalActionHistory.CurrentAction();
                action.ContextMenuExecution(gameObject);
                ExcecutePreviousActionAsync(action, previousAction).Forget();
            }
        }

        /// <summary>
        /// Returns the show options available for the given edge.
        /// </summary>
        /// <param name="edge">The edge to get the show options for</param>
        /// <param name="gameObject">The game object that the edge is attached to</param>
        /// <returns>Show options available for the given edge</returns>
        private static IEnumerable<PopupMenuEntry> GetEdgeShowOptions(Edge edge, GameObject gameObject)
        {
            List<PopupMenuEntry> entries = new() {
                new PopupMenuAction("Show at Source (TreeView)", RevealAtSource, Icons.TreeView),
                new PopupMenuAction("Show at Target (TreeView)", RevealAtTarget, Icons.TreeView)
            };

            if (edge.Type == "Clone")
            {
                entries.Add(new PopupMenuAction("Show Unified Diff", ShowUnifiedDiff, Icons.Compare));
            }

            return entries;


            void RevealAtSource()
            {
                ActivateTreeWindow(edge, gameObject.transform).RevealElementAsync(edge, viaSource: true).Forget();
            }

            void RevealAtTarget()
            {
                ActivateTreeWindow(edge, gameObject.transform).RevealElementAsync(edge, viaSource: false).Forget();
            }

            void ShowUnifiedDiff()
            {
                ActivateWindow(ShowCodeAction.ShowUnifiedDiff(gameObject.MustGetComponent<EdgeRef>()));
            }

        }

        /// <summary>
        /// Returns the options available for the given edge.
        /// </summary>
        /// <param name="popupMenu">The popup menu in which the options should be displayed.</param>
        /// <param name="position">The position to be displayed the popup menu.</param>
        /// <param name="raycastHitPosition">The position of the raycast hit.</param>
        /// <param name="edge">The edge to get the options for</param>
        /// <param name="gameObject">The game object that the edge is attached to</param>
        /// <param name="appendActions">Options to be append at the end of the entries.</param>
        /// <returns>Options available for the given edge</returns>
        private static IEnumerable<PopupMenuEntry> GetEdgeOptions
            (PopupMenu popupMenu,
            Vector3 position,
            Vector3 raycastHitPosition,
            Edge edge,
            GameObject gameObject,
            IEnumerable<PopupMenuAction> appendActions = null)
        {
            IList<PopupMenuEntry> actions = new List<PopupMenuEntry>();

            if (edge.IsInImplementation() && ReflexionGraph.IsDivergent(edge))
            {
                actions.Add(new PopupMenuAction("Accept Divergence", AcceptDivergence, Icons.Checkmark));
            }

            List<PopupMenuEntry> entries = new();
            if (actions.Count > 0)
            {
                entries.Add(CreateSubMenu(popupMenu, position, raycastHitPosition,
                    "Edge Options", Icons.Node, actions, edge, gameObject, 2, appendActions));
            }
            return entries;

            void AcceptDivergence()
            {
                ActionStateType previousAction = GlobalActionHistory.Current();
                GlobalActionHistory.Execute(ActionStateTypes.AcceptDivergence);
                AcceptDivergenceAction action = (AcceptDivergenceAction)GlobalActionHistory.CurrentAction();
                action.ContextMenuExecution(edge);
                ExcecutePreviousActionAsync(action, previousAction).Forget();
            }
        }
        #endregion

        /// <summary>
        /// Activates the tree window for the given graph element and returns it.
        /// </summary>
        /// <param name="graphElement">The graph element to activate the tree window for</param>
        /// <param name="transform">The transform of the game object that the graph element is attached to</param>
        /// <param name="title">The title of the tree window to be used. Should only be set if this is not supposed
        /// to be the main tree window.</param>
        /// <returns>The activated tree window</returns>
        private static TreeWindow ActivateTreeWindow(GraphElement graphElement, Transform transform, string title = null)
        {
            WindowSpace manager = WindowSpaceManager.ManagerInstance[WindowSpaceManager.LocalPlayer];
            TreeWindow openWindow = manager.Windows.OfType<TreeWindow>()
                .FirstOrDefault(x => x.Graph == graphElement.ItsGraph && (title == null || x.Title == title));

            if (openWindow == null)
            {
                // Window is not open yet, so we create it.
                GameObject city = SceneQueries.GetCodeCity(transform).gameObject;
                openWindow = city.AddComponent<TreeWindow>();
                openWindow.Graph = graphElement.ItsGraph;
                if (title != null)
                {
                    openWindow.Title = title;
                }
                manager.AddWindow(openWindow);
            }
            manager.ActiveWindow = openWindow;
            return openWindow;
        }

        /// <summary>
        /// Returns a <see cref="MetricWindow"/> showing the attributes of <paramref name="graphElementRef"/>.
        /// </summary>
        /// <param name="graphElementRef">The graph element to activate the metric window for</param>
        /// <returns>The <see cref="MetricWindow"/> object showing the attributes of the specified graph element.</returns>
        private static MetricWindow CreateMetricWindow(GraphElementRef graphElementRef)
        {
            // Create new window for active selection, or use existing one
            if (!graphElementRef.TryGetComponent(out MetricWindow metricMenu))
            {
                metricMenu = graphElementRef.gameObject.AddComponent<MetricWindow>();
                metricMenu.Title = "Metrics for " + graphElementRef.Elem.ToShortString();
                metricMenu.GraphElement = graphElementRef.Elem;
            }
            return metricMenu;
        }

        /// <summary>
        /// Returns a <see cref="PropertyWindow"/> showing the attributes of <paramref name="graphElementRef"/>.
        /// </summary>
        /// <param name="graphElementRef">The graph element to activate the property window for</param>
        /// <returns>The <see cref="PropertyWindow"/> object showing the attributes of the specified graph element.</returns>
        private static PropertyWindow CreatePropertyWindow(GraphElementRef graphElementRef)
        {
            // Create new window for active selection, or use existing one
            if (!graphElementRef.TryGetComponent(out PropertyWindow propertyMenu))
            {
                propertyMenu = graphElementRef.gameObject.AddComponent<PropertyWindow>();
                propertyMenu.Title = "Properties for " + graphElementRef.Elem.ToShortString();
                propertyMenu.GraphElement = graphElementRef.Elem;
            }
            return propertyMenu;
        }

        /// <summary>
        /// Activates the given window, that is, adds it to the window space and makes it the active window.
        /// </summary>
        /// <param name="window">The window to activate</param>
        private static void ActivateWindow(BaseWindow window)
        {
            WindowSpace manager = WindowSpaceManager.ManagerInstance[WindowSpaceManager.LocalPlayer];
            if (!manager.Windows.Contains(window))
            {
                manager.AddWindow(window);
            }
            manager.ActiveWindow = window;
        }

        /// <summary>
        /// Creates a sub menu for the context menu.
        /// </summary>
        /// <param name="popupMenu">The popup menu in which the options should be displayed.</param>
        /// <param name="position">The position to be displayed in the popup menu.</param>
        /// <param name="raycastHitPosition">The position of the raycast hit.</param>
        /// <param name="name">The name for the sub menu.</param>
        /// <param name="icon">The icon for the sub menu.</param>
        /// <param name="actions">A list of the actions which should be displayed in the sub menu.</param>
        /// <param name="graphElement">The graph element to get the options for</param>
        /// <param name="gameObject">The game object that the graph element is attached to</param>
        /// <param name="priority">The priority for this sub menu.</param>
        /// <param name="appendActions">Actions to be append at the end of the entries.</param>
        /// <returns>The created sub menu.</returns>
        private static PopupMenuActionDoubleIcon CreateSubMenu(PopupMenu popupMenu, Vector3 position,
            Vector3 raycastHitPosition, string name, char icon, IEnumerable<PopupMenuEntry> actions,
            GraphElement graphElement, GameObject gameObject = null, int priority = 0,
            IEnumerable<PopupMenuAction> appendActions = null)
        {
            return new(name, () =>
            {
                List<PopupMenuEntry> entries = new()
                    {
                        new PopupMenuAction(name, () =>
                        {
                            ProvideParentMenuActions(popupMenu, position, raycastHitPosition, graphElement, gameObject, appendActions);
                        },
                        Icons.ArrowLeft, CloseAfterClick: false, Priority: int.MaxValue)
                    };
                entries.AddRange(actions);
                UpdateEntries(popupMenu, position, entries);
            }, icon, Icons.ArrowRight, CloseAfterClick: false, priority);
        }

        /// <summary>
        /// Ensures that the previous action is executed again after the current action has
        /// been fully completed (<see cref="IReversibleAction.Progress.Completed"/>).
        /// Additionally, the <see cref="PlayerMenu"> is updated.
        /// </summary>
        /// <param name="action">The current action which was executed via context menu.</param>
        /// <param name="previousAction">The previously executed action to be re-executed.</param>
        private static async UniTask ExcecutePreviousActionAsync(IReversibleAction action, ActionStateType previousAction)
        {
            await UniTask.WaitUntil(() => action.CurrentProgress() == IReversibleAction.Progress.Completed);
            GlobalActionHistory.Execute(previousAction);
            UpdatePlayerMenu();
        }

        /// <summary>
        /// Updates the current active entry in the <see cref="PlayerMenu"/>.
        /// </summary>
        private static void UpdatePlayerMenu()
        {
            LocalPlayer.TryGetPlayerMenu(out PlayerMenu menu);
            menu.UpdateActiveEntry();
        }
    }
}<|MERGE_RESOLUTION|>--- conflicted
+++ resolved
@@ -600,25 +600,6 @@
                 ExcecutePreviousActionAsync(action, previousAction).Forget();
             }
 
-<<<<<<< HEAD
-=======
-            void RotateNode()
-            {
-                ActionStateType previousAction = GlobalActionHistory.Current();
-                GlobalActionHistory.Execute(ActionStateTypes.Rotate);
-                UpdatePlayerMenu();
-                RotateAction action = (RotateAction)GlobalActionHistory.CurrentAction();
-                action.ContextMenuExecution(gameObject);
-                gameObject.TryGetNodeRef(out NodeRef nodeRef);
-                if (SceneSettings.InputType == PlayerInputType.VRPlayer && gameObject.ContainingCity().NodeTypes[nodeRef.Value.Type].AllowManualNodeManipulation)
-                {
-                    PrefabInstantiator.InstantiatePrefab("Prefabs/Dial").transform.position = gameObject.transform.position + Vector3.up;
-                    XRSEEActions.RotateObject = gameObject;
-                }
-                ExcecutePreviousActionAsync(action, previousAction).Forget();
-            }
-
->>>>>>> 96dc2bc6
             void NewNode()
             {
                 ActionStateType previousAction = GlobalActionHistory.Current();
