--- conflicted
+++ resolved
@@ -1,11 +1,8 @@
 using System;
 using System.Collections.Generic;
 using System.Linq;
-<<<<<<< HEAD
 using Assets.SEE.Tools.ReflexionAnalysis;
-=======
 using Cysharp.Threading.Tasks;
->>>>>>> 1e9b8db9
 using SEE.DataModel.DG;
 using SEE.Game;
 using SEE.GO;
@@ -466,6 +463,15 @@
             {
                 actions.Add(new PopupMenuAction("Reveal in TreeView", RevealInTreeView, Icons.TreeView));
             }
+
+            GameObject city = SceneQueries.GetCodeCity(gameObject.transform).gameObject;
+            CandidateRecommendationViz candidateRecommendationViz = city.GetComponent<CandidateRecommendationViz>();
+
+            if (!openViaTreeView && candidateRecommendationViz != null)
+            {
+                actions.Add(new PopupMenuAction("Show Recommendations", ShowRecommendations, Icons.TreeView));
+            }
+
             if (node.OutgoingsOfType(LSP.Reference).Any())
             {
                 actions.Add(new PopupMenuAction("Show References", () => ShowTargets(LSP.Reference, false).Forget(), Icons.IncomingEdge));
@@ -496,6 +502,11 @@
             void RevealInTreeView()
             {
                 ActivateTreeWindow(node, gameObject.transform).RevealElementAsync(node).Forget();
+            }
+
+            void ShowRecommendations()
+            {
+                ActivateRecommendationWindow(node, gameObject.transform).RevealElementAsync(node).Forget();
             }
 
             // Highlights all nodes that are targets of the given kind of edge.
@@ -667,7 +678,6 @@
             {
                 ActivateWindow(ShowCodeAction.ShowUnifiedDiff(gameObject.MustGetComponent<EdgeRef>()));
             }
-
         }
 
         /// <summary>
@@ -744,12 +754,13 @@
             return openWindow;
         }
 
-        private static TreeWindow ActivateCandidateRecommendationWindow(GraphElement graphElement, 
-                                                                        Transform transform, 
-                                                                        CandidateRecommendation candidateRecommendation) 
+        private static TreeWindow ActivateRecommendationWindow(GraphElement graphElement, 
+                                                                        Transform transform) 
         {
             WindowSpace manager = WindowSpaceManager.ManagerInstance[WindowSpaceManager.LocalPlayer];
 
+            GameObject city = SceneQueries.GetCodeCity(transform).gameObject;
+            CandidateRecommendation candidateRecommendation = city.GetComponent<CandidateRecommendationViz>().CandidateRecommendation;
             Graph recommendationTree = candidateRecommendation.GetRecommendationTree((Node)graphElement);
 
             // TODO: Can this actually happen? Talk to falko51
@@ -757,7 +768,6 @@
             if (openWindow == null)
             {
                 // Window is not open yet, so we create it.
-                GameObject city = SceneQueries.GetCodeCity(transform).gameObject;
                 openWindow = city.AddComponent<TreeWindow>();
                 openWindow.Graph = recommendationTree;
                 manager.AddWindow(openWindow);
@@ -835,32 +845,6 @@
         {
             return new(name, () =>
             {
-<<<<<<< HEAD
-                new("Show in TreeView", RevealInTreeView, Icons.TreeView),
-            };
-
-            GameObject city = SceneQueries.GetCodeCity(gameObject.transform).gameObject;
-            CandidateRecommendationViz candidateRecommendationViz = city.GetComponent<CandidateRecommendationViz>();
-
-            // Add action if candidate recommendation is active and if it is unmapped and part of the implementation graph
-            if (candidateRecommendationViz != null && 
-                (!node.IsInImplementation() || ((ReflexionGraph)node.ItsGraph).MapsTo(node) == null))
-            {
-                actions.Add(new("Show Candidate Recommendation", RevealInCandidateRecommendation, '\uF802'));
-            }
-
-            return actions;
-
-            void RevealInTreeView()
-            {
-                ActivateTreeWindow(node, gameObject.transform).RevealElementAsync(node).Forget();
-            }
-
-            void RevealInCandidateRecommendation()
-            {
-                ActivateCandidateRecommendationWindow(node, gameObject.transform, candidateRecommendationViz.CandidateRecommendation).RevealElementAsync(node).Forget();
-            }
-=======
                 List<PopupMenuEntry> entries = new()
                     {
                         new PopupMenuAction(name, () =>
@@ -872,8 +856,8 @@
                 entries.AddRange(actions);
                 UpdateEntries(popupMenu, position, entries);
             }, icon, Icons.ArrowRight, CloseAfterClick: false, priority);
->>>>>>> 1e9b8db9
-        }
+        }
+
 
         /// <summary>
         /// Ensures that the previous action is executed again after the current action has
