﻿using System.Collections.Generic;
using DG.Tweening;
using JetBrains.Annotations;
using SEE.DataModel.DG;
using SEE.Game;
using SEE.GO;
using SEE.Utils;
using TMPro;
using UnityEngine;
using Valve.VR.InteractionSystem;

namespace SEE.Controls.Actions
{
    /// <summary>
    /// Shows the source name of the hovered or selected object as a text label above the 
    /// object. In between that label and the game object, a connecting bar
    /// will be shown.
    /// </summary>
    public class ShowLabel : InteractableObjectAction
    {
        // There can be two reasons why the label needs to be shown: because it is selected
        // or because it is hovered over. Those two conditions are not mutually exclusive.
        // The label will be shown if and only if isHovered or isSelected.

        /// <summary>
        /// True if the object is currently being hovered over.
        /// </summary>
        private bool isHovered = false;

        /// <summary>
        /// True if the object is currently selected.
        /// </summary>
        private bool isSelected = false;

        /// <summary>
        /// Registers On() and Off() for the respective hovering and selection events.
        /// </summary>
        protected void OnEnable()
        {
            if (interactable != null)
            {
                interactable.SelectIn += SelectionOn;
                interactable.SelectOut += SelectionOff;
                interactable.HoverIn += HoverOn;
                interactable.HoverOut += HoverOff;
            }
            else
            {
                Debug.LogErrorFormat("ShowLabel.OnEnable for {0} has NO interactable.\n", name);
            }
        }

        /// <summary>
        /// Unregisters On() and Off() from the respective hovering and selection events.
        /// </summary>
        protected void OnDisable()
        {
            if (interactable != null)
            {
                interactable.SelectIn -= SelectionOn;
                interactable.SelectOut -= SelectionOff;
                interactable.HoverIn -= HoverOn;
                interactable.HoverOut -= HoverOff;
            }
            else
            {
                Debug.LogErrorFormat("ShowLabel.OnDisable for {0} has NO interactable.\n", name);
            }
        }

        /// <summary>
        /// Called when the object is selected. If <paramref name="isOwner"/> is false, a remote
        /// player has triggered this event and, hence, nothing will be done. Otherwise
        /// the label is shown.
        /// </summary>
        /// <param name="isOwner">true if a local user initiated this call</param>
        private void SelectionOn(bool isOwner)
        {
            if (isOwner)
            {
                isSelected = true;
                // if the object is currently hovered over, the label is already shown
                if (!isHovered)
                {
                    On();
                }
            }
        }

        /// <summary>
        /// Called when the object is deselected. If <paramref name="isOwner"/> is false, a remote
        /// player has triggered this event and, hence, nothing will be done. Otherwise
        /// the label is destroyed unless the object is still hovered.
        /// </summary>
        /// <param name="isOwner">true if a local user initiated this call</param>
        private void SelectionOff(bool isOwner)
        {
            if (isOwner)
            {
                isSelected = false;
                if (!isHovered)
                {
                    Off();
                }
            }
        }

        /// <summary>
        /// Called when the object is being hovered over. If <paramref name="isOwner"/> is false, a remote
        /// player has triggered this event and, hence, nothing will be done. Otherwise
        /// the label is shown.
        /// </summary>
        /// <param name="isOwner">true if a local user initiated this call</param>
        private void HoverOn(bool isOwner)
        {
            if (isOwner)
            {
                isHovered = true;
                // if the object is currently selected, the label is already shown
                if (!isSelected)
                {
                    On();
                }
            }
        }

        /// <summary>
        /// Called when the object is no longer hovered over. If <paramref name="isOwner"/> 
        /// is false, a remote player has triggered this event and, hence, nothing will be done.
        /// Otherwise the label is destroyed unless the object is still selected.
        /// </summary>
        /// <param name="isOwner">true if a local user initiated this call</param>
        private void HoverOff(bool isOwner)
        {
            if (isOwner)
            {
                isHovered = false;
                if (!isSelected)
                {
                    Off();
                }
            }
        }

        /// <summary>
        /// The text label that's displayed above the object when the user hovers over it.
        /// Will be <code>null</code> when the label is not currently being displayed.
        /// This nodeLabel will contain a TextMeshPro component for the label text and a
        /// LineRenderer that connects the labeled object and the label text visually.
        /// </summary>
        private GameObject nodeLabel;

        /// <summary>
        /// True iff the label is currently playing an animation after which it will be destroyed.
        /// </summary>
        private bool currentlyDestroying = false;

        /// <summary>
        /// All currently active tweens.
        /// </summary>
        private List<Tween> tweens = new List<Tween>();

        private int i = 0;

        /// <summary>
        /// Returns the code city holding the settings for the visualization of the node.
        /// 
        /// May be null.
        /// </summary>
        private AbstractSEECity City()
        {
            GameObject codeCityObject = SceneQueries.GetCodeCity(gameObject.transform)?.gameObject;
            if (codeCityObject == null)
            {
                return null;
            }

            codeCityObject.TryGetComponent(out AbstractSEECity city);
            return city;
        }

        /// <summary>
        /// Returns true iff labels are enabled for this kind of node.
        /// </summary>
        /// <param name="city">the code city holding the attributes for showing labels</param>
        /// <param name="isLeaf">whether this node is a leaf</param>
        /// <returns>true iff labels are enabled for this kind of node</returns>
        private bool LabelsEnabled(AbstractSEECity city, bool isLeaf)
        {
            return isLeaf && city.ShowLabel || !isLeaf && city.InnerNodeShowLabel;
        }

        /// <summary>
        /// Creates a text label above the object with its node's SourceName if the label doesn't exist yet.
        /// </summary>
        private void On()
        {
            AbstractSEECity city = City();
            if (city == null)
            {
                // The game node is currently not part of a city. This may happen, for instance,
                // if a node is just created and not yet added to a city. In this case, we 
                // are not doing anything.
                return;
            }

            bool isLeaf = SceneQueries.IsLeaf(gameObject);
            if (!LabelsEnabled(city, isLeaf))
            {
                return; // If labels are disabled, we don't need to do anything
            }

            // If label already exists or the game object has no node reference, nothing needs to be done
            if ((nodeLabel != null && !currentlyDestroying) || !gameObject.TryGetComponent(out NodeRef nodeRef))
            {
                return;
            }

            currentlyDestroying = false;

            Node node = nodeRef.node;
            if (node == null)
            {
                Debug.LogErrorFormat("Game node {0} has no valid node reference.\n", name);
                return;
            }

            // Now we create the label
            // We define starting and ending positions for the animation
            Vector3 startLabelPosition = gameObject.transform.position;
            nodeLabel = TextFactory.GetTextWithSize(node.SourceName, startLabelPosition,
                                                    isLeaf ? city.LeafLabelFontSize : city.InnerNodeLabelFontSize, 
                                                    textColor: Color.black.ColorWithAlpha(0f));
            nodeLabel.name = $"Label {node.SourceName} ({i++})";
            nodeLabel.transform.SetParent(gameObject.transform);
            
            SetOutline();

            // Add connecting line between "roof" of object and text
            Vector3 startLinePosition = gameObject.transform.position;
            startLinePosition.y = BoundingBox.GetRoof(new List<GameObject> {gameObject});
            LineFactory.Draw(nodeLabel, new[] {startLinePosition, startLinePosition}, 0.01f,
                             Materials.New(Materials.ShaderType.TransparentLine, Color.black));
            Portal.SetInfinitePortal(nodeLabel);

            AnimateLabel(true, city, isLeaf);
        }

        /// <summary>
        /// Enables or disables an outline around TextMeshPro instances based on our platform.
        /// </summary>
        private void SetOutline()
        {
            // On the HoloLens, we want to make the text a bit easier to read by making it bolder.
            // We do this by adding a slight outline.
            bool enableOutline = PlayerSettings.GetInputType() == PlayerSettings.PlayerInputType.HoloLens;
            // However, when developing on a PC/Emulator, the background will be black, so we add a white outline.
            Color outlineColor = Debug.isDebugBuild ? Color.white : Color.black;
            if (nodeLabel.TryGetComponent(out TextMeshPro tm))
            {
                TextFactory.SetOutline(enableOutline, tm, outlineColor: outlineColor);
            }
            else
            {
                Debug.LogError("No TextMeshPro has been found on a newly created label.\n");
            }
        }

        /// <summary>
        /// Animates the given labels by fading them in/out and gradually changing their position.
        /// </summary>
        /// <param name="animateIn">If true, we will fade-in and move the label to the top.
        /// If false, we will fade out and move the label to the bottom.</param>
        /// <param name="city">The <see cref="AbstractSEECity"/> object from which to get the settings.</param>
        /// <param name="isLeaf">Whether this node is a leaf.</param>
        private void AnimateLabel(bool animateIn, AbstractSEECity city, bool isLeaf)
        {
            // TODO: Maybe the class in Tweens.cs should be used instead.
            // However, I'm not sure why that class is a MonoBehaviour (shouldn't it be a static helper class?)
            // and DOTween instead recommends using extension methods, so this is what's used here.
            // Additionally, some specific functionality (e.g. callbacks), isn't available from Tweens.cs.
            
            Vector3 endLabelPosition, endLinePosition;
            float endAlpha;
            if (animateIn)
            {
                endLabelPosition = nodeLabel.transform.position;
                endLabelPosition.y += isLeaf ? city.LeafLabelDistance : city.InnerNodeLabelDistance;
                endLinePosition = endLabelPosition;
                float nodeTopPosition = nodeLabel.GetComponent<TextMeshPro>().textBounds.extents.y;
                endLinePosition.y -= nodeTopPosition * 1.3f; // add slight gap to make it slightly more aesthetic
                endAlpha = 1f;
            }
            else
            {
                endLabelPosition = gameObject.transform.position;
                endLinePosition = endLabelPosition;
                endLinePosition.y = BoundingBox.GetRoof(new List<GameObject> {gameObject});
                endAlpha = 0f;
            }

            float animationDuration = AnimationDuration(isLeaf, city);
            AnimateLabelText();
            AnimateLabelLine();

            #region Local Methods
            void AnimateLabelText()
            {
                // Animated label to move to top and fade in
                if (nodeLabel.TryGetComponent(out TextMeshPro text))
                {
                    tweens.Add(nodeLabel.transform.DOMove(endLabelPosition, animationDuration));
                    tweens.Add(DOTween.ToAlpha(() => text.color, color => text.color = color, endAlpha, animationDuration));
                    tweens.Add(DOTween.ToAlpha(() => text.outlineColor, color => text.outlineColor = color, endAlpha, animationDuration));
                }
                else
                {
                    Debug.LogError("Couldn't find text component in newly created label.\n");
                }
            }

            void AnimateLabelLine()
            {
                // Animated line to move to top and fade in
                if (nodeLabel.TryGetComponent(out LineRenderer line))
                {
                    // Reset colors to clear first
                    LineFactory.SetColors(line, Color.clear, Color.clear);

                    // Lower start of line should be visible almost immediately due to reduced alpha (smooth transition)
                    tweens.Add(DOTween.ToAlpha(() => line.startColor, c => line.startColor = c, endAlpha * 0.5f, animationDuration*0.1f));
                    tweens.Add(DOTween.ToAlpha(() => line.endColor, c => line.endColor = c, endAlpha, animationDuration));
                    Tween lastTween = DOTween.To(() => line.GetPosition(1), p => line.SetPosition(1, p), endLinePosition, animationDuration);
                    tweens.Add(lastTween);
                    if (!animateIn)
                    {
<<<<<<< HEAD
                        lastTween.OnComplete(DestroyLabel);
=======
                        Debug.Log($"{nodeLabel.name} given to callback\n");
                        lastTween.OnKill(() => DestroyLabel(nodeLabel));
>>>>>>> c265f85b
                    }
                }
                else
                {
                    Debug.LogError("Couldn't find line component in newly created label.\n");
                }
            }
            #endregion
        }

        /// <summary>
        /// Destroys the text label above the object if it exists.
        /// 
        /// <seealso cref="SelectionOn"/>
        /// </summary>
        private void Off()
        {
            if (nodeLabel == null)
            {
                return;
            }

            currentlyDestroying = true;
            // Fade out and move label down
            //AnimateLabel(false, City(), SceneQueries.IsLeaf(gameObject));
            DestroyLabel(nodeLabel);
        }

        /**
         * Returns the animation duration using values defined in AbstractSEECity.
         * <param name="isLeaf">Must be true iff the node attached to the game object is a leaf.</param>
         * <param name="city">The city object from which to retrieve the duration.
         * If <code>null</code>, the city object will be retrieved by a call to <see cref="City"/>.</param>
         */
        private float AnimationDuration(bool isLeaf, [CanBeNull] AbstractSEECity city = null)
        {
            city = city ?? City();
            return isLeaf ? city.LeafLabelAnimationDuration : city.InnerNodeLabelAnimationDuration;
        }

        /// <summary>
        /// Destroys the node label. Should only be called after the animations have completed.
        /// </summary>
        private void DestroyLabel(GameObject animatedLabel) {
            // Only destroy label if we are actually still destroying it.
            // currentlyDestroying may be false if the user hovers away and quickly hovers back, in which case this
            // method will still be called.
            Debug.Log($"Label: {animatedLabel.name}\n");
            if (animatedLabel != null && currentlyDestroying)
            {
                // FIXME there's what appears to be a racing condition here, where sometimes labels don't get destroyed
                tweens.ForEach(tween => tween.Kill());
                GameObject.Destroy(animatedLabel);
            }

            currentlyDestroying = false;
        }
    }
}<|MERGE_RESOLUTION|>--- conflicted
+++ resolved
@@ -334,12 +334,7 @@
                     tweens.Add(lastTween);
                     if (!animateIn)
                     {
-<<<<<<< HEAD
-                        lastTween.OnComplete(DestroyLabel);
-=======
-                        Debug.Log($"{nodeLabel.name} given to callback\n");
                         lastTween.OnKill(() => DestroyLabel(nodeLabel));
->>>>>>> c265f85b
                     }
                 }
                 else
@@ -364,8 +359,8 @@
 
             currentlyDestroying = true;
             // Fade out and move label down
-            //AnimateLabel(false, City(), SceneQueries.IsLeaf(gameObject));
-            DestroyLabel(nodeLabel);
+            AnimateLabel(false, City(), SceneQueries.IsLeaf(gameObject));
+            //DestroyLabel(nodeLabel);
         }
 
         /**
@@ -392,7 +387,7 @@
             {
                 // FIXME there's what appears to be a racing condition here, where sometimes labels don't get destroyed
                 tweens.ForEach(tween => tween.Kill());
-                GameObject.Destroy(animatedLabel);
+                Destroyer.DestroyGameObject(animatedLabel);
             }
 
             currentlyDestroying = false;
