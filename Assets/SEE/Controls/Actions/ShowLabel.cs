--- conflicted
+++ resolved
@@ -1,13 +1,10 @@
 ﻿using System.Collections.Generic;
 using DG.Tweening;
-using JetBrains.Annotations;
 using SEE.DataModel.DG;
 using SEE.Game;
 using SEE.GO;
 using SEE.Utils;
 using TMPro;
-using UnityEngine;
-using Valve.VR.InteractionSystem;
 
 namespace SEE.Controls.Actions
 {
@@ -237,31 +234,15 @@
             nodeLabel.name = $"Label {node.SourceName}";
             nodeLabel.transform.SetParent(gameObject.transform);
             
-<<<<<<< HEAD
             SetOutline();
 
             // Add connecting line between "roof" of object and text
             Vector3 startLinePosition = gameObject.transform.position;
             startLinePosition.y = BoundingBox.GetRoof(new List<GameObject> {gameObject});
-            LineFactory.Draw(nodeLabel, new[] {startLinePosition, startLinePosition}, 0.01f,
+            GameObject edge = new GameObject();
+            LineFactory.Draw(edge, new[] {startLinePosition, startLinePosition}, 0.01f,
                              Materials.New(Materials.ShaderType.TransparentLine, Color.black));
-=======
-            // Add connecting line between "roof" of object and text
-            Vector3 labelPosition = nodeLabel.transform.position;
-            Vector3 nodeTopPosition = gameObject.transform.position;
-            nodeTopPosition.y = BoundingBox.GetRoof(new List<GameObject> { gameObject });
-            labelPosition.y -= nodeLabel.GetComponent<TextMeshPro>().textBounds.extents.y;
-
-            {
-                // We make the line an own game object so that we can set the line renderers
-                // co-ordinate system to useWorldSpace = false. As a consequence, the parent object
-                // can be moved and the line wil move along with it.
-                GameObject edge = new GameObject();
-                LineFactory.Draw(edge, new[] { nodeTopPosition, labelPosition }, 0.01f,
-                    Materials.New(Materials.ShaderType.TransparentLine, Color.black.ColorWithAlpha(0.98f)));
-                edge.transform.SetParent(nodeLabel.transform);
-            }
->>>>>>> b42cad93
+            edge.transform.SetParent(nodeLabel.transform);
             Portal.SetInfinitePortal(nodeLabel);
 
             AnimateLabel(city, isLeaf);
