﻿using SEE.DataModel.DG;
using SEE.Game.UI3D;
using SEE.GO;
using SEE.Utils;
using System;
using UnityEngine;
<<<<<<< HEAD
using SEE.DataModel.DG;
using SEE.GO;
using SEE.Layout.EdgeLayouts;
using SEE.Game;
using System.Collections.Generic;
using System.Linq;
using SEE.Layout;
=======
using UnityEngine.Assertions;
>>>>>>> 8749e3ec

namespace SEE.Controls.Actions
{
    /// <summary>
    /// Controls the interactions with the city in desktop mode.
    /// </summary>
    [RequireComponent(typeof(Collider))]
    public class DesktopNavigationAction : NavigationAction
    {
        /// <summary>
        /// The state for moving the city or parts of the city.
        /// </summary>
        private struct _MoveState
        {
            internal const float MaxVelocity = 10.0f;                        // This is only used, if the city was moved as a whole
            internal const float MaxSqrVelocity = MaxVelocity * MaxVelocity;
            internal const float DragFrictionFactor = 32.0f;
            internal const float SnapStepCount = 8;
            internal const float SnapStepAngle = 360.0f / SnapStepCount;

            internal MoveGizmo moveGizmo;
            internal Bounds cityBounds;
            internal Vector3 dragStartTransformPosition;
            internal Vector3 dragStartOffset;
            internal Vector3 dragCanonicalOffset;
            internal Vector3 moveVelocity;
            internal Transform draggedTransform;
        }

        /// <summary>
        /// The state for rotating the city.
        /// </summary>
        private struct _RotateState
        {
            internal const float SnapStepCount = 8;
            internal const float SnapStepAngle = 360.0f / SnapStepCount;

            internal RotateGizmo rotateGizmo;
            internal float originalEulerAngleY;
            internal Vector3 originalPosition;
            internal float startAngle;
        }

        /// <summary>
        /// The actions, that are currently active. This is initially set by
        /// <see cref="Update"/> and used and partly reset in <see cref="FixedUpdate"/>.
        /// </summary>
        private struct _ActionState
        {
            internal bool selectToggle;       // Whether selected elements should be toggled instead of being selected separate
            internal bool startDrag;
            internal bool dragHoveredOnly;    // true, if only the element, that is hovered by the mouse should be moved instead of whole city
            internal bool drag;
            internal bool cancel;
            internal bool snap;
            internal bool reset;
            internal Vector3 mousePosition;
            internal float zoomStepsDelta;
            internal bool zoomToggleToObject;
            internal Transform hoveredTransform;
        }

        /// <summary>
        /// The plane, the city is located on top of.
        /// </summary>
        private UnityEngine.Plane raycastPlane;

        /// <summary>
        /// Whether the city is currently moved or rotated by the player.
        /// </summary>
        private bool movingOrRotating;

        /// <summary>
        /// The cursor visually represents the center of all selected objects and is used
        /// for the center of rotations.
        /// </summary>
        private Game.UI3D.Cursor cursor;

        /// <summary>
        /// Object to be connected with the next selected object.
        /// </summary>
        private GameObject objectToBeConnected;

        /// <summary>
        /// The current move state.
        /// </summary>
        private _MoveState moveState;

        /// <summary>
        /// The current rotate state.
        /// </summary>
        private _RotateState rotateState;

        /// <summary>
        /// The current action state.
        /// </summary>
        private _ActionState actionState;

        protected sealed override void Awake()
        {
            if (FindObjectOfType<PlayerSettings>().playerInputType != PlayerSettings.PlayerInputType.Desktop)
            {
                Destroy(this);
                return;
            }

            base.Awake();

            ActionState.OnStateChanged += OnStateChanged;
        }

        protected sealed override void OnCityAvailable()
        {
            raycastPlane = new UnityEngine.Plane(Vector3.up, CityTransform.position);
<<<<<<< HEAD
            mode = 0;
=======
>>>>>>> 8749e3ec
            movingOrRotating = false;
            cursor = Game.UI3D.Cursor.Create();

            moveState.moveGizmo = MoveGizmo.Create(0.008f * portalPlane.MinLengthXZ);
            moveState.cityBounds = CityTransform.GetComponent<Collider>().bounds;
            moveState.dragStartTransformPosition = Vector3.zero;
            moveState.dragStartOffset = Vector3.zero;
            moveState.dragCanonicalOffset = Vector3.zero;
            moveState.moveVelocity = Vector3.zero;

            rotateState.rotateGizmo = RotateGizmo.Create(portalPlane, 1024);
            rotateState.originalEulerAngleY = 0.0f;
            rotateState.originalPosition = Vector3.zero;
            rotateState.startAngle = 0.0f;
        }

        private void OnDestroy()
        {
            ActionState.OnStateChanged -= OnStateChanged;
        }

        public sealed override void Update()
        {
            base.Update();

            if (CityTransform != null)
            {
                bool isMouseOverGUI = Raycasting.IsMouseOverGUI();

                // Fill action state with player input. Input MUST NOT be inquired in
                // FixedUpdate() for the input to feel responsive!
                actionState.selectToggle = Input.GetKey(KeyCode.LeftControl);
                actionState.drag = Input.GetMouseButton(2);
                actionState.startDrag |= !isMouseOverGUI && Input.GetMouseButtonDown(2);
                actionState.dragHoveredOnly = Input.GetKey(KeyCode.LeftControl);
                actionState.cancel |= Input.GetKeyDown(KeyCode.Escape);
                actionState.snap = Input.GetKey(KeyCode.LeftAlt);
                actionState.reset |= (actionState.drag || !isMouseOverGUI) && Input.GetKeyDown(KeyCode.R);
                actionState.mousePosition = Input.mousePosition;

                RaycastClippingPlane(out bool hitPlane, out bool insideClippingArea, out Vector3 planeHitPoint);

                // Find hovered GameObject with node, if it exists
                actionState.hoveredTransform = null;
                if (insideClippingArea)
                {
                    if (Input.GetKeyDown(KeyCode.U))
                    {
                        InteractableObject.UnselectAll(true);
                    }
                    else if (Raycasting.RaycastNodes(out RaycastHit raycastHit, out NodeRef nodeRef))
                    {
                        Transform hoveredTransform = raycastHit.transform;
                        Transform parentTransform = hoveredTransform;
                        do
                        {
                            if (parentTransform == CityTransform)
                            {
                                actionState.hoveredTransform = hoveredTransform;
                                break;
                            }
                            else
                            {
                                parentTransform = parentTransform.parent;
                            }
                        } while (parentTransform != null);
                    }

                    // For simplicity, zooming is only allowed if the city is not
                    // currently dragged
                    if (!isMouseOverGUI && !actionState.drag)
                    {
                        actionState.zoomStepsDelta += Input.mouseScrollDelta.y;
                    }
                }

                if (!actionState.drag && ActionState.Value != ActionState.Type.Map)
                {
                    actionState.zoomToggleToObject |= Input.GetKeyDown(KeyCode.F);

                    if (Input.GetMouseButtonDown(0) && !isMouseOverGUI)
                    {
                        Select(actionState.hoveredTransform ? actionState.hoveredTransform.gameObject : null, !actionState.selectToggle);
                    }

                    //if (Input.GetKeyDown(KeyCode.F1))
                    //{
                    //    if (objectToBeConnected == null)
                    //    {
                    //        objectToBeConnected = actionState.hoveredTransform.gameObject;
                    //    }
                    //    else if (objectToBeConnected != actionState.hoveredTransform.gameObject)
                    //    {
                    //        if (objectToBeConnected.TryGetComponent(out NodeRef source) && actionState.hoveredTransform.gameObject.TryGetComponent(out NodeRef target))
                    //        {
                    //            
                    //            //Edge testEdge = new Edge(source.node, target.node, "test");
                    //            //Debug.Log("Hier ist deine Nachricht, alter Freund");
                    //            //
                    //            //// Wirres Probieren
                    //            //EdgeFactory test2 = new EdgeFactory(new StraightEdgeLayout(SceneQueries.GetCodeCity(source.transform).GetComponent<AbstractSEECity>().EdgesAboveBlocks, 1f) , 1f);
                    //            //ICollection<Node> nodeList = new List<Node>();
                    //            //ICollection<Edge> edgeList = new List<Edge>();
                    //            //nodeList.Add(source.node);
                    //            //nodeList.Add(target.node);
                    //            //edgeList.Add(testEdge);
                    //            //test2.DrawEdges((ICollection<ILayoutNode>)nodeList, (ICollection<LayoutEdge>)edgeList);
                    //            ////Wirres Probieren Ende
                    //        }
                    //
                    //    }
                    //}
                }

                // Select action state
                ActionState.Type[] actionStateTypes = (ActionState.Type[])Enum.GetValues(typeof(ActionState.Type));
                Assert.IsTrue(actionStateTypes.Length <= 9);
                for (int i = 0; i < actionStateTypes.Length; i++)
                {
                    ActionState.Type type = actionStateTypes[i];
                    if (ActionState.Value != type && Input.GetKeyDown(KeyCode.Alpha1 + i))
                    {
                        ActionState.Value = type;
                        break;
                    }
                }

                if (ActionState.Value == ActionState.Type.Rotate && cursor.HasFocus())
                {
                    rotateState.rotateGizmo.Center = cursor.GetPosition();
                    rotateState.rotateGizmo.Radius = 0.2f * (MainCamera.Camera.transform.position - rotateState.rotateGizmo.Center).magnitude;
                }
            }
        }

        // This logic is in FixedUpdate(), so that the behaviour is framerate-
        // 'independent'.
        private void FixedUpdate()
        {
            if (CityTransform == null)
            {
                return;
            }

            bool synchronize = false;
            RaycastClippingPlane(out bool hitPlane, out bool insideClippingArea, out Vector3 planeHitPoint);

            if (actionState.cancel && !movingOrRotating && !actionState.selectToggle)
            {
                Select(null, true);
            }

            #region Move City

            else if (ActionState.Value == ActionState.Type.Move)
            {
                if (actionState.reset) // reset to center of table
                {
                    if ((insideClippingArea && !(actionState.drag ^ movingOrRotating)) || (actionState.drag && movingOrRotating))
                    {
                        movingOrRotating = false;

                        if (moveState.draggedTransform)
                        {
                            moveState.draggedTransform.GetComponent<InteractableObject>().SetGrab(false, true);
                            moveState.draggedTransform = null;
                        }
                        moveState.moveGizmo.gameObject.SetActive(false);

                        CityTransform.position = portalPlane.CenterTop;
                        synchronize = true;
                    }
                }
                else if (actionState.cancel) // cancel movement
                {
                    if (movingOrRotating)
                    {
                        movingOrRotating = false;

                        moveState.draggedTransform.GetComponent<InteractableObject>().SetGrab(false, true);
                        moveState.moveGizmo.gameObject.SetActive(false);

                        moveState.moveVelocity = Vector3.zero;
                        moveState.draggedTransform.position =
                            moveState.dragStartTransformPosition + moveState.dragStartOffset
                            - Vector3.Scale(moveState.dragCanonicalOffset, moveState.draggedTransform.localScale);
                        moveState.draggedTransform = null;
                        synchronize = true;
                    }
                }
                else if (actionState.drag && hitPlane) // start or continue movement
                {
                    if (actionState.startDrag) // start movement
                    {
                        if (insideClippingArea)
                        {
                            if (actionState.dragHoveredOnly)
                            {
                                if (actionState.hoveredTransform != null)
                                {
                                    movingOrRotating = true;
                                    moveState.draggedTransform = actionState.hoveredTransform;

                                }
                            }
                            else
                            {
                                movingOrRotating = true;
                                moveState.draggedTransform = CityTransform;
                            }

                            if (movingOrRotating)
                            {
                                moveState.draggedTransform.GetComponent<InteractableObject>().SetGrab(true, true);
                                moveState.moveGizmo.gameObject.SetActive(true);

                                moveState.dragStartTransformPosition = moveState.draggedTransform.position;
                                moveState.dragStartOffset = planeHitPoint - moveState.draggedTransform.position;
                                moveState.dragCanonicalOffset = moveState.dragStartOffset.DividePairwise(moveState.draggedTransform.localScale);
                                moveState.moveVelocity = Vector3.zero;
                            }
                        }
                    }

                    if (movingOrRotating) // continue movement
                    {
                        Vector3 totalDragOffsetFromStart = planeHitPoint - (moveState.dragStartTransformPosition + moveState.dragStartOffset);

                        if (actionState.snap)
                        {
                            Vector2 point2 = new Vector2(totalDragOffsetFromStart.x, totalDragOffsetFromStart.z);
                            float angleDeg = point2.Angle360();
                            float snappedAngleDeg = Mathf.Round(angleDeg / _MoveState.SnapStepAngle) * _MoveState.SnapStepAngle;
                            float snappedAngleRad = Mathf.Deg2Rad * snappedAngleDeg;
                            Vector2 dir = new Vector2(Mathf.Cos(snappedAngleRad), Mathf.Sin(-snappedAngleRad));
                            Vector2 proj = dir * Vector2.Dot(point2, dir);
                            totalDragOffsetFromStart = new Vector3(proj.x, totalDragOffsetFromStart.y, proj.y);
                        }

                        Vector3 oldPosition = moveState.draggedTransform.position;
                        Vector3 newPosition = moveState.dragStartTransformPosition + totalDragOffsetFromStart;

                        moveState.moveVelocity = (newPosition - oldPosition) / Time.fixedDeltaTime; // TODO(torben): it might be possible to determine velocity only on release
                        moveState.draggedTransform.position = newPosition;
                        moveState.moveGizmo.SetPositions(
                            moveState.dragStartTransformPosition + moveState.dragStartOffset,
                            moveState.draggedTransform.position + Vector3.Scale(moveState.dragCanonicalOffset, moveState.draggedTransform.localScale));
                        synchronize = true;
                    }
                }
                else if (movingOrRotating) // finalize movement
                {
                    if (moveState.draggedTransform != CityTransform) // only reparent non-root nodes
                    {
                        synchronize = true;

                        #region FinalizePosition

                        // The underlying graph node of the moving object.
                        Node movingNode = moveState.draggedTransform.GetComponent<NodeRef>().Value;
                        // The new parent of the movingNode in the underlying graph.
                        Node newGraphParent = null;
                        // The new parent of the movingNode in the game-object hierarchy.
                        GameObject newGameParent = null;
                        // The new position of the movingNode in world space.
                        Vector3 newPosition = Vector3.negativeInfinity;

                        // Note that the order of the results of RaycastAll() is undefined.
                        // Hence, we need to identify the node in the node hierarchy that
                        // is at the lowest level in the tree (more precisely, the one with
                        // the greatest value of the node attribute Level; Level counting
                        // starts at the root and increases downward into the tree).            
                        foreach (RaycastHit hit in Physics.RaycastAll(MainCamera.Camera.ScreenPointToRay(actionState.mousePosition)))
                        {
                            // Must be different from the movingObject itself
                            if (hit.collider.transform != moveState.draggedTransform)
                            {
                                NodeRef nodeRef = hit.transform.GetComponent<NodeRef>();
                                // Is it a node at all and if so, are they in the same graph?
                                if (nodeRef != null && nodeRef.Value.ItsGraph == movingNode.ItsGraph)
                                {
                                    // update newParent when we found a node deeper into the tree
                                    if (newGraphParent == null || nodeRef.Value.Level > newGraphParent.Level)
                                    {
                                        newGraphParent = nodeRef.Value;
                                        newGameParent = hit.collider.gameObject;
                                        newPosition = hit.point;
                                    }
                                }
                            }
                        }

                        if (newGraphParent != null)
                        {
                            moveState.draggedTransform.position = newPosition;
                            if (movingNode.Parent != newGraphParent)
                            {
                                movingNode.Reparent(newGraphParent);
                                #region PutOn
                                // FIXME: child may not actually fit into parent, in which we should 
                                // downscale it until it fits
                                Vector3 childCenter = moveState.draggedTransform.position;
                                float parentRoof = newGameParent.transform.position.y + newGameParent.transform.lossyScale.y / 2;
                                childCenter.y = parentRoof + moveState.draggedTransform.lossyScale.y / 2;
                                moveState.draggedTransform.position = childCenter;
                                moveState.draggedTransform.SetParent(newGameParent.transform);
                                #endregion
                            }
                        }
                        else
                        {
                            moveState.draggedTransform.position =
                                moveState.dragStartTransformPosition + moveState.dragStartOffset
                                - Vector3.Scale(moveState.dragCanonicalOffset, moveState.draggedTransform.localScale);
                        }
                        #endregion
                    }

                    actionState.startDrag = false;
                    movingOrRotating = false;

                    moveState.draggedTransform.GetComponent<InteractableObject>().SetGrab(false, true);
                    if (moveState.draggedTransform != CityTransform)
                    {
                        moveState.moveVelocity = Vector3.zero; // TODO(torben): do we want to apply velocity to individually moved buildings or keep it like this?
                    }
                    moveState.draggedTransform = null;
                    moveState.moveGizmo.gameObject.SetActive(false);
                }
            }

            #endregion

            #region Rotate

            else if (ActionState.Value == ActionState.Type.Rotate)
            {
                if (actionState.reset) // reset rotation to identity();
                {
                    if ((insideClippingArea && !(actionState.drag ^ movingOrRotating)) || (actionState.drag && movingOrRotating))
                    {
                        movingOrRotating = false;

                        Array.ForEach(cursor.GetFocusses(), e => e.GetComponent<InteractableObject>().SetGrab(false, true));
                        rotateState.rotateGizmo.gameObject.SetActive(false);

                        CityTransform.RotateAround(rotateState.rotateGizmo.Center, Vector3.up, -CityTransform.rotation.eulerAngles.y);
                        synchronize = true;
                    }
                }
                else if (actionState.cancel) // cancel rotation
                {
                    if (movingOrRotating)
                    {
                        movingOrRotating = false;

                        Array.ForEach(cursor.GetFocusses(), e => e.GetComponent<InteractableObject>().SetGrab(false, true));
                        rotateState.rotateGizmo.gameObject.SetActive(false);

                        CityTransform.rotation = Quaternion.Euler(0.0f, rotateState.originalEulerAngleY, 0.0f);
                        CityTransform.position = rotateState.originalPosition;
                        synchronize = true;
                    }
                }
                else if (actionState.drag && hitPlane && cursor.HasFocus()) // start or continue rotation
                {
                    Vector2 toHit = planeHitPoint.XZ() - rotateState.rotateGizmo.Center.XZ();
                    float toHitAngle = toHit.Angle360();

                    if (actionState.startDrag) // start rotation
                    {
                        movingOrRotating = true;

                        Array.ForEach(cursor.GetFocusses(), e => e.GetComponent<InteractableObject>().SetGrab(true, true));
                        rotateState.rotateGizmo.gameObject.SetActive(true);

                        rotateState.originalEulerAngleY = CityTransform.rotation.eulerAngles.y;
                        rotateState.originalPosition = CityTransform.position;
                        rotateState.startAngle = AngleMod(CityTransform.rotation.eulerAngles.y - toHitAngle);
                        rotateState.rotateGizmo.SetMinAngle(Mathf.Deg2Rad * toHitAngle);
                        rotateState.rotateGizmo.SetMaxAngle(Mathf.Deg2Rad * toHitAngle);
                    }

                    if (movingOrRotating) // continue rotation
                    {
                        float angle = AngleMod(rotateState.startAngle + toHitAngle);
                        if (actionState.snap)
                        {
                            angle = AngleMod(Mathf.Round(angle / _RotateState.SnapStepAngle) * _RotateState.SnapStepAngle);
                        }
                        CityTransform.RotateAround(cursor.GetPosition(), Vector3.up, angle - CityTransform.rotation.eulerAngles.y);

                        float prevAngle = Mathf.Rad2Deg * rotateState.rotateGizmo.GetMaxAngle();
                        float currAngle = toHitAngle;

                        while (Mathf.Abs(currAngle + 360.0f - prevAngle) < Mathf.Abs(currAngle - prevAngle))
                        {
                            currAngle += 360.0f;
                        }
                        while (Mathf.Abs(currAngle - 360.0f - prevAngle) < Mathf.Abs(currAngle - prevAngle))
                        {
                            currAngle -= 360.0f;
                        }
                        if (actionState.snap)
                        {
                            currAngle = Mathf.Round((currAngle + rotateState.startAngle) / (_RotateState.SnapStepAngle)) * (_RotateState.SnapStepAngle) - rotateState.startAngle;
                        }

                        rotateState.rotateGizmo.SetMaxAngle(Mathf.Deg2Rad * currAngle);
                        synchronize = true;
                    }
                }
                else if (movingOrRotating) // finalize rotation
                {
                    movingOrRotating = false;

                    Array.ForEach(cursor.GetFocusses(), e => e.GetComponent<InteractableObject>().SetGrab(false, true));
                    rotateState.rotateGizmo.gameObject.SetActive(false);
                }
            }

            #endregion

            #region Zoom

            if (actionState.zoomToggleToObject)
            {
                actionState.zoomToggleToObject = false;
                if (cursor.HasFocus())
                {
                    float optimalTargetZoomFactor = portalPlane.MinLengthXZ / (cursor.GetDiameterXZ() / zoomState.currentZoomFactor);
                    float optimalTargetZoomSteps = ConvertZoomFactorToZoomSteps(optimalTargetZoomFactor);
                    int actualTargetZoomSteps = Mathf.FloorToInt(optimalTargetZoomSteps);
                    float actualTargetZoomFactor = ConvertZoomStepsToZoomFactor(actualTargetZoomSteps);

                    int zoomSteps = actualTargetZoomSteps - (int)zoomState.currentTargetZoomSteps;
                    if (zoomSteps == 0)
                    {
                        zoomSteps = -(int)zoomState.currentTargetZoomSteps;
                        actualTargetZoomFactor = 1.0f;
                    }

                    if (zoomSteps != 0)
                    {
                        float zoomFactor = ConvertZoomStepsToZoomFactor(zoomSteps);
                        Vector2 centerOfTableAfterZoom = zoomSteps == -(int)zoomState.currentTargetZoomSteps ? CityTransform.position.XZ() : cursor.GetPosition().XZ();
                        Vector2 toCenterOfTable = portalPlane.CenterXZ - centerOfTableAfterZoom;
                        Vector2 zoomCenter = portalPlane.CenterXZ - (toCenterOfTable * (zoomFactor / (zoomFactor - 1.0f)));
                        float duration = 2.0f * ZoomState.DefaultZoomDuration;
                        PushZoomCommand(zoomCenter, zoomSteps, duration);
                    }
                }
            }

            if (Mathf.Abs(actionState.zoomStepsDelta) >= 1.0f && insideClippingArea)
            {
                float fZoomSteps = actionState.zoomStepsDelta >= 0.0f ? Mathf.Floor(actionState.zoomStepsDelta) : Mathf.Ceil(actionState.zoomStepsDelta);
                actionState.zoomStepsDelta -= fZoomSteps;
                int zoomSteps = Mathf.Clamp((int)fZoomSteps, -(int)zoomState.currentTargetZoomSteps, (int)ZoomState.ZoomMaxSteps - (int)zoomState.currentTargetZoomSteps);
                PushZoomCommand(planeHitPoint.XZ(), zoomSteps, ZoomState.DefaultZoomDuration);
            }

            if (UpdateZoom())
            {
                synchronize = true;
            }

            #endregion

            #region ApplyVelocityAndConstraints

            if (!movingOrRotating)
            {
                // Clamp velocity
                float sqrMag = moveState.moveVelocity.sqrMagnitude;
                if (sqrMag > _MoveState.MaxSqrVelocity)
                {
                    moveState.moveVelocity = moveState.moveVelocity / Mathf.Sqrt(sqrMag) * _MoveState.MaxVelocity;
                }

                // Apply velocity to city position
                if (moveState.moveVelocity.sqrMagnitude != 0.0f)
                {
                    CityTransform.position += moveState.moveVelocity * Time.fixedDeltaTime;
                    synchronize = true;
                }

                // Apply friction to velocity
                Vector3 acceleration = _MoveState.DragFrictionFactor * -moveState.moveVelocity;
                moveState.moveVelocity += acceleration * Time.fixedDeltaTime;
            }

            // Keep city constrained to table
            float radius = 0.5f * CityTransform.lossyScale.x;
            MathExtensions.TestCircleAABB(CityTransform.position.XZ(),
                                          0.9f * radius,
                                          portalPlane.LeftFrontCorner,
                                          portalPlane.RightBackCorner,
                                          out float distance,
                                          out Vector2 normalizedFromCircleToSurfaceDirection);

            if (distance > 0.0f)
            {
                Vector2 toSurfaceDirection = distance * normalizedFromCircleToSurfaceDirection;
                CityTransform.position += new Vector3(toSurfaceDirection.x, 0.0f, toSurfaceDirection.y);
            }

            #endregion

            #region ResetActionState

            actionState.startDrag = false;
            actionState.cancel = false;
            actionState.reset = false;
            actionState.zoomToggleToObject = false;

            #endregion

            #region Synchronize

            if (synchronize)
            {
                new Net.SyncCitiesAction(this).Execute();
            }

            #endregion
        }



        private void OnStateChanged(ActionState.Type value)
        {
            movingOrRotating = false;
            if (value == ActionState.Type.Move)
            {
                rotateState.rotateGizmo.gameObject.SetActive(false);
            }
            else if (value == ActionState.Type.Rotate)
            {
                moveState.moveGizmo.gameObject.SetActive(false);
            }
        }

        /// <summary>
        /// Converts the given angle in degrees into the range [0, 360) degrees and returns the result.
        /// </summary>
        /// <param name="degrees">The angle in degrees.</param>
        /// <returns>The angle in the range [0, 360) degrees.</returns>
        private float AngleMod(float degrees)
        {
            float result = ((degrees % 360.0f) + 360.0f) % 360.0f;
            return result;
        }

        /// <summary>
        /// If <paramref name="replaceAndDontToggle"/> is <code>true</code>, the given
        /// object (if not <code>null</code>) will be selected and every selected object
        /// will be deselected. Otherwise, the given objects selection state will be
        /// toggled and the selection state of other selected objects will not change.
        /// </summary>
        /// <param name="go">The object to be selected/toggled.</param>
        /// <param name="replaceAndDontToggle">Whether the object should be selected
        /// solely or be toggled on/off.</param>
        private void Select(GameObject go, bool replaceAndDontToggle)
        {
            if (replaceAndDontToggle)
            {
                foreach (Transform oldFocus in cursor.GetFocusses())
                {
                    InteractableObject interactable = oldFocus.GetComponent<InteractableObject>();
                    if (interactable)
                    {
                        interactable.SetSelect(false, true); // TODO(torben): callback and have cursor always focus on every 'InteractableObject.SelectedObjects'-element
                        cursor.RemoveFocus(oldFocus);
                    }
                }

                if (go)
                {
                    go.GetComponent<InteractableObject>()?.SetSelect(true, true);
                    cursor.ReplaceFocus(go.transform);
                }
            }
            else if (go) // replaceAndDontToggle == false
            {
                InteractableObject interactable = go.GetComponent<InteractableObject>();
                if (interactable)
                {
                    if (interactable.IsSelected)
                    {
                        interactable.SetSelect(false, true);
                        cursor.RemoveFocus(go.transform);
                    }
                    else
                    {
                        interactable.SetSelect(true, true);
                        cursor.AddFocus(go.transform);
                    }
                }
            }
        }

        /// <summary>
        /// Raycasts against the clipping plane of the city ground.
        /// </summary>
        /// <param name="hitPlane">Whether the infinite plane was hit
        /// (<code>false</code>, if ray is parallel to plane).</param>
        /// <param name="insideClippingArea">Whether the plane was hit inside of its
        /// clipping area.</param>
        /// <param name="planeHitPoint">The point, the plane was hit by the ray.</param>
        private void RaycastClippingPlane(out bool hitPlane, out bool insideClippingArea, out Vector3 planeHitPoint)
        {
            Ray ray = MainCamera.Camera.ScreenPointToRay(actionState.mousePosition);

            hitPlane = raycastPlane.Raycast(ray, out float enter);
            if (hitPlane)
            {
                planeHitPoint = ray.GetPoint(enter);
                MathExtensions.TestPointAABB(
                    planeHitPoint.XZ(),
                    portalPlane.LeftFrontCorner,
                    portalPlane.RightBackCorner,
                    out float distanceFromPoint,
                    out Vector2 normalizedFromPointToSurfaceDirection
                );
                insideClippingArea = distanceFromPoint < 0.0f;
            }
            else
            {
                insideClippingArea = false;
                planeHitPoint = Vector3.zero;
            }
        }
    }

}<|MERGE_RESOLUTION|>--- conflicted
+++ resolved
@@ -4,17 +4,7 @@
 using SEE.Utils;
 using System;
 using UnityEngine;
-<<<<<<< HEAD
-using SEE.DataModel.DG;
-using SEE.GO;
-using SEE.Layout.EdgeLayouts;
-using SEE.Game;
-using System.Collections.Generic;
-using System.Linq;
-using SEE.Layout;
-=======
 using UnityEngine.Assertions;
->>>>>>> 8749e3ec
 
 namespace SEE.Controls.Actions
 {
@@ -129,10 +119,6 @@
         protected sealed override void OnCityAvailable()
         {
             raycastPlane = new UnityEngine.Plane(Vector3.up, CityTransform.position);
-<<<<<<< HEAD
-            mode = 0;
-=======
->>>>>>> 8749e3ec
             movingOrRotating = false;
             cursor = Game.UI3D.Cursor.Create();
 
@@ -217,34 +203,6 @@
                     {
                         Select(actionState.hoveredTransform ? actionState.hoveredTransform.gameObject : null, !actionState.selectToggle);
                     }
-
-                    //if (Input.GetKeyDown(KeyCode.F1))
-                    //{
-                    //    if (objectToBeConnected == null)
-                    //    {
-                    //        objectToBeConnected = actionState.hoveredTransform.gameObject;
-                    //    }
-                    //    else if (objectToBeConnected != actionState.hoveredTransform.gameObject)
-                    //    {
-                    //        if (objectToBeConnected.TryGetComponent(out NodeRef source) && actionState.hoveredTransform.gameObject.TryGetComponent(out NodeRef target))
-                    //        {
-                    //            
-                    //            //Edge testEdge = new Edge(source.node, target.node, "test");
-                    //            //Debug.Log("Hier ist deine Nachricht, alter Freund");
-                    //            //
-                    //            //// Wirres Probieren
-                    //            //EdgeFactory test2 = new EdgeFactory(new StraightEdgeLayout(SceneQueries.GetCodeCity(source.transform).GetComponent<AbstractSEECity>().EdgesAboveBlocks, 1f) , 1f);
-                    //            //ICollection<Node> nodeList = new List<Node>();
-                    //            //ICollection<Edge> edgeList = new List<Edge>();
-                    //            //nodeList.Add(source.node);
-                    //            //nodeList.Add(target.node);
-                    //            //edgeList.Add(testEdge);
-                    //            //test2.DrawEdges((ICollection<ILayoutNode>)nodeList, (ICollection<LayoutEdge>)edgeList);
-                    //            ////Wirres Probieren Ende
-                    //        }
-                    //
-                    //    }
-                    //}
                 }
 
                 // Select action state
@@ -268,8 +226,7 @@
             }
         }
 
-        // This logic is in FixedUpdate(), so that the behaviour is framerate-
-        // 'independent'.
+        // This logic is in FixedUpdate(), so that the behaviour is framerate-'independent'.
         private void FixedUpdate()
         {
             if (CityTransform == null)
