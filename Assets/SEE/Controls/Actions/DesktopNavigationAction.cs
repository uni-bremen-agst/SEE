using System;
using SEE.Game;
using SEE.Game.UI3D;
using SEE.GO;
using SEE.Utils;
<<<<<<< HEAD
using System;
using System.Collections.Generic;
=======
>>>>>>> c1750f16
using UnityEngine;

namespace SEE.Controls.Actions
{
    /// <summary>
    /// Controls the interactions with the city in desktop mode regarding the movement
    /// and perspective on a code city (rotating, dragging, zooming, etc.).
    /// 
    /// Note: These are the interactions on a desktop environment with 2D display,
    /// mouse, and keyboard. Similar interactions specific to VR are implemented
    /// in XRNavigationAction.
    /// </summary>
    [RequireComponent(typeof(Collider))]
    public class DesktopNavigationAction : NavigationAction
    {
        /// <summary>
        /// The state for moving the city or parts of the city.
        /// </summary>
        private struct _MoveState
        {
            internal const float MaxVelocity = 10.0f;                        // This is only used, if the city was moved as a whole
            internal const float MaxSqrVelocity = MaxVelocity * MaxVelocity;
            internal const float DragFrictionFactor = 32.0f;
            internal const float SnapStepCount = 8;
            internal const float SnapStepAngle = 360.0f / SnapStepCount;

            internal MoveGizmo moveGizmo;
            internal Bounds cityBounds;
            internal Vector3 dragStartTransformPosition;
            internal Vector3 dragStartOffset;
            internal Vector3 dragCanonicalOffset;
            internal Vector3 moveVelocity;
            internal Transform draggedTransform;
        }

        /// <summary>
        /// The state for rotating the city.
        /// </summary>
        private struct _RotateState
        {
            internal const float SnapStepCount = 8;
            internal const float SnapStepAngle = 360.0f / SnapStepCount;

            internal RotateGizmo rotateGizmo;
            internal float originalEulerAngleY;
            internal Vector3 originalPosition;
            internal float startAngle;
        }

        /// <summary>
        /// The actions, that are currently active. This is initially set by
        /// <see cref="Update"/> and used and partly reset in <see cref="FixedUpdate"/>.
        /// </summary>
        private struct _ActionState
        {
            internal bool selectToggle;       // Whether selected elements should be toggled instead of being selected separate
            internal bool startDrag;
            internal bool dragHoveredOnly;    // true, if only the element, that is hovered by the mouse should be moved instead of whole city
            internal bool drag;
            internal bool cancel;
            internal bool snap;
            internal bool reset;
            internal Vector3 mousePosition;
            internal float zoomStepsDelta;
            internal bool zoomToggleToObject;
            internal Transform hoveredTransform;
        }

        /// <summary>
        /// The plane, the city is located on top of.
        /// </summary>
        private UnityEngine.Plane raycastPlane;

        /// <summary>
        /// Whether the city is currently moved or rotated by the player.
        /// </summary>
        private bool movingOrRotating;

        /// <summary>
        /// The cursor visually represents the center of all selected objects and is used
        /// for the center of rotations.
        /// </summary>
        private Game.UI3D.Cursor cursor;

        /// <summary>
        /// The current move state.
        /// </summary>
        private _MoveState moveState;

        /// <summary>
        /// The current rotate state.
        /// </summary>
        private _RotateState rotateState;

        /// <summary>
        /// The current action state.
        /// </summary>
        private _ActionState actionState;

        protected sealed override void Awake()
        {
            if (FindObjectOfType<PlayerSettings>().playerInputType != PlayerSettings.PlayerInputType.Desktop)
            {
                Destroy(this);
                return;
            }

            base.Awake();

            ActionState.OnStateChanged += OnStateChanged;
        }

        protected sealed override void OnCityAvailable()
        {
            raycastPlane = new UnityEngine.Plane(Vector3.up, CityTransform.position);
            movingOrRotating = false;
            cursor = Game.UI3D.Cursor.Create();

            moveState.moveGizmo = MoveGizmo.Create(0.008f * portalPlane.MinLengthXZ);
            moveState.cityBounds = CityTransform.GetComponent<Collider>().bounds;
            moveState.dragStartTransformPosition = Vector3.zero;
            moveState.dragStartOffset = Vector3.zero;
            moveState.dragCanonicalOffset = Vector3.zero;
            moveState.moveVelocity = Vector3.zero;

            rotateState.rotateGizmo = RotateGizmo.Create(portalPlane, 1024);
            rotateState.originalEulerAngleY = 0.0f;
            rotateState.originalPosition = Vector3.zero;
            rotateState.startAngle = 0.0f;
        }

        private void OnDestroy()
        {
            ActionState.OnStateChanged -= OnStateChanged;
        }

        public sealed override void Update()
        {
            base.Update();

            if (CityTransform != null)
            {
                bool isMouseOverGUI = Raycasting.IsMouseOverGUI();

                // Fill action state with player input. Input MUST NOT be inquired in
                // FixedUpdate() for the input to feel responsive!
                actionState.selectToggle = Input.GetKey(KeyCode.LeftControl);
                actionState.drag = Input.GetMouseButton(2);
                actionState.startDrag |= !isMouseOverGUI && Input.GetMouseButtonDown(2);
                actionState.dragHoveredOnly = Input.GetKey(KeyCode.LeftControl);
                actionState.cancel |= Input.GetKeyDown(KeyCode.Escape);
                actionState.snap = Input.GetKey(KeyCode.LeftAlt);
                actionState.reset |= (actionState.drag || !isMouseOverGUI) && Input.GetKeyDown(KeyCode.R);
                actionState.mousePosition = Input.mousePosition;

                // FIXME: The selection of graph elements below will executed only if the 
                // ray hits the clipping area. If the player looks at the city from aside,
                // hit nodes and edges will not selected because the ray may not hit the 
                // area. Large nodes and in particular edges above nodes tend to be high
                // in the sky and may not be selectable if the player views the city from
                // a suboptimal angle.
                RaycastClippingPlane(out bool _, out bool insideClippingArea, out Vector3 _);

                // Find hovered GameObject with node or edge, if it exists
                actionState.hoveredTransform = null;
                if (insideClippingArea)
                {
                    if (Input.GetKeyDown(KeyCode.U))
                    {
                        InteractableObject.UnselectAll(true);
                    }
                    else if (Raycasting.RaycastGraphElement(out RaycastHit raycastHit, out GraphElementRef _) != HitGraphElement.None)
                    {
                        Transform hoveredTransform = raycastHit.transform;
                        // parentTransform walks up the game-object hierarchy toward the
                        // containing CityTransform. If the CityTransform is reached, we
                        // know that hoveredTransform is part of the CityTransform, thus,
                        // belongs to the city, we are dealing with.
                        Transform parentTransform = hoveredTransform;
                        do
                        {
                            if (parentTransform == CityTransform)
                            {                                
                                actionState.hoveredTransform = hoveredTransform;
                                break;
                            }
                            else
                            {
                                parentTransform = parentTransform.parent;
                            }
                        } while (parentTransform != null);
                    }

                    // For simplicity, zooming is only allowed if the city is not
                    // currently dragged
                    if (!isMouseOverGUI && !actionState.drag)
                    {
                        actionState.zoomStepsDelta += Input.mouseScrollDelta.y;
                    }
                }

                if (!actionState.drag && ActionState.Value != ActionState.Type.Map)
                {
                    actionState.zoomToggleToObject |= Input.GetKeyDown(KeyCode.F);

                    if (Input.GetMouseButtonDown(0) && !isMouseOverGUI)
                    {
                        Select(actionState.hoveredTransform ? actionState.hoveredTransform.gameObject : null, !actionState.selectToggle);
                    }
                }

                if (ActionState.Value == ActionState.Type.Rotate && cursor.HasFocus())
                {
                    rotateState.rotateGizmo.Center = cursor.GetPosition();
                    rotateState.rotateGizmo.Radius = 0.2f * (MainCamera.Camera.transform.position - rotateState.rotateGizmo.Center).magnitude;
                }

                if (Input.GetKeyDown(KeyCode.Delete))
                {
                    if (actionState.hoveredTransform != null)
                    {
                        foreach (Transform selected in cursor.GetFocusses())
                        {
                            InteractableObject interactable = selected.GetComponent<InteractableObject>();
                            if (interactable)
                            {
                                interactable.SetSelect(false, false);
                                cursor.RemoveFocus(selected);
                                if (selected.CompareTag(Tags.Edge))
                                {
                                    Destroyer.DestroyGameObject(selected.gameObject);
                                }
                                else
                                {
                                    Destroyer.DestroyGameObjectWithChilds(selected.gameObject);
                                }
                            }
                        }
                    }
                }
            }

        }

        // This logic is in FixedUpdate(), so that the behaviour is framerate-'independent'.
        private void FixedUpdate()
        {
            if (CityTransform == null)
            {
                return;
            }

            bool synchronize = false;
            RaycastClippingPlane(out bool hitPlane, out bool insideClippingArea, out Vector3 planeHitPoint);

            if (actionState.cancel && !movingOrRotating && !actionState.selectToggle)
            {
                Select(null, true);
            }

            #region Move City

            else if (ActionState.Value == ActionState.Type.Move)
            {
                if (actionState.reset) // reset to center of table
                {
                    if ((insideClippingArea && !(actionState.drag ^ movingOrRotating)) || (actionState.drag && movingOrRotating))
                    {
                        movingOrRotating = false;

                        if (moveState.draggedTransform)
                        {
                            moveState.draggedTransform.GetComponent<InteractableObject>().SetGrab(false, true);
                            moveState.draggedTransform = null;
                        }
                        moveState.moveGizmo.gameObject.SetActive(false);

                        CityTransform.position = portalPlane.CenterTop;
                        synchronize = true;
                    }
                }
                else if (actionState.cancel) // cancel movement
                {
                    if (movingOrRotating)
                    {
                        movingOrRotating = false;

                        moveState.draggedTransform.GetComponent<InteractableObject>().SetGrab(false, true);
                        moveState.moveGizmo.gameObject.SetActive(false);

                        moveState.moveVelocity = Vector3.zero;
                        moveState.draggedTransform.position =
                            moveState.dragStartTransformPosition + moveState.dragStartOffset
                            - Vector3.Scale(moveState.dragCanonicalOffset, moveState.draggedTransform.localScale);
                        moveState.draggedTransform = null;
                        synchronize = true;
                    }
                }
                else if (actionState.drag && hitPlane) // start or continue movement
                {
                    if (actionState.startDrag) // start movement
                    {
                        if (insideClippingArea)
                        {
                            if (actionState.dragHoveredOnly)
                            {
                                if (actionState.hoveredTransform != null)
                                {
                                    movingOrRotating = true;
                                    moveState.draggedTransform = actionState.hoveredTransform;

                                }
                            }
                            else
                            {
                                movingOrRotating = true;
                                moveState.draggedTransform = CityTransform;
                            }

                            if (movingOrRotating)
                            {
                                moveState.draggedTransform.GetComponent<InteractableObject>().SetGrab(true, true);
                                moveState.moveGizmo.gameObject.SetActive(true);

                                moveState.dragStartTransformPosition = moveState.draggedTransform.position;
                                moveState.dragStartOffset = planeHitPoint - moveState.draggedTransform.position;
                                moveState.dragCanonicalOffset = moveState.dragStartOffset.DividePairwise(moveState.draggedTransform.localScale);
                                moveState.moveVelocity = Vector3.zero;
                            }
                        }
                    }

                    if (movingOrRotating) // continue movement
                    {
                        Vector3 totalDragOffsetFromStart = planeHitPoint - (moveState.dragStartTransformPosition + moveState.dragStartOffset);

                        if (actionState.snap)
                        {
                            Vector2 point2 = new Vector2(totalDragOffsetFromStart.x, totalDragOffsetFromStart.z);
                            float angleDeg = point2.Angle360();
                            float snappedAngleDeg = Mathf.Round(angleDeg / _MoveState.SnapStepAngle) * _MoveState.SnapStepAngle;
                            float snappedAngleRad = Mathf.Deg2Rad * snappedAngleDeg;
                            Vector2 dir = new Vector2(Mathf.Cos(snappedAngleRad), Mathf.Sin(-snappedAngleRad));
                            Vector2 proj = dir * Vector2.Dot(point2, dir);
                            totalDragOffsetFromStart = new Vector3(proj.x, totalDragOffsetFromStart.y, proj.y);
                        }

                        Vector3 oldPosition = moveState.draggedTransform.position;
                        Vector3 newPosition = moveState.dragStartTransformPosition + totalDragOffsetFromStart;

                        moveState.moveVelocity = (newPosition - oldPosition) / Time.fixedDeltaTime; // TODO(torben): it might be possible to determine velocity only on release
                        moveState.draggedTransform.position = newPosition;
                        moveState.moveGizmo.SetPositions(
                            moveState.dragStartTransformPosition + moveState.dragStartOffset,
                            moveState.draggedTransform.position + Vector3.Scale(moveState.dragCanonicalOffset, moveState.draggedTransform.localScale));
                        synchronize = true;
                    }
                }
                else if (movingOrRotating) // finalize movement
                {
                    if (moveState.draggedTransform != CityTransform) // only reparent non-root nodes
                    {
                        synchronize = true;

                        Transform movingObject = moveState.draggedTransform;
                        Vector3 originalPosition = moveState.dragStartTransformPosition + moveState.dragStartOffset
                                - Vector3.Scale(moveState.dragCanonicalOffset, movingObject.localScale);

                        GameNodeMover.FinalizePosition(movingObject.gameObject, originalPosition);
                    }

                    actionState.startDrag = false;
                    movingOrRotating = false;

                    moveState.draggedTransform.GetComponent<InteractableObject>().SetGrab(false, true);
                    if (moveState.draggedTransform != CityTransform)
                    {
                        moveState.moveVelocity = Vector3.zero; // TODO(torben): do we want to apply velocity to individually moved buildings or keep it like this?
                    }
                    moveState.draggedTransform = null;
                    moveState.moveGizmo.gameObject.SetActive(false);
                }
            }

            #endregion

            #region Rotate

            else if (ActionState.Value == ActionState.Type.Rotate)
            {
                if (actionState.reset) // reset rotation to identity();
                {
                    if ((insideClippingArea && !(actionState.drag ^ movingOrRotating)) || (actionState.drag && movingOrRotating))
                    {
                        movingOrRotating = false;

                        Array.ForEach(cursor.GetFocusses(), e => e.GetComponent<InteractableObject>().SetGrab(false, true));
                        rotateState.rotateGizmo.gameObject.SetActive(false);

                        CityTransform.RotateAround(rotateState.rotateGizmo.Center, Vector3.up, -CityTransform.rotation.eulerAngles.y);
                        synchronize = true;
                    }
                }
                else if (actionState.cancel) // cancel rotation
                {
                    if (movingOrRotating)
                    {
                        movingOrRotating = false;

                        Array.ForEach(cursor.GetFocusses(), e => e.GetComponent<InteractableObject>().SetGrab(false, true));
                        rotateState.rotateGizmo.gameObject.SetActive(false);

                        CityTransform.rotation = Quaternion.Euler(0.0f, rotateState.originalEulerAngleY, 0.0f);
                        CityTransform.position = rotateState.originalPosition;
                        synchronize = true;
                    }
                }
                else if (actionState.drag && hitPlane && cursor.HasFocus()) // start or continue rotation
                {
                    Vector2 toHit = planeHitPoint.XZ() - rotateState.rotateGizmo.Center.XZ();
                    float toHitAngle = toHit.Angle360();

                    if (actionState.startDrag) // start rotation
                    {
                        movingOrRotating = true;

                        Array.ForEach(cursor.GetFocusses(), e => e.GetComponent<InteractableObject>().SetGrab(true, true));
                        rotateState.rotateGizmo.gameObject.SetActive(true);

                        rotateState.originalEulerAngleY = CityTransform.rotation.eulerAngles.y;
                        rotateState.originalPosition = CityTransform.position;
                        rotateState.startAngle = AngleMod(CityTransform.rotation.eulerAngles.y - toHitAngle);
                        rotateState.rotateGizmo.SetMinAngle(Mathf.Deg2Rad * toHitAngle);
                        rotateState.rotateGizmo.SetMaxAngle(Mathf.Deg2Rad * toHitAngle);
                    }

                    if (movingOrRotating) // continue rotation
                    {
                        float angle = AngleMod(rotateState.startAngle + toHitAngle);
                        if (actionState.snap)
                        {
                            angle = AngleMod(Mathf.Round(angle / _RotateState.SnapStepAngle) * _RotateState.SnapStepAngle);
                        }
                        CityTransform.RotateAround(cursor.GetPosition(), Vector3.up, angle - CityTransform.rotation.eulerAngles.y);

                        float prevAngle = Mathf.Rad2Deg * rotateState.rotateGizmo.GetMaxAngle();
                        float currAngle = toHitAngle;

                        while (Mathf.Abs(currAngle + 360.0f - prevAngle) < Mathf.Abs(currAngle - prevAngle))
                        {
                            currAngle += 360.0f;
                        }
                        while (Mathf.Abs(currAngle - 360.0f - prevAngle) < Mathf.Abs(currAngle - prevAngle))
                        {
                            currAngle -= 360.0f;
                        }
                        if (actionState.snap)
                        {
                            currAngle = Mathf.Round((currAngle + rotateState.startAngle) / (_RotateState.SnapStepAngle)) * (_RotateState.SnapStepAngle) - rotateState.startAngle;
                        }

                        rotateState.rotateGizmo.SetMaxAngle(Mathf.Deg2Rad * currAngle);
                        synchronize = true;
                    }
                }
                else if (movingOrRotating) // finalize rotation
                {
                    movingOrRotating = false;

                    Array.ForEach(cursor.GetFocusses(), e => e.GetComponent<InteractableObject>().SetGrab(false, true));
                    rotateState.rotateGizmo.gameObject.SetActive(false);
                }
            }

            #endregion

            #region Zoom

            if (actionState.zoomToggleToObject)
            {
                actionState.zoomToggleToObject = false;
                if (cursor.HasFocus())
                {
                    float optimalTargetZoomFactor = portalPlane.MinLengthXZ / (cursor.GetDiameterXZ() / zoomState.currentZoomFactor);
                    float optimalTargetZoomSteps = ConvertZoomFactorToZoomSteps(optimalTargetZoomFactor);
                    int actualTargetZoomSteps = Mathf.FloorToInt(optimalTargetZoomSteps);
                    float actualTargetZoomFactor = ConvertZoomStepsToZoomFactor(actualTargetZoomSteps);

                    int zoomSteps = actualTargetZoomSteps - (int)zoomState.currentTargetZoomSteps;
                    if (zoomSteps == 0)
                    {
                        zoomSteps = -(int)zoomState.currentTargetZoomSteps;
                        actualTargetZoomFactor = 1.0f;
                    }

                    if (zoomSteps != 0)
                    {
                        float zoomFactor = ConvertZoomStepsToZoomFactor(zoomSteps);
                        Vector2 centerOfTableAfterZoom = zoomSteps == -(int)zoomState.currentTargetZoomSteps ? CityTransform.position.XZ() : cursor.GetPosition().XZ();
                        Vector2 toCenterOfTable = portalPlane.CenterXZ - centerOfTableAfterZoom;
                        Vector2 zoomCenter = portalPlane.CenterXZ - (toCenterOfTable * (zoomFactor / (zoomFactor - 1.0f)));
                        float duration = 2.0f * ZoomState.DefaultZoomDuration;
                        PushZoomCommand(zoomCenter, zoomSteps, duration);
                    }
                }
            }

            if (Mathf.Abs(actionState.zoomStepsDelta) >= 1.0f && insideClippingArea)
            {
                float fZoomSteps = actionState.zoomStepsDelta >= 0.0f ? Mathf.Floor(actionState.zoomStepsDelta) : Mathf.Ceil(actionState.zoomStepsDelta);
                actionState.zoomStepsDelta -= fZoomSteps;
                int zoomSteps = Mathf.Clamp((int)fZoomSteps, -(int)zoomState.currentTargetZoomSteps, (int)ZoomState.ZoomMaxSteps - (int)zoomState.currentTargetZoomSteps);
                PushZoomCommand(planeHitPoint.XZ(), zoomSteps, ZoomState.DefaultZoomDuration);
            }

            if (UpdateZoom())
            {
                synchronize = true;
            }

            #endregion

            #region ApplyVelocityAndConstraints

            if (!movingOrRotating)
            {
                // Clamp velocity
                float sqrMag = moveState.moveVelocity.sqrMagnitude;
                if (sqrMag > _MoveState.MaxSqrVelocity)
                {
                    moveState.moveVelocity = moveState.moveVelocity / Mathf.Sqrt(sqrMag) * _MoveState.MaxVelocity;
                }

                // Apply velocity to city position
                if (moveState.moveVelocity.sqrMagnitude != 0.0f)
                {
                    CityTransform.position += moveState.moveVelocity * Time.fixedDeltaTime;
                    synchronize = true;
                }

                // Apply friction to velocity
                Vector3 acceleration = _MoveState.DragFrictionFactor * -moveState.moveVelocity;
                moveState.moveVelocity += acceleration * Time.fixedDeltaTime;
            }

            // Keep city constrained to table
            float radius = 0.5f * CityTransform.lossyScale.x;
            MathExtensions.TestCircleAABB(CityTransform.position.XZ(),
                                          0.9f * radius,
                                          portalPlane.LeftFrontCorner,
                                          portalPlane.RightBackCorner,
                                          out float distance,
                                          out Vector2 normalizedFromCircleToSurfaceDirection);

            if (distance > 0.0f)
            {
                Vector2 toSurfaceDirection = distance * normalizedFromCircleToSurfaceDirection;
                CityTransform.position += new Vector3(toSurfaceDirection.x, 0.0f, toSurfaceDirection.y);
            }

            #endregion

            #region ResetActionState

            actionState.startDrag = false;
            actionState.cancel = false;
            actionState.reset = false;
            actionState.zoomToggleToObject = false;

            #endregion

            #region Synchronize

            if (synchronize)
            {
                new Net.SyncCitiesAction(this).Execute();
            }
            
            #endregion
        }

        private void OnStateChanged(ActionState.Type value)
        {
            movingOrRotating = false;
            if (value == ActionState.Type.Move)
            {
                rotateState.rotateGizmo?.gameObject.SetActive(false);
            }
            else if (value == ActionState.Type.Rotate)
            {
                moveState.moveGizmo?.gameObject.SetActive(false);
            }
        }

        /// <summary>
        /// Converts the given angle in degrees into the range [0, 360) degrees and returns the result.
        /// </summary>
        /// <param name="degrees">The angle in degrees.</param>
        /// <returns>The angle in the range [0, 360) degrees.</returns>
        private float AngleMod(float degrees)
        {
            return ((degrees % 360.0f) + 360.0f) % 360.0f;
        }

        /// <summary>
        /// If <paramref name="replaceAndDontToggle"/> is <code>true</code>, the given
        /// object (if not <code>null</code>) will be selected and every selected object
        /// will be deselected. Otherwise, the given objects selection state will be
        /// toggled and the selection state of other selected objects will not change.
        /// </summary>
        /// <param name="go">The object to be selected/toggled.</param>
        /// <param name="replaceAndDontToggle">Whether the object should be selected
        /// solely or be toggled on/off.</param>
        private void Select(GameObject go, bool replaceAndDontToggle)
        {
            if (replaceAndDontToggle)
            {
                foreach (Transform oldFocus in cursor.GetFocusses())
                {
                    InteractableObject interactable = oldFocus.GetComponent<InteractableObject>();
                    if (interactable)
                    {
                        interactable.SetSelect(false, true); // TODO(torben): callback and have cursor always focus on every 'InteractableObject.SelectedObjects'-element
                        cursor.RemoveFocus(oldFocus);
                    }
                }

                if (go)
                {
                    go.GetComponent<InteractableObject>()?.SetSelect(true, true);
                    cursor.ReplaceFocus(go.transform);
                }
            }
            else if (go) // replaceAndDontToggle == false
            {
                InteractableObject interactable = go.GetComponent<InteractableObject>();
                if (interactable)
                {
                    if (interactable.IsSelected)
                    {
                        interactable.SetSelect(false, true);
                        cursor.RemoveFocus(go.transform);
                    }
                    else
                    {
                        interactable.SetSelect(true, true);
                        cursor.AddFocus(go.transform);
                    }
                }
            }
        }

        /// <summary>
        /// Raycasts against the clipping plane of the city ground.
        /// </summary>
        /// <param name="hitPlane">Whether the infinite plane was hit
        /// (<code>false</code>, if ray is parallel to plane).</param>
        /// <param name="insideClippingArea">Whether the plane was hit inside of its
        /// clipping area.</param>
        /// <param name="planeHitPoint">The point, the plane was hit by the ray.</param>
        private void RaycastClippingPlane(out bool hitPlane, out bool insideClippingArea, out Vector3 planeHitPoint)
        {
            Ray ray = MainCamera.Camera.ScreenPointToRay(actionState.mousePosition);

            hitPlane = raycastPlane.Raycast(ray, out float enter);
            if (hitPlane)
            {
                planeHitPoint = ray.GetPoint(enter);
                MathExtensions.TestPointAABB(
                    planeHitPoint.XZ(),
                    portalPlane.LeftFrontCorner,
                    portalPlane.RightBackCorner,
                    out float distanceFromPoint,
                    out Vector2 normalizedFromPointToSurfaceDirection
                );
                insideClippingArea = distanceFromPoint < 0.0f;
            }
            else
            {
                insideClippingArea = false;
                planeHitPoint = Vector3.zero;
            }
        }
    }
}<|MERGE_RESOLUTION|>--- conflicted
+++ resolved
@@ -3,11 +3,6 @@
 using SEE.Game.UI3D;
 using SEE.GO;
 using SEE.Utils;
-<<<<<<< HEAD
-using System;
-using System.Collections.Generic;
-=======
->>>>>>> c1750f16
 using UnityEngine;
 
 namespace SEE.Controls.Actions
@@ -224,32 +219,7 @@
                     rotateState.rotateGizmo.Center = cursor.GetPosition();
                     rotateState.rotateGizmo.Radius = 0.2f * (MainCamera.Camera.transform.position - rotateState.rotateGizmo.Center).magnitude;
                 }
-
-                if (Input.GetKeyDown(KeyCode.Delete))
-                {
-                    if (actionState.hoveredTransform != null)
-                    {
-                        foreach (Transform selected in cursor.GetFocusses())
-                        {
-                            InteractableObject interactable = selected.GetComponent<InteractableObject>();
-                            if (interactable)
-                            {
-                                interactable.SetSelect(false, false);
-                                cursor.RemoveFocus(selected);
-                                if (selected.CompareTag(Tags.Edge))
-                                {
-                                    Destroyer.DestroyGameObject(selected.gameObject);
-                                }
-                                else
-                                {
-                                    Destroyer.DestroyGameObjectWithChilds(selected.gameObject);
-                                }
-                            }
-                        }
-                    }
-                }
-            }
-
+            }
         }
 
         // This logic is in FixedUpdate(), so that the behaviour is framerate-'independent'.
