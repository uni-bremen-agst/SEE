<<<<<<< HEAD
﻿using SEE.Game;
=======
﻿using System;
using SEE.DataModel.DG;
>>>>>>> 2b4c1d3d
using SEE.Game.UI3D;
using SEE.GO;
using SEE.Utils;
using UnityEngine;

namespace SEE.Controls.Actions
{
    /// <summary>
    /// Controls the interactions with the city in desktop mode regarding the movement
    /// and perspective on a code city (rotating, dragging, zooming, etc.).
    /// 
    /// Note: These are the interactions on a desktop environment with 2D display,
    /// mouse, and keyboard. Similar interactions specific to VR are implemented
    /// in XRNavigationAction.
    /// </summary>
    [RequireComponent(typeof(Collider))]
    public class DesktopNavigationAction : NavigationAction
    {
        /// <summary>
        /// The state for moving the city or parts of the city.
        /// </summary>
        private struct _MoveState
        {
            internal const float MaxVelocity = 10.0f;                        // This is only used, if the city was moved as a whole
            internal const float MaxSqrVelocity = MaxVelocity * MaxVelocity;
            internal const float DragFrictionFactor = 32.0f;
            internal const float SnapStepCount = 8;
            internal const float SnapStepAngle = 360.0f / SnapStepCount;

            internal MoveGizmo moveGizmo;
            internal Bounds cityBounds;
            internal Vector3 dragStartTransformPosition;
            internal Vector3 dragStartOffset;
            internal Vector3 dragCanonicalOffset;
            internal Vector3 moveVelocity;
            internal Transform draggedTransform;
        }

        /// <summary>
        /// The state for rotating the city.
        /// </summary>
        private struct _RotateState
        {
            internal const float SnapStepCount = 8;
            internal const float SnapStepAngle = 360.0f / SnapStepCount;

            internal RotateGizmo rotateGizmo;
            internal float originalEulerAngleY;
            internal Vector3 originalPosition;
            internal float startAngle;
        }

        /// <summary>
        /// The actions, that are currently active. This is initially set by
        /// <see cref="Update"/> and used and partly reset in <see cref="FixedUpdate"/>.
        /// </summary>
        private struct _ActionState
        {
            internal bool selectToggle;       // Whether selected elements should be toggled instead of being selected separate
            internal bool startDrag;
            internal bool dragHoveredOnly;    // true, if only the element, that is hovered by the mouse should be moved instead of whole city
            internal bool drag;
            internal bool cancel;
            internal bool snap;
            internal bool reset;
            internal Vector3 mousePosition;
            internal float zoomStepsDelta;
            internal bool zoomToggleToObject;
            internal Transform hoveredTransform;
        }

        /// <summary>
        /// The plane, the city is located on top of.
        /// </summary>
        private UnityEngine.Plane raycastPlane;

        /// <summary>
        /// Whether the city is currently moved or rotated by the player.
        /// </summary>
        private bool movingOrRotating;

        /// <summary>
        /// The cursor visually represents the center of all selected objects and is used
        /// for the center of rotations.
        /// </summary>
        private Game.UI3D.Cursor cursor;

        /// <summary>
        /// The current move state.
        /// </summary>
        private _MoveState moveState;

        /// <summary>
        /// The current rotate state.
        /// </summary>
        private _RotateState rotateState;

        /// <summary>
        /// The current action state.
        /// </summary>
        private _ActionState actionState;

        protected sealed override void Awake()
        {
            if (FindObjectOfType<PlayerSettings>().playerInputType != PlayerSettings.PlayerInputType.Desktop)
            {
                Destroy(this);
                return;
            }

            base.Awake();

            ActionState.OnStateChanged += OnStateChanged;
        }

        protected sealed override void OnCityAvailable()
        {
            raycastPlane = new UnityEngine.Plane(Vector3.up, CityTransform.position);
            movingOrRotating = false;
            cursor = Game.UI3D.Cursor.Create();

            moveState.moveGizmo = MoveGizmo.Create(0.008f * portalPlane.MinLengthXZ);
            moveState.cityBounds = CityTransform.GetComponent<Collider>().bounds;
            moveState.dragStartTransformPosition = Vector3.zero;
            moveState.dragStartOffset = Vector3.zero;
            moveState.dragCanonicalOffset = Vector3.zero;
            moveState.moveVelocity = Vector3.zero;

            rotateState.rotateGizmo = RotateGizmo.Create(portalPlane, 1024);
            rotateState.originalEulerAngleY = 0.0f;
            rotateState.originalPosition = Vector3.zero;
            rotateState.startAngle = 0.0f;
        }

        private void OnDestroy()
        {
            ActionState.OnStateChanged -= OnStateChanged;
        }

        public sealed override void Update()
        {
            base.Update();

            if (CityTransform != null)
            {
                bool isMouseOverGUI = Raycasting.IsMouseOverGUI();

                // Fill action state with player input. Input MUST NOT be inquired in
                // FixedUpdate() for the input to feel responsive!
                actionState.selectToggle = Input.GetKey(KeyCode.LeftControl);
                actionState.drag = Input.GetMouseButton(2);
                actionState.startDrag |= !isMouseOverGUI && Input.GetMouseButtonDown(2);
                actionState.dragHoveredOnly = Input.GetKey(KeyCode.LeftControl);
                actionState.cancel |= Input.GetKeyDown(KeyCode.Escape);
                actionState.snap = Input.GetKey(KeyCode.LeftAlt);
                actionState.reset |= (actionState.drag || !isMouseOverGUI) && Input.GetKeyDown(KeyCode.R);
                actionState.mousePosition = Input.mousePosition;

                RaycastClippingPlane(out bool _, out bool insideClippingArea, out Vector3 _);

                // Find hovered GameObject with node, if it exists
                actionState.hoveredTransform = null;
                if (insideClippingArea)
                {
                    if (Input.GetKeyDown(KeyCode.U))
                    {
                        InteractableObject.UnselectAll(true);
                    }
                    else if (Raycasting.RaycastNodes(out RaycastHit raycastHit, out NodeRef nodeRef))
                    {
                        Transform hoveredTransform = raycastHit.transform;
                        Transform parentTransform = hoveredTransform;
                        do
                        {
                            if (parentTransform == CityTransform)
                            {
                                actionState.hoveredTransform = hoveredTransform;
                                break;
                            }
                            else
                            {
                                parentTransform = parentTransform.parent;
                            }
                        } while (parentTransform != null);
                    }

                    // For simplicity, zooming is only allowed if the city is not
                    // currently dragged
                    if (!isMouseOverGUI && !actionState.drag)
                    {
                        actionState.zoomStepsDelta += Input.mouseScrollDelta.y;
                    }
                }

                if (!actionState.drag && ActionState.Value != ActionState.Type.Map)
                {
                    actionState.zoomToggleToObject |= Input.GetKeyDown(KeyCode.F);

                    if (Input.GetMouseButtonDown(0) && !isMouseOverGUI)
                    {
                        Select(actionState.hoveredTransform ? actionState.hoveredTransform.gameObject : null, !actionState.selectToggle);
                    }
                }

                if (ActionState.Value == ActionState.Type.Rotate && cursor.HasFocus())
                {
                    rotateState.rotateGizmo.Center = cursor.GetPosition();
                    rotateState.rotateGizmo.Radius = 0.2f * (MainCamera.Camera.transform.position - rotateState.rotateGizmo.Center).magnitude;
                }
            }
        }

        // This logic is in FixedUpdate(), so that the behaviour is framerate-'independent'.
        private void FixedUpdate()
        {
            if (CityTransform == null)
            {
                return;
            }

            bool synchronize = false;
            RaycastClippingPlane(out bool hitPlane, out bool insideClippingArea, out Vector3 planeHitPoint);

            if (actionState.cancel && !movingOrRotating && !actionState.selectToggle)
            {
                Select(null, true);
            }

            #region Move City

            else if (ActionState.Value == ActionState.Type.Move)
            {
                if (actionState.reset) // reset to center of table
                {
                    if ((insideClippingArea && !(actionState.drag ^ movingOrRotating)) || (actionState.drag && movingOrRotating))
                    {
                        movingOrRotating = false;

                        if (moveState.draggedTransform)
                        {
                            moveState.draggedTransform.GetComponent<InteractableObject>().SetGrab(false, true);
                            moveState.draggedTransform = null;
                        }
                        moveState.moveGizmo.gameObject.SetActive(false);

                        CityTransform.position = portalPlane.CenterTop;
                        synchronize = true;
                    }
                }
                else if (actionState.cancel) // cancel movement
                {
                    if (movingOrRotating)
                    {
                        movingOrRotating = false;

                        moveState.draggedTransform.GetComponent<InteractableObject>().SetGrab(false, true);
                        moveState.moveGizmo.gameObject.SetActive(false);

                        moveState.moveVelocity = Vector3.zero;
                        moveState.draggedTransform.position =
                            moveState.dragStartTransformPosition + moveState.dragStartOffset
                            - Vector3.Scale(moveState.dragCanonicalOffset, moveState.draggedTransform.localScale);
                        moveState.draggedTransform = null;
                        synchronize = true;
                    }
                }
                else if (actionState.drag && hitPlane) // start or continue movement
                {
                    if (actionState.startDrag) // start movement
                    {
                        if (insideClippingArea)
                        {
                            if (actionState.dragHoveredOnly)
                            {
                                if (actionState.hoveredTransform != null)
                                {
                                    movingOrRotating = true;
                                    moveState.draggedTransform = actionState.hoveredTransform;

                                }
                            }
                            else
                            {
                                movingOrRotating = true;
                                moveState.draggedTransform = CityTransform;
                            }

                            if (movingOrRotating)
                            {
                                moveState.draggedTransform.GetComponent<InteractableObject>().SetGrab(true, true);
                                moveState.moveGizmo.gameObject.SetActive(true);

                                moveState.dragStartTransformPosition = moveState.draggedTransform.position;
                                moveState.dragStartOffset = planeHitPoint - moveState.draggedTransform.position;
                                moveState.dragCanonicalOffset = moveState.dragStartOffset.DividePairwise(moveState.draggedTransform.localScale);
                                moveState.moveVelocity = Vector3.zero;
                            }
                        }
                    }

                    if (movingOrRotating) // continue movement
                    {
                        Vector3 totalDragOffsetFromStart = planeHitPoint - (moveState.dragStartTransformPosition + moveState.dragStartOffset);

                        if (actionState.snap)
                        {
                            Vector2 point2 = new Vector2(totalDragOffsetFromStart.x, totalDragOffsetFromStart.z);
                            float angleDeg = point2.Angle360();
                            float snappedAngleDeg = Mathf.Round(angleDeg / _MoveState.SnapStepAngle) * _MoveState.SnapStepAngle;
                            float snappedAngleRad = Mathf.Deg2Rad * snappedAngleDeg;
                            Vector2 dir = new Vector2(Mathf.Cos(snappedAngleRad), Mathf.Sin(-snappedAngleRad));
                            Vector2 proj = dir * Vector2.Dot(point2, dir);
                            totalDragOffsetFromStart = new Vector3(proj.x, totalDragOffsetFromStart.y, proj.y);
                        }

                        Vector3 oldPosition = moveState.draggedTransform.position;
                        Vector3 newPosition = moveState.dragStartTransformPosition + totalDragOffsetFromStart;

                        moveState.moveVelocity = (newPosition - oldPosition) / Time.fixedDeltaTime; // TODO(torben): it might be possible to determine velocity only on release
                        moveState.draggedTransform.position = newPosition;
                        moveState.moveGizmo.SetPositions(
                            moveState.dragStartTransformPosition + moveState.dragStartOffset,
                            moveState.draggedTransform.position + Vector3.Scale(moveState.dragCanonicalOffset, moveState.draggedTransform.localScale));
                        synchronize = true;
                    }
                }
                else if (movingOrRotating) // finalize movement
                {
                    if (moveState.draggedTransform != CityTransform) // only reparent non-root nodes
                    {
                        synchronize = true;

                        Transform movingObject = moveState.draggedTransform;
                        Vector3 originalPosition = moveState.dragStartTransformPosition + moveState.dragStartOffset
                                - Vector3.Scale(moveState.dragCanonicalOffset, movingObject.localScale);

                        GameNodeMover.FinalizePosition(movingObject.gameObject, originalPosition);
                    }

                    actionState.startDrag = false;
                    movingOrRotating = false;

                    moveState.draggedTransform.GetComponent<InteractableObject>().SetGrab(false, true);
                    if (moveState.draggedTransform != CityTransform)
                    {
                        moveState.moveVelocity = Vector3.zero; // TODO(torben): do we want to apply velocity to individually moved buildings or keep it like this?
                    }
                    moveState.draggedTransform = null;
                    moveState.moveGizmo.gameObject.SetActive(false);
                }
            }

            #endregion

            #region Rotate

            else if (ActionState.Value == ActionState.Type.Rotate)
            {
                if (actionState.reset) // reset rotation to identity();
                {
                    if ((insideClippingArea && !(actionState.drag ^ movingOrRotating)) || (actionState.drag && movingOrRotating))
                    {
                        movingOrRotating = false;

                        Array.ForEach(cursor.GetFocusses(), e => e.GetComponent<InteractableObject>().SetGrab(false, true));
                        rotateState.rotateGizmo.gameObject.SetActive(false);

                        CityTransform.RotateAround(rotateState.rotateGizmo.Center, Vector3.up, -CityTransform.rotation.eulerAngles.y);
                        synchronize = true;
                    }
                }
                else if (actionState.cancel) // cancel rotation
                {
                    if (movingOrRotating)
                    {
                        movingOrRotating = false;

                        Array.ForEach(cursor.GetFocusses(), e => e.GetComponent<InteractableObject>().SetGrab(false, true));
                        rotateState.rotateGizmo.gameObject.SetActive(false);

                        CityTransform.rotation = Quaternion.Euler(0.0f, rotateState.originalEulerAngleY, 0.0f);
                        CityTransform.position = rotateState.originalPosition;
                        synchronize = true;
                    }
                }
                else if (actionState.drag && hitPlane && cursor.HasFocus()) // start or continue rotation
                {
                    Vector2 toHit = planeHitPoint.XZ() - rotateState.rotateGizmo.Center.XZ();
                    float toHitAngle = toHit.Angle360();

                    if (actionState.startDrag) // start rotation
                    {
                        movingOrRotating = true;

                        Array.ForEach(cursor.GetFocusses(), e => e.GetComponent<InteractableObject>().SetGrab(true, true));
                        rotateState.rotateGizmo.gameObject.SetActive(true);

                        rotateState.originalEulerAngleY = CityTransform.rotation.eulerAngles.y;
                        rotateState.originalPosition = CityTransform.position;
                        rotateState.startAngle = AngleMod(CityTransform.rotation.eulerAngles.y - toHitAngle);
                        rotateState.rotateGizmo.SetMinAngle(Mathf.Deg2Rad * toHitAngle);
                        rotateState.rotateGizmo.SetMaxAngle(Mathf.Deg2Rad * toHitAngle);
                    }

                    if (movingOrRotating) // continue rotation
                    {
                        float angle = AngleMod(rotateState.startAngle + toHitAngle);
                        if (actionState.snap)
                        {
                            angle = AngleMod(Mathf.Round(angle / _RotateState.SnapStepAngle) * _RotateState.SnapStepAngle);
                        }
                        CityTransform.RotateAround(cursor.GetPosition(), Vector3.up, angle - CityTransform.rotation.eulerAngles.y);

                        float prevAngle = Mathf.Rad2Deg * rotateState.rotateGizmo.GetMaxAngle();
                        float currAngle = toHitAngle;

                        while (Mathf.Abs(currAngle + 360.0f - prevAngle) < Mathf.Abs(currAngle - prevAngle))
                        {
                            currAngle += 360.0f;
                        }
                        while (Mathf.Abs(currAngle - 360.0f - prevAngle) < Mathf.Abs(currAngle - prevAngle))
                        {
                            currAngle -= 360.0f;
                        }
                        if (actionState.snap)
                        {
                            currAngle = Mathf.Round((currAngle + rotateState.startAngle) / (_RotateState.SnapStepAngle)) * (_RotateState.SnapStepAngle) - rotateState.startAngle;
                        }

                        rotateState.rotateGizmo.SetMaxAngle(Mathf.Deg2Rad * currAngle);
                        synchronize = true;
                    }
                }
                else if (movingOrRotating) // finalize rotation
                {
                    movingOrRotating = false;

                    Array.ForEach(cursor.GetFocusses(), e => e.GetComponent<InteractableObject>().SetGrab(false, true));
                    rotateState.rotateGizmo.gameObject.SetActive(false);
                }
            }

            #endregion

            #region Zoom

            if (actionState.zoomToggleToObject)
            {
                actionState.zoomToggleToObject = false;
                if (cursor.HasFocus())
                {
                    float optimalTargetZoomFactor = portalPlane.MinLengthXZ / (cursor.GetDiameterXZ() / zoomState.currentZoomFactor);
                    float optimalTargetZoomSteps = ConvertZoomFactorToZoomSteps(optimalTargetZoomFactor);
                    int actualTargetZoomSteps = Mathf.FloorToInt(optimalTargetZoomSteps);
                    float actualTargetZoomFactor = ConvertZoomStepsToZoomFactor(actualTargetZoomSteps);

                    int zoomSteps = actualTargetZoomSteps - (int)zoomState.currentTargetZoomSteps;
                    if (zoomSteps == 0)
                    {
                        zoomSteps = -(int)zoomState.currentTargetZoomSteps;
                        actualTargetZoomFactor = 1.0f;
                    }

                    if (zoomSteps != 0)
                    {
                        float zoomFactor = ConvertZoomStepsToZoomFactor(zoomSteps);
                        Vector2 centerOfTableAfterZoom = zoomSteps == -(int)zoomState.currentTargetZoomSteps ? CityTransform.position.XZ() : cursor.GetPosition().XZ();
                        Vector2 toCenterOfTable = portalPlane.CenterXZ - centerOfTableAfterZoom;
                        Vector2 zoomCenter = portalPlane.CenterXZ - (toCenterOfTable * (zoomFactor / (zoomFactor - 1.0f)));
                        float duration = 2.0f * ZoomState.DefaultZoomDuration;
                        PushZoomCommand(zoomCenter, zoomSteps, duration);
                    }
                }
            }

            if (Mathf.Abs(actionState.zoomStepsDelta) >= 1.0f && insideClippingArea)
            {
                float fZoomSteps = actionState.zoomStepsDelta >= 0.0f ? Mathf.Floor(actionState.zoomStepsDelta) : Mathf.Ceil(actionState.zoomStepsDelta);
                actionState.zoomStepsDelta -= fZoomSteps;
                int zoomSteps = Mathf.Clamp((int)fZoomSteps, -(int)zoomState.currentTargetZoomSteps, (int)ZoomState.ZoomMaxSteps - (int)zoomState.currentTargetZoomSteps);
                PushZoomCommand(planeHitPoint.XZ(), zoomSteps, ZoomState.DefaultZoomDuration);
            }

            if (UpdateZoom())
            {
                synchronize = true;
            }

            #endregion

            #region ApplyVelocityAndConstraints

            if (!movingOrRotating)
            {
                // Clamp velocity
                float sqrMag = moveState.moveVelocity.sqrMagnitude;
                if (sqrMag > _MoveState.MaxSqrVelocity)
                {
                    moveState.moveVelocity = moveState.moveVelocity / Mathf.Sqrt(sqrMag) * _MoveState.MaxVelocity;
                }

                // Apply velocity to city position
                if (moveState.moveVelocity.sqrMagnitude != 0.0f)
                {
                    CityTransform.position += moveState.moveVelocity * Time.fixedDeltaTime;
                    synchronize = true;
                }

                // Apply friction to velocity
                Vector3 acceleration = _MoveState.DragFrictionFactor * -moveState.moveVelocity;
                moveState.moveVelocity += acceleration * Time.fixedDeltaTime;
            }

            // Keep city constrained to table
            float radius = 0.5f * CityTransform.lossyScale.x;
            MathExtensions.TestCircleAABB(CityTransform.position.XZ(),
                                          0.9f * radius,
                                          portalPlane.LeftFrontCorner,
                                          portalPlane.RightBackCorner,
                                          out float distance,
                                          out Vector2 normalizedFromCircleToSurfaceDirection);

            if (distance > 0.0f)
            {
                Vector2 toSurfaceDirection = distance * normalizedFromCircleToSurfaceDirection;
                CityTransform.position += new Vector3(toSurfaceDirection.x, 0.0f, toSurfaceDirection.y);
            }

            #endregion

            #region ResetActionState

            actionState.startDrag = false;
            actionState.cancel = false;
            actionState.reset = false;
            actionState.zoomToggleToObject = false;

            #endregion

            #region Synchronize

            if (synchronize)
            {
                new Net.SyncCitiesAction(this).Execute();
            }
            
            #endregion
        }

        private void OnStateChanged(ActionState.Type value)
        {
            movingOrRotating = false;
            if (value == ActionState.Type.Move)
            {
                rotateState.rotateGizmo?.gameObject.SetActive(false);
            }
            else if (value == ActionState.Type.Rotate)
            {
                moveState.moveGizmo?.gameObject.SetActive(false);
            }
        }

        /// <summary>
        /// Converts the given angle in degrees into the range [0, 360) degrees and returns the result.
        /// </summary>
        /// <param name="degrees">The angle in degrees.</param>
        /// <returns>The angle in the range [0, 360) degrees.</returns>
        private float AngleMod(float degrees)
        {
            return ((degrees % 360.0f) + 360.0f) % 360.0f;
        }

        /// <summary>
        /// If <paramref name="replaceAndDontToggle"/> is <code>true</code>, the given
        /// object (if not <code>null</code>) will be selected and every selected object
        /// will be deselected. Otherwise, the given objects selection state will be
        /// toggled and the selection state of other selected objects will not change.
        /// </summary>
        /// <param name="go">The object to be selected/toggled.</param>
        /// <param name="replaceAndDontToggle">Whether the object should be selected
        /// solely or be toggled on/off.</param>
        private void Select(GameObject go, bool replaceAndDontToggle)
        {
            if (replaceAndDontToggle)
            {
                foreach (Transform oldFocus in cursor.GetFocusses())
                {
                    InteractableObject interactable = oldFocus.GetComponent<InteractableObject>();
                    if (interactable)
                    {
                        interactable.SetSelect(false, true); // TODO(torben): callback and have cursor always focus on every 'InteractableObject.SelectedObjects'-element
                        cursor.RemoveFocus(oldFocus);
                    }
                }

                if (go)
                {
                    go.GetComponent<InteractableObject>()?.SetSelect(true, true);
                    cursor.ReplaceFocus(go.transform);
                }
            }
            else if (go) // replaceAndDontToggle == false
            {
                InteractableObject interactable = go.GetComponent<InteractableObject>();
                if (interactable)
                {
                    if (interactable.IsSelected)
                    {
                        interactable.SetSelect(false, true);
                        cursor.RemoveFocus(go.transform);
                    }
                    else
                    {
                        interactable.SetSelect(true, true);
                        cursor.AddFocus(go.transform);
                    }
                }
            }
        }

        /// <summary>
        /// Raycasts against the clipping plane of the city ground.
        /// </summary>
        /// <param name="hitPlane">Whether the infinite plane was hit
        /// (<code>false</code>, if ray is parallel to plane).</param>
        /// <param name="insideClippingArea">Whether the plane was hit inside of its
        /// clipping area.</param>
        /// <param name="planeHitPoint">The point, the plane was hit by the ray.</param>
        private void RaycastClippingPlane(out bool hitPlane, out bool insideClippingArea, out Vector3 planeHitPoint)
        {
            Ray ray = MainCamera.Camera.ScreenPointToRay(actionState.mousePosition);

            hitPlane = raycastPlane.Raycast(ray, out float enter);
            if (hitPlane)
            {
                planeHitPoint = ray.GetPoint(enter);
                MathExtensions.TestPointAABB(
                    planeHitPoint.XZ(),
                    portalPlane.LeftFrontCorner,
                    portalPlane.RightBackCorner,
                    out float distanceFromPoint,
                    out Vector2 normalizedFromPointToSurfaceDirection
                );
                insideClippingArea = distanceFromPoint < 0.0f;
            }
            else
            {
                insideClippingArea = false;
                planeHitPoint = Vector3.zero;
            }
        }
    }
}<|MERGE_RESOLUTION|>--- conflicted
+++ resolved
@@ -1,9 +1,5 @@
-<<<<<<< HEAD
-﻿using SEE.Game;
-=======
-﻿using System;
-using SEE.DataModel.DG;
->>>>>>> 2b4c1d3d
+using System;
+using SEE.Game;
 using SEE.Game.UI3D;
 using SEE.GO;
 using SEE.Utils;
