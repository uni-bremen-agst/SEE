--- conflicted
+++ resolved
@@ -153,18 +153,10 @@
                 // feel responsive!
                 actionState.drag = Input.GetMouseButton(2);
                 actionState.startDrag |= !isMouseOverGUI && Input.GetMouseButtonDown(2);
-<<<<<<< HEAD
-                actionState.dragHoveredOnly = SEEInput.Snap();
+                actionState.dragHoveredOnly = SEEInput.Drag();
                 actionState.cancel |= SEEInput.Cancel();
-                actionState.snap = Input.GetKey(KeyCode.LeftAlt);
+                actionState.snap = SEEInput.Snap();
                 actionState.reset |= (actionState.drag || !isMouseOverGUI) && SEEInput.Reset();
-                actionState.mousePosition = Input.mousePosition;
-=======
-                actionState.dragHoveredOnly = Input.GetKey(KeyBindings.Drag);
-                actionState.cancel |= Input.GetKeyDown(KeyBindings.Cancel);
-                actionState.snap = Input.GetKey(KeyBindings.Snap);
-                actionState.reset |= (actionState.drag || !isMouseOverGUI) && Input.GetKeyDown(KeyBindings.Reset);
->>>>>>> e09f3833
 
                 // FIXME: The selection of graph elements below will executed only if the 
                 // ray hits the clipping area. If the player looks at the city from aside,
@@ -177,35 +169,6 @@
                 // Find hovered GameObject with node or edge, if it exists
                 if (insideClippingArea)
                 {
-<<<<<<< HEAD
-                    if (SEEInput.Unselect())
-                    {
-                        InteractableObject.UnselectAll(true);
-                    }
-                    else if (Raycasting.RaycastGraphElement(out RaycastHit raycastHit, out GraphElementRef _) != HitGraphElement.None)
-                    {
-                        Transform hoveredTransform = raycastHit.transform;
-                        // parentTransform walks up the game-object hierarchy toward the
-                        // containing CityTransform. If the CityTransform is reached, we
-                        // know that hoveredTransform is part of the CityTransform, thus,
-                        // belongs to the city, we are dealing with.
-                        Transform parentTransform = hoveredTransform;
-                        do
-                        {
-                            if (parentTransform == CityTransform)
-                            {                                
-                                actionState.hoveredTransform = hoveredTransform;
-                                break;
-                            }
-                            else
-                            {
-                                parentTransform = parentTransform.parent;
-                            }
-                        } while (parentTransform != null);
-                    }
-
-=======
->>>>>>> e09f3833
                     // For simplicity, zooming is only allowed if the city is not
                     // currently dragged
                     if (!isMouseOverGUI && !actionState.drag)
@@ -217,16 +180,7 @@
                 // TODO(torben): extract zoom and/or disable this script if latter conditions are false
                 if (!actionState.drag && (ActionState.Value == ActionStateType.Move || ActionState.Value == ActionStateType.Rotate))
                 {
-<<<<<<< HEAD
                     actionState.zoomToggleToObject |= SEEInput.ZoomInto();
-
-                    if (Input.GetMouseButtonDown(0) && !isMouseOverGUI)
-                    {
-                        Select(actionState.hoveredTransform ? actionState.hoveredTransform.gameObject : null, !actionState.selectToggle);
-                    }
-=======
-                    actionState.zoomToggleToObject |= Input.GetKeyDown(KeyBindings.ZoomInto);
->>>>>>> e09f3833
                 }
 
                 if (Equals(ActionState.Value, ActionStateType.Rotate) && cursor.E.HasFocus())
