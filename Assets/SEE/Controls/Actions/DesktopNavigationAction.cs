using System;
using SEE.DataModel.DG;
using SEE.Game;
using SEE.Game.UI3D;
using SEE.GO;
using SEE.Utils;
using UnityEngine;

namespace SEE.Controls.Actions
{
    /// <summary>
    /// Controls the interactions with the city in desktop mode regarding the movement
    /// and perspective on a code city (rotating, dragging, zooming, etc.).
    /// 
    /// Note: These are the interactions on a desktop environment with 2D display,
    /// mouse, and keyboard. Similar interactions specific to VR are implemented
    /// in XRNavigationAction.
    /// </summary>
    [RequireComponent(typeof(CityCursor))]
    [RequireComponent(typeof(Collider))]
    //[RequireComponent(typeof(SEECity))] // FIXME: We cannot simply request that a SEECity exists. There are also other kinds of AbstractSEECity classes.
    public class DesktopNavigationAction : NavigationAction
    {
        /// <summary>
        /// The state for moving the city or parts of the city.
        /// </summary>
        private struct _MoveState
        {
            internal const float SnapStepCount = 8;
            internal const float SnapStepAngle = 360.0f / SnapStepCount;

            internal MoveGizmo moveGizmo;
            internal Bounds cityBounds;
            internal Vector3 dragStartTransformPosition;
            internal Vector3 dragStartOffset;
            internal Vector3 dragCanonicalOffset;
            internal Transform draggedTransform;
        }

        /// <summary>
        /// The state for rotating the city.
        /// </summary>
        private struct _RotateState
        {
            internal const float SnapStepCount = 8;
            internal const float SnapStepAngle = 360.0f / SnapStepCount;

            internal RotateGizmo rotateGizmo;
            internal float originalEulerAngleY;
            internal Vector3 originalPosition;
            internal float startAngle;
        }

        /// <summary>
        /// The actions, that are currently active. This is initially set by
        /// <see cref="Update"/> and used and partly reset in <see cref="FixedUpdate"/>.
        /// </summary>
        private struct _ActionState
        {
            internal bool startDrag;
            internal bool dragHoveredOnly;    // true, if only the element, that is hovered by the mouse should be moved instead of whole city
            internal bool drag;
            internal bool cancel;
            internal bool snap;
            internal bool reset;
            internal float zoomStepsDelta;
            internal bool zoomToggleToObject;
        }

        /// <summary>
        /// The cursor visually represents the center of all selected objects and is used
        /// for the center of rotations.
        /// </summary>
        [Tooltip("The cursor to visualize the center of the selection")]
        [SerializeField] private CityCursor cursor;

        /// <summary>
        /// The plane, the city is located on top of.
        /// </summary>
        private UnityEngine.Plane raycastPlane;

        /// <summary>
        /// Whether the city is currently moved or rotated by the player.
        /// </summary>
        private bool movingOrRotating;

        /// <summary>
        /// The current move state.
        /// </summary>
        private _MoveState moveState;

        /// <summary>
        /// The current rotate state.
        /// </summary>
        private _RotateState rotateState;

        /// <summary>
        /// The current action state.
        /// </summary>
        private _ActionState actionState;

        protected sealed override void Awake()
        {
            if (FindObjectOfType<PlayerSettings>().playerInputType != PlayerInputType.DesktopPlayer)
            {
                Destroy(this);
                return;
            }

            base.Awake();
            cursor = GetComponent<CityCursor>();
        }

        protected sealed override void OnCityAvailable()
        {
            raycastPlane = new UnityEngine.Plane(Vector3.up, CityTransform.position);
            movingOrRotating = false;

            moveState.moveGizmo = MoveGizmo.Create();
            moveState.cityBounds = CityTransform.GetComponent<Collider>().bounds;
            moveState.dragStartTransformPosition = Vector3.zero;
            moveState.dragStartOffset = Vector3.zero;
            moveState.dragCanonicalOffset = Vector3.zero;

            rotateState.rotateGizmo = RotateGizmo.Create(1024);
            rotateState.originalEulerAngleY = 0.0f;
            rotateState.originalPosition = Vector3.zero;
            rotateState.startAngle = 0.0f;
        }

        public sealed override void Update()
        {
            base.Update();

            if (CityTransform != null)
            {
                bool isMouseOverGUI = Raycasting.IsMouseOverGUI();

                // Fill action state with player input.
                // Note: Input MUST NOT be inquired in FixedUpdate() for the input to
                // feel responsive!
                actionState.drag = Input.GetMouseButton(2);
                actionState.startDrag |= !isMouseOverGUI && Input.GetMouseButtonDown(2);
<<<<<<< HEAD
                actionState.dragHoveredOnly = SEEInput.DragHovered();
=======
                actionState.dragHoveredOnly = SEEInput.DragCity();
>>>>>>> e286fc0f
                actionState.cancel |= SEEInput.Cancel();
                actionState.snap = SEEInput.Snap();
                actionState.reset |= (actionState.drag || !isMouseOverGUI) && SEEInput.Reset();

                // FIXME: The selection of graph elements below will executed only if the 
                // ray hits the clipping area. If the player looks at the city from aside,
                // hit nodes and edges will not selected because the ray may not hit the 
                // area. Large nodes and in particular edges above nodes tend to be high
                // in the sky and may not be selectable if the player views the city from
                // a suboptimal angle.
                RaycastClippingPlane(out bool _, out bool insideClippingArea, out Vector3 _);

                // Find hovered GameObject with node or edge, if it exists
                if (insideClippingArea)
                {
                    // For simplicity, zooming is only allowed if the city is not
                    // currently dragged
                    if (!isMouseOverGUI && !actionState.drag)
                    {
                        actionState.zoomStepsDelta += Input.mouseScrollDelta.y;
                    }
                }

                actionState.zoomToggleToObject = !actionState.drag && (actionState.zoomToggleToObject || SEEInput.ZoomInto());
                if (cursor.E != null && cursor.E.HasFocus())
                {
                    rotateState.rotateGizmo.Center = cursor.E.GetPosition();
                    rotateState.rotateGizmo.Radius = 0.2f * (MainCamera.Camera.transform.position - rotateState.rotateGizmo.Center).magnitude;
                }
            }
        }

        // This logic is in FixedUpdate(), so that the behaviour is framerate-'independent'.
        private void FixedUpdate()
        {
            if (CityTransform == null)
            {
                return;
            }

            bool synchronize = false;
            RaycastClippingPlane(out _, out bool insideClippingArea, out Vector3 planeHitPoint);

            #region Zoom

            if (actionState.zoomToggleToObject)
            {
                actionState.zoomToggleToObject = false;
                if (cursor.E.HasFocus())
                {
                    float optimalTargetZoomFactor = portalPlane.MinLengthXZ / (cursor.E.GetDiameterXZ() / zoomState.currentZoomFactor);
                    float optimalTargetZoomSteps = ConvertZoomFactorToZoomSteps(optimalTargetZoomFactor);
                    int actualTargetZoomSteps = Mathf.FloorToInt(optimalTargetZoomSteps);
                    float actualTargetZoomFactor = ConvertZoomStepsToZoomFactor(actualTargetZoomSteps);

                    int zoomSteps = actualTargetZoomSteps - (int)zoomState.currentTargetZoomSteps;
                    if (zoomSteps == 0)
                    {
                        zoomSteps = -(int)zoomState.currentTargetZoomSteps;
                        actualTargetZoomFactor = 1.0f;
                    }

                    if (zoomSteps != 0)
                    {
                        float zoomFactor = ConvertZoomStepsToZoomFactor(zoomSteps);
                        Vector2 centerOfTableAfterZoom = zoomSteps == -(int)zoomState.currentTargetZoomSteps ? CityTransform.position.XZ() : cursor.E.GetPosition().XZ();
                        Vector2 toCenterOfTable = portalPlane.CenterXZ - centerOfTableAfterZoom;
                        Vector2 zoomCenter = portalPlane.CenterXZ - (toCenterOfTable * (zoomFactor / (zoomFactor - 1.0f)));
                        float duration = 2.0f * ZoomState.DefaultZoomDuration;
                        PushZoomCommand(zoomCenter, zoomSteps, duration);
                    }
                }
            }

            if (Mathf.Abs(actionState.zoomStepsDelta) >= 1.0f && insideClippingArea)
            {
                float fZoomSteps = actionState.zoomStepsDelta >= 0.0f ? Mathf.Floor(actionState.zoomStepsDelta) : Mathf.Ceil(actionState.zoomStepsDelta);
                actionState.zoomStepsDelta -= fZoomSteps;
                int zoomSteps = Mathf.Clamp((int)fZoomSteps, -(int)zoomState.currentTargetZoomSteps, (int)ZoomState.ZoomMaxSteps - (int)zoomState.currentTargetZoomSteps);
                PushZoomCommand(planeHitPoint.XZ(), zoomSteps, ZoomState.DefaultZoomDuration);
            }

            if (UpdateZoom())
            {
                synchronize = true;
            }

            #endregion

            #region ResetActionState

            actionState.startDrag = false;
            actionState.cancel = false;
            actionState.reset = false;
            actionState.zoomToggleToObject = false;

            #endregion

            #region Synchronize

            if (synchronize)
            {
                new Net.SyncCitiesAction(this).Execute();
            }
            
            #endregion
        }

        private void OnStateChanged(ActionStateType value)
        {
            movingOrRotating = false;
            if (Equals(value, ActionStateType.Move))
            {
                rotateState.rotateGizmo?.gameObject.SetActive(false);
                enabled = true;
            }
            else if (Equals(value, ActionStateType.Rotate))
            {
                moveState.moveGizmo?.gameObject.SetActive(false);
                enabled = true;
            }
            else
            {
                enabled = false;
            }
        }

        /// <summary>
        /// Converts the given angle in degrees into the range [0, 360) degrees and returns the result.
        /// </summary>
        /// <param name="degrees">The angle in degrees.</param>
        /// <returns>The angle in the range [0, 360) degrees.</returns>
        private static float AngleMod(float degrees)
        {
            return ((degrees % 360.0f) + 360.0f) % 360.0f;
        }

        /// <summary>
        /// Raycasts against the clipping plane of the city ground.
        /// </summary>
        /// <param name="hitPlane">Whether the infinite plane was hit
        /// (<code>false</code>, if ray is parallel to plane).</param>
        /// <param name="insideClippingArea">Whether the plane was hit inside of its
        /// clipping area.</param>
        /// <param name="planeHitPoint">The point, the plane was hit by the ray.</param>
        private void RaycastClippingPlane(out bool hitPlane, out bool insideClippingArea, out Vector3 planeHitPoint)
        {
            Ray ray = MainCamera.Camera.ScreenPointToRay(Input.mousePosition);

            hitPlane = raycastPlane.Raycast(ray, out float enter);
            if (hitPlane)
            {
                planeHitPoint = ray.GetPoint(enter);
                MathExtensions.TestPointAABB(
                    planeHitPoint.XZ(),
                    portalPlane.LeftFrontCorner,
                    portalPlane.RightBackCorner,
                    out float distanceFromPoint,
                    out Vector2 _
                );
                insideClippingArea = distanceFromPoint < 0.0f;
            }
            else
            {
                insideClippingArea = false;
                planeHitPoint = Vector3.zero;
            }
        }
    }
}<|MERGE_RESOLUTION|>--- conflicted
+++ resolved
@@ -141,11 +141,7 @@
                 // feel responsive!
                 actionState.drag = Input.GetMouseButton(2);
                 actionState.startDrag |= !isMouseOverGUI && Input.GetMouseButtonDown(2);
-<<<<<<< HEAD
                 actionState.dragHoveredOnly = SEEInput.DragHovered();
-=======
-                actionState.dragHoveredOnly = SEEInput.DragCity();
->>>>>>> e286fc0f
                 actionState.cancel |= SEEInput.Cancel();
                 actionState.snap = SEEInput.Snap();
                 actionState.reset |= (actionState.drag || !isMouseOverGUI) && SEEInput.Reset();
