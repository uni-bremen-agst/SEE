﻿using SEE.Game.UI;
using SEE.GO;
using UnityEngine;

namespace SEE.Controls.Actions
{
    /// <summary>
    /// Creates the in-game menu with menu entries for moving a node within a 
    /// code city, mapping a node between two code cities, and undoing these
    /// two actions.
    /// </summary>
    public sealed class PlayerMenu : MonoBehaviour
    {
<<<<<<< HEAD

        /// <summary>
        /// Creates the <see cref="menu"/> if it does not exist yet.
        /// Sets <see cref="mainCamera"/>.
        /// </summary>
        protected virtual void Start()
        {
            gameObject.TryGetComponentOrLog(out PlayerActions playerActions);
            MenuFactory.CreateModeMenu(playerActions, gameObject);
=======
        /// <summary>
        /// Path of the prefix for the sprite to be instantiated for the menu entries.
        /// </summary>
        private const string menuEntrySprite = "Icons/Circle";

        /// <summary>
        /// Radius of the menu.
        /// </summary>
        [Tooltip("The radius of the circular menu.")]
        [Range(0, 2)]
        public float Radius = 0.3f;

        /// <summary>
        /// Radius of the menu.
        /// </summary>
        [Tooltip("The depth of the circular menu (z axis).")]
        [Range(0, 0.1f)]
        public float Depth = 0.01f;

        /// <summary>
        /// Creates the <see cref="menu"/> if it does not exist yet.
        /// </summary>
        private void Start()
        {
            UnityEngine.Assertions.Assert.IsTrue(System.Enum.GetNames(typeof(ActionState.Type)).Length == 4);
            UnityEngine.Assertions.Assert.IsTrue((int)ActionState.Type.Move == 0);
            UnityEngine.Assertions.Assert.IsTrue((int)ActionState.Type.Rotate == 1);
            UnityEngine.Assertions.Assert.IsTrue((int)ActionState.Type.Map == 2);
            UnityEngine.Assertions.Assert.IsTrue((int)ActionState.Type.DrawEdge == 3);

            MenuDescriptor[] menuDescriptors = new MenuDescriptor[]
            {
                // Moving a node within a graph
                new MenuDescriptor(label: "Move",
                                   spriteFile: menuEntrySprite,
                                   activeColor: Color.red,
                                   inactiveColor: Lighter(Color.red),
                                   entryOn: MoveOn,
                                   entryOff: null,
                                   isTransient: true),
                // Rotating everything around the selected node within a graph
                new MenuDescriptor(label: "Rotate",
                                   spriteFile: menuEntrySprite,
                                   activeColor: Color.blue,
                                   inactiveColor: Lighter(Color.blue),
                                   entryOn: RotateOn,
                                   entryOff: null,
                                   isTransient: true),
                // Mapping a node from one graph to another graph
                new MenuDescriptor(label: "Map",
                                   spriteFile: menuEntrySprite,
                                   activeColor: Color.green,
                                   inactiveColor: Lighter(Color.green),
                                   entryOn: MapOn,
                                   entryOff: null,
                                   isTransient: true),
                // Drawing a new edge between two gameobjects
                new MenuDescriptor(label: "DrawEdge",
                                   spriteFile: menuEntrySprite,
                                   activeColor: Color.green,
                                   inactiveColor: Lighter(Color.green),
                                   entryOn: DrawEdgeOn,
                                   entryOff: null,
                                   isTransient: true),
            };
            MenuFactory.CreateMenu(menuDescriptors, Radius, Depth);
        }

        /// <summary>
        /// The delegates called upon the selection of a menu entry. Assignments to
        /// ActionState.Value will enter a new ActionState and as a consequence
        /// invoke all delegates <see cref="ActionState.OnStateChangedFn"/> listing 
        /// to a change of the state via <see cref="ActionState.OnStateChanged"/>.
        /// </summary>
        private void MoveOn() => ActionState.Value = ActionState.Type.Move;
        private void RotateOn() => ActionState.Value = ActionState.Type.Rotate;
        private void MapOn() => ActionState.Value = ActionState.Type.Map;
        private void DrawEdgeOn() => ActionState.Value = ActionState.Type.DrawEdge;

        /// <summary>
        /// Returns given <paramref name="color"/> lightened by 50%.
        /// </summary>
        /// <param name="color">base color to be lightened</param>
        /// <returns>given <paramref name="color"/> lightened by 50%</returns>
        private static Color Lighter(Color color)
        {
            return Color.Lerp(color, Color.white, 0.5f); // To lighten by 50 %
>>>>>>> 046f20c4
        }
    }
}<|MERGE_RESOLUTION|>--- conflicted
+++ resolved
@@ -1,5 +1,5 @@
-﻿using SEE.Game.UI;
-using SEE.GO;
+﻿using SEE.GO;
+using SEE.GO.Menu;
 using UnityEngine;
 
 namespace SEE.Controls.Actions
@@ -11,17 +11,6 @@
     /// </summary>
     public sealed class PlayerMenu : MonoBehaviour
     {
-<<<<<<< HEAD
-
-        /// <summary>
-        /// Creates the <see cref="menu"/> if it does not exist yet.
-        /// Sets <see cref="mainCamera"/>.
-        /// </summary>
-        protected virtual void Start()
-        {
-            gameObject.TryGetComponentOrLog(out PlayerActions playerActions);
-            MenuFactory.CreateModeMenu(playerActions, gameObject);
-=======
         /// <summary>
         /// Path of the prefix for the sprite to be instantiated for the menu entries.
         /// </summary>
@@ -109,7 +98,6 @@
         private static Color Lighter(Color color)
         {
             return Color.Lerp(color, Color.white, 0.5f); // To lighten by 50 %
->>>>>>> 046f20c4
         }
     }
 }