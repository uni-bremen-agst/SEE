--- conflicted
+++ resolved
@@ -25,15 +25,11 @@
         [Range(0, 0.1f)]
         public float Depth = 0.01f;
 
-<<<<<<< HEAD
         /// <summary>
         /// The player actions attached to the gameObject. The selection of 
         /// menu entries will be forwarded to this component.
         /// </summary>
         private PlayerActions playerActions;
-=======
-
->>>>>>> a9dab61a
 
         /// <summary>
         /// Creates the <see cref="menu"/> if it does not exist yet.
@@ -42,14 +38,11 @@
         protected virtual void Start()
         {
             MenuFactory.CreateMenu(EntriesParameter, Radius, Depth);
-<<<<<<< HEAD
             if (!gameObject.TryGetComponent<PlayerActions>(out playerActions))
             {
                 Debug.LogErrorFormat("Player {0} does not have PlayerActions.\n", name);
                 enabled = false;
             }
-=======
->>>>>>> a9dab61a
         }
 
         /// <summary>
