--- conflicted
+++ resolved
@@ -38,7 +38,7 @@
         /// <returns><see cref="ActionStateType.Rotate"/></returns>
         public override ActionStateType GetActionStateType()
         {
-            return ActionStateType.Rotate;
+            return ActionStateTypes.Rotate;
         }
 
         /// <summary>
@@ -66,14 +66,10 @@
         /// <param name="gameObject">object whose position and rotation are to be restored</param>
         public void Rotate(Quaternion Rotation)
         {
-<<<<<<< HEAD
             NodeOperator nodeOperator = objectToRotate.AddOrGetComponent<NodeOperator>();
             nodeOperator.RotateTo(Rotation, 0);
             // TODO: We do not need lists. Only one object can be rotated.
             new RotateNodeNetAction(new List<GameObject>() { objectToRotate }).Execute();
-=======
-            return ActionStateTypes.Rotate;
->>>>>>> b3f73352
         }
 
         /// <summary>
