using SEE.Game;
using SEE.Game.Drawable;
using SEE.Game.Drawable.ActionHelpers;
using SEE.Game.Drawable.Configurations;
using SEE.GO;
using SEE.UI;
using SEE.UI.Drawable;
using SEE.UI.Menu.Drawable;
using SEE.Utils;
using SEE.Utils.History;
using System.Collections.Generic;
using TMPro;
using UnityEngine;

namespace SEE.Controls.Actions.Drawable
{
    /// <summary>
    /// This class provides a color picker action for <see cref="DrawableType"/> objects.
    /// </summary>
    class ColorPickerAction : DrawableAction
    {
        /// <summary>
        /// The old chosen primary color of the <see cref="ValueHolder"/>
        /// </summary>
        private Color oldChosenPrimaryColor;

        /// <summary>
        /// The old chosen second color of the <see cref="ValueHolder"/>
        /// </summary>
        private Color oldChosenSecondColor;

        /// <summary>
        /// The newly picked color.
        /// </summary>
        private Color pickedColor;

        /// <summary>
        /// Saves all the information needed to revert or repeat this action.
        /// </summary>
        private Memento memento;

        /// <summary>
        /// Trie if the action is running.
        /// </summary>
        private bool isInAction = false;

        /// <summary>
        /// True if the action waits for user input of a
        /// sub color picker menu.
        /// </summary>
        private bool waitForHelperMenu = false;

        /// <summary>
        /// True if the color picking from a sub menu is finished.
        /// </summary>
        private bool finishChosingColor = false;

        /// <summary>
        /// True if the picker picks a color for the second color.
        /// </summary>
        private bool pickForSecondColor = false;

        /// <summary>
        /// This method manages the player's interaction with the mode <see cref="ActionStateType.ColorPicker"/>.
        /// It picks the chosen color of a drawable type object.
        /// </summary>
        /// <returns>Whether this action is finished</returns>
        public override bool Update()
        {
            if (!Raycasting.IsMouseOverGUI())
            {
                /// Block for picking the primary color of the chosen object.
                /// Will be executed via left mouse click.
                PickingPrimaryColor();

                /// Block for picking the secondary color of the chosen object.
                /// Will be executed via right mouse click.
                PickingSecondaryColor();

                /// Ends the action.
                /// Loads the selected color, depending on the option chosen in the ColorPickerMenu,
                /// either into <see cref="ValueHolder.CurrentPrimaryColor"/> or
                /// <see cref="ValueHolder.CurrentSecondaryColor"/>.
                /// Subsequently, a memento is created, and the action process is completed.
                if (((Queries.MouseUp(MouseButton.Left) || Queries.MouseUp(MouseButton.Right))
                        && isInAction && !waitForHelperMenu)
<<<<<<< HEAD
                    || finishChosingColor)
=======
                    || finishChosingMMColor)
>>>>>>> 4c9bd3a5
                {
                    if (!ColorPickerMenu.GetSwitchStatus())
                    {
                        ValueHolder.CurrentPrimaryColor = pickedColor;
                        ColorPickerMenu.AssignPrimaryColor(pickedColor);
                    }
                    else
                    {
                        pickForSecondColor = true;
                        ColorPickerMenu.AssignSecondaryColor(pickedColor);
                        ValueHolder.CurrentSecondaryColor = pickedColor;
                    }
                    memento = new(oldChosenPrimaryColor, oldChosenSecondColor, pickedColor, pickForSecondColor);
                    CurrentState = IReversibleAction.Progress.Completed;
                    return true;
                }
            }

            /// This block is waiting for user input to select a Mind Map element
            /// of <see cref="ColorPickerMindMapMenu"/>.
            /// It is placed outside the <see cref="Raycasting.IsMouseOverGUI"/> block so
            /// that the input can be immediately detected.
            if (waitForHelperMenu && ColorPickerMindMapMenu.TryGetColor(out Color color))
            {
                pickedColor = color;
                waitForHelperMenu = false;
                finishChosingColor = true;
            }

            /// This block is waiting for user input to select a line element
            /// of <see cref="ColorPickerLineMenu"/>.
            /// It is placed outside the <see cref="Raycasting.IsMouseOverGUI"/> block so
            /// that the input can be immediately detected.
            if (waitForHelperMenu && ColorPickerLineMenu.TryGetColor(out Color color1))
            {
                pickedColor = color1;
                waitForHelperMenu = false;
                finishChosingColor = true;
            }
            return false;
        }

        /// <summary>
        /// Picks the primary color of the chosen drawable type object or sticky note.
        /// The left mouse button is used for selection.
        /// </summary>
        private void PickingPrimaryColor()
        {
            if (Selector.SelectQueryHasOrIsDrawableSurface(out RaycastHit raycastHit)
                && !isInAction)
            {
                isInAction = true;
                GameObject hitObject = raycastHit.collider.gameObject;

                /// Check for the case that a child object of a drawable type object was clicked.
                if (!Tags.DrawableTypes.Contains(hitObject.tag)
                    && !hitObject.CompareTag(Tags.Drawable)
                    && hitObject.transform.parent != null)
                {
                    hitObject = hitObject.transform.parent.gameObject;
                }

                switch (hitObject.tag)
                {
                    case Tags.Line:
                        LineConf line = LineConf.GetLine(hitObject);
                        pickedColor = line.PrimaryColor;
                        if (line.ColorKind != GameDrawer.ColorKind.Monochrome && line.FillOutStatus)
                        {
                            ColorPickerLineMenu.Enable(hitObject);
                            waitForHelperMenu = true;
                        }
                        break;
                    case Tags.DText:
                        pickedColor = hitObject.GetComponent<TextMeshPro>().color;
                        break;
                    case Tags.Image:
                        ImageConf image = ImageConf.GetImageConf(hitObject);
                        pickedColor = image.ImageColor;
                        break;
                    case Tags.MindMapNode:
                        ColorPickerMindMapMenu.Enable(hitObject, true);
                        waitForHelperMenu = true;
                        break;
                    case Tags.Drawable:
                        DrawableConfig config = DrawableConfigManager.GetDrawableConfig(hitObject);
                        pickedColor = config.Color;
                        break;
                }
            }
        }

        /// <summary>
        /// Picks the secondary color of the chosen drawable type object or sticky note.
        /// The right mouse button is used for selection.
        /// </summary>
        private void PickingSecondaryColor()
        {
            if (!isInAction
                && Selector.SelectQueryHasOrIsDrawableSurface(out RaycastHit raycastHit, false))
            {
                isInAction = true;
                GameObject hitObject = raycastHit.collider.gameObject;

                /// Check for the case that a child object of a drawable type object was clicked.
                if (!Tags.DrawableTypes.Contains(hitObject.tag)
                    && !hitObject.CompareTag(Tags.Drawable)
                    && hitObject.transform.parent != null)
                {
                    hitObject = hitObject.transform.parent.gameObject;
                }

                switch (hitObject.tag)
                {
                    case Tags.Line:
                        LineConf line = LineConf.GetLine(hitObject);
                        pickedColor = line.SecondaryColor;
                        if (line.ColorKind == GameDrawer.ColorKind.Monochrome)
                        {
                            pickedColor = line.PrimaryColor;
                        }
                        if (line.ColorKind != GameDrawer.ColorKind.Monochrome && line.FillOutStatus)
                        {
                            ColorPickerLineMenu.Enable(hitObject);
                            waitForHelperMenu = true;
                        }
                        break;
                    case Tags.DText:
                        pickedColor = hitObject.GetComponent<TextMeshPro>().outlineColor;
                        break;
                    case Tags.Image:
                        ImageConf image = ImageConf.GetImageConf(hitObject);
                        pickedColor = image.ImageColor;
                        break;
                    case Tags.MindMapNode:
                        ColorPickerMindMapMenu.Enable(hitObject, false);
                        waitForHelperMenu = true;
                        break;
                    case Tags.Drawable:
                        DrawableConfig config = DrawableConfigManager.GetDrawableConfig(hitObject);
                        pickedColor = config.Color;
                        break;
                }
            }
        }

        /// <summary>
        /// At the beginning of this action, it saves the current color values
        /// (<see cref="ValueHolder.CurrentPrimaryColor>"/> and <see cref="ValueHolder.CurrentSecondaryColor"/>)
        /// of the <see cref="ValueHolder"/>.
        /// It also adds to the UICanvas a <see cref="ColorPickerMenuDisabler"/> component.
        /// This is required to prevent a display error when displaying the color picker menu.
        /// (When it is displayed, the switch status is initialized once.
        ///     It is activated once and then returns to its original position.)
        /// Then it enables the color picker menu.
        /// </summary>
        public override void Awake()
        {
            base.Awake();

            oldChosenPrimaryColor = ValueHolder.CurrentPrimaryColor;
            oldChosenSecondColor = ValueHolder.CurrentSecondaryColor;
            UICanvas.Canvas.AddOrGetComponent<ColorPickerMenuDisabler>();
        }

        /// <summary>
        /// Enables the color picker menu on action start.
        /// </summary>
        public override void Start()
        {
            base.Start();
            ColorPickerMenu.Instance.Enable();
        }

        /// <summary>
        /// Disables the color picker menu on action stop.
        /// </summary>
        public override void Stop()
        {
            base.Stop();
            ColorPickerMenu.Instance.Disable();
            ColorPickerMindMapMenu.Instance.Destroy();
        }

        ~ColorPickerAction()
        {
            ColorPickerMenu.Instance.Destroy();
        }

        /// <summary>
        /// This struct can store all the information needed to
        /// revert or repeat a <see cref="ColorPickerAction"/>.
        /// </summary>
        readonly struct Memento
        {
            /// <summary>
            /// The old chosen <see cref="ValueHolder.CurrentPrimaryColor"/>
            /// </summary>
            public readonly Color OldChosenPrimaryColor;
            /// <summary>
            /// The old chosen <see cref="ValueHolder.CurrentSecondaryColor"/>
            /// </summary>
            public readonly Color OldChosenSecondColor;
            /// <summary>
            /// The picked color
            /// </summary>
            public readonly Color PickedColor;
            /// <summary>
            /// A boolean representing that the selected color has been picked
            /// for the <see cref="ValueHolder.CurrentSecondaryColor"/>
            /// </summary>
            public readonly bool PickForSecondColor;

            /// <summary>
            /// The constructor, which simply assigns its only parameter to a field in this class.
            /// </summary>
            /// <param name="oldChosenPrimaryColor">The old chosen
            ///     <see cref="ValueHolder.CurrentPrimaryColor"/></param>
            /// <param name="oldChosenSecondColor">The old chosen
            ///     <see cref="ValueHolder.CurrentSecondaryColor"/></param>
            /// <param name="pickedColor">The picked color</param>
            /// <param name="pickForSecondColor">Color was picked for
            ///     <see cref="ValueHolder.CurrentSecondaryColor"/></param>
            ///
            public Memento(Color oldChosenPrimaryColor, Color oldChosenSecondColor, Color pickedColor,
                bool pickForSecondColor)
            {
                OldChosenPrimaryColor = oldChosenPrimaryColor;
                OldChosenSecondColor = oldChosenSecondColor;
                PickedColor = pickedColor;
                PickForSecondColor = pickForSecondColor;
            }
        }

        /// <summary>
        /// Reverts this action, i.e., restores the original color of the <see cref="ValueHolder"/>
        /// </summary>
        public override void Undo()
        {
            base.Undo();
            ValueHolder.CurrentPrimaryColor = memento.OldChosenPrimaryColor;
            ColorPickerMenu.AssignPrimaryColor(ValueHolder.CurrentPrimaryColor);
            ValueHolder.CurrentSecondaryColor = memento.OldChosenSecondColor;
            ColorPickerMenu.AssignSecondaryColor(ValueHolder.CurrentSecondaryColor);
        }

        /// <summary>
        /// Repeats this action, i.e., saves the picked color again in the <see cref="ValueHolder"/>
        /// </summary>
        public override void Redo()
        {
            base.Redo();
            if (!memento.PickForSecondColor)
            {
                ValueHolder.CurrentPrimaryColor = memento.PickedColor;
                ColorPickerMenu.AssignPrimaryColor(ValueHolder.CurrentPrimaryColor);
            }
            else
            {
                ValueHolder.CurrentSecondaryColor = memento.PickedColor;
                ColorPickerMenu.AssignSecondaryColor(ValueHolder.CurrentSecondaryColor);
            }
        }

        /// <summary>
        /// A new instance of <see cref="ColorPickerAction"/>.
        /// See <see cref="ReversibleAction.CreateReversibleAction"/>.
        /// </summary>
        /// <returns>new instance of <see cref="ColorPickerAction"/></returns>
        public static IReversibleAction CreateReversibleAction()
        {
            return new ColorPickerAction();
        }

        /// <summary>
        /// A new instance of <see cref="ColorPickerAction"/>.
        /// See <see cref="ReversibleAction.NewInstance"/>.
        /// </summary>
        /// <returns>new instance of <see cref="ColorPickerAction"/></returns>
        public override IReversibleAction NewInstance()
        {
            return CreateReversibleAction();
        }

        /// <summary>
        /// Returns the <see cref="ActionStateType"/> of this action.
        /// </summary>
        /// <returns><see cref="ActionStateType.ColorPicker"/></returns>
        public override ActionStateType GetActionStateType()
        {
            return ActionStateTypes.ColorPicker;
        }

        /// <summary>
        /// The set of IDs of all gameObjects changed by this action.
        /// <see cref="ReversibleAction.GetActionStateType"/>
        /// Because this action does not actually change any game object,
        /// an empty set is always returned.
        /// </summary>
        /// <returns>a empty set</returns>
        public override HashSet<string> GetChangedObjects()
        {
            return new HashSet<string>();
        }
    }
}<|MERGE_RESOLUTION|>--- conflicted
+++ resolved
@@ -83,12 +83,8 @@
                 /// <see cref="ValueHolder.CurrentSecondaryColor"/>.
                 /// Subsequently, a memento is created, and the action process is completed.
                 if (((Queries.MouseUp(MouseButton.Left) || Queries.MouseUp(MouseButton.Right))
-                        && isInAction && !waitForHelperMenu)
-<<<<<<< HEAD
+                    && isInAction && !waitForHelperMenu)
                     || finishChosingColor)
-=======
-                    || finishChosingMMColor)
->>>>>>> 4c9bd3a5
                 {
                     if (!ColorPickerMenu.GetSwitchStatus())
                     {
