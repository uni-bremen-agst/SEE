--- conflicted
+++ resolved
@@ -184,7 +184,7 @@
                 needRefreshEditMode = false;
                 ShapeMenu.OpenLineMenuInCorrectMode();
             }
-            else if (Shape == null && LineMenu.IsInEditMode() && !editMode)
+            else if (Shape == null && LineMenu.Instance.IsInEditMode() && !editMode)
             {
                 ShapeMenu.OpenLineMenuInCorrectMode();
             }
@@ -287,12 +287,8 @@
                 drawing = false;
                 Shape = null;
                 editMode = false;
-<<<<<<< HEAD
                 shapeFillOut = null;
-                if (LineMenu.IsInEditMode())
-=======
                 if (LineMenu.Instance.IsInEditMode())
->>>>>>> 4c9bd3a5
                 {
                     LineMenu.Instance.Disable();
                     ShapeMenu.OpenLineMenuInCorrectMode();
