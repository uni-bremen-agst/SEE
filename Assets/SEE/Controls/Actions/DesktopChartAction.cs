﻿// Copyright 2020 Robert Bohnsack
//
// Permission is hereby granted, free of charge, to any person obtaining a
// copy of this software and associated documentation files (the
// "Software"), to deal in the Software without restriction, including
// without limitation the rights to use, copy, modify, merge, publish,
// distribute, sublicense, and/or sell copies of the Software, and to
// permit persons to whom the Software is furnished to do so, subject to
// the following conditions:
//
// The above copyright notice and this permission notice shall be included
// in all copies or substantial portions of the Software.
//
// THE SOFTWARE IS PROVIDED "AS IS", WITHOUT WARRANTY OF ANY KIND, EXPRESS
// OR IMPLIED, INCLUDING BUT NOT LIMITED TO THE WARRANTIES OF
// MERCHANTABILITY, FITNESS FOR A PARTICULAR PURPOSE AND NONINFRINGEMENT.
// IN NO EVENT SHALL THE AUTHORS OR COPYRIGHT HOLDERS BE LIABLE FOR ANY
// CLAIM, DAMAGES OR OTHER LIABILITY, WHETHER IN AN ACTION OF CONTRACT,
// TORT OR OTHERWISE, ARISING FROM, OUT OF OR IN CONNECTION WITH THE
// SOFTWARE OR THE USE OR OTHER DEALINGS IN THE SOFTWARE.

using SEE.Charts.Scripts;
using SEE.GO;
using UnityEngine;

namespace SEE.Controls
{
	public class DesktopChartAction : ChartAction
<<<<<<< HEAD
	{
		private void Update()
		{
			if (chartControlsDevice.Toggle) ChartManager.Instance.ToggleCharts();
			if (chartControlsDevice.Select) ChartManager.Instance.ToggleSelectionMode();
			if (chartControlsDevice.Click)
			{
				Ray ray = Camera.main.ScreenPointToRay(Input.mousePosition);
				if (Physics.Raycast(ray, out RaycastHit hit, 100f)
					&& hit.transform.gameObject.TryGetComponent(out NodeRef _))
				{
					ChartManager.HighlightObject(hit.transform.gameObject, false);
				}
			}
		}
=======
    {
        private const KeyCode ToggleKey = KeyCode.G;
        private const KeyCode SelectionKey = KeyCode.LeftControl;
        private const KeyCode ClickKey = KeyCode.Mouse0;
>>>>>>> f01f1922

        private void Update()
        {
            if (Input.GetKeyDown(ToggleKey))
            {
                ChartManager.Instance.ToggleCharts();
            }
            if (Input.GetKeyDown(SelectionKey) || Input.GetKeyUp(SelectionKey))
            {
                ChartManager.Instance.ToggleSelectionMode();
            }
            if (Input.GetKeyDown(ClickKey))
            {
			    Ray ray = Camera.main.ScreenPointToRay(Input.mousePosition);
			    if (Physics.Raycast(ray, out RaycastHit hit, 100f) && hit.transform.gameObject.TryGetComponent(out NodeRef _))
                {
				    ChartManager.HighlightObject(hit.transform.gameObject, false);
                }
            }
		}
    }
}<|MERGE_RESOLUTION|>--- conflicted
+++ resolved
@@ -26,28 +26,10 @@
 namespace SEE.Controls
 {
 	public class DesktopChartAction : ChartAction
-<<<<<<< HEAD
-	{
-		private void Update()
-		{
-			if (chartControlsDevice.Toggle) ChartManager.Instance.ToggleCharts();
-			if (chartControlsDevice.Select) ChartManager.Instance.ToggleSelectionMode();
-			if (chartControlsDevice.Click)
-			{
-				Ray ray = Camera.main.ScreenPointToRay(Input.mousePosition);
-				if (Physics.Raycast(ray, out RaycastHit hit, 100f)
-					&& hit.transform.gameObject.TryGetComponent(out NodeRef _))
-				{
-					ChartManager.HighlightObject(hit.transform.gameObject, false);
-				}
-			}
-		}
-=======
     {
         private const KeyCode ToggleKey = KeyCode.G;
         private const KeyCode SelectionKey = KeyCode.LeftControl;
         private const KeyCode ClickKey = KeyCode.Mouse0;
->>>>>>> f01f1922
 
         private void Update()
         {
