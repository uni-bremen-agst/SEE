--- conflicted
+++ resolved
@@ -203,7 +203,38 @@
         /// </summary>
         ToggleHolisticMetricsMenu,
         /// <summary>
-<<<<<<< HEAD
+        /// Undoes a part of the current running action.
+        /// Needed for drawing a straight line.
+        /// </summary>
+        PartUndo,
+        /// <summary>
+        /// Moves a drawable type object up.
+        /// </summary>
+        MoveObjectUp,
+        /// <summary>
+        /// Moves a drawable type object down.
+        /// </summary>
+        MoveObjectDown,
+        /// <summary>
+        /// Moves a drawable type object left.
+        /// </summary>
+        MoveObjectLeft,
+        /// <summary>
+        /// Moves a drawable type object right.
+        /// </summary>
+        MoveObjectRight,
+        /// <summary>
+        /// Moves a drawable object forward.
+        /// </summary>
+        MoveObjectForward,
+        /// <summary>
+        /// Moves a drawable object backward.
+        /// </summary>
+        MoveObjectBackward,
+        /// <summary>
+        /// Opens/closes the drawable manager view.
+        /// </summary>
+        DrawableManagerView,
         /// Continues a running mapping experiment within the reflexion city
         /// </summary>
         ContinueMappingExperiment,
@@ -211,40 +242,6 @@
         /// Finsihes an iteration of the mapping experiment user study
         /// TODO: Delete before merging the branch?
         /// </summary>
-        FinishStudyIteration,
-=======
-        /// Undoes a part of the current running action.
-        /// Needed for drawing a straight line.
-        /// </summary>
-        PartUndo,
-        /// <summary>
-        /// Moves a drawable type object up.
-        /// </summary>
-        MoveObjectUp,
-        /// <summary>
-        /// Moves a drawable type object down.
-        /// </summary>
-        MoveObjectDown,
-        /// <summary>
-        /// Moves a drawable type object left.
-        /// </summary>
-        MoveObjectLeft,
-        /// <summary>
-        /// Moves a drawable type object right.
-        /// </summary>
-        MoveObjectRight,
-        /// <summary>
-        /// Moves a drawable object forward.
-        /// </summary>
-        MoveObjectForward,
-        /// <summary>
-        /// Moves a drawable object backward.
-        /// </summary>
-        MoveObjectBackward,
-        /// <summary>
-        /// Opens/closes the drawable manager view.
-        /// </summary>
-        DrawableManagerView
->>>>>>> 1e9b8db9
+        FinishStudyIteration
     }
 }