﻿using System;
using System.Collections.Generic;
using System.Linq;
using UnityEngine;

namespace SEE.Controls.KeyActions
{
    /// <summary>
    /// Defines the codes for all interaction based on the keyboard in SEE.
    /// </summary>
    internal static class KeyBindings
    {
        // IMPORTANT NOTES:
        // (1) Keep in mind that KeyCodes in Unity map directly to a
        //     physical key on an keyboard with an English layout.
        // (2) Ctrl-Z and Ctrl-Y are reserved for Undo and Redo.
        // (3) The digits 0-9 are reserved for shortcuts for the player menu.

        /// <summary>
        /// Defines the path of the file where the <see cref="keybindings"/> are stored.
        /// </summary>
        private static readonly string keyBindingsPath = Application.dataPath + "/StreamingAssets/KeyBindings.json";

        /// <summary>
        /// Mapping of every <see cref="KeyAction"/> onto its currently
        /// bound <see cref="KeyActionDescriptor"/>.
        /// </summary>
        /// <remarks>Key actions can be re-bound.</remarks>
        private static readonly KeyMap keyBindings = new();

        /// <summary>
        /// Returns true if the user has pressed down a key requesting the given <paramref name="keyAction"/>
        /// </summary>
        /// <param name="keyAction">the <see cref="KeyAction"/> to check</param>
        /// <returns>true if the user has pressed a key requesting the given <paramref name="keyAction"/></returns>
        /// <remarks>Note the difference to <see cref="IsPressed(KeyAction)"/> described there.</remarks>
        internal static bool IsDown(KeyAction keyAction)
        {
            return keyBindings.TryGetValue(keyAction, out KeyActionDescriptor descriptor)
                && Input.GetKeyDown(descriptor.KeyCode);
        }

        /// <summary>
        /// Returns true if the user is pressing a key requesting the given <paramref name="keyAction"/>
        /// </summary>
        /// <param name="keyAction">the <see cref="KeyAction"/> to check</param>
        /// <returns>true if the user has pressed a key requesting the given <paramref name="keyAction"/></returns>
        /// <remarks>The difference to <see cref="IsDown(KeyAction)"/> is that the latter
        /// yields true only once when the key is pressed, while this method returns true in
        /// every frame while the user holds the key.</remarks>
        internal static bool IsPressed(KeyAction keyAction)
        {
            return keyBindings.TryGetValue(keyAction, out KeyActionDescriptor descriptor)
                && Input.GetKey(descriptor.KeyCode);
        }

        /// <summary>
        /// Returns true if <paramref name="keyAction"/> is bound, in which case <paramref name="descriptor"/>
        /// will contain the <see cref="KeyActionDescriptor"/> <paramref name="keyAction"/> is bound
        /// to. If <paramref name="keyAction"/> is not bound, <c>false</c> will be returned and
        /// <paramref name="descriptor"/> is undefined.
        /// </summary>
        /// <param name="keyAction">action to be looked up</param>
        /// <param name="descriptor">the descriptor <paramref name="keyAction"/> is bound to or
        /// undefined</param>
        /// <returns>true if <paramref name="keyAction"/> is bound</returns>
        internal static bool TryGetKeyActionDescriptor(KeyAction keyAction, out KeyActionDescriptor descriptor)
        {
            return keyBindings.TryGetValue(keyAction, out descriptor);
        }

        /// <summary>
        /// Returns true if <paramref name="keyAction"/> is bound, in which case <paramref name="keyCode"/>
        /// will contain the <see cref="KeyCode"/> triggering <paramref name="keyAction"/>.
        /// If <paramref name="keyAction"/> is not bound, <c>false</c> will be returned and
        /// <paramref name="keyCode"/> is undefined.
        /// </summary>
        /// <param name="keyAction">action to be looked up</param>
        /// <param name="keyCode">the key code triggering <paramref name="keyAction"/> or
        /// undefined</param>
        /// <returns>true if <paramref name="keyAction"/> is bound</returns>
        internal static bool TryGetKeyCode(KeyAction keyAction, out KeyCode keyCode)
        {
            return keyBindings.TryGetValue(keyAction, out keyCode);
        }

        /// <summary>
        /// True if given <paramref name="key"/> can be re-assigned by a user.
        /// </summary>
        /// <param name="key">the key code to be checked</param>
        /// <returns>True if given <paramref name="key"/> can be re-assigned by a user.</returns>
        internal static bool AssignableKeyCode(KeyCode key)
        {
            // We are using the mouse buttons 0, 1, and 2 for other purposes. We do not want
            // them to be re-assigned.
            return key != KeyCode.Mouse0 && key != KeyCode.Mouse1 && key != KeyCode.Mouse2;
        }

        /// <summary>
        /// Registers the given <paramref name="keyCode"/> for the given <paramref name="scope"/>
        /// and the <paramref name="description"/>. If a <paramref name="keyCode"/> is already registered,
        /// an error message will be emitted.
        /// </summary>
        /// <param name="keyCode">the key code to be registered</param>
        /// <param name="name">the name of the action triggered by the <paramref name="keyCode"/>;
        /// <param name="scope">the scope of the key code</param>
        /// <param name="description">the help message for the key code</param>
        /// this name will be presented to our users</param>
        private static void Register(KeyAction keyAction, KeyCode keyCode, string name, KeyActionCategory scope, string description)
        {
            try
            {
                keyBindings.Bind(keyAction, new KeyActionDescriptor(name, description, scope, keyCode));
            }
            catch (Exception ex)
            {
                // Because this method is called by the static initializer, it represent an internal
                // problem. The user is not responsible for it. We do not show a notification
                Debug.LogError(ex.Message);
            }
        }

        /// <summary>
        /// Registers all available <see cref="KeyAction"/>s.
        /// </summary>
        static KeyBindings()
        {
            // Note: The order of the key actions is important. They are displayed to the
            // user in the order of appearance here.

            // General
            Register(KeyAction.Help, KeyCode.H, "Help",
                     KeyActionCategory.General, "Provides help");
            Register(KeyAction.ToggleMenu, KeyCode.Space, "Toggle menu",
                     KeyActionCategory.General, "Toggles the user-action menu.");
            Register(KeyAction.ToggleSettings, KeyCode.Pause, "Toggle settings",
                     KeyActionCategory.General, "Turns on/off the settings menu.");
            Register(KeyAction.ConfigMenu, KeyCode.K, "Config",
                     KeyActionCategory.General, "Opens/closes the configuration menu.");
            Register(KeyAction.ToggleBrowser, KeyCode.F4, "Toggle browser",
                     KeyActionCategory.General, "Turns on/off the browser.");
            Register(KeyAction.ToggleMirror, KeyCode.F8, "Toggle mirror",
                     KeyActionCategory.General, "Turns on/off the mirror.");
            Register(KeyAction.Undo, KeyCode.Z, "Undo",
                     KeyActionCategory.General, "Undoes the last action.");
            Register(KeyAction.Redo, KeyCode.Y, "Redo",
                     KeyActionCategory.General, "Re-does the last action.");
            Register(KeyAction.CloseNotifications, KeyCode.X, "Close notifications",
                     KeyActionCategory.General, "Clears all notifications.");
            Register(KeyAction.ToggleFaceCam, KeyCode.I, "Toggle face cam",
                     KeyActionCategory.General, "Toggles the face camera on or off.");
            Register(KeyAction.ToggleFaceCamPosition, KeyCode.F3, "Toggle face-cam position",
                     KeyActionCategory.General, "Toggles the position of the FaceCam on the player's face.");
            Register(KeyAction.ToggleVoiceControl, KeyCode.Period, "Toggle voice control",
                     KeyActionCategory.General, "Toggles voice controlled commands.");

            // Movement
            Register(KeyAction.BoostCameraSpeed, KeyCode.LeftShift, "Boost speed",
                     KeyActionCategory.Movement, "Boosts the speed of the player movement. While pressed, movement is faster.");
            Register(KeyAction.MoveForward, KeyCode.W, "Move forward",
                     KeyActionCategory.Movement, "Move forward.");
            Register(KeyAction.MoveBackward, KeyCode.S, "Move backward",
                     KeyActionCategory.Movement, "Move backward.");
            Register(KeyAction.MoveRight, KeyCode.D, "Move right",
                     KeyActionCategory.Movement, "Move to the right.");
            Register(KeyAction.MoveLeft, KeyCode.A, "Move left",
                     KeyActionCategory.Movement, "Move to the left.");
            Register(KeyAction.MoveUp, KeyCode.Q, "Move up",
                     KeyActionCategory.Movement, "Move up.");
            Register(KeyAction.MoveDown, KeyCode.E, "Move down",
                     KeyActionCategory.Movement, "Move down.");

            // Chat
            Register(KeyAction.ToggleTextChat, KeyCode.F2, "Open text chat",
                     KeyActionCategory.Chat, "Opens the text chat.");
            Register(KeyAction.ToggleVoiceChat, KeyCode.F5, "Toggle voice chat",
                     KeyActionCategory.Chat, "Toggles the voice chat.");

            // MetricCharts
            Register(KeyAction.ToggleCharts, KeyCode.M, "Toggle charts",
                     KeyActionCategory.MetricCharts, "Turns the metric charts on/off.");
            Register(KeyAction.ToggleMetricHoveringSelection, KeyCode.N, "Toggle metric hovering/selection",
                     KeyActionCategory.MetricCharts, "Toggles hovering/selection for markers in metric charts.");
            Register(KeyAction.ToggleHolisticMetricsMenu, KeyCode.C, "Toggle metrics menu",
                     KeyActionCategory.MetricCharts, "Toggles the menu for holistic code metrics");

            // Browsing
            Register(KeyAction.SearchMenu, KeyCode.F, "Search",
                     KeyActionCategory.Browsing, "Opens the search menu.");
            Register(KeyAction.TreeView, KeyCode.Tab, "Tree view",
                     KeyActionCategory.Browsing, "Opens/closes the tree view window.");
            Register(KeyAction.ToggleEdges, KeyCode.V, "Toggle edges",
                     KeyActionCategory.Browsing, "Toggles the visibility of all edges of a hovered code city.");
            Register(KeyAction.Unselect, KeyCode.U, "Unselect",
                     KeyActionCategory.Browsing, "Forgets all currently selected objects.");
            Register(KeyAction.Cancel, KeyCode.Escape, "Cancel",
                     KeyActionCategory.Browsing, "Cancels an action.");
            Register(KeyAction.Reset, KeyCode.R, "Reset",
                     KeyActionCategory.Browsing, "Resets a code city to its original position and scale.");
            Register(KeyAction.ZoomInto, KeyCode.G, "Zoom in",
                     KeyActionCategory.Browsing, "To zoom into a city.");
            Register(KeyAction.Snap, KeyCode.LeftAlt, "Snap",
                     KeyActionCategory.Browsing, "Snap move/rotate city.");
            Register(KeyAction.DragHovered, KeyCode.LeftControl, "Drag hovered",
                     KeyActionCategory.Browsing, "Drag code city.");
            Register(KeyAction.ToggleCameraLock, KeyCode.L, "Toggle camera lock",
                     KeyActionCategory.Browsing, "Toggles between the locked and free camera mode.");
            Register(KeyAction.Pointing, KeyCode.P, "Point",
                     KeyActionCategory.Browsing, "Toggles between Pointing.");

            // Evolution
            Register(KeyAction.SetMarker, KeyCode.Insert, "Set marker",
                     KeyActionCategory.Evolution, "Sets a new marker.");
            Register(KeyAction.DeleteMarker, KeyCode.Delete, "Delete marker",
                     KeyActionCategory.Evolution, "Deletes a marker.");
            Register(KeyAction.ToggleEvolutionCanvases, KeyCode.T, "Toggle evolution canvases",
                     KeyActionCategory.Evolution, "Toggles between between the two canvases for the animation and selection of a revision.");

            // Animation
            Register(KeyAction.Previous, KeyCode.LeftArrow, "Previous",
                     KeyActionCategory.Animation, "Go to previous element in the animation.");
            Register(KeyAction.Next, KeyCode.RightArrow, "Next",
                     KeyActionCategory.Animation, "Go to next element in the animation.");
            Register(KeyAction.ToggleAutoPlay, KeyCode.F9, "Toggle auto play",
                     KeyActionCategory.Animation, "Toggles auto play of the animation.");
            Register(KeyAction.IncreaseAnimationSpeed, KeyCode.UpArrow, "Increase animation speed",
                     KeyActionCategory.Animation, "Doubles animation speed.");
            Register(KeyAction.DecreaseAnimationSpeed, KeyCode.DownArrow, "Decrease animation speed",
                     KeyActionCategory.Animation, "Halves animation speed.");

            // Debugging
            Register(KeyAction.ToggleExecutionOrder, KeyCode.O, "Toggle execution order",
                     KeyActionCategory.Debugging, "Toggles execution order (foward/backward).");
            Register(KeyAction.ExecuteToBreakpoint, KeyCode.B, "Execute to breakpoint",
                     KeyActionCategory.Debugging, "Continues execution until next breakpoint is reached.");
            Register(KeyAction.FirstStatement, KeyCode.Home, "First statement",
                     KeyActionCategory.Debugging, "Execution is back to very first statement.");

            // Code Viewer
            Register(KeyAction.ShowWindowMenu, KeyCode.F1, "Show window menu",
<<<<<<< HEAD
                     KeyActionCategory.CodeViewer, "Toggles the menu of the open windows.");

            // CameraPaths
            Register(KeyAction.SavePathPosition, KeyCode.F11, "Save position",
                     KeyActionCategory.CameraPaths, "Saves the current position when recording paths.");
            Register(KeyAction.TogglePathPlaying, KeyCode.F12, "Toggle path playing",
                     KeyActionCategory.CameraPaths, "Starts/stops the automated camera movement along a path.");
=======
                     KeyActionCategory.CodeViewer, "Toggles the menu of the open windows.");         
            // Chat
            Register(KeyAction.ToggleTextChat, KeyCode.F2, "Toggle text chat",
                     KeyActionCategory.Chat, "Toggles the text chat.");
            Register(KeyAction.ToggleVoiceChat, KeyCode.F5, "Toggle voice chat",
                     KeyActionCategory.Chat, "Toggles the voice chat.");
            // Drawable
            Register(KeyAction.PartUndo, KeyCode.CapsLock, "Part undo",
                     KeyActionCategory.Drawable, "Undoes a part of the current running action.");
            Register(KeyAction.MoveObjectUp, KeyCode.Keypad8, "Move object up",
                     KeyActionCategory.Drawable, "Moves the object up.");
            Register(KeyAction.MoveObjectDown, KeyCode.Keypad2, "Move object down",
                     KeyActionCategory.Drawable, "Moves the object down.");
            Register(KeyAction.MoveObjectLeft, KeyCode.Keypad4, "Move object left",
                     KeyActionCategory.Drawable, "Moves the object left.");
            Register(KeyAction.MoveObjectRight, KeyCode.Keypad6, "Move object right",
                     KeyActionCategory.Drawable, "Moves the object right.");
            Register(KeyAction.MoveObjectForward, KeyCode.Keypad9, "Move object forward",
                     KeyActionCategory.Drawable, "Moves the object forward.");
            Register(KeyAction.MoveObjectBackward, KeyCode.Keypad3, "Move object backward",
                     KeyActionCategory.Drawable, "Moves the object backward.");
>>>>>>> ff8b1915
        }

        /// <summary>
        /// Rebinds a binding to another key and saves the changed key.
        /// </summary>
        /// <param name="descriptor">the binding that should be triggered by <paramref name="keyCode"/></param>
        /// <param name="keyCode">the key code that should trigger the action represented by <paramref name="descriptor"/></param>
        /// <exception cref="Exception">thrown if <paramref name="keyCode"/> is already bound to an action</exception>
        internal static void SetBindingForKey(KeyActionDescriptor descriptor, KeyCode keyCode)
        {
            keyBindings.ResetKeyCode(descriptor, keyCode);
            keyBindings.Save(keyBindingsPath);
        }

        /// <summary>
        /// Returns the current mapping of <see cref="KeyAction"/>s onto their
        /// <see cref="KeyActionDescriptor"/> grouped by their <see cref="KeyActionCategory"/>.
        /// </summary>
        /// <returns>current mapping of key actions onto their descriptor</returns>
        internal static IEnumerable<IGrouping<KeyActionCategory, KeyValuePair<KeyAction, KeyActionDescriptor>>> AllBindings()
        {
            return keyBindings.AllBindings();
        }

        /// <summary>
        /// Loads the key bindings.
        /// </summary>
        internal static void LoadKeyBindings()
        {
            keyBindings.Load(keyBindingsPath);
        }
    }
}<|MERGE_RESOLUTION|>--- conflicted
+++ resolved
@@ -125,70 +125,48 @@
         /// </summary>
         static KeyBindings()
         {
-            // Note: The order of the key actions is important. They are displayed to the
-            // user in the order of appearance here.
-
             // General
             Register(KeyAction.Help, KeyCode.H, "Help",
                      KeyActionCategory.General, "Provides help");
+            Register(KeyAction.ToggleVoiceControl, KeyCode.Period, "Toggle voice control (commands to SEE)",
+                     KeyActionCategory.General, "Toggles voice input on/off.");
             Register(KeyAction.ToggleMenu, KeyCode.Space, "Toggle menu",
                      KeyActionCategory.General, "Toggles the user-action menu.");
             Register(KeyAction.ToggleSettings, KeyCode.Pause, "Toggle settings",
                      KeyActionCategory.General, "Turns on/off the settings menu.");
-            Register(KeyAction.ConfigMenu, KeyCode.K, "Config",
-                     KeyActionCategory.General, "Opens/closes the configuration menu.");
             Register(KeyAction.ToggleBrowser, KeyCode.F4, "Toggle browser",
                      KeyActionCategory.General, "Turns on/off the browser.");
             Register(KeyAction.ToggleMirror, KeyCode.F8, "Toggle mirror",
                      KeyActionCategory.General, "Turns on/off the mirror.");
+            Register(KeyAction.SearchMenu, KeyCode.F, "Search",
+                     KeyActionCategory.General, "Opens the search menu.");
             Register(KeyAction.Undo, KeyCode.Z, "Undo",
                      KeyActionCategory.General, "Undoes the last action.");
             Register(KeyAction.Redo, KeyCode.Y, "Redo",
                      KeyActionCategory.General, "Re-does the last action.");
+            Register(KeyAction.ConfigMenu, KeyCode.K, "Config",
+                     KeyActionCategory.General, "Opens/closes the configuration menu.");
+            Register(KeyAction.TreeView, KeyCode.Tab, "Tree view",
+                     KeyActionCategory.General, "Opens/closes the tree view window.");
             Register(KeyAction.CloseNotifications, KeyCode.X, "Close notifications",
                      KeyActionCategory.General, "Clears all notifications.");
             Register(KeyAction.ToggleFaceCam, KeyCode.I, "Toggle face cam",
                      KeyActionCategory.General, "Toggles the face camera on or off.");
             Register(KeyAction.ToggleFaceCamPosition, KeyCode.F3, "Toggle face-cam position",
                      KeyActionCategory.General, "Toggles the position of the FaceCam on the player's face.");
-            Register(KeyAction.ToggleVoiceControl, KeyCode.Period, "Toggle voice control",
-                     KeyActionCategory.General, "Toggles voice controlled commands.");
-
-            // Movement
-            Register(KeyAction.BoostCameraSpeed, KeyCode.LeftShift, "Boost speed",
-                     KeyActionCategory.Movement, "Boosts the speed of the player movement. While pressed, movement is faster.");
-            Register(KeyAction.MoveForward, KeyCode.W, "Move forward",
-                     KeyActionCategory.Movement, "Move forward.");
-            Register(KeyAction.MoveBackward, KeyCode.S, "Move backward",
-                     KeyActionCategory.Movement, "Move backward.");
-            Register(KeyAction.MoveRight, KeyCode.D, "Move right",
-                     KeyActionCategory.Movement, "Move to the right.");
-            Register(KeyAction.MoveLeft, KeyCode.A, "Move left",
-                     KeyActionCategory.Movement, "Move to the left.");
-            Register(KeyAction.MoveUp, KeyCode.Q, "Move up",
-                     KeyActionCategory.Movement, "Move up.");
-            Register(KeyAction.MoveDown, KeyCode.E, "Move down",
-                     KeyActionCategory.Movement, "Move down.");
-
-            // Chat
-            Register(KeyAction.ToggleTextChat, KeyCode.F2, "Open text chat",
-                     KeyActionCategory.Chat, "Opens the text chat.");
-            Register(KeyAction.ToggleVoiceChat, KeyCode.F5, "Toggle voice chat",
-                     KeyActionCategory.Chat, "Toggles the voice chat.");
-
+            Register(KeyAction.ToggleHolisticMetricsMenu, KeyCode.C, "Toggle metrics menu",
+                     KeyActionCategory.General, "Toggles the menu for holistic code metrics");
+            // CameraPaths
+            Register(KeyAction.SavePathPosition, KeyCode.F11, "Save position",
+                     KeyActionCategory.CameraPaths, "Saves the current position when recording paths.");
+            Register(KeyAction.TogglePathPlaying, KeyCode.F12, "Toggle path playing",
+                     KeyActionCategory.CameraPaths, "Starts/stops the automated camera movement along a path.");
             // MetricCharts
             Register(KeyAction.ToggleCharts, KeyCode.M, "Toggle charts",
                      KeyActionCategory.MetricCharts, "Turns the metric charts on/off.");
             Register(KeyAction.ToggleMetricHoveringSelection, KeyCode.N, "Toggle metric hovering/selection",
                      KeyActionCategory.MetricCharts, "Toggles hovering/selection for markers in metric charts.");
-            Register(KeyAction.ToggleHolisticMetricsMenu, KeyCode.C, "Toggle metrics menu",
-                     KeyActionCategory.MetricCharts, "Toggles the menu for holistic code metrics");
-
             // Browsing
-            Register(KeyAction.SearchMenu, KeyCode.F, "Search",
-                     KeyActionCategory.Browsing, "Opens the search menu.");
-            Register(KeyAction.TreeView, KeyCode.Tab, "Tree view",
-                     KeyActionCategory.Browsing, "Opens/closes the tree view window.");
             Register(KeyAction.ToggleEdges, KeyCode.V, "Toggle edges",
                      KeyActionCategory.Browsing, "Toggles the visibility of all edges of a hovered code city.");
             Register(KeyAction.Unselect, KeyCode.U, "Unselect",
@@ -207,7 +185,21 @@
                      KeyActionCategory.Browsing, "Toggles between the locked and free camera mode.");
             Register(KeyAction.Pointing, KeyCode.P, "Point",
                      KeyActionCategory.Browsing, "Toggles between Pointing.");
-
+            // Movement
+            Register(KeyAction.BoostCameraSpeed, KeyCode.LeftShift, "Boost speed",
+                     KeyActionCategory.Movement, "Boosts the speed of the player movement. While pressed, movement is faster.");
+            Register(KeyAction.MoveForward, KeyCode.W, "Move forward",
+                     KeyActionCategory.Movement, "Move forward.");
+            Register(KeyAction.MoveBackward, KeyCode.S, "Move backward",
+                     KeyActionCategory.Movement, "Move backward.");
+            Register(KeyAction.MoveRight, KeyCode.D, "Move right",
+                     KeyActionCategory.Movement, "Move to the right.");
+            Register(KeyAction.MoveLeft, KeyCode.A, "Move left",
+                     KeyActionCategory.Movement, "Move to the left.");
+            Register(KeyAction.MoveUp, KeyCode.Q, "Move up",
+                     KeyActionCategory.Movement, "Move up.");
+            Register(KeyAction.MoveDown, KeyCode.E, "Move down",
+                     KeyActionCategory.Movement, "Move down.");
             // Evolution
             Register(KeyAction.SetMarker, KeyCode.Insert, "Set marker",
                      KeyActionCategory.Evolution, "Sets a new marker.");
@@ -215,7 +207,6 @@
                      KeyActionCategory.Evolution, "Deletes a marker.");
             Register(KeyAction.ToggleEvolutionCanvases, KeyCode.T, "Toggle evolution canvases",
                      KeyActionCategory.Evolution, "Toggles between between the two canvases for the animation and selection of a revision.");
-
             // Animation
             Register(KeyAction.Previous, KeyCode.LeftArrow, "Previous",
                      KeyActionCategory.Animation, "Go to previous element in the animation.");
@@ -227,7 +218,6 @@
                      KeyActionCategory.Animation, "Doubles animation speed.");
             Register(KeyAction.DecreaseAnimationSpeed, KeyCode.DownArrow, "Decrease animation speed",
                      KeyActionCategory.Animation, "Halves animation speed.");
-
             // Debugging
             Register(KeyAction.ToggleExecutionOrder, KeyCode.O, "Toggle execution order",
                      KeyActionCategory.Debugging, "Toggles execution order (foward/backward).");
@@ -235,18 +225,8 @@
                      KeyActionCategory.Debugging, "Continues execution until next breakpoint is reached.");
             Register(KeyAction.FirstStatement, KeyCode.Home, "First statement",
                      KeyActionCategory.Debugging, "Execution is back to very first statement.");
-
             // Code Viewer
             Register(KeyAction.ShowWindowMenu, KeyCode.F1, "Show window menu",
-<<<<<<< HEAD
-                     KeyActionCategory.CodeViewer, "Toggles the menu of the open windows.");
-
-            // CameraPaths
-            Register(KeyAction.SavePathPosition, KeyCode.F11, "Save position",
-                     KeyActionCategory.CameraPaths, "Saves the current position when recording paths.");
-            Register(KeyAction.TogglePathPlaying, KeyCode.F12, "Toggle path playing",
-                     KeyActionCategory.CameraPaths, "Starts/stops the automated camera movement along a path.");
-=======
                      KeyActionCategory.CodeViewer, "Toggles the menu of the open windows.");         
             // Chat
             Register(KeyAction.ToggleTextChat, KeyCode.F2, "Toggle text chat",
@@ -268,7 +248,6 @@
                      KeyActionCategory.Drawable, "Moves the object forward.");
             Register(KeyAction.MoveObjectBackward, KeyCode.Keypad3, "Move object backward",
                      KeyActionCategory.Drawable, "Moves the object backward.");
->>>>>>> ff8b1915
         }
 
         /// <summary>
