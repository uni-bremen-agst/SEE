--- conflicted
+++ resolved
@@ -87,11 +87,7 @@
         /// Toggles voice input (i.e., for voice commands) on/off.
         /// </summary>
         internal static readonly KeyCode ToggleVoiceInput = Register(KeyCode.Period, Scope.Always,
-<<<<<<< HEAD
-                                                               "Toggles voice input on/off.");
-=======
                                                                      "Toggles voice input on/off.");
->>>>>>> 625de848
 
         #endregion
 
