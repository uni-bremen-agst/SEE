﻿using SEE.Controls.Devices;
using UnityEngine;
using UnityEngine.Serialization;

namespace SEE.Controls
{
<<<<<<< HEAD
	/// <summary>
	/// An actor defines the reactions of the player on input stimuli. It
	/// maps input devices onto high-level actions, such as movements
	/// or selections, requiring and reacting to these inputs.
	/// This mapping can be specified by the user in the inspector.
	/// For instance, in a desktop environment, input of input devices
	/// based on mice or keyboards are mapped onto the respective actions
	/// in that kind of environment. In a virtual reality environment,
	/// on the other hand, input from VR controllers based on SteamVR
	/// will be mapped onto actions that may be specific to this kind
	/// of environment.
	/// The implementation of high-level actions may be specific to the
	/// kind of environment (e.g., how feedback is given when the player
	/// selects an object) and may also require particular kinds of
	/// inputs (e.g., 2D or 3D directions). Hence, the mapping between
	/// input devices and actions is not arbitrary.
	/// The reactions may depend upon the state of the player.
	/// </summary>
	public class Actor : MonoBehaviour
	{
		[Tooltip("The camera of this player.")]
		public Camera mainCamera;

		[Tooltip("The device from which to read the input for speed.")]
		public Throttle throttleDevice;

		[Tooltip(
			"The device from which to retrieve the boost for movements. The boost amplifies speed.")]
		public Boost boostDevice;

		[Tooltip("The device from which to read the input for the direction of movements.")]
		public Direction directionDevice;

		[Tooltip("The device from which to read the viewpoint.")]
		public Viewpoint viewpointDevice;

		[Tooltip("The device from which to read selection input.")]
		public Selection selectionDevice;

		[Tooltip("The device from which to read viewport selection input.")]
		private ControllerSelection viewportSelectionDevice;

		[Tooltip("The action applied to move the camera.")]
		public CameraAction cameraAction;

		[Tooltip("The action applied to select an object.")]
		public SelectionAction selectionAction;

		[Tooltip("The action applied to select an object by way of the viewport.")]
		private SelectionViewportAction viewportSelectionAction;

		[Tooltip("The device from which to get inputs for the charts.")]
		public ChartControls chartControlDevice;

		[Tooltip("The action applied to handle chart controls.")]
		public ChartAction chartAction;

		private void Start()
		{
			CameraSetup();
			SelectionSetup();
			ChartSetup();
		}

		/// <summary>
		/// Sets up and connects the selection input device and the selection action.
		/// </summary>
		private void SelectionSetup()
		{
			if (selectionAction == null)
			{
				Debug.LogError("Selection action must be set.\n");
			}
			else
			{
				if (selectionDevice == null)
				{
					Debug.LogWarning("Selection device not set.\n");
					selectionDevice = gameObject.AddComponent<NullSelection>();
				}

				selectionAction.SelectionDevice = selectionDevice;
				selectionAction.MainCamera = mainCamera;
			}

			// The selectionDevice and selectionAction are suitable for 2D or 3D
			// positional selection. As a secondary way to select something with
			// a device that offers neither 2D nor 3D positional data (e.g., if we
			// only have a gamepad controller that allows use to fly through a scene
			// but offers no way to point to something), we use a viewportSelectionDevice
			// and viewportSelectionAction, which simply selects an objects that can be
			// hit by a ray through the center of the viewport.
			if (viewportSelectionDevice == null)
			{
				viewportSelectionDevice = gameObject.AddComponent<ControllerSelection>();
				if (viewportSelectionAction == null)
					viewportSelectionAction = gameObject.AddComponent<SelectionViewportAction>();
				viewportSelectionAction.SelectionDevice = viewportSelectionDevice;
				viewportSelectionAction.MainCamera = mainCamera;
			}
		}

		/// <summary>
		/// Sets up the connection between the camera and the actions steering it
		/// (throttle, boost, direction, and viewpoint).
		/// </summary>
		private void CameraSetup()
		{
			if (cameraAction == null)
			{
				Debug.LogError("Camera action must be set.\n");
			}
			else
			{
				if (throttleDevice == null)
				{
					Debug.LogWarning("Throttle device not set.\n");
					cameraAction.ThrottleDevice = gameObject.AddComponent<NullThrottle>();
				}

				cameraAction.ThrottleDevice = throttleDevice;
				if (directionDevice == null)
				{
					Debug.LogWarning("Direction device not set.\n");
					cameraAction.DirectionDevice = gameObject.AddComponent<NullDirection>();
				}

				cameraAction.DirectionDevice = directionDevice;
				if (viewpointDevice == null)
				{
					Debug.LogWarning("Viewpoint device not set.\n");
					cameraAction.ViewpointDevice = gameObject.AddComponent<NullViewpoint>();
				}

				cameraAction.ViewpointDevice = viewpointDevice;
				if (boostDevice == null)
				{
					Debug.LogWarning("Boost device not set.\n");
					cameraAction.BoostDevice = gameObject.AddComponent<NullBoost>();
				}

				cameraAction.BoostDevice = boostDevice;
			}
		}

		private void ChartSetup()
		{
			chartAction.chartControlsDevice = chartControlDevice;
		}
	}
=======
    /// <summary>
    /// An actor defines the reactions of the player on input stimuli. It 
    /// maps input devices onto high-level actions, such as movements
    /// or selections, requiring and reacting to these inputs. 
    /// This mapping can be specified by the user in the inspector.
    /// For instance, in a desktop environment, input of input devices
    /// based on mice or keyboards are mapped onto the respective actions
    /// in that kind of environment. In a virtual reality environment,
    /// on the other hand, input from VR controllers based on SteamVR
    /// will be mapped onto actions that may be specific to this kind
    /// of environment.
    /// The implementation of high-level actions may be specific to the
    /// kind of environment (e.g., how feedback is given when the player
    /// selects an object) and may also require particular kinds of
    /// inputs (e.g., 2D or 3D directions). Hence, the mapping between
    /// input devices and actions is not arbitrary.
    /// The reactions may depend upon the state of the player.
    /// </summary>
    public class Actor : MonoBehaviour
    {
        [Tooltip("The camera of this player.")]
        public Camera mainCamera;

        [Tooltip("The device from which to read the input for speed.")]
        public Throttle throttleDevice;

        [Tooltip("The device from which to retrieve the boost for movements. The boost amplifies speed.")]
        public Boost boostDevice;

        [Tooltip("The device from which to read the input for the direction of movements.")]
        public Direction directionDevice;

        [Tooltip("The device from which to read the viewpoint.")]
        public Viewpoint viewpointDevice;

        [Tooltip("The device from which to read selection input.")]
        public Selection selectionDevice;

        [Tooltip("The device from which to read viewport selection input.")]
        private TouchGamepadSelection viewportSelectionDevice;

        [Tooltip("The device from which to read input for transforming a selected object.")]
        public Transformation transformationDevice;

        [Tooltip("The action applied to move the camera.")]
        public CameraAction cameraAction;

        [Tooltip("The action applied to select an object.")]
        public SelectionAction selectionAction;

        [Tooltip("The action applied to transform a selected object.")]
        private TransformationAction transformationAction;

        private void Start()
        {
            CameraSetup();
            SelectionSetup();
            TransformSetup();
        }

        /// <summary>
        /// Sets up and connects the selection input device and selection action.
        /// </summary>
        private void SelectionSetup()
        {
            if (selectionAction == null)
            {
                Debug.LogError("Selection action must be set.\n");
            }
            else
            {
                if (selectionDevice == null)
                {
                    Debug.LogWarning("Selection device not set.\n");
                    selectionDevice = gameObject.AddComponent<NullSelection>();
                }
                selectionAction.SelectionDevice = selectionDevice;
                selectionAction.MainCamera = mainCamera;
                selectionAction.OnObjectGrabbed.AddListener(OnObjectGrabbed);
            }
        }

        /// <summary>
        /// Called by the selection action when an object was grabbed or released.
        /// If an object is grabbed, we start the transformation action.
        /// If an object is released, we terminate the transforamtion action.
        /// </summary>
        /// <param name="grabbedObject">the object grabbed or null if a grabbed object was released</param>
        private void OnObjectGrabbed(GameObject grabbedObject)
        {
            if (grabbedObject == null)
            {
                // Grabbed object is released.
                transformationAction.TransformedObject = null;
                transformationAction.enabled = false;
            }
            else
            {
                // Newly grabbed object.
                transformationAction.enabled = true;
                transformationAction.TransformedObject = grabbedObject;
            }
        }

        /// <summary>
        /// Sets up and connects the transformation input device and transformation action.
        /// The transformation input device must exist, but the transformation action 
        /// will be created because it is the same for all transformation input devices.
        /// No parameterization by the user is needed here.
        /// </summary>
        private void TransformSetup()
        {
            if (transformationDevice == null)
            {
                Debug.LogError("Transformation device must be set.\n");
            }
            else
            {
                transformationAction = gameObject.GetComponent<TransformationAction>();
                if (transformationAction == null)
                {
                    transformationAction = gameObject.AddComponent<TransformationAction>();
                }
                transformationAction.TranformationDevice = transformationDevice;
                // This action is initially disabled. It will be activated only when an
                // object was selected.
                transformationAction.enabled = false;
            }
        }

        /// <summary>
        /// Sets up the connection between the camera and the actions steering it
        /// (throttle, boost, direction, and viewpoint).
        /// </summary>
        private void CameraSetup()
        {
            if (cameraAction == null)
            {
                Debug.LogError("Camera action must be set.\n");
            }
            else
            {
                if (throttleDevice == null)
                {
                    Debug.LogWarning("Throttle device not set.\n");
                    cameraAction.ThrottleDevice = gameObject.AddComponent<NullThrottle>();
                }
                cameraAction.ThrottleDevice = throttleDevice;
                if (directionDevice == null)
                {
                    Debug.LogWarning("Direction device not set.\n");
                    cameraAction.DirectionDevice = gameObject.AddComponent<NullDirection>();
                }
                cameraAction.DirectionDevice = directionDevice;
                if (viewpointDevice == null)
                {
                    Debug.LogWarning("Viewpoint device not set.\n");
                    cameraAction.ViewpointDevice = gameObject.AddComponent<NullViewpoint>();
                }
                cameraAction.ViewpointDevice = viewpointDevice;
                if (boostDevice == null)
                {
                    Debug.LogWarning("Boost device not set.\n");
                    cameraAction.BoostDevice = gameObject.AddComponent<NullBoost>();
                }
                cameraAction.BoostDevice = boostDevice;
            }
        }
    }
>>>>>>> 67f647dd
}<|MERGE_RESOLUTION|>--- conflicted
+++ resolved
@@ -4,158 +4,6 @@
 
 namespace SEE.Controls
 {
-<<<<<<< HEAD
-	/// <summary>
-	/// An actor defines the reactions of the player on input stimuli. It
-	/// maps input devices onto high-level actions, such as movements
-	/// or selections, requiring and reacting to these inputs.
-	/// This mapping can be specified by the user in the inspector.
-	/// For instance, in a desktop environment, input of input devices
-	/// based on mice or keyboards are mapped onto the respective actions
-	/// in that kind of environment. In a virtual reality environment,
-	/// on the other hand, input from VR controllers based on SteamVR
-	/// will be mapped onto actions that may be specific to this kind
-	/// of environment.
-	/// The implementation of high-level actions may be specific to the
-	/// kind of environment (e.g., how feedback is given when the player
-	/// selects an object) and may also require particular kinds of
-	/// inputs (e.g., 2D or 3D directions). Hence, the mapping between
-	/// input devices and actions is not arbitrary.
-	/// The reactions may depend upon the state of the player.
-	/// </summary>
-	public class Actor : MonoBehaviour
-	{
-		[Tooltip("The camera of this player.")]
-		public Camera mainCamera;
-
-		[Tooltip("The device from which to read the input for speed.")]
-		public Throttle throttleDevice;
-
-		[Tooltip(
-			"The device from which to retrieve the boost for movements. The boost amplifies speed.")]
-		public Boost boostDevice;
-
-		[Tooltip("The device from which to read the input for the direction of movements.")]
-		public Direction directionDevice;
-
-		[Tooltip("The device from which to read the viewpoint.")]
-		public Viewpoint viewpointDevice;
-
-		[Tooltip("The device from which to read selection input.")]
-		public Selection selectionDevice;
-
-		[Tooltip("The device from which to read viewport selection input.")]
-		private ControllerSelection viewportSelectionDevice;
-
-		[Tooltip("The action applied to move the camera.")]
-		public CameraAction cameraAction;
-
-		[Tooltip("The action applied to select an object.")]
-		public SelectionAction selectionAction;
-
-		[Tooltip("The action applied to select an object by way of the viewport.")]
-		private SelectionViewportAction viewportSelectionAction;
-
-		[Tooltip("The device from which to get inputs for the charts.")]
-		public ChartControls chartControlDevice;
-
-		[Tooltip("The action applied to handle chart controls.")]
-		public ChartAction chartAction;
-
-		private void Start()
-		{
-			CameraSetup();
-			SelectionSetup();
-			ChartSetup();
-		}
-
-		/// <summary>
-		/// Sets up and connects the selection input device and the selection action.
-		/// </summary>
-		private void SelectionSetup()
-		{
-			if (selectionAction == null)
-			{
-				Debug.LogError("Selection action must be set.\n");
-			}
-			else
-			{
-				if (selectionDevice == null)
-				{
-					Debug.LogWarning("Selection device not set.\n");
-					selectionDevice = gameObject.AddComponent<NullSelection>();
-				}
-
-				selectionAction.SelectionDevice = selectionDevice;
-				selectionAction.MainCamera = mainCamera;
-			}
-
-			// The selectionDevice and selectionAction are suitable for 2D or 3D
-			// positional selection. As a secondary way to select something with
-			// a device that offers neither 2D nor 3D positional data (e.g., if we
-			// only have a gamepad controller that allows use to fly through a scene
-			// but offers no way to point to something), we use a viewportSelectionDevice
-			// and viewportSelectionAction, which simply selects an objects that can be
-			// hit by a ray through the center of the viewport.
-			if (viewportSelectionDevice == null)
-			{
-				viewportSelectionDevice = gameObject.AddComponent<ControllerSelection>();
-				if (viewportSelectionAction == null)
-					viewportSelectionAction = gameObject.AddComponent<SelectionViewportAction>();
-				viewportSelectionAction.SelectionDevice = viewportSelectionDevice;
-				viewportSelectionAction.MainCamera = mainCamera;
-			}
-		}
-
-		/// <summary>
-		/// Sets up the connection between the camera and the actions steering it
-		/// (throttle, boost, direction, and viewpoint).
-		/// </summary>
-		private void CameraSetup()
-		{
-			if (cameraAction == null)
-			{
-				Debug.LogError("Camera action must be set.\n");
-			}
-			else
-			{
-				if (throttleDevice == null)
-				{
-					Debug.LogWarning("Throttle device not set.\n");
-					cameraAction.ThrottleDevice = gameObject.AddComponent<NullThrottle>();
-				}
-
-				cameraAction.ThrottleDevice = throttleDevice;
-				if (directionDevice == null)
-				{
-					Debug.LogWarning("Direction device not set.\n");
-					cameraAction.DirectionDevice = gameObject.AddComponent<NullDirection>();
-				}
-
-				cameraAction.DirectionDevice = directionDevice;
-				if (viewpointDevice == null)
-				{
-					Debug.LogWarning("Viewpoint device not set.\n");
-					cameraAction.ViewpointDevice = gameObject.AddComponent<NullViewpoint>();
-				}
-
-				cameraAction.ViewpointDevice = viewpointDevice;
-				if (boostDevice == null)
-				{
-					Debug.LogWarning("Boost device not set.\n");
-					cameraAction.BoostDevice = gameObject.AddComponent<NullBoost>();
-				}
-
-				cameraAction.BoostDevice = boostDevice;
-			}
-		}
-
-		private void ChartSetup()
-		{
-			chartAction.chartControlsDevice = chartControlDevice;
-		}
-	}
-=======
     /// <summary>
     /// An actor defines the reactions of the player on input stimuli. It 
     /// maps input devices onto high-level actions, such as movements
@@ -325,5 +173,4 @@
             }
         }
     }
->>>>>>> 67f647dd
 }