﻿
using System;
using System.Collections.Generic;
using System.Linq;
using Microsoft.MixedReality.Toolkit;
using Microsoft.MixedReality.Toolkit.UI;
using Microsoft.MixedReality.Toolkit.UI.BoundsControl;
using Microsoft.MixedReality.Toolkit.Utilities;
using OdinSerializer;
using SEE.DataModel;
using SEE.GO;
using SEE.Utils;
using UnityEditor;
using UnityEngine;
using UnityEngine.XR;
using Valve.VR;
using Valve.VR.InteractionSystem;
using Hand = Valve.VR.InteractionSystem.Hand;

namespace SEE.Controls
{
    /// <summary>
    /// Allows a user to select the kind of environment in which the game
    /// runs: (1) desktop with keyboard and mouse input, (2) touch devices 
    /// or gamepads using InControl, or (3) virtual reality.
    /// </summary>
    public class PlayerSettings : MonoBehaviour
    {
        /// <summary>
        /// What kind of input devices the player uses.
        /// The order must be consistent with <see cref="PlayerName"/>.
        /// </summary>
        public enum PlayerInputType
        {
            Desktop = 0,      // player for desktop and mouse input
            TouchGamepad = 1, // player for touch devices or gamepads using InControl
            VR = 2,           // player for virtual reality devices
            HoloLens = 3,     // player for mixed reality devices
            None = 4,         // no player at all
        }

        /// <summary>
        /// A mapping from PlayerInputType onto the names of the player game objects.
        /// The order must be consistent with <see cref="PlayerInputType"/>.
        /// </summary>
        public static readonly string[] PlayerName = {
            "DesktopPlayer", // Desktop
            "InControl",     // TouchGamepad
            "VRPlayer",      // VR          
            "MRPlayer",      // HoloLens
            "No Player",     // None
            };

        [Tooltip("What kind of player type should be enabled.")]
        [OdinSerialize]
        public PlayerInputType playerInputType = PlayerInputType.Desktop;

        [Header("VR specific settings (relevant only for VR players)")]
        [Tooltip("Whether the VR controllers should be hidden.")]
        public bool HideVRControllers = false;

        [Tooltip("Whether hints should be shown for controllers.")]
        public bool ShowControllerHints = false;

        [Header("HoloLens specific settings (relevant only for HoloLens players)")] 
        [Tooltip("Which scale shall be used for HoloLens players.")]
        public ExperienceScale experienceScale = ExperienceScale.Seated;

        [Tooltip("The factor by which code cities should be scaled on startup."), OdinSerialize, Min(0.01f)]
        public float CityScalingFactor = 1f;


        /// <summary>
        /// The game object representing the active local player, that is, the player 
        /// executing on this local instance of Unity.
        /// </summary>
        [HideInInspector]
        public static GameObject LocalPlayer
        {
            get;
            private set;
        }

        /// <summary>
        /// The cached player input type within this local instance of Unity.
        /// Will be updated by <see cref="GetInputType"/> upon its first call.
        /// </summary>
        private static PlayerInputType localPlayerInputType = PlayerInputType.None;

        /// <summary>
        /// The player input type within this local instance of Unity.
        /// </summary>
        /// <returns>player input type</returns>
        public static PlayerInputType GetInputType()
        {
            if (localPlayerInputType == PlayerInputType.None)
            {
                localPlayerInputType = FindObjectOfType<PlayerSettings>().playerInputType;
            }
            return localPlayerInputType;
        }

        /// <summary>
        /// Depending on the user's selection, turns VR mode on or off and activates/deactivates
        /// the game objects representing the player in the scene.
        /// </summary>
        private void Awake()
        {
            // We have to explicitly disable VR if the user wants us to. Otherwise the
            // mouse positions will be wrong if VR is enabled and a head-mounted display (HMD)
            // is connected. That seems to be a bug.
            try
            {
                XRSettings.enabled = playerInputType == PlayerInputType.VR || playerInputType == PlayerInputType.HoloLens;
            }
            catch (Exception e)
            {
                Debug.LogWarningFormat("VR enabling/disabling issue: {0}", e);
            }

            if (playerInputType != PlayerInputType.VR)
            {
                DisableSteamVRTeleporting();
            }

            Debug.LogFormat("Player input type: {0}\n", playerInputType.ToString());

            SetActive(PlayerName[(int)PlayerInputType.Desktop], playerInputType == PlayerInputType.Desktop);
            SetActive(PlayerName[(int)PlayerInputType.VR], playerInputType == PlayerInputType.VR);
            SetActive(PlayerName[(int)PlayerInputType.TouchGamepad], playerInputType == PlayerInputType.TouchGamepad);
            SetMixedReality(playerInputType == PlayerInputType.HoloLens);
            SetLocalPlayer(PlayerName[(int)playerInputType]);
        }

        /// <summary>
        /// Disabbles all TeleportAreas and Teleports (SteamVR).
        /// </summary>
        private void DisableSteamVRTeleporting()
        {
            foreach (TeleportArea area in FindObjectsOfType<TeleportArea>())
            {
                area.gameObject.SetActive(false);
            }
            foreach (Teleport port in FindObjectsOfType<Teleport>())
            {
                port.gameObject.SetActive(false);
            }
        }

        private void Start()
        {
            // Turn off controller hints if requested in the user settings.
            if (playerInputType == PlayerInputType.VR && !ShowControllerHints)
            {
                foreach (Hand hand in Player.instance.hands)
                {
                    ControllerButtonHints.HideAllButtonHints(hand);
                    ControllerButtonHints.HideAllTextHints(hand);
                }

                if (Teleport.instance != null)
                {
                    Teleport.instance.CancelTeleportHint();
                }
            }
        }


        /// <summary>
        /// Enables or disables mixed reality capabilities, including the Mixed Reality Toolkit.
        /// </summary>
        /// <param name = "isActive"> If true, mixed reality capabilities are enabled, otherwise they will be disabled.</param>
        private void SetMixedReality(bool isActive)
        {
            SetActive(PlayerName[(int)PlayerInputType.HoloLens], isActive);
            SetActive("MixedRealityToolkit", isActive);
            SetActive("CityCollection", isActive);
            
            // Disable Teleporting to avoid conflict with MRTK
            SetActive("Teleporting", !isActive);
            SetActive("TeleportArea", !isActive);
            
            // Hide all decoration to improve performance
            GameObject.FindGameObjectsWithTag(Tags.Decoration).ForEach(go => go.SetActive(!isActive));

            if (!isActive)
            {
                MixedRealityToolkit.SetInstanceInactive(MixedRealityToolkit.Instance);
            }
            else
            {
                // Set selected experience scale 
                MixedRealityToolkit.Instance.ActiveProfile.TargetExperienceScale = experienceScale;
                
                if (experienceScale == ExperienceScale.Seated || experienceScale == ExperienceScale.OrientationOnly)
                {
                    // Position and scale planes and CodeCities accordingly using CityCollection grid
                    GameObject cityCollection = GameObject.Find("CityCollection").AssertNotNull("CityCollection");
<<<<<<< HEAD
                    if (cityCollection.TryGetComponentOrLog(out GridObjectCollection grid))
                    {
                        GameObject[] cities = GameObject.FindGameObjectsWithTag(Tags.CodeCity);
                        foreach (GameObject city in cities)
                        {
                            SetCityScale(city, cityCollection.transform, CityScalingFactor);
                            AddMixedRealityGameObjectInteractions(city);
                            AppBarCityConfiguration(city);
                        }
                        SetGridCellWidth(grid, cities);
                    } 
                }

            }

            #region Local Methods
            //Scales the city by factor and pretend it to collection 
            void SetCityScale(GameObject city, Transform cityCollectionTransform, float cityScaleFactor)
            {
                city.transform.localScale *= cityScaleFactor;
                // City needs to be parented to collection to be organized by it
                city.transform.parent = cityCollectionTransform;
            }

            //Sets the width of the Grid containing the cities
            void SetGridCellWidth(GridObjectCollection grid, GameObject[] cities)
            {
                // To avoid overlaps, set cell width to maximum length of code cities
                grid.CellWidth = cities.Max(x => x.transform.localScale.MaxComponent());
                grid.UpdateCollection();
            }

            //Adds MixedRealityGameObjectInteraction and ObjectManipulator Script to City
            void AddMixedRealityGameObjectInteractions(GameObject city)
            {
                city.AddComponent<MixedRealityGameObjectInteractions>();
                city.AddComponent<ObjectManipulator>();
            }

            void AppBarCityConfiguration(GameObject city)
            {
                city.AddComponent<BoundsControl>();
                city.GetComponent<BoundsControl>().BoundsControlActivation = Microsoft.MixedReality.Toolkit.UI.BoundsControlTypes.BoundsControlActivationType.ActivateManually;
                city.GetComponent<ObjectManipulator>();
=======

                    GridObjectCollection grid = new GridObjectCollection();

                    UnityEngine.Assertions.Assert.IsTrue(cityCollection.TryGetComponent(out grid));

                    GameObject[] citiesWithoutContainer = GameObject.FindGameObjectsWithTag(Tags.CodeCity);

                    GameObject[] citiesWithContainer = new GameObject[citiesWithoutContainer.Length];


                    for (int i = 0; i< citiesWithoutContainer.Length; i++)
                    {
                        citiesWithContainer[i] = AddCodeCityContainer(citiesWithoutContainer[i]);

                        GameObject cityWithContainer = citiesWithContainer[i];

                        SetCityScale(cityWithContainer, cityCollection.transform, CityScalingFactor);                     

                        AddMixedRealityGameObjectInteractions(cityWithContainer);
                        AppBarCityConfiguration(cityWithContainer);

                        PrepareBoundsControlForHololens2(cityWithContainer.GetComponent<BoundsControl>());
                    }

                    SetGridCellWitdth(grid, citiesWithContainer);
                }
            }

            #region Local Methods
            //Scales the city by factor and pretend it to collection 
            void SetCityScale(GameObject cityWitchContainer, Transform cityCollectionTransform, float cityScaleFactor)
            {
                cityWitchContainer.transform.localScale *= cityScaleFactor;
                // City needs to be parented to collection to be organized by it
                cityWitchContainer.transform.parent = cityCollectionTransform;
            }

            //Sets the width of the Grid containing the cities
            void SetGridCellWitdth(GridObjectCollection grid, GameObject[] cities)
            {
                // To avoid overlaps, set cell width to maximum length of code cities
                grid.CellWidth = cities.Max(x => x.transform.localScale.MaxComponent());
                grid.UpdateCollection();
            }

            //Adds MixedRealityGameObjectInteraction and ObjectManipulator Script to City
            void AddMixedRealityGameObjectInteractions(GameObject cityWithContainer)
            {
                cityWithContainer.AddComponent<MixedRealityGameObjectInteractions>();
                cityWithContainer.AddComponent<ObjectManipulator>();
            }

            void AppBarCityConfiguration(GameObject cityWithContainer)
            {
                BoundsControl boundsControl = cityWithContainer.AddComponent<BoundsControl>();
                boundsControl.BoundsControlActivation = Microsoft.MixedReality.Toolkit.UI.BoundsControlTypes.BoundsControlActivationType.ActivateManually;
            }

            //Hololens2 BoundsControl
            void PrepareBoundsControlForHololens2(BoundsControl boundsControl)
            {
                //TODO: Figure out how to get materials like "BoundingBox.mat" without inspector

                /**
                BoxDisplayConfiguration boxConfiguration = boundsControl.BoxDisplayConfig;
                boxConfiguration.BoxMaterial = [Assign BoundingBox.mat];
                boxConfiguration.BoxGrabbedMaterial = [Assign BoundingBoxGrabbed.mat];
                ScaleHandlesConfiguration scaleHandleConfiguration = boundsControl.ScaleHandlesConfig;
                scaleHandleConfiguration.HandleMaterial = [Assign BoundingBoxHandleWhite.mat];
                scaleHandleConfiguration.HandleGrabbedMaterial = [Assign BoundingBoxHandleBlueGrabbed.mat];
                scaleHandleConfiguration.HandlePrefab = [Assign MRTK_BoundingBox_ScaleHandle.prefab];
                scaleHandleConfiguration.HandleSlatePrefab = [Assign MRTK_BoundingBox_ScaleHandle_Slate.prefab];
                scaleHandleConfiguration.HandleSize = 0.016f;
                scaleHandleConfiguration.ColliderPadding = 0.016f;
                RotationHandlesConfiguration rotationHandleConfiguration = boundsControl.RotationHandlesConfig;
                rotationHandleConfiguration.HandleMaterial = [Assign BoundingBoxHandleWhite.mat];
                rotationHandleConfiguration.HandleGrabbedMaterial = [Assign BoundingBoxHandleBlueGrabbed.mat];
                rotationHandleConfiguration.HandlePrefab = [Assign MRTK_BoundingBox_RotateHandle.prefab];
                rotationHandleConfiguration.HandleSize = 0.016f;
                rotationHandleConfiguration.ColliderPadding = 0.016f;
                **/
            }

            //Creats a Container GameObject for Cities 
            GameObject AddCodeCityContainer(GameObject city)
            {
                //TODO: A prefab does no work because it is not possible todd materials/Scripts 
                //GameObject cityContainer = Instantiate(Resources.Load("Prefabs/CityContainer", typeof(GameObject))) as GameObject;

                GameObject cityContainer = new GameObject();
                Bounds bounds;

                cityContainer.name = city.name + "Container";
                cityContainer.transform.position = city.transform.position;

                Vector3 citySize = city.Size();
                Vector3 cityCenter = city.GetComponent<Renderer>().bounds.center;

                if (citySize.y < 0.1f)
                {
                    bounds = new Bounds(cityCenter, new Vector3(citySize.x, 0.1f, citySize.z));
                }
                else
                {
                    bounds = new Bounds(cityCenter, citySize);
                }

                city.transform.SetParent(cityContainer.transform);

                return cityContainer;
>>>>>>> 174a732b
            }

            #endregion
        }

        /// <summary>
        /// Enables or disables a game object with the given <paramref name="gameObjectName" />.
        /// </summary>
        /// <param name="gameObjectName">name of the object to be enabled/disabled</param>
        /// <param name="activate">whether to enable or disable the object</param>
        private void SetActive(string gameObjectName, bool activate)
        {
            GameObject player = GameObject.Find(gameObjectName);
            player?.SetActive(activate);           
        }

        /// <summary>
        /// Sets <see cref="LocalPlayer"/> by retrieving the game object with the given <paramref name="name"/>.
        /// </summary>
        /// <param name="name">name of the player game object</param>
        private static void SetLocalPlayer(string name)
        {
            GameObject player = GameObject.Find(name);
            if (player != null)
            {
                LocalPlayer = player;
            }
            else
            {
                Debug.LogErrorFormat("A player object named {0} to be activated could not be found.", name);
            }
        }

        /// <summary>
        /// If and only if HideControllers is true (when a VR player is playing), the VR controllers
        /// will not be visualized together with the hands of the player. Apparently, this
        /// hiding/showing must be run at each frame and, hence, we need to put this code into
        /// an Update() method.
        /// </summary>
        private void Update()
        {
            if (playerInputType != PlayerInputType.VR)
            {
                return;
            }

            foreach (Hand hand in Player.instance.hands)
            {
                if (HideVRControllers)
                {
                    hand.HideController();
                    hand.SetSkeletonRangeOfMotion(EVRSkeletalMotionRange.WithoutController);
                }
                else
                {
                    hand.ShowController();
                    hand.SetSkeletonRangeOfMotion(EVRSkeletalMotionRange.WithController);
                }
            }
        }
    }
}<|MERGE_RESOLUTION|>--- conflicted
+++ resolved
@@ -196,52 +196,6 @@
                 {
                     // Position and scale planes and CodeCities accordingly using CityCollection grid
                     GameObject cityCollection = GameObject.Find("CityCollection").AssertNotNull("CityCollection");
-<<<<<<< HEAD
-                    if (cityCollection.TryGetComponentOrLog(out GridObjectCollection grid))
-                    {
-                        GameObject[] cities = GameObject.FindGameObjectsWithTag(Tags.CodeCity);
-                        foreach (GameObject city in cities)
-                        {
-                            SetCityScale(city, cityCollection.transform, CityScalingFactor);
-                            AddMixedRealityGameObjectInteractions(city);
-                            AppBarCityConfiguration(city);
-                        }
-                        SetGridCellWidth(grid, cities);
-                    } 
-                }
-
-            }
-
-            #region Local Methods
-            //Scales the city by factor and pretend it to collection 
-            void SetCityScale(GameObject city, Transform cityCollectionTransform, float cityScaleFactor)
-            {
-                city.transform.localScale *= cityScaleFactor;
-                // City needs to be parented to collection to be organized by it
-                city.transform.parent = cityCollectionTransform;
-            }
-
-            //Sets the width of the Grid containing the cities
-            void SetGridCellWidth(GridObjectCollection grid, GameObject[] cities)
-            {
-                // To avoid overlaps, set cell width to maximum length of code cities
-                grid.CellWidth = cities.Max(x => x.transform.localScale.MaxComponent());
-                grid.UpdateCollection();
-            }
-
-            //Adds MixedRealityGameObjectInteraction and ObjectManipulator Script to City
-            void AddMixedRealityGameObjectInteractions(GameObject city)
-            {
-                city.AddComponent<MixedRealityGameObjectInteractions>();
-                city.AddComponent<ObjectManipulator>();
-            }
-
-            void AppBarCityConfiguration(GameObject city)
-            {
-                city.AddComponent<BoundsControl>();
-                city.GetComponent<BoundsControl>().BoundsControlActivation = Microsoft.MixedReality.Toolkit.UI.BoundsControlTypes.BoundsControlActivationType.ActivateManually;
-                city.GetComponent<ObjectManipulator>();
-=======
 
                     GridObjectCollection grid = new GridObjectCollection();
 
@@ -352,7 +306,6 @@
                 city.transform.SetParent(cityContainer.transform);
 
                 return cityContainer;
->>>>>>> 174a732b
             }
 
             #endregion
