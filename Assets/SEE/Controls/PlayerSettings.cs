﻿using System;
using OdinSerializer;
using UnityEngine;
using UnityEngine.XR;
using Valve.VR;
using Valve.VR.InteractionSystem;
using Hand = Valve.VR.InteractionSystem.Hand;

namespace SEE.Controls
{
	/// <summary>
	/// Allows a user to select the kind of environment in which the game
	/// runs: (1) desktop with keyboard and mouse input, (2) touch devices
	/// or gamepads using InControl, or (3) virtual reality.
	/// </summary>
	public class PlayerSettings : MonoBehaviour
	{
		/// <summary>
		/// What kind of input devices the player uses.
		/// </summary>
		public enum PlayerInputType
		{
			Desktop, // player for desktop and mouse input
			TouchGamepad, // player for touch devices or gamepads using InControl
			VR, // player for virtual reality devices
		}

		[Tooltip("What kind of player type should be enabled."), OdinSerialize]
		public PlayerInputType playerInputType = PlayerInputType.Desktop;

		[Header("VR specific settings (relevant only for VR players)"),
		 Tooltip("Whether the VR controllers should be hidden.")]
		public bool HideVRControllers;

		[Tooltip("Whether hints should be shown for controllers.")]
		public bool ShowControllerHints;

<<<<<<< HEAD
		/// <summary>
		/// Depending on the user's selection, turns VR mode on or off and activates/deactivates
		/// the game objects representing the player in the scene.
		/// </summary>
		private void Start()
		{
			// We have to explicitly disable VR if the user wants us to. Otherwise the
			// mouse positions will be wrong if VR is enabled and a head-mounted display (HMD)
			// is connected. That seems to be a bug.
			try
			{
				XRSettings.enabled = playerInputType == PlayerInputType.VR;
				Debug.LogFormat("VR enabled: {0}\n", XRSettings.enabled);
			}
			catch (Exception e)
			{
				Debug.LogWarningFormat("VR enabling/disabling issue: {0}\n", e);
			}
=======
        /// <summary>
        /// Depending on the user's selection, turns VR mode on or off and activates/deactivates
        /// the game objects representing the player in the scene.
        /// </summary>
        private void Start()
        {
            // We have to explicitly disable VR if the user wants us to. Otherwise the
            // mouse positions will be wrong if VR is enabled and a head-mounted display (HMD)
            // is connected. That seems to be a bug.
            try
            {
                XRSettings.enabled = playerInputType == PlayerInputType.VR;
                Debug.LogFormat("VR enabled: {0}\n", XRSettings.enabled);
            }
            catch (Exception e)
            {
                Debug.LogWarningFormat("VR enabling/disabling issue: {0}\n", e);
            }

            SetActive("DesktopPlayer", playerInputType == PlayerInputType.Desktop);
            SetActive("VRPlayer",      playerInputType == PlayerInputType.VR);
            SetActive("GamepadPlayer", playerInputType == PlayerInputType.TouchGamepad);
            SetActive("InControl",     playerInputType == PlayerInputType.TouchGamepad);
>>>>>>> bfe756e4

			SetActive("DesktopPlayer", playerInputType == PlayerInputType.Desktop);
			SetActive("VRPlayer", playerInputType == PlayerInputType.VR);
			SetActive("GamepadPlayer", playerInputType == PlayerInputType.TouchGamepad);
			SetActive("InControl", playerInputType == PlayerInputType.TouchGamepad);

			// Turn off controller hints if requested in the user settings.
			if (!ShowControllerHints)
			{
				foreach (Hand hand in Player.instance.hands)
				{
					ControllerButtonHints.HideAllButtonHints(hand);
					ControllerButtonHints.HideAllTextHints(hand);
				}

				if (Teleport.instance != null) Teleport.instance.CancelTeleportHint();
			}
		}

		/// <summary>
		/// Enables or disables a game object with the given <paramref name="name" />.
		/// </summary>
		/// <param name="name">name of the object to be enabled/disabled</param>
		/// <param name="activate">whether to enable or disable the object</param>
		private void SetActive(string name, bool activate)
		{
			GameObject player = GameObject.Find(name);
			if (player != null)
			{
				player.SetActive(activate);
				Debug.LogFormat("Game object {0} {1}.\n", player.name,
					activate ? "enabled" : "disabled");
			}
			else
			{
				Debug.LogFormat("No game object named {0} found.\n", name);
			}
		}

		/// <summary>
		/// If and only if HideControllers is true (when a VR player is playing), the VR controllers
		/// will not be visualized together with the hands of the player. Apparently, this
		/// hiding/showing must be run at each frame and, hence, we need to put this code into
		/// an Update() method.
		/// </summary>
		private void Update()
		{
			if (playerInputType != PlayerInputType.VR) return;
			foreach (var hand in Player.instance.hands)
				if (HideVRControllers)
				{
					hand.HideController();
					hand.SetSkeletonRangeOfMotion(EVRSkeletalMotionRange.WithoutController);
				}
				else
				{
					hand.ShowController();
					hand.SetSkeletonRangeOfMotion(EVRSkeletalMotionRange.WithController);
				}
		}
	}
}<|MERGE_RESOLUTION|>--- conflicted
+++ resolved
@@ -8,53 +8,34 @@
 
 namespace SEE.Controls
 {
-	/// <summary>
-	/// Allows a user to select the kind of environment in which the game
-	/// runs: (1) desktop with keyboard and mouse input, (2) touch devices
-	/// or gamepads using InControl, or (3) virtual reality.
-	/// </summary>
-	public class PlayerSettings : MonoBehaviour
-	{
-		/// <summary>
-		/// What kind of input devices the player uses.
-		/// </summary>
-		public enum PlayerInputType
-		{
-			Desktop, // player for desktop and mouse input
-			TouchGamepad, // player for touch devices or gamepads using InControl
-			VR, // player for virtual reality devices
-		}
+    /// <summary>
+    /// Allows a user to select the kind of environment in which the game
+    /// runs: (1) desktop with keyboard and mouse input, (2) touch devices 
+    /// or gamepads using InControl, or (3) virtual reality.
+    /// </summary>
+    public class PlayerSettings : MonoBehaviour
+    {
+        /// <summary>
+        /// What kind of input devices the player uses.
+        /// </summary>
+        public enum PlayerInputType
+        {
+            Desktop,      // player for desktop and mouse input
+            TouchGamepad, // player for touch devices or gamepads using InControl
+            VR,           // player for virtual reality devices
+        }
 
-		[Tooltip("What kind of player type should be enabled."), OdinSerialize]
-		public PlayerInputType playerInputType = PlayerInputType.Desktop;
+        [Tooltip("What kind of player type should be enabled.")]
+        [OdinSerialize]
+        public PlayerInputType playerInputType = PlayerInputType.Desktop;
 
-		[Header("VR specific settings (relevant only for VR players)"),
-		 Tooltip("Whether the VR controllers should be hidden.")]
-		public bool HideVRControllers;
+        [Header("VR specific settings (relevant only for VR players)")]
+        [Tooltip("Whether the VR controllers should be hidden.")]
+        public bool HideVRControllers = false;
 
-		[Tooltip("Whether hints should be shown for controllers.")]
-		public bool ShowControllerHints;
+        [Tooltip("Whether hints should be shown for controllers.")]
+        public bool ShowControllerHints = false;
 
-<<<<<<< HEAD
-		/// <summary>
-		/// Depending on the user's selection, turns VR mode on or off and activates/deactivates
-		/// the game objects representing the player in the scene.
-		/// </summary>
-		private void Start()
-		{
-			// We have to explicitly disable VR if the user wants us to. Otherwise the
-			// mouse positions will be wrong if VR is enabled and a head-mounted display (HMD)
-			// is connected. That seems to be a bug.
-			try
-			{
-				XRSettings.enabled = playerInputType == PlayerInputType.VR;
-				Debug.LogFormat("VR enabled: {0}\n", XRSettings.enabled);
-			}
-			catch (Exception e)
-			{
-				Debug.LogWarningFormat("VR enabling/disabling issue: {0}\n", e);
-			}
-=======
         /// <summary>
         /// Depending on the user's selection, turns VR mode on or off and activates/deactivates
         /// the game objects representing the player in the scene.
@@ -78,8 +59,8 @@
             SetActive("VRPlayer",      playerInputType == PlayerInputType.VR);
             SetActive("GamepadPlayer", playerInputType == PlayerInputType.TouchGamepad);
             SetActive("InControl",     playerInputType == PlayerInputType.TouchGamepad);
->>>>>>> bfe756e4
 
+            // Turn off controller hints if requested in the user settings.
 			SetActive("DesktopPlayer", playerInputType == PlayerInputType.Desktop);
 			SetActive("VRPlayer", playerInputType == PlayerInputType.VR);
 			SetActive("GamepadPlayer", playerInputType == PlayerInputType.TouchGamepad);
