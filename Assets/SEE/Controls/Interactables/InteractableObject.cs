--- conflicted
+++ resolved
@@ -409,11 +409,7 @@
         private void OnHandHoverBegin(Hand hand) => SetHover(true, true);
         private void OnHandHoverEnd(Hand hand) => SetHover(false, true);
 
-<<<<<<< HEAD
-#endregion
-=======
         #endregion
 
->>>>>>> fceeabb4
     }
 }