﻿using System.Collections.Generic;
using System.Linq;
using Microsoft.MixedReality.Toolkit.Input;
using SEE.Controls.Actions;
using SEE.GO;
using SEE.Utils;
using UnityEngine;
using Valve.VR.InteractionSystem;

namespace SEE.Controls
{
    public enum HoverFlag
    {
        None                     = 0x0,
        World                    = 0x1,
        ChartMarker              = 0x2,
        ChartMultiSelect         = 0x4,
        ChartScrollViewToggle    = 0x8
    }

    /// <summary>
    /// Super class of the behaviours of game objects the player interacts with.
    /// </summary>
    [RequireComponent(typeof(Interactable))]
    [RequireComponent(typeof(NodeRef))]
    public sealed class InteractableObject : MonoBehaviour, IMixedRealityFocusHandler
    {
        // Tutorial on grabbing objects:
        // https://www.youtube.com/watch?v=MKOc8J877tI&t=15s

        // These are the messages the hand sends to objects that it is interacting with:
        //
        // OnHandHoverBegin:       Sent when the hand first starts hovering over the object
        // HandHoverUpdate:        Sent every frame that the hand is hovering over the object
        // OnHandHoverEnd:         Sent when the hand stops hovering over the object
        // OnAttachedToHand:       Sent when the object gets attached to the hand
        // HandAttachedUpdate:     Sent every frame while the object is attached to the hand
        // OnDetachedFromHand:     Sent when the object gets detached from the hand
        // OnHandFocusLost:        Sent when an attached object loses focus because something else has been attached to the hand
        // OnHandFocusAcquired:    Sent when an attached object gains focus because the previous focus object has been detached from the hand
        //
        // See https://valvesoftware.github.io/steamvr_unity_plugin/articles/Interaction-System.html

        /// <summary>
        /// The next available ID to be assigned.
        /// </summary>
        private static uint nextID = 0;

        /// <summary>
        /// The interactable objects.
        /// </summary>
        private static readonly Dictionary<uint, InteractableObject> idToInteractableObjectDict = new Dictionary<uint, InteractableObject>(); // TODO(torben): is a simple list sufficient?

        /// <summary>
        /// The hovered objects.
        /// </summary>
        public static readonly HashSet<InteractableObject> HoveredObjects = new HashSet<InteractableObject>();

        /// <summary>
        /// The selected objects.
        /// </summary>
        public static readonly HashSet<InteractableObject> SelectedObjects = new HashSet<InteractableObject>();

        /// <summary>
        /// The grabbed objects.
        /// </summary>
        public static readonly HashSet<InteractableObject> GrabbedObjects = new HashSet<InteractableObject>();

        /// <summary>
        /// The unique id of the interactable object.
        /// </summary>
        public uint ID { get; private set; }

        public uint HoverFlags { get; private set; } = 0;

        /// <summary>
        /// Whether the object is currently hovered by e.g. the mouse or the VR-
        /// controller.
        /// </summary>
        public bool IsHovered => HoverFlags != 0;

        /// <summary>
        /// Whether the given hover flag is set.
        /// </summary>
        /// <param name="flag">The flag to check.</param>
        /// <returns><code>true</code> if the given flag is set, <code>false</code>
        /// otherwise.</returns>
        public bool IsHoverFlagSet(HoverFlag flag) => (HoverFlags & (uint)flag) != 0;

        /// <summary>
        /// Whether the object is currently selected by e.g. the mouse or the VR-
        /// controller.
        /// </summary>
        public bool IsSelected { get; private set; }

        /// <summary>
        /// Whether the object is currently grabbed by e.g. the mouse or the VR-
        /// controller.
        /// </summary>
        public bool IsGrabbed { get; private set; }

        /// <summary>
        /// The interactable component, that is used by SteamVR. The interactable
        /// component is attached to <code>this.gameObject</code>.
        /// </summary>
        private Interactable interactable;

        /// <summary>
        /// The synchronizer is attached to <code>this.gameObject</code>, iff it is
        /// grabbed.
        /// </summary>
        public Net.Synchronizer InteractableSynchronizer { get; private set; }

        private void Awake()
        {
            ID = nextID++;
            idToInteractableObjectDict.Add(ID, this);

            gameObject.TryGetComponentOrLog(out interactable);
<<<<<<< HEAD
        }

        private void Start()
        {
            localPlayerActions = PlayerSettings.LocalPlayer?.GetComponent<PlayerActions>();
=======
>>>>>>> a9dab61a
        }

        /// <summary>
        /// Returns the interactable object of given id or <code>null</code>, if it does
        /// not exist.
        /// </summary>
        /// <param name="id">The id of the interactable object.</param>
        /// <returns></returns>
        public static InteractableObject Get(uint id)
        {
<<<<<<< HEAD
            if (!idToInteractableObjectDict.TryGetValue(id, out InteractableObject result))
            {
                result = null;
            }
=======
            interactableObjects.TryGetValue(id, out InteractableObject result);
>>>>>>> a9dab61a
            return result;
        }

        #region Interaction

        public void SetHoverFlags(uint hoverFlags, bool isOwner)
        {
            HoverFlags = hoverFlags;

            if (IsHovered)
            {
<<<<<<< HEAD
                HoverIn?.Invoke(this, isOwner);
=======
                HoverIn?.Invoke(isOwner);
                AnyHoverIn?.Invoke(this, isOwner);
>>>>>>> a9dab61a
                HoveredObjects.Add(this);
            }
            else
            {
<<<<<<< HEAD
                HoverOut?.Invoke(this, isOwner);
=======
                HoverOut?.Invoke(isOwner);
                AnyHoverOut?.Invoke(this, isOwner);
>>>>>>> a9dab61a
                HoveredObjects.Remove(this);
            }

            if (!Net.Network.UseInOfflineMode && isOwner)
            {
                new Net.SetHoverAction(this, hoverFlags).Execute();
            }
        }

        /// <summary>
        /// Visually emphasizes this object for hovering. 
        /// 
        /// Note: This method may be called locally when a local user interacts with the
        /// object or remotely when a remote user has interacted with the object. In the
        /// former case, <paramref name="isOwner"/> will be true. In the
        /// latter case, it will be called via <see cref="SEE.Net.SetHoverAction.ExecuteOnClient()"/>
        /// where <paramref name="isOwner"/> is false.
        /// </summary>
        /// <param name="hoverFlag">The flag to be set or unset.</param>
        /// <param name="setFlag">Whether this object should be hovered.</param>
        /// <param name="isOwner">Whether this client is initiating the hovering action.
        /// </param>
        public void SetHoverFlag(HoverFlag hoverFlag, bool setFlag, bool isOwner)
        {
            uint hoverFlags;
            if (setFlag)
            {
                hoverFlags = HoverFlags | (uint)hoverFlag;
            }
            else
            {
                hoverFlags = HoverFlags & ~(uint)hoverFlag;
            }
            SetHoverFlags(hoverFlags, isOwner);
        }

        public static void UnhoverAll(bool isOwner)
        {
            while (HoveredObjects.Count != 0)
            {
                HoveredObjects.ElementAt(HoveredObjects.Count - 1).SetHoverFlags(0, isOwner);
            }
        }

        /// <summary>
        /// Visually emphasizes this object for selection.
        /// </summary>
        /// <param name="hover">Whether this object should be selected.</param>
        /// <param name="isOwner">Whether this client is initiating the selection action.
        /// </param>
        public void SetSelect(bool select, bool isOwner)
        {
            IsSelected = select;

            if (!IsGrabbed && !IsSelected && IsHovered)
            {
                // Hovering is a continuous operation, that is why we call it here
                // when the object is in the focus but neither grabbed nor selected.
                SetHoverFlag(HoverFlag.None, true, isOwner); // TODO(torben): is this really necessary? a hover event is invoked, even though nothing changes. these events also create unnecessary performance overhead. also: @DoubleHoverEventPerformance
            }

            if (select)
            {
<<<<<<< HEAD
                SelectIn?.Invoke(this, isOwner);
=======
                SelectIn?.Invoke(isOwner);
                AnySelectIn?.Invoke(this, isOwner);
>>>>>>> a9dab61a
                SelectedObjects.Add(this);
            }
            else
            {
<<<<<<< HEAD
                SelectOut?.Invoke(this, isOwner);
=======
                SelectOut?.Invoke(isOwner);
                AnySelectOut?.Invoke(this, isOwner);
>>>>>>> a9dab61a
                SelectedObjects.Remove(this);
            }

            if (!Net.Network.UseInOfflineMode && isOwner)
            {
                new Net.SetSelectAction(this, select).Execute();
            }
        }

        /// <summary>
        /// Deselects all currently selected interactable objects.
        /// </summary>
        /// <param name="isOwner">Whether this client is initiating the selection action.
        public static void UnselectAll(bool isOwner)
        {
            while (SelectedObjects.Count != 0)
            {
                SelectedObjects.ElementAt(SelectedObjects.Count - 1).SetSelect(false, isOwner);
            }
        }

        /// <summary>
        /// Visually emphasizes this object for grabbing.
        /// </summary>
        /// <param name="grab">Whether this object should be grabbed.</param>
        /// <param name="isOwner">Whether this client is initiating the grabbing action.
        /// </param>
        public void SetGrab(bool grab, bool isOwner)
        {
            IsGrabbed = grab;

            if (grab)
            {
<<<<<<< HEAD
                GrabIn?.Invoke(this, isOwner);
=======
                GrabIn?.Invoke(isOwner);
                AnyGrabIn?.Invoke(this, isOwner);
>>>>>>> a9dab61a
                GrabbedObjects.Add(this);
            }
            else
            {
<<<<<<< HEAD
                GrabOut?.Invoke(this, isOwner);
                if (isOwner)
                {
                    localPlayerActions?.GrabOff(gameObject);
                }
=======
                GrabOut?.Invoke(isOwner);
                AnyGrabOut?.Invoke(this, isOwner);
>>>>>>> a9dab61a
                // Hovering and selection are continuous operations, that is why we call them here
                // when the object is in the focus but not grabbed any longer.
                if (IsSelected)
                {
                    SetSelect(true, isOwner); // See: @DoubleHoverEventPerformance
                }
                else if (IsHovered)
                {
                    SetHoverFlag(HoverFlag.None, true, isOwner); // See: @DoubleHoverEventPerformance
                }
                GrabbedObjects.Remove(this);
            }

            if (!Net.Network.UseInOfflineMode && isOwner)
            {
                new Net.SetGrabAction(this, grab).Execute();
                if (grab)
                {
                    InteractableSynchronizer = interactable.gameObject.AddComponent<Net.Synchronizer>();
                }
                else
                {
                    Destroy(InteractableSynchronizer);
                    InteractableSynchronizer = null;
                }
            }
        }

        public static void UngrabAll(bool isOwner)
        {
            while (GrabbedObjects.Count != 0)
            {
                GrabbedObjects.ElementAt(GrabbedObjects.Count - 1).SetGrab(false, isOwner);
            }
        }

        #endregion

        #region Events

        ///------------------------------------------------------------------
        /// Actions can register on selection, hovering, and grabbing events.
        /// Then they will be invoked if those events occur.
        ///------------------------------------------------------------------
        ///
        /// ----------------------------
        /// Hovering event system
        /// ----------------------------
        /// <summary>
        /// A delegate to be called when a hovering event has happened (hover over
        /// or hover off the game object).
        /// </summary>
        public delegate void HoverAction(InteractableObject interactableObject, bool isOwner);
        /// <summary>
        /// Event to be triggered when this game object is being hovered over.
        /// </summary>
        public event HoverAction HoverIn;
        /// <summary>
        /// Event to be triggered when this game object is no longer hovered over.
        /// </summary>
        public event HoverAction HoverOut;

        public delegate void AnyHoverAction(InteractableObject interactableObject, bool isOwner);
        public static event AnyHoverAction AnyHoverIn;
        public static event AnyHoverAction AnyHoverOut;

        /// ----------------------------
        /// Selection event system
        /// ----------------------------
        /// <summary>
        /// A delegate to be called when a selection event has happened (selecting
        /// or deselecting the game object).
        /// </summary>
        public delegate void SelectAction(InteractableObject interactableObject, bool isOwner);
        /// <summary>
        /// Event to be triggered when this game object is being selected.
        /// </summary>
        public event SelectAction SelectIn;
        /// <summary>
        /// Event to be triggered when this game object is no longer selected.
        /// </summary>
        public event SelectAction SelectOut;

        public delegate void AnySelectAction(InteractableObject interactableObject, bool isOwner);
        public static event AnySelectAction AnySelectIn;
        public static event AnySelectAction AnySelectOut;

        /// ----------------------------
        /// Grabbing event system
        /// ----------------------------
        /// <summary>
        /// A delegate to be called when a grab event has happened (grabbing
        /// or releasing the game object).
        /// </summary>
        public delegate void GrabAction(InteractableObject interactableObject, bool isOwner);
        /// <summary>
        /// Event to be triggered when this game object is being grabbed.
        /// </summary>
        public event GrabAction GrabIn;
        /// <summary>
        /// Event to be triggered when this game object is no longer grabbed.
        /// </summary>
        public event GrabAction GrabOut;

        public delegate void AnyGrabAction(InteractableObject interactableObject, bool isOwner);
        public static event AnyGrabAction AnyGrabIn;
        public static event AnyGrabAction AnyGrabOut;

#if false // TODO(torben): will we ever need this?
        public delegate void CollisionAction(InteractableObject interactableObject, Collision collision);
        public event CollisionAction CollisionIn;
        public event CollisionAction CollisionOut;

        private void OnCollisionEnter(Collision collision) => CollisionIn?.Invoke(this, collision);
        private void OnCollisionExit(Collision collision) => CollisionIn?.Invoke(this, collision);
#endif

        //----------------------------------------------------------------
        // Mouse actions
        //----------------------------------------------------------------

        private void OnMouseEnter()
        {
            if (PlayerSettings.GetInputType() == PlayerSettings.PlayerInputType.Desktop && !Raycasting.IsMouseOverGUI())
            {
                SetHoverFlag(HoverFlag.World, true, true);
            }
        }

        private void OnMouseOver()
        {
            if (PlayerSettings.GetInputType() == PlayerSettings.PlayerInputType.Desktop)
            {
                bool isWorldBitSet = (HoverFlags & (uint)HoverFlag.World) != 0;
                if (isWorldBitSet && Raycasting.IsMouseOverGUI())
                {
                    SetHoverFlag(HoverFlag.World, false, true);
                }
                else if (!isWorldBitSet && !Raycasting.IsMouseOverGUI())
                {
                    SetHoverFlag(HoverFlag.World, true, true);
                }
            }
        }

        private void OnMouseExit()
        {
            if (PlayerSettings.GetInputType() == PlayerSettings.PlayerInputType.Desktop && !Raycasting.IsMouseOverGUI())
            {
                SetHoverFlag(HoverFlag.World, false, true);
            }
        }
        
        //----------------------------------------
        // Actions called by the MRTK on HoloLens.
        //----------------------------------------
        
        public void OnFocusEnter(FocusEventData eventData)
        {
            // In case of eye gaze, we discard the input.
            // We handle eye gaze using the BaseEyeFocusHandler in order to only activate hovering mechanisms
            // when the user dwells on the object, otherwise the sudden changes would be too jarring.
            if (eventData.Pointer.InputSourceParent.SourceType != InputSourceType.Eyes)
            {
                SetHoverFlag(HoverFlag.World, true, true);
            }
        }

        public void OnFocusExit(FocusEventData eventData)
        {
            // Similarly to OnFocusEnter(), we discard the input in case of eye gaze to avoid jarring changes.
            if (eventData.Pointer.InputSourceParent.SourceType != InputSourceType.Eyes 
                && !eventData.Pointer.PointerName.StartsWith("None"))
            {
                // Unfortunately, there seems to be a bug in the MRTK:
                // The SourceType is falsely reported by the MRTK as "Hands" here
                // (in contrast to OnFocusEnter(), where Eyes are correctly reported.)
                // The only recognizable difference seems to be that the pointer isn't attached to any hand
                // so it's just called "None Hand" instead of "Right Hand", we use this to detect it.
                SetHoverFlag(HoverFlag.World, false, true);
            }
        }
        
        //----------------------------------------
        // Actions called by the MRTK on HoloLens.
        //----------------------------------------
        
        public void OnFocusEnter(FocusEventData eventData)
        {
            // In case of eye gaze, we discard the input.
            // We handle eye gaze using the BaseEyeFocusHandler in order to only activate hovering mechanisms
            // when the user dwells on the object, otherwise the sudden changes would be too jarring.
            if (eventData.Pointer.InputSourceParent.SourceType != InputSourceType.Eyes)
            {
                SetHover(true, true);
            }
        }

        public void OnFocusExit(FocusEventData eventData)
        {
            // Similarly to OnFocusEnter(), we discard the input in case of eye gaze to avoid jarring changes.
            if (eventData.Pointer.InputSourceParent.SourceType != InputSourceType.Eyes 
                && !eventData.Pointer.PointerName.StartsWith("None"))
            {
                // Unfortunately, there seems to be a bug in the MRTK:
                // The SourceType is falsely reported by the MRTK as "Hands" here
                // (in contrast to OnFocusEnter(), where Eyes are correctly reported.)
                // The only recognizable difference seems to be that the pointer isn't attached to any hand
                // so it's just called "None Hand" instead of "Right Hand", we use this to detect it.
                SetHover(false, true);
            }
        }

        //----------------------------------------------------------------
        // Private actions called by the hand when the object is hovered.
        // These methods are called by SteamVR by way of the interactable.
        // <see cref="Hand.Update"/>
        //----------------------------------------------------------------

        private const Hand.AttachmentFlags AttachmentFlags
            = Hand.defaultAttachmentFlags
            & ~Hand.AttachmentFlags.SnapOnAttach
            & ~Hand.AttachmentFlags.DetachOthers
            & ~Hand.AttachmentFlags.VelocityMovement;

        private void OnHandHoverBegin(Hand hand) => SetHoverFlag(HoverFlag.World, true, true);
        private void OnHandHoverEnd(Hand hand) => SetHoverFlag(HoverFlag.World, false, true);

        #endregion

    }
}<|MERGE_RESOLUTION|>--- conflicted
+++ resolved
@@ -111,20 +111,23 @@
         /// </summary>
         public Net.Synchronizer InteractableSynchronizer { get; private set; }
 
+        /// <summary>
+        /// The local player to be informed about his/her own hovered, selected,
+        /// or grabbed objects.
+        /// </summary>
+        private PlayerActions localPlayerActions;
+
         private void Awake()
         {
             ID = nextID++;
             idToInteractableObjectDict.Add(ID, this);
 
             gameObject.TryGetComponentOrLog(out interactable);
-<<<<<<< HEAD
         }
 
         private void Start()
         {
             localPlayerActions = PlayerSettings.LocalPlayer?.GetComponent<PlayerActions>();
-=======
->>>>>>> a9dab61a
         }
 
         /// <summary>
@@ -135,14 +138,10 @@
         /// <returns></returns>
         public static InteractableObject Get(uint id)
         {
-<<<<<<< HEAD
             if (!idToInteractableObjectDict.TryGetValue(id, out InteractableObject result))
             {
                 result = null;
             }
-=======
-            interactableObjects.TryGetValue(id, out InteractableObject result);
->>>>>>> a9dab61a
             return result;
         }
 
@@ -154,22 +153,14 @@
 
             if (IsHovered)
             {
-<<<<<<< HEAD
                 HoverIn?.Invoke(this, isOwner);
-=======
-                HoverIn?.Invoke(isOwner);
                 AnyHoverIn?.Invoke(this, isOwner);
->>>>>>> a9dab61a
                 HoveredObjects.Add(this);
             }
             else
             {
-<<<<<<< HEAD
                 HoverOut?.Invoke(this, isOwner);
-=======
-                HoverOut?.Invoke(isOwner);
                 AnyHoverOut?.Invoke(this, isOwner);
->>>>>>> a9dab61a
                 HoveredObjects.Remove(this);
             }
 
@@ -233,22 +224,14 @@
 
             if (select)
             {
-<<<<<<< HEAD
                 SelectIn?.Invoke(this, isOwner);
-=======
-                SelectIn?.Invoke(isOwner);
                 AnySelectIn?.Invoke(this, isOwner);
->>>>>>> a9dab61a
                 SelectedObjects.Add(this);
             }
             else
             {
-<<<<<<< HEAD
                 SelectOut?.Invoke(this, isOwner);
-=======
-                SelectOut?.Invoke(isOwner);
                 AnySelectOut?.Invoke(this, isOwner);
->>>>>>> a9dab61a
                 SelectedObjects.Remove(this);
             }
 
@@ -282,26 +265,19 @@
 
             if (grab)
             {
-<<<<<<< HEAD
                 GrabIn?.Invoke(this, isOwner);
-=======
-                GrabIn?.Invoke(isOwner);
                 AnyGrabIn?.Invoke(this, isOwner);
->>>>>>> a9dab61a
                 GrabbedObjects.Add(this);
             }
             else
             {
-<<<<<<< HEAD
                 GrabOut?.Invoke(this, isOwner);
                 if (isOwner)
                 {
                     localPlayerActions?.GrabOff(gameObject);
                 }
-=======
-                GrabOut?.Invoke(isOwner);
                 AnyGrabOut?.Invoke(this, isOwner);
->>>>>>> a9dab61a
+
                 // Hovering and selection are continuous operations, that is why we call them here
                 // when the object is in the focus but not grabbed any longer.
                 if (IsSelected)
@@ -484,36 +460,6 @@
                 SetHoverFlag(HoverFlag.World, false, true);
             }
         }
-        
-        //----------------------------------------
-        // Actions called by the MRTK on HoloLens.
-        //----------------------------------------
-        
-        public void OnFocusEnter(FocusEventData eventData)
-        {
-            // In case of eye gaze, we discard the input.
-            // We handle eye gaze using the BaseEyeFocusHandler in order to only activate hovering mechanisms
-            // when the user dwells on the object, otherwise the sudden changes would be too jarring.
-            if (eventData.Pointer.InputSourceParent.SourceType != InputSourceType.Eyes)
-            {
-                SetHover(true, true);
-            }
-        }
-
-        public void OnFocusExit(FocusEventData eventData)
-        {
-            // Similarly to OnFocusEnter(), we discard the input in case of eye gaze to avoid jarring changes.
-            if (eventData.Pointer.InputSourceParent.SourceType != InputSourceType.Eyes 
-                && !eventData.Pointer.PointerName.StartsWith("None"))
-            {
-                // Unfortunately, there seems to be a bug in the MRTK:
-                // The SourceType is falsely reported by the MRTK as "Hands" here
-                // (in contrast to OnFocusEnter(), where Eyes are correctly reported.)
-                // The only recognizable difference seems to be that the pointer isn't attached to any hand
-                // so it's just called "None Hand" instead of "Right Hand", we use this to detect it.
-                SetHover(false, true);
-            }
-        }
 
         //----------------------------------------------------------------
         // Private actions called by the hand when the object is hovered.
