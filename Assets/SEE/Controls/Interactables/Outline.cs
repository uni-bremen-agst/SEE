--- conflicted
+++ resolved
@@ -101,28 +101,11 @@
 
             if (go)
             {
-<<<<<<< HEAD
-                Transform codeCityTransform = SceneQueries.GetCodeCity(go.transform);
-                if (codeCityTransform == null)
-                {
-                    Debug.LogWarning($"Couldn't create outline for '{go.name}' because its code city "
-                                     + "could not be found.");
-                    return null;
-                }
-
-                GameObject root = codeCityTransform.gameObject;
-
-=======
->>>>>>> 7bf29aea
                 result = go.AddComponent<Outline>();
                 result.OutlineMode = Mode.OutlineAll;
                 result.OutlineColor = color;
                 result.OutlineWidth = 4.0f;
 
-<<<<<<< HEAD
-                Portal.SetPortal(root, go);
-=======
->>>>>>> 7bf29aea
             }
 
             return result;
@@ -148,8 +131,6 @@
 
             // Apply material properties immediately
             needsUpdate = true;
-<<<<<<< HEAD
-=======
             
             // Set portal for outline
             rootCity = SceneQueries.GetCodeCity(transform)?.gameObject;
@@ -158,7 +139,6 @@
                 Debug.LogWarning("Outline will not respect portal boundaries because no code city has been found"
                                  + " attached to the game object.\n");
             }
->>>>>>> 7bf29aea
 
             // Returns render queue setting of game object's first material
             int GetRenderQueue() => renderers.Select(x => x.materials.First().renderQueue).First();
