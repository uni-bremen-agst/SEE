--- conflicted
+++ resolved
@@ -75,12 +75,8 @@
         [Header("Optional")]
         [SerializeField, Tooltip(
              "Precompute enabled: Per-vertex calculations are performed in the editor and serialized with the object. "
-<<<<<<< HEAD
-             + "Precompute disabled: Per-vertex calculations are performed at runtime in Awake(). This may cause a pause for large meshes.")]
-=======
              + "Precompute disabled: Per-vertex calculations are performed at runtime in Awake(). "
              + "This may cause a pause for large meshes.")]
->>>>>>> 2d6a167c
         private bool precomputeOutline;
 
         private readonly List<Mesh> bakeKeys = new List<Mesh>();
