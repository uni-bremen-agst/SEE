--- conflicted
+++ resolved
@@ -14,15 +14,7 @@
   - component: {fileID: 6839967699279661579}
   - component: {fileID: 6839967699279661552}
   - component: {fileID: 6839967699279661582}
-<<<<<<< HEAD
-=======
-  - component: {fileID: 1069407341288922105}
-  - component: {fileID: 3338650375769126940}
-  - component: {fileID: 7026736731528904094}
-  - component: {fileID: 7973683633884488676}
-  - component: {fileID: 7518551113269695151}
   - component: {fileID: 637028239384079898}
->>>>>>> 5902f489
   m_Layer: 0
   m_Name: DesktopPlayer
   m_TagString: MainCamera
@@ -150,72 +142,7 @@
   m_EditorClassIdentifier: 
   move: 0
   clickDown: 0
-<<<<<<< HEAD
   clickUp: 0
-=======
-  clickUp: 0
---- !u!114 &1069407341288922105
-MonoBehaviour:
-  m_ObjectHideFlags: 0
-  m_CorrespondingSourceObject: {fileID: 0}
-  m_PrefabInstance: {fileID: 0}
-  m_PrefabAsset: {fileID: 0}
-  m_GameObject: {fileID: 6839967699279661599}
-  m_Enabled: 1
-  m_EditorHideFlags: 0
-  m_Script: {fileID: 11500000, guid: 57b0f5fd32c48fe4cabe6615a37e70d9, type: 3}
-  m_Name: 
-  m_EditorClassIdentifier: 
-  GONode: {fileID: 0}
-  rootPosition: {x: 0, y: 0, z: 0}
---- !u!114 &3338650375769126940
-MonoBehaviour:
-  m_ObjectHideFlags: 0
-  m_CorrespondingSourceObject: {fileID: 0}
-  m_PrefabInstance: {fileID: 0}
-  m_PrefabAsset: {fileID: 0}
-  m_GameObject: {fileID: 6839967699279661599}
-  m_Enabled: 1
-  m_EditorHideFlags: 0
-  m_Script: {fileID: 11500000, guid: 2d17164181a66124b9c9e8ec82e826e7, type: 3}
-  m_Name: 
-  m_EditorClassIdentifier: 
---- !u!114 &7026736731528904094
-MonoBehaviour:
-  m_ObjectHideFlags: 0
-  m_CorrespondingSourceObject: {fileID: 0}
-  m_PrefabInstance: {fileID: 0}
-  m_PrefabAsset: {fileID: 0}
-  m_GameObject: {fileID: 6839967699279661599}
-  m_Enabled: 1
-  m_EditorHideFlags: 0
-  m_Script: {fileID: 11500000, guid: 1a80d0d1d33e46648bd7182aeef851d0, type: 3}
-  m_Name: 
-  m_EditorClassIdentifier: 
---- !u!114 &7973683633884488676
-MonoBehaviour:
-  m_ObjectHideFlags: 0
-  m_CorrespondingSourceObject: {fileID: 0}
-  m_PrefabInstance: {fileID: 0}
-  m_PrefabAsset: {fileID: 0}
-  m_GameObject: {fileID: 6839967699279661599}
-  m_Enabled: 1
-  m_EditorHideFlags: 0
-  m_Script: {fileID: 11500000, guid: 24a5b87b6de8e3b4b84877fb92110abc, type: 3}
-  m_Name: 
-  m_EditorClassIdentifier: 
---- !u!114 &7518551113269695151
-MonoBehaviour:
-  m_ObjectHideFlags: 0
-  m_CorrespondingSourceObject: {fileID: 0}
-  m_PrefabInstance: {fileID: 0}
-  m_PrefabAsset: {fileID: 0}
-  m_GameObject: {fileID: 6839967699279661599}
-  m_Enabled: 1
-  m_EditorHideFlags: 0
-  m_Script: {fileID: 11500000, guid: 9dce67dfcaa802e43a0601cdc340100e, type: 3}
-  m_Name: 
-  m_EditorClassIdentifier: 
 --- !u!114 &637028239384079898
 MonoBehaviour:
   m_ObjectHideFlags: 0
@@ -227,5 +154,4 @@
   m_EditorHideFlags: 0
   m_Script: {fileID: 11500000, guid: ee116443c3c6a374fa0202546963f0da, type: 3}
   m_Name: 
-  m_EditorClassIdentifier: 
->>>>>>> 5902f489
+  m_EditorClassIdentifier: 