%YAML 1.1
%TAG !u! tag:unity3d.com,2011:
--- !u!1 &6839967699279661599
GameObject:
  m_ObjectHideFlags: 0
  m_CorrespondingSourceObject: {fileID: 0}
  m_PrefabInstance: {fileID: 0}
  m_PrefabAsset: {fileID: 0}
  serializedVersion: 6
  m_Component:
  - component: {fileID: 6839967699279661577}
  - component: {fileID: 6839967699279661569}
  - component: {fileID: 6839967699279661580}
  - component: {fileID: 6839967699279661579}
  - component: {fileID: 6839967699279661552}
  - component: {fileID: 6839967699279661582}
  - component: {fileID: 637028239384079898}
<<<<<<< HEAD
  - component: {fileID: 4521462355010952956}
=======
  - component: {fileID: -1556465120740209359}
  - component: {fileID: 2429369898342928831}
  - component: {fileID: 6840467278216287030}
  - component: {fileID: 6800333804276665222}
>>>>>>> 7f8f199e
  m_Layer: 0
  m_Name: DesktopPlayer
  m_TagString: MainCamera
  m_Icon: {fileID: 0}
  m_NavMeshLayer: 0
  m_StaticEditorFlags: 0
  m_IsActive: 1
--- !u!4 &6839967699279661577
Transform:
  m_ObjectHideFlags: 0
  m_CorrespondingSourceObject: {fileID: 0}
  m_PrefabInstance: {fileID: 0}
  m_PrefabAsset: {fileID: 0}
  m_GameObject: {fileID: 6839967699279661599}
  m_LocalRotation: {x: 0.38268343, y: 0, z: 0, w: 0.92387956}
  m_LocalPosition: {x: -0.25, y: 2, z: -1}
  m_LocalScale: {x: 1, y: 1, z: 1}
  m_Children: []
  m_Father: {fileID: 0}
  m_RootOrder: 0
  m_LocalEulerAnglesHint: {x: 45, y: 0, z: 0}
--- !u!20 &6839967699279661569
Camera:
  m_ObjectHideFlags: 0
  m_CorrespondingSourceObject: {fileID: 0}
  m_PrefabInstance: {fileID: 0}
  m_PrefabAsset: {fileID: 0}
  m_GameObject: {fileID: 6839967699279661599}
  m_Enabled: 1
  serializedVersion: 2
  m_ClearFlags: 1
  m_BackGroundColor: {r: 0.19215687, g: 0.3019608, b: 0.4745098, a: 0}
  m_projectionMatrixMode: 1
  m_GateFitMode: 2
  m_FOVAxisMode: 0
  m_SensorSize: {x: 36, y: 24}
  m_LensShift: {x: 0, y: 0}
  m_FocalLength: 50
  m_NormalizedViewPortRect:
    serializedVersion: 2
    x: 0
    y: 0
    width: 1
    height: 1
  near clip plane: 0.01
  far clip plane: 10000
  field of view: 60
  orthographic: 0
  orthographic size: 5
  m_Depth: 0
  m_CullingMask:
    serializedVersion: 2
    m_Bits: 4294967295
  m_RenderingPath: -1
  m_TargetTexture: {fileID: 0}
  m_TargetDisplay: 0
  m_TargetEye: 3
  m_HDR: 1
  m_AllowMSAA: 1
  m_AllowDynamicResolution: 0
  m_ForceIntoRT: 0
  m_OcclusionCulling: 1
  m_StereoConvergence: 10
  m_StereoSeparation: 0.022
--- !u!114 &6839967699279661580
MonoBehaviour:
  m_ObjectHideFlags: 0
  m_CorrespondingSourceObject: {fileID: 0}
  m_PrefabInstance: {fileID: 0}
  m_PrefabAsset: {fileID: 0}
  m_GameObject: {fileID: 6839967699279661599}
  m_Enabled: 1
  m_EditorHideFlags: 0
  m_Script: {fileID: 11500000, guid: 76c392e42b5098c458856cdf6ecaaaa1, type: 3}
  m_Name: 
  m_EditorClassIdentifier: 
  m_FirstSelected: {fileID: 0}
  m_sendNavigationEvents: 1
  m_DragThreshold: 10
--- !u!114 &6839967699279661579
MonoBehaviour:
  m_ObjectHideFlags: 0
  m_CorrespondingSourceObject: {fileID: 0}
  m_PrefabInstance: {fileID: 0}
  m_PrefabAsset: {fileID: 0}
  m_GameObject: {fileID: 6839967699279661599}
  m_Enabled: 1
  m_EditorHideFlags: 0
  m_Script: {fileID: 11500000, guid: 4f231c4fb786f3946a6b90b886c48677, type: 3}
  m_Name: 
  m_EditorClassIdentifier: 
  m_HorizontalAxis: Horizontal
  m_VerticalAxis: Vertical
  m_SubmitButton: Submit
  m_CancelButton: Cancel
  m_InputActionsPerSecond: 10
  m_RepeatDelay: 0.5
  m_ForceModuleActive: 0
--- !u!114 &6839967699279661552
MonoBehaviour:
  m_ObjectHideFlags: 0
  m_CorrespondingSourceObject: {fileID: 0}
  m_PrefabInstance: {fileID: 0}
  m_PrefabAsset: {fileID: 0}
  m_GameObject: {fileID: 6839967699279661599}
  m_Enabled: 1
  m_EditorHideFlags: 0
  m_Script: {fileID: 11500000, guid: 79ef9858c6f1d9d4184e7310d93dc51b, type: 3}
  m_Name: 
  m_EditorClassIdentifier: 
  Speed: 0.5
  BoostFactor: 2
  focusedObject: {fileID: 0}
--- !u!114 &6839967699279661582
MonoBehaviour:
  m_ObjectHideFlags: 0
  m_CorrespondingSourceObject: {fileID: 0}
  m_PrefabInstance: {fileID: 0}
  m_PrefabAsset: {fileID: 0}
  m_GameObject: {fileID: 6839967699279661599}
  m_Enabled: 1
  m_EditorHideFlags: 0
  m_Script: {fileID: 11500000, guid: 49626a155a935004f985ad777a29244b, type: 3}
  m_Name: 
  m_EditorClassIdentifier: 
  move: 0
  clickDown: 0
  clickUp: 0
--- !u!114 &637028239384079898
MonoBehaviour:
  m_ObjectHideFlags: 0
  m_CorrespondingSourceObject: {fileID: 0}
  m_PrefabInstance: {fileID: 0}
  m_PrefabAsset: {fileID: 0}
  m_GameObject: {fileID: 6839967699279661599}
  m_Enabled: 1
  m_EditorHideFlags: 0
  m_Script: {fileID: 11500000, guid: ee116443c3c6a374fa0202546963f0da, type: 3}
  m_Name: 
  m_EditorClassIdentifier: 
--- !u!114 &-1556465120740209359
MonoBehaviour:
  m_ObjectHideFlags: 0
  m_CorrespondingSourceObject: {fileID: 0}
  m_PrefabInstance: {fileID: 0}
  m_PrefabAsset: {fileID: 0}
  m_GameObject: {fileID: 6839967699279661599}
  m_Enabled: 1
  m_EditorHideFlags: 0
  m_Script: {fileID: 11500000, guid: 1501b72e2e3bd084fba424e7ad5dff73, type: 3}
  m_Name: 
  m_EditorClassIdentifier: 
--- !u!114 &2429369898342928831
MonoBehaviour:
  m_ObjectHideFlags: 0
  m_CorrespondingSourceObject: {fileID: 0}
  m_PrefabInstance: {fileID: 0}
  m_PrefabAsset: {fileID: 0}
  m_GameObject: {fileID: 6839967699279661599}
  m_Enabled: 1
  m_EditorHideFlags: 0
  m_Script: {fileID: 11500000, guid: 622dcdad617a1074e9c17a47a589dfd3, type: 3}
  m_Name: 
  m_EditorClassIdentifier: 
--- !u!81 &6840467278216287030
AudioListener:
  m_ObjectHideFlags: 0
  m_CorrespondingSourceObject: {fileID: 0}
  m_PrefabInstance: {fileID: 0}
  m_PrefabAsset: {fileID: 0}
  m_GameObject: {fileID: 6839967699279661599}
  m_Enabled: 1
--- !u!114 &6800333804276665222
MonoBehaviour:
  m_ObjectHideFlags: 0
  m_CorrespondingSourceObject: {fileID: 0}
  m_PrefabInstance: {fileID: 0}
  m_PrefabAsset: {fileID: 0}
  m_GameObject: {fileID: 6839967699279661599}
  m_Enabled: 1
  m_EditorHideFlags: 0
  m_Script: {fileID: 11500000, guid: 3e7d657fc8c84c81b2d2918eac9c228e, type: 3}
  m_Name: 
  m_EditorClassIdentifier: 
--- !u!114 &4521462355010952956
MonoBehaviour:
  m_ObjectHideFlags: 0
  m_CorrespondingSourceObject: {fileID: 0}
  m_PrefabInstance: {fileID: 0}
  m_PrefabAsset: {fileID: 0}
  m_GameObject: {fileID: 6839967699279661599}
  m_Enabled: 1
  m_EditorHideFlags: 0
  m_Script: {fileID: 11500000, guid: c6cb20baf6c4463c80226ea253f91daa, type: 3}
  m_Name: 
  m_EditorClassIdentifier: <|MERGE_RESOLUTION|>--- conflicted
+++ resolved
@@ -15,14 +15,10 @@
   - component: {fileID: 6839967699279661552}
   - component: {fileID: 6839967699279661582}
   - component: {fileID: 637028239384079898}
-<<<<<<< HEAD
-  - component: {fileID: 4521462355010952956}
-=======
   - component: {fileID: -1556465120740209359}
   - component: {fileID: 2429369898342928831}
   - component: {fileID: 6840467278216287030}
   - component: {fileID: 6800333804276665222}
->>>>>>> 7f8f199e
   m_Layer: 0
   m_Name: DesktopPlayer
   m_TagString: MainCamera
@@ -206,16 +202,4 @@
   m_EditorHideFlags: 0
   m_Script: {fileID: 11500000, guid: 3e7d657fc8c84c81b2d2918eac9c228e, type: 3}
   m_Name: 
-  m_EditorClassIdentifier: 
---- !u!114 &4521462355010952956
-MonoBehaviour:
-  m_ObjectHideFlags: 0
-  m_CorrespondingSourceObject: {fileID: 0}
-  m_PrefabInstance: {fileID: 0}
-  m_PrefabAsset: {fileID: 0}
-  m_GameObject: {fileID: 6839967699279661599}
-  m_Enabled: 1
-  m_EditorHideFlags: 0
-  m_Script: {fileID: 11500000, guid: c6cb20baf6c4463c80226ea253f91daa, type: 3}
-  m_Name: 
   m_EditorClassIdentifier: 