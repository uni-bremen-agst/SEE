--- conflicted
+++ resolved
@@ -21,11 +21,7 @@
   - component: {fileID: 403608537903628731}
   - component: {fileID: 6057182573543570773}
   - component: {fileID: 4087041085298531867}
-<<<<<<< HEAD
-  - component: {fileID: 6841510722662497432}
-=======
   - component: {fileID: 4441004167205332594}
->>>>>>> 8d012e16
   m_Layer: 0
   m_Name: DesktopPlayer
   m_TagString: MainCamera
@@ -262,29 +258,15 @@
   m_Script: {fileID: 11500000, guid: cdd0e1370b84424a8e3e42e5fed19b93, type: 3}
   m_Name: 
   m_EditorClassIdentifier: 
-<<<<<<< HEAD
---- !u!114 &6841510722662497432
-=======
 --- !u!114 &4441004167205332594
->>>>>>> 8d012e16
-MonoBehaviour:
-  m_ObjectHideFlags: 0
-  m_CorrespondingSourceObject: {fileID: 0}
-  m_PrefabInstance: {fileID: 0}
-  m_PrefabAsset: {fileID: 0}
-  m_GameObject: {fileID: 6839967699279661599}
-  m_Enabled: 1
-  m_EditorHideFlags: 0
-<<<<<<< HEAD
-  m_Script: {fileID: 11500000, guid: ecd882add9e68744a83afa8a7c94ba90, type: 3}
-  m_Name: 
-  m_EditorClassIdentifier: 
-  keybindingsText: {fileID: 0}
-  settingsPanel: {fileID: 0}
-  keybindingsPanel: {fileID: 0}
-  myButton: {fileID: 0}
-=======
+MonoBehaviour:
+  m_ObjectHideFlags: 0
+  m_CorrespondingSourceObject: {fileID: 0}
+  m_PrefabInstance: {fileID: 0}
+  m_PrefabAsset: {fileID: 0}
+  m_GameObject: {fileID: 6839967699279661599}
+  m_Enabled: 1
+  m_EditorHideFlags: 0
   m_Script: {fileID: 11500000, guid: b4530286e65747b5ac0092c728359f32, type: 3}
   m_Name: 
-  m_EditorClassIdentifier: 
->>>>>>> 8d012e16
+  m_EditorClassIdentifier: 