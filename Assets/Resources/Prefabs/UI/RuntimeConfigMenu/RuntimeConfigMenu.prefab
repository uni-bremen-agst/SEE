%YAML 1.1
%TAG !u! tag:unity3d.com,2011:
--- !u!1 &503545447356417267
GameObject:
  m_ObjectHideFlags: 0
  m_CorrespondingSourceObject: {fileID: 0}
  m_PrefabInstance: {fileID: 0}
  m_PrefabAsset: {fileID: 0}
  serializedVersion: 6
  m_Component:
  - component: {fileID: 4188973005979572972}
  - component: {fileID: 6529689249352748090}
  - component: {fileID: 7103374943664090340}
  m_Layer: 5
  m_Name: Icon
  m_TagString: Untagged
  m_Icon: {fileID: 0}
  m_NavMeshLayer: 0
  m_StaticEditorFlags: 0
  m_IsActive: 1
--- !u!224 &4188973005979572972
RectTransform:
  m_ObjectHideFlags: 0
  m_CorrespondingSourceObject: {fileID: 0}
  m_PrefabInstance: {fileID: 0}
  m_PrefabAsset: {fileID: 0}
  m_GameObject: {fileID: 503545447356417267}
  m_LocalRotation: {x: 0, y: 0, z: 0, w: 1}
  m_LocalPosition: {x: 0, y: 0, z: 0}
  m_LocalScale: {x: 1, y: 1, z: 1}
  m_ConstrainProportionsScale: 0
  m_Children: []
  m_Father: {fileID: 5084341523060512271}
  m_LocalEulerAnglesHint: {x: 0, y: 0, z: 0}
  m_AnchorMin: {x: 0, y: 0.5}
  m_AnchorMax: {x: 0, y: 0.5}
  m_AnchoredPosition: {x: 30, y: 0}
  m_SizeDelta: {x: 20, y: 15}
  m_Pivot: {x: 0.5, y: 0.5}
--- !u!222 &6529689249352748090
CanvasRenderer:
  m_ObjectHideFlags: 0
  m_CorrespondingSourceObject: {fileID: 0}
  m_PrefabInstance: {fileID: 0}
  m_PrefabAsset: {fileID: 0}
  m_GameObject: {fileID: 503545447356417267}
  m_CullTransparentMesh: 0
--- !u!114 &7103374943664090340
MonoBehaviour:
  m_ObjectHideFlags: 0
  m_CorrespondingSourceObject: {fileID: 0}
  m_PrefabInstance: {fileID: 0}
  m_PrefabAsset: {fileID: 0}
  m_GameObject: {fileID: 503545447356417267}
  m_Enabled: 1
  m_EditorHideFlags: 0
  m_Script: {fileID: 11500000, guid: fe87c0e1cc204ed48ad3b37840f39efc, type: 3}
  m_Name: 
  m_EditorClassIdentifier: 
  m_Material: {fileID: 0}
  m_Color: {r: 1, g: 1, b: 1, a: 1}
  m_RaycastTarget: 1
  m_RaycastPadding: {x: 0, y: 0, z: 0, w: 0}
  m_Maskable: 1
  m_OnCullStateChanged:
    m_PersistentCalls:
      m_Calls: []
  m_Sprite: {fileID: 21300000, guid: 5d08ed2465c5c104c9c915959d69b527, type: 3}
  m_Type: 0
  m_PreserveAspect: 1
  m_FillCenter: 1
  m_FillMethod: 4
  m_FillAmount: 1
  m_FillClockwise: 1
  m_FillOrigin: 0
  m_UseSpriteMesh: 0
  m_PixelsPerUnitMultiplier: 1
--- !u!1 &864122965669752853
GameObject:
  m_ObjectHideFlags: 0
  m_CorrespondingSourceObject: {fileID: 0}
  m_PrefabInstance: {fileID: 0}
  m_PrefabAsset: {fileID: 0}
  serializedVersion: 6
  m_Component:
  - component: {fileID: 4957482358027405552}
  - component: {fileID: 3944746552931647692}
  - component: {fileID: 6342140513394701833}
  - component: {fileID: 8253987155245413225}
  m_Layer: 5
  m_Name: ConfigButtons
  m_TagString: Untagged
  m_Icon: {fileID: 0}
  m_NavMeshLayer: 0
  m_StaticEditorFlags: 0
  m_IsActive: 1
--- !u!224 &4957482358027405552
RectTransform:
  m_ObjectHideFlags: 0
  m_CorrespondingSourceObject: {fileID: 0}
  m_PrefabInstance: {fileID: 0}
  m_PrefabAsset: {fileID: 0}
  m_GameObject: {fileID: 864122965669752853}
  m_LocalRotation: {x: -0, y: -0, z: -0, w: 1}
  m_LocalPosition: {x: 0, y: 0, z: 0}
  m_LocalScale: {x: 1.2, y: 1.2, z: 1.2}
  m_ConstrainProportionsScale: 0
  m_Children:
  - {fileID: 2035625839548670490}
  m_Father: {fileID: 5481375457960187208}
  m_LocalEulerAnglesHint: {x: 0, y: 0, z: 0}
  m_AnchorMin: {x: 0.5, y: 0.5}
  m_AnchorMax: {x: 0.5, y: 0.5}
  m_AnchoredPosition: {x: 590, y: 0}
  m_SizeDelta: {x: 200, y: 450}
  m_Pivot: {x: 0.5, y: 0.5}
--- !u!222 &3944746552931647692
CanvasRenderer:
  m_ObjectHideFlags: 0
  m_CorrespondingSourceObject: {fileID: 0}
  m_PrefabInstance: {fileID: 0}
  m_PrefabAsset: {fileID: 0}
  m_GameObject: {fileID: 864122965669752853}
  m_CullTransparentMesh: 0
--- !u!225 &6342140513394701833
CanvasGroup:
  m_ObjectHideFlags: 0
  m_CorrespondingSourceObject: {fileID: 0}
  m_PrefabInstance: {fileID: 0}
  m_PrefabAsset: {fileID: 0}
  m_GameObject: {fileID: 864122965669752853}
  m_Enabled: 1
  m_Alpha: 1
  m_Interactable: 1
  m_BlocksRaycasts: 1
  m_IgnoreParentGroups: 0
--- !u!114 &8253987155245413225
MonoBehaviour:
  m_ObjectHideFlags: 0
  m_CorrespondingSourceObject: {fileID: 0}
  m_PrefabInstance: {fileID: 0}
  m_PrefabAsset: {fileID: 0}
  m_GameObject: {fileID: 864122965669752853}
  m_Enabled: 0
  m_EditorHideFlags: 0
  m_Script: {fileID: 11500000, guid: fe87c0e1cc204ed48ad3b37840f39efc, type: 3}
  m_Name: 
  m_EditorClassIdentifier: 
  m_Material: {fileID: 0}
  m_Color: {r: 0, g: 0.21176471, b: 0.41568628, a: 0.68235296}
  m_RaycastTarget: 1
  m_RaycastPadding: {x: 0, y: 0, z: 0, w: 0}
  m_Maskable: 1
  m_OnCullStateChanged:
    m_PersistentCalls:
      m_Calls: []
  m_Sprite: {fileID: 0}
  m_Type: 0
  m_PreserveAspect: 0
  m_FillCenter: 1
  m_FillMethod: 4
  m_FillAmount: 1
  m_FillClockwise: 1
  m_FillOrigin: 0
  m_UseSpriteMesh: 0
  m_PixelsPerUnitMultiplier: 1
--- !u!1 &1262606371249405252
GameObject:
  m_ObjectHideFlags: 0
  m_CorrespondingSourceObject: {fileID: 0}
  m_PrefabInstance: {fileID: 0}
  m_PrefabAsset: {fileID: 0}
  serializedVersion: 6
  m_Component:
  - component: {fileID: 1863292661092491077}
  - component: {fileID: 8144697712972977782}
  - component: {fileID: 6598862683781582154}
  m_Layer: 5
  m_Name: Description
  m_TagString: Untagged
  m_Icon: {fileID: 0}
  m_NavMeshLayer: 0
  m_StaticEditorFlags: 0
  m_IsActive: 1
--- !u!224 &1863292661092491077
RectTransform:
  m_ObjectHideFlags: 0
  m_CorrespondingSourceObject: {fileID: 0}
  m_PrefabInstance: {fileID: 0}
  m_PrefabAsset: {fileID: 0}
  m_GameObject: {fileID: 1262606371249405252}
  m_LocalRotation: {x: 0, y: 0, z: 0, w: 1}
  m_LocalPosition: {x: 0, y: 0, z: 0}
  m_LocalScale: {x: 1, y: 1, z: 1}
  m_ConstrainProportionsScale: 0
  m_Children: []
  m_Father: {fileID: 6519079733291689286}
  m_LocalEulerAnglesHint: {x: 0, y: 0, z: 0}
  m_AnchorMin: {x: 0.5, y: 0.5}
  m_AnchorMax: {x: 0.5, y: 0.5}
  m_AnchoredPosition: {x: 0.0000076294, y: -36.628376}
  m_SizeDelta: {x: 500, y: 29.7443}
  m_Pivot: {x: 0.5, y: 0.5}
--- !u!222 &8144697712972977782
CanvasRenderer:
  m_ObjectHideFlags: 0
  m_CorrespondingSourceObject: {fileID: 0}
  m_PrefabInstance: {fileID: 0}
  m_PrefabAsset: {fileID: 0}
  m_GameObject: {fileID: 1262606371249405252}
  m_CullTransparentMesh: 1
--- !u!114 &6598862683781582154
MonoBehaviour:
  m_ObjectHideFlags: 0
  m_CorrespondingSourceObject: {fileID: 0}
  m_PrefabInstance: {fileID: 0}
  m_PrefabAsset: {fileID: 0}
  m_GameObject: {fileID: 1262606371249405252}
  m_Enabled: 1
  m_EditorHideFlags: 0
  m_Script: {fileID: 11500000, guid: f4688fdb7df04437aeb418b961361dc5, type: 3}
  m_Name: 
  m_EditorClassIdentifier: 
  m_Material: {fileID: 0}
  m_Color: {r: 1, g: 1, b: 1, a: 1}
  m_RaycastTarget: 1
  m_RaycastPadding: {x: 0, y: 0, z: 0, w: 0}
  m_Maskable: 1
  m_OnCullStateChanged:
    m_PersistentCalls:
      m_Calls: []
  m_text: Description here
  m_isRightToLeft: 0
  m_fontAsset: {fileID: 11400000, guid: 8f586378b4e144a9851e7b34d9b748ee, type: 2}
  m_sharedMaterial: {fileID: 2180264, guid: 8f586378b4e144a9851e7b34d9b748ee, type: 2}
  m_fontSharedMaterials: []
  m_fontMaterial: {fileID: 0}
  m_fontMaterials: []
  m_fontColor32:
    serializedVersion: 2
    rgba: 4294967295
  m_fontColor: {r: 1, g: 1, b: 1, a: 1}
  m_enableVertexGradient: 0
  m_colorMode: 3
  m_fontColorGradient:
    topLeft: {r: 1, g: 1, b: 1, a: 1}
    topRight: {r: 1, g: 1, b: 1, a: 1}
    bottomLeft: {r: 1, g: 1, b: 1, a: 1}
    bottomRight: {r: 1, g: 1, b: 1, a: 1}
  m_fontColorGradientPreset: {fileID: 0}
  m_spriteAsset: {fileID: 0}
  m_tintAllSprites: 0
  m_StyleSheet: {fileID: 0}
  m_TextStyleHashCode: -1183493901
  m_overrideHtmlColors: 0
  m_faceColor:
    serializedVersion: 2
    rgba: 4294967295
  m_fontSize: 36
  m_fontSizeBase: 36
  m_fontWeight: 400
  m_enableAutoSizing: 0
  m_fontSizeMin: 18
  m_fontSizeMax: 72
  m_fontStyle: 0
  m_HorizontalAlignment: 1
  m_VerticalAlignment: 256
  m_textAlignment: 65535
  m_characterSpacing: 0
  m_wordSpacing: 0
  m_lineSpacing: 0
  m_lineSpacingMax: 0
  m_paragraphSpacing: 0
  m_charWidthMaxAdj: 0
  m_enableWordWrapping: 1
  m_wordWrappingRatios: 0.4
  m_overflowMode: 0
  m_linkedTextComponent: {fileID: 0}
  parentLinkedComponent: {fileID: 0}
  m_enableKerning: 1
  m_enableExtraPadding: 0
  checkPaddingRequired: 0
  m_isRichText: 1
  m_parseCtrlCharacters: 1
  m_isOrthographic: 1
  m_isCullingEnabled: 0
  m_horizontalMapping: 0
  m_verticalMapping: 0
  m_uvLineOffset: 0
  m_geometrySortingOrder: 0
  m_IsTextObjectScaleStatic: 0
  m_VertexBufferAutoSizeReduction: 0
  m_useMaxVisibleDescender: 1
  m_pageToDisplay: 1
  m_margin: {x: 0, y: 0, z: 0, w: 0}
  m_isUsingLegacyAnimationComponent: 0
  m_isVolumetricText: 0
  m_hasFontAssetChanged: 0
  m_baseMaterial: {fileID: 0}
  m_maskOffset: {x: 0, y: 0, z: 0, w: 0}
--- !u!1 &1444499970768446720
GameObject:
  m_ObjectHideFlags: 0
  m_CorrespondingSourceObject: {fileID: 0}
  m_PrefabInstance: {fileID: 0}
  m_PrefabAsset: {fileID: 0}
  serializedVersion: 6
  m_Component:
  - component: {fileID: 5524763675866442790}
  - component: {fileID: 8928514191984017666}
  - component: {fileID: 2503968238144034997}
  m_Layer: 5
  m_Name: Icon
  m_TagString: Untagged
  m_Icon: {fileID: 0}
  m_NavMeshLayer: 0
  m_StaticEditorFlags: 0
  m_IsActive: 1
--- !u!224 &5524763675866442790
RectTransform:
  m_ObjectHideFlags: 0
  m_CorrespondingSourceObject: {fileID: 0}
  m_PrefabInstance: {fileID: 0}
  m_PrefabAsset: {fileID: 0}
  m_GameObject: {fileID: 1444499970768446720}
  m_LocalRotation: {x: -0, y: -0, z: -0, w: 1}
  m_LocalPosition: {x: 0, y: 0, z: 0}
  m_LocalScale: {x: 1, y: 1, z: 1}
  m_ConstrainProportionsScale: 0
  m_Children: []
  m_Father: {fileID: 7733955610177528496}
  m_LocalEulerAnglesHint: {x: 0, y: 0, z: 0}
  m_AnchorMin: {x: 0, y: 0.5}
  m_AnchorMax: {x: 0, y: 0.5}
  m_AnchoredPosition: {x: 30, y: 0}
  m_SizeDelta: {x: 20, y: 15}
  m_Pivot: {x: 0.5, y: 0.5}
--- !u!222 &8928514191984017666
CanvasRenderer:
  m_ObjectHideFlags: 0
  m_CorrespondingSourceObject: {fileID: 0}
  m_PrefabInstance: {fileID: 0}
  m_PrefabAsset: {fileID: 0}
  m_GameObject: {fileID: 1444499970768446720}
  m_CullTransparentMesh: 0
--- !u!114 &2503968238144034997
MonoBehaviour:
  m_ObjectHideFlags: 0
  m_CorrespondingSourceObject: {fileID: 0}
  m_PrefabInstance: {fileID: 0}
  m_PrefabAsset: {fileID: 0}
  m_GameObject: {fileID: 1444499970768446720}
  m_Enabled: 1
  m_EditorHideFlags: 0
  m_Script: {fileID: 11500000, guid: fe87c0e1cc204ed48ad3b37840f39efc, type: 3}
  m_Name: 
  m_EditorClassIdentifier: 
  m_Material: {fileID: 0}
  m_Color: {r: 0.37254903, g: 0.40784317, b: 0.45098042, a: 1}
  m_RaycastTarget: 1
  m_RaycastPadding: {x: 0, y: 0, z: 0, w: 0}
  m_Maskable: 1
  m_OnCullStateChanged:
    m_PersistentCalls:
      m_Calls: []
  m_Sprite: {fileID: 21300000, guid: 5d08ed2465c5c104c9c915959d69b527, type: 3}
  m_Type: 0
  m_PreserveAspect: 1
  m_FillCenter: 1
  m_FillMethod: 4
  m_FillAmount: 1
  m_FillClockwise: 1
  m_FillOrigin: 0
  m_UseSpriteMesh: 0
  m_PixelsPerUnitMultiplier: 1
--- !u!1 &1574138907370918434
GameObject:
  m_ObjectHideFlags: 0
  m_CorrespondingSourceObject: {fileID: 0}
  m_PrefabInstance: {fileID: 0}
  m_PrefabAsset: {fileID: 0}
  serializedVersion: 6
  m_Component:
  - component: {fileID: 4624291495898720624}
  - component: {fileID: 4061901466921645814}
  - component: {fileID: 2796452087338499931}
  m_Layer: 5
  m_Name: Text
  m_TagString: Untagged
  m_Icon: {fileID: 0}
  m_NavMeshLayer: 0
  m_StaticEditorFlags: 0
  m_IsActive: 1
--- !u!224 &4624291495898720624
RectTransform:
  m_ObjectHideFlags: 0
  m_CorrespondingSourceObject: {fileID: 0}
  m_PrefabInstance: {fileID: 0}
  m_PrefabAsset: {fileID: 0}
  m_GameObject: {fileID: 1574138907370918434}
  m_LocalRotation: {x: -0, y: -0, z: -0, w: 1}
  m_LocalPosition: {x: 0, y: 0, z: 0}
  m_LocalScale: {x: 1, y: 1, z: 1}
  m_ConstrainProportionsScale: 0
  m_Children: []
  m_Father: {fileID: 5084341523060512271}
  m_LocalEulerAnglesHint: {x: 0, y: 0, z: 0}
  m_AnchorMin: {x: 0, y: 0}
  m_AnchorMax: {x: 1, y: 1}
  m_AnchoredPosition: {x: 17.5, y: 0}
  m_SizeDelta: {x: -55, y: 0}
  m_Pivot: {x: 0.5, y: 0.5}
--- !u!222 &4061901466921645814
CanvasRenderer:
  m_ObjectHideFlags: 0
  m_CorrespondingSourceObject: {fileID: 0}
  m_PrefabInstance: {fileID: 0}
  m_PrefabAsset: {fileID: 0}
  m_GameObject: {fileID: 1574138907370918434}
  m_CullTransparentMesh: 0
--- !u!114 &2796452087338499931
MonoBehaviour:
  m_ObjectHideFlags: 0
  m_CorrespondingSourceObject: {fileID: 0}
  m_PrefabInstance: {fileID: 0}
  m_PrefabAsset: {fileID: 0}
  m_GameObject: {fileID: 1574138907370918434}
  m_Enabled: 1
  m_EditorHideFlags: 0
  m_Script: {fileID: 11500000, guid: f4688fdb7df04437aeb418b961361dc5, type: 3}
  m_Name: 
  m_EditorClassIdentifier: 
  m_Material: {fileID: 0}
  m_Color: {r: 1, g: 1, b: 1, a: 1}
  m_RaycastTarget: 1
  m_RaycastPadding: {x: 0, y: 0, z: 0, w: 0}
  m_Maskable: 1
  m_OnCullStateChanged:
    m_PersistentCalls:
      m_Calls: []
  m_text: CLOSE
  m_isRightToLeft: 0
  m_fontAsset: {fileID: 11400000, guid: 84dd14695854bbc43a5faa24fcf93d0d, type: 2}
  m_sharedMaterial: {fileID: 21261991626553910, guid: 84dd14695854bbc43a5faa24fcf93d0d,
    type: 2}
  m_fontSharedMaterials: []
  m_fontMaterial: {fileID: 0}
  m_fontMaterials: []
  m_fontColor32:
    serializedVersion: 2
    rgba: 4294967295
  m_fontColor: {r: 1, g: 1, b: 1, a: 1}
  m_enableVertexGradient: 0
  m_colorMode: 3
  m_fontColorGradient:
    topLeft: {r: 1, g: 1, b: 1, a: 1}
    topRight: {r: 1, g: 1, b: 1, a: 1}
    bottomLeft: {r: 1, g: 1, b: 1, a: 1}
    bottomRight: {r: 1, g: 1, b: 1, a: 1}
  m_fontColorGradientPreset: {fileID: 0}
  m_spriteAsset: {fileID: 0}
  m_tintAllSprites: 0
  m_StyleSheet: {fileID: 0}
  m_TextStyleHashCode: -1183493901
  m_overrideHtmlColors: 0
  m_faceColor:
    serializedVersion: 2
    rgba: 4294967295
  m_fontSize: 20
  m_fontSizeBase: 20
  m_fontWeight: 400
  m_enableAutoSizing: 0
  m_fontSizeMin: 18
  m_fontSizeMax: 72
  m_fontStyle: 0
  m_HorizontalAlignment: 2
  m_VerticalAlignment: 512
  m_textAlignment: 65535
  m_characterSpacing: 0
  m_wordSpacing: 0
  m_lineSpacing: 0
  m_lineSpacingMax: 0
  m_paragraphSpacing: 0
  m_charWidthMaxAdj: 0
  m_enableWordWrapping: 1
  m_wordWrappingRatios: 0.4
  m_overflowMode: 0
  m_linkedTextComponent: {fileID: 0}
  parentLinkedComponent: {fileID: 0}
  m_enableKerning: 1
  m_enableExtraPadding: 0
  checkPaddingRequired: 0
  m_isRichText: 1
  m_parseCtrlCharacters: 1
  m_isOrthographic: 1
  m_isCullingEnabled: 0
  m_horizontalMapping: 0
  m_verticalMapping: 0
  m_uvLineOffset: 0
  m_geometrySortingOrder: 0
  m_IsTextObjectScaleStatic: 0
  m_VertexBufferAutoSizeReduction: 1
  m_useMaxVisibleDescender: 1
  m_pageToDisplay: 1
  m_margin: {x: 0, y: 0, z: 0, w: 1}
  m_isUsingLegacyAnimationComponent: 0
  m_isVolumetricText: 0
  m_hasFontAssetChanged: 0
  m_baseMaterial: {fileID: 0}
  m_maskOffset: {x: 0, y: 0, z: 0, w: 0}
--- !u!1 &1705063068720604814
GameObject:
  m_ObjectHideFlags: 0
  m_CorrespondingSourceObject: {fileID: 0}
  m_PrefabInstance: {fileID: 0}
  m_PrefabAsset: {fileID: 0}
  serializedVersion: 6
  m_Component:
  - component: {fileID: 1208301275276722989}
  - component: {fileID: 9023297408135620304}
  - component: {fileID: 6858195498952399003}
  - component: {fileID: 998487585677992660}
  m_Layer: 5
  m_Name: Title
  m_TagString: Untagged
  m_Icon: {fileID: 0}
  m_NavMeshLayer: 0
  m_StaticEditorFlags: 0
  m_IsActive: 1
--- !u!224 &1208301275276722989
RectTransform:
  m_ObjectHideFlags: 0
  m_CorrespondingSourceObject: {fileID: 0}
  m_PrefabInstance: {fileID: 0}
  m_PrefabAsset: {fileID: 0}
  m_GameObject: {fileID: 1705063068720604814}
  m_LocalRotation: {x: -0, y: -0, z: -0, w: 1}
  m_LocalPosition: {x: 0, y: 0, z: 0}
  m_LocalScale: {x: 0.9999999, y: 0.9999999, z: 0.9999999}
  m_ConstrainProportionsScale: 0
  m_Children: []
  m_Father: {fileID: 622825185188337946}
  m_LocalEulerAnglesHint: {x: 0, y: 0, z: 0}
<<<<<<< HEAD
  m_AnchorMin: {x: 0, y: 0}
  m_AnchorMax: {x: 0, y: 0}
  m_AnchoredPosition: {x: 541.5, y: 0}
  m_SizeDelta: {x: 0, y: 0}
=======
  m_AnchorMin: {x: 0, y: 1}
  m_AnchorMax: {x: 0, y: 1}
  m_AnchoredPosition: {x: 607.5, y: -14.625}
  m_SizeDelta: {x: 84.14, y: 29.25}
>>>>>>> 0ec851d6
  m_Pivot: {x: 0.5, y: 0.5}
--- !u!222 &9023297408135620304
CanvasRenderer:
  m_ObjectHideFlags: 0
  m_CorrespondingSourceObject: {fileID: 0}
  m_PrefabInstance: {fileID: 0}
  m_PrefabAsset: {fileID: 0}
  m_GameObject: {fileID: 1705063068720604814}
  m_CullTransparentMesh: 0
--- !u!114 &6858195498952399003
MonoBehaviour:
  m_ObjectHideFlags: 0
  m_CorrespondingSourceObject: {fileID: 0}
  m_PrefabInstance: {fileID: 0}
  m_PrefabAsset: {fileID: 0}
  m_GameObject: {fileID: 1705063068720604814}
  m_Enabled: 1
  m_EditorHideFlags: 0
  m_Script: {fileID: 11500000, guid: f4688fdb7df04437aeb418b961361dc5, type: 3}
  m_Name: 
  m_EditorClassIdentifier: 
  m_Material: {fileID: 0}
  m_Color: {r: 1, g: 1, b: 1, a: 1}
  m_RaycastTarget: 1
  m_RaycastPadding: {x: 0, y: 0, z: 0, w: 0}
  m_Maskable: 1
  m_OnCullStateChanged:
    m_PersistentCalls:
      m_Calls: []
  m_text: Title
  m_isRightToLeft: 0
  m_fontAsset: {fileID: 11400000, guid: fa328c1ae3ffb6b4583cf371153b0be6, type: 2}
  m_sharedMaterial: {fileID: 21918420405216288, guid: fa328c1ae3ffb6b4583cf371153b0be6,
    type: 2}
  m_fontSharedMaterials: []
  m_fontMaterial: {fileID: 0}
  m_fontMaterials: []
  m_fontColor32:
    serializedVersion: 2
    rgba: 4294967295
  m_fontColor: {r: 1, g: 1, b: 1, a: 1}
  m_enableVertexGradient: 0
  m_colorMode: 3
  m_fontColorGradient:
    topLeft: {r: 1, g: 1, b: 1, a: 1}
    topRight: {r: 1, g: 1, b: 1, a: 1}
    bottomLeft: {r: 1, g: 1, b: 1, a: 1}
    bottomRight: {r: 1, g: 1, b: 1, a: 1}
  m_fontColorGradientPreset: {fileID: 0}
  m_spriteAsset: {fileID: 0}
  m_tintAllSprites: 0
  m_StyleSheet: {fileID: 0}
  m_TextStyleHashCode: -1183493901
  m_overrideHtmlColors: 0
  m_faceColor:
    serializedVersion: 2
    rgba: 4294967295
  m_fontSize: 38
  m_fontSizeBase: 38
  m_fontWeight: 400
  m_enableAutoSizing: 0
  m_fontSizeMin: 18
  m_fontSizeMax: 72
  m_fontStyle: 0
  m_HorizontalAlignment: 2
  m_VerticalAlignment: 512
  m_textAlignment: 65535
  m_characterSpacing: 0
  m_wordSpacing: 0
  m_lineSpacing: 0
  m_lineSpacingMax: 0
  m_paragraphSpacing: 0
  m_charWidthMaxAdj: 0
  m_enableWordWrapping: 1
  m_wordWrappingRatios: 0.4
  m_overflowMode: 0
  m_linkedTextComponent: {fileID: 0}
  parentLinkedComponent: {fileID: 0}
  m_enableKerning: 1
  m_enableExtraPadding: 0
  checkPaddingRequired: 0
  m_isRichText: 1
  m_parseCtrlCharacters: 1
  m_isOrthographic: 1
  m_isCullingEnabled: 0
  m_horizontalMapping: 0
  m_verticalMapping: 0
  m_uvLineOffset: 0
  m_geometrySortingOrder: 0
  m_IsTextObjectScaleStatic: 0
  m_VertexBufferAutoSizeReduction: 1
  m_useMaxVisibleDescender: 1
  m_pageToDisplay: 1
  m_margin: {x: 0, y: 0, z: 0, w: 0}
  m_isUsingLegacyAnimationComponent: 0
  m_isVolumetricText: 0
  m_hasFontAssetChanged: 0
  m_baseMaterial: {fileID: 0}
  m_maskOffset: {x: 0, y: 0, z: 0, w: 0}
--- !u!114 &998487585677992660
MonoBehaviour:
  m_ObjectHideFlags: 0
  m_CorrespondingSourceObject: {fileID: 0}
  m_PrefabInstance: {fileID: 0}
  m_PrefabAsset: {fileID: 0}
  m_GameObject: {fileID: 1705063068720604814}
  m_Enabled: 1
  m_EditorHideFlags: 0
  m_Script: {fileID: 11500000, guid: 3245ec927659c4140ac4f8d17403cc18, type: 3}
  m_Name: 
  m_EditorClassIdentifier: 
  m_HorizontalFit: 2
  m_VerticalFit: 0
--- !u!1 &1950448769128933275
GameObject:
  m_ObjectHideFlags: 0
  m_CorrespondingSourceObject: {fileID: 0}
  m_PrefabInstance: {fileID: 0}
  m_PrefabAsset: {fileID: 0}
  serializedVersion: 6
  m_Component:
  - component: {fileID: 1712873415459147179}
  - component: {fileID: 4733532521225436909}
  - component: {fileID: 1248804602811721983}
  m_Layer: 5
  m_Name: Buttons
  m_TagString: Untagged
  m_Icon: {fileID: 0}
  m_NavMeshLayer: 0
  m_StaticEditorFlags: 0
  m_IsActive: 1
--- !u!224 &1712873415459147179
RectTransform:
  m_ObjectHideFlags: 0
  m_CorrespondingSourceObject: {fileID: 0}
  m_PrefabInstance: {fileID: 0}
  m_PrefabAsset: {fileID: 0}
  m_GameObject: {fileID: 1950448769128933275}
  m_LocalRotation: {x: -0, y: -0, z: -0, w: 1}
  m_LocalPosition: {x: 0, y: 0, z: 0}
  m_LocalScale: {x: 1.1666665, y: 1.1666665, z: 1.1666665}
  m_ConstrainProportionsScale: 0
  m_Children:
  - {fileID: 1429132673856880333}
  m_Father: {fileID: 5481375457960187208}
  m_LocalEulerAnglesHint: {x: 0, y: 0, z: 0}
  m_AnchorMin: {x: 0.5, y: 0}
  m_AnchorMax: {x: 0.5, y: 0}
  m_AnchoredPosition: {x: 0, y: -10}
  m_SizeDelta: {x: 378, y: 50}
  m_Pivot: {x: 0.5, y: 0.5}
--- !u!222 &4733532521225436909
CanvasRenderer:
  m_ObjectHideFlags: 0
  m_CorrespondingSourceObject: {fileID: 0}
  m_PrefabInstance: {fileID: 0}
  m_PrefabAsset: {fileID: 0}
  m_GameObject: {fileID: 1950448769128933275}
  m_CullTransparentMesh: 0
--- !u!225 &1248804602811721983
CanvasGroup:
  m_ObjectHideFlags: 0
  m_CorrespondingSourceObject: {fileID: 0}
  m_PrefabInstance: {fileID: 0}
  m_PrefabAsset: {fileID: 0}
  m_GameObject: {fileID: 1950448769128933275}
  m_Enabled: 1
  m_Alpha: 1
  m_Interactable: 1
  m_BlocksRaycasts: 1
  m_IgnoreParentGroups: 0
--- !u!1 &2257812204891971456
GameObject:
  m_ObjectHideFlags: 0
  m_CorrespondingSourceObject: {fileID: 0}
  m_PrefabInstance: {fileID: 0}
  m_PrefabAsset: {fileID: 0}
  serializedVersion: 6
  m_Component:
  - component: {fileID: 2698044731327030328}
  - component: {fileID: 2355048607340794802}
  - component: {fileID: 5782401636765229652}
  - component: {fileID: 5494199377591374688}
  - component: {fileID: 2861784706379062370}
  m_Layer: 5
  m_Name: RuntimeConfigMenu
  m_TagString: Untagged
  m_Icon: {fileID: 0}
  m_NavMeshLayer: 0
  m_StaticEditorFlags: 0
  m_IsActive: 1
--- !u!224 &2698044731327030328
RectTransform:
  m_ObjectHideFlags: 0
  m_CorrespondingSourceObject: {fileID: 0}
  m_PrefabInstance: {fileID: 0}
  m_PrefabAsset: {fileID: 0}
  m_GameObject: {fileID: 2257812204891971456}
  m_LocalRotation: {x: 0, y: 0, z: 0, w: 1}
  m_LocalPosition: {x: 0, y: 0, z: 0}
  m_LocalScale: {x: 1, y: 1, z: 1}
  m_ConstrainProportionsScale: 0
  m_Children:
  - {fileID: 3491023038539019614}
  - {fileID: 6519079733291689286}
  - {fileID: 5481375457960187208}
  m_Father: {fileID: 0}
<<<<<<< HEAD
  m_RootOrder: -1
=======
>>>>>>> 0ec851d6
  m_LocalEulerAnglesHint: {x: 0, y: 0, z: 0}
  m_AnchorMin: {x: 0, y: 0}
  m_AnchorMax: {x: 1, y: 1}
  m_AnchoredPosition: {x: 0, y: 0}
  m_SizeDelta: {x: 0, y: 0}
  m_Pivot: {x: 0.5, y: 0.5}
--- !u!114 &2355048607340794802
MonoBehaviour:
  m_ObjectHideFlags: 0
  m_CorrespondingSourceObject: {fileID: 0}
  m_PrefabInstance: {fileID: 0}
  m_PrefabAsset: {fileID: 0}
  m_GameObject: {fileID: 2257812204891971456}
  m_Enabled: 1
  m_EditorHideFlags: 0
  m_Script: {fileID: 11500000, guid: 8ff5b50d8ff89864090b86d1fee33b66, type: 3}
  m_Name: 
  m_EditorClassIdentifier: 
  windowIcon: {fileID: 7532082840377106743}
  windowTitle: {fileID: 6858195498952399003}
  windowDescription: {fileID: 6598862683781582154}
  confirmButton: {fileID: 5715491887836848546}
  cancelButton: {fileID: 0}
  mwAnimator: {fileID: 5782401636765229652}
  icon: {fileID: 0}
  titleText: Title
  descriptionText: Description here
  onConfirm:
    m_PersistentCalls:
      m_Calls: []
  onCancel:
    m_PersistentCalls:
      m_Calls: []
  sharpAnimations: 0
  useCustomValues: 0
  isOn: 0
--- !u!95 &5782401636765229652
Animator:
  serializedVersion: 5
  m_ObjectHideFlags: 0
  m_CorrespondingSourceObject: {fileID: 0}
  m_PrefabInstance: {fileID: 0}
  m_PrefabAsset: {fileID: 0}
  m_GameObject: {fileID: 2257812204891971456}
  m_Enabled: 1
  m_Avatar: {fileID: 0}
  m_Controller: {fileID: 9100000, guid: 210f0314d76a2d5468eaa5985d803332, type: 2}
  m_CullingMode: 0
  m_UpdateMode: 2
  m_ApplyRootMotion: 0
  m_LinearVelocityBlending: 0
  m_StabilizeFeet: 0
  m_WarningMessage: 
  m_HasTransformHierarchy: 1
  m_AllowConstantClipSamplingOptimization: 1
  m_KeepAnimatorStateOnDisable: 0
  m_WriteDefaultValuesOnDisable: 0
--- !u!225 &5494199377591374688
CanvasGroup:
  m_ObjectHideFlags: 0
  m_CorrespondingSourceObject: {fileID: 0}
  m_PrefabInstance: {fileID: 0}
  m_PrefabAsset: {fileID: 0}
  m_GameObject: {fileID: 2257812204891971456}
  m_Enabled: 1
  m_Alpha: 0
  m_Interactable: 0
  m_BlocksRaycasts: 0
  m_IgnoreParentGroups: 0
--- !u!222 &2861784706379062370
CanvasRenderer:
  m_ObjectHideFlags: 0
  m_CorrespondingSourceObject: {fileID: 0}
  m_PrefabInstance: {fileID: 0}
  m_PrefabAsset: {fileID: 0}
  m_GameObject: {fileID: 2257812204891971456}
  m_CullTransparentMesh: 0
--- !u!1 &2453857279632726236
GameObject:
  m_ObjectHideFlags: 0
  m_CorrespondingSourceObject: {fileID: 0}
  m_PrefabInstance: {fileID: 0}
  m_PrefabAsset: {fileID: 0}
  serializedVersion: 6
  m_Component:
  - component: {fileID: 2035625839548670490}
  - component: {fileID: 4176845411026651167}
  - component: {fileID: 8797926299114919729}
  m_Layer: 5
  m_Name: Content
  m_TagString: Untagged
  m_Icon: {fileID: 0}
  m_NavMeshLayer: 0
  m_StaticEditorFlags: 0
  m_IsActive: 1
--- !u!224 &2035625839548670490
RectTransform:
  m_ObjectHideFlags: 0
  m_CorrespondingSourceObject: {fileID: 0}
  m_PrefabInstance: {fileID: 0}
  m_PrefabAsset: {fileID: 0}
  m_GameObject: {fileID: 2453857279632726236}
  m_LocalRotation: {x: -0, y: -0, z: -0, w: 1}
  m_LocalPosition: {x: 0, y: 0, z: 0}
  m_LocalScale: {x: 0.7, y: 0.7, z: 0.7}
  m_ConstrainProportionsScale: 0
  m_Children: []
  m_Father: {fileID: 4957482358027405552}
  m_LocalEulerAnglesHint: {x: 0, y: 0, z: 0}
  m_AnchorMin: {x: 0, y: 0}
  m_AnchorMax: {x: 1, y: 1}
  m_AnchoredPosition: {x: 0, y: 0.000061035156}
  m_SizeDelta: {x: 85.714, y: 192.86}
  m_Pivot: {x: 0.5, y: 0.5}
--- !u!222 &4176845411026651167
CanvasRenderer:
  m_ObjectHideFlags: 0
  m_CorrespondingSourceObject: {fileID: 0}
  m_PrefabInstance: {fileID: 0}
  m_PrefabAsset: {fileID: 0}
  m_GameObject: {fileID: 2453857279632726236}
  m_CullTransparentMesh: 0
--- !u!114 &8797926299114919729
MonoBehaviour:
  m_ObjectHideFlags: 0
  m_CorrespondingSourceObject: {fileID: 0}
  m_PrefabInstance: {fileID: 0}
  m_PrefabAsset: {fileID: 0}
  m_GameObject: {fileID: 2453857279632726236}
  m_Enabled: 1
  m_EditorHideFlags: 0
  m_Script: {fileID: 11500000, guid: 8a8695521f0d02e499659fee002a26c2, type: 3}
  m_Name: 
  m_EditorClassIdentifier: 
  m_Padding:
    m_Left: 0
    m_Right: 0
    m_Top: 0
    m_Bottom: 0
  m_ChildAlignment: 0
  m_StartCorner: 0
  m_StartAxis: 1
  m_CellSize: {x: 200, y: 60}
  m_Spacing: {x: 16, y: 16}
  m_Constraint: 0
  m_ConstraintCount: 1
--- !u!1 &2893653639740285090
GameObject:
  m_ObjectHideFlags: 0
  m_CorrespondingSourceObject: {fileID: 0}
  m_PrefabInstance: {fileID: 0}
  m_PrefabAsset: {fileID: 0}
  serializedVersion: 6
  m_Component:
  - component: {fileID: 3491023038539019614}
  - component: {fileID: 8648425079734838811}
  - component: {fileID: 5525121629636659287}
  m_Layer: 5
  m_Name: Background
  m_TagString: Untagged
  m_Icon: {fileID: 0}
  m_NavMeshLayer: 0
  m_StaticEditorFlags: 0
  m_IsActive: 1
--- !u!224 &3491023038539019614
RectTransform:
  m_ObjectHideFlags: 0
  m_CorrespondingSourceObject: {fileID: 0}
  m_PrefabInstance: {fileID: 0}
  m_PrefabAsset: {fileID: 0}
  m_GameObject: {fileID: 2893653639740285090}
  m_LocalRotation: {x: -0, y: -0, z: -0, w: 1}
  m_LocalPosition: {x: 0, y: 0, z: 0}
  m_LocalScale: {x: 1, y: 1, z: 1}
  m_ConstrainProportionsScale: 0
  m_Children: []
  m_Father: {fileID: 2698044731327030328}
  m_LocalEulerAnglesHint: {x: 0, y: 0, z: 0}
  m_AnchorMin: {x: 0, y: 0}
  m_AnchorMax: {x: 1, y: 1}
  m_AnchoredPosition: {x: 0, y: 0}
  m_SizeDelta: {x: 0, y: 0}
  m_Pivot: {x: 0.5, y: 0.5}
--- !u!222 &8648425079734838811
CanvasRenderer:
  m_ObjectHideFlags: 0
  m_CorrespondingSourceObject: {fileID: 0}
  m_PrefabInstance: {fileID: 0}
  m_PrefabAsset: {fileID: 0}
  m_GameObject: {fileID: 2893653639740285090}
  m_CullTransparentMesh: 0
--- !u!114 &5525121629636659287
MonoBehaviour:
  m_ObjectHideFlags: 0
  m_CorrespondingSourceObject: {fileID: 0}
  m_PrefabInstance: {fileID: 0}
  m_PrefabAsset: {fileID: 0}
  m_GameObject: {fileID: 2893653639740285090}
  m_Enabled: 1
  m_EditorHideFlags: 0
  m_Script: {fileID: 11500000, guid: fe87c0e1cc204ed48ad3b37840f39efc, type: 3}
  m_Name: 
  m_EditorClassIdentifier: 
  m_Material: {fileID: 0}
  m_Color: {r: 0.078431375, g: 0.09803922, b: 0.11764706, a: 0.85490197}
  m_RaycastTarget: 1
  m_RaycastPadding: {x: 0, y: 0, z: 0, w: 0}
  m_Maskable: 1
  m_OnCullStateChanged:
    m_PersistentCalls:
      m_Calls: []
  m_Sprite: {fileID: 0}
  m_Type: 1
  m_PreserveAspect: 0
  m_FillCenter: 1
  m_FillMethod: 4
  m_FillAmount: 1
  m_FillClockwise: 1
  m_FillOrigin: 0
  m_UseSpriteMesh: 0
  m_PixelsPerUnitMultiplier: 1
--- !u!1 &3106749434289427862
GameObject:
  m_ObjectHideFlags: 0
  m_CorrespondingSourceObject: {fileID: 0}
  m_PrefabInstance: {fileID: 0}
  m_PrefabAsset: {fileID: 0}
  serializedVersion: 6
  m_Component:
  - component: {fileID: 2998003107849208903}
  - component: {fileID: 478196224767400585}
  - component: {fileID: 4576998887818695478}
  m_Layer: 5
  m_Name: Text
  m_TagString: Untagged
  m_Icon: {fileID: 0}
  m_NavMeshLayer: 0
  m_StaticEditorFlags: 0
  m_IsActive: 1
--- !u!224 &2998003107849208903
RectTransform:
  m_ObjectHideFlags: 0
  m_CorrespondingSourceObject: {fileID: 0}
  m_PrefabInstance: {fileID: 0}
  m_PrefabAsset: {fileID: 0}
  m_GameObject: {fileID: 3106749434289427862}
  m_LocalRotation: {x: -0, y: -0, z: -0, w: 1}
  m_LocalPosition: {x: 0, y: 0, z: 0}
  m_LocalScale: {x: 1, y: 1, z: 1}
  m_ConstrainProportionsScale: 0
  m_Children: []
  m_Father: {fileID: 7733955610177528496}
  m_LocalEulerAnglesHint: {x: 0, y: 0, z: 0}
  m_AnchorMin: {x: 0, y: 0}
  m_AnchorMax: {x: 1, y: 1}
  m_AnchoredPosition: {x: 17.5, y: 0}
  m_SizeDelta: {x: -55, y: 0}
  m_Pivot: {x: 0.5, y: 0.5}
--- !u!222 &478196224767400585
CanvasRenderer:
  m_ObjectHideFlags: 0
  m_CorrespondingSourceObject: {fileID: 0}
  m_PrefabInstance: {fileID: 0}
  m_PrefabAsset: {fileID: 0}
  m_GameObject: {fileID: 3106749434289427862}
  m_CullTransparentMesh: 0
--- !u!114 &4576998887818695478
MonoBehaviour:
  m_ObjectHideFlags: 0
  m_CorrespondingSourceObject: {fileID: 0}
  m_PrefabInstance: {fileID: 0}
  m_PrefabAsset: {fileID: 0}
  m_GameObject: {fileID: 3106749434289427862}
  m_Enabled: 1
  m_EditorHideFlags: 0
  m_Script: {fileID: 11500000, guid: f4688fdb7df04437aeb418b961361dc5, type: 3}
  m_Name: 
  m_EditorClassIdentifier: 
  m_Material: {fileID: 0}
  m_Color: {r: 1, g: 1, b: 1, a: 1}
  m_RaycastTarget: 1
  m_RaycastPadding: {x: 0, y: 0, z: 0, w: 0}
  m_Maskable: 1
  m_OnCullStateChanged:
    m_PersistentCalls:
      m_Calls: []
  m_text: CLOSE
  m_isRightToLeft: 0
  m_fontAsset: {fileID: 11400000, guid: 84dd14695854bbc43a5faa24fcf93d0d, type: 2}
  m_sharedMaterial: {fileID: 21261991626553910, guid: 84dd14695854bbc43a5faa24fcf93d0d,
    type: 2}
  m_fontSharedMaterials: []
  m_fontMaterial: {fileID: 0}
  m_fontMaterials: []
  m_fontColor32:
    serializedVersion: 2
    rgba: 4285753439
  m_fontColor: {r: 0.37254903, g: 0.40784317, b: 0.45098042, a: 1}
  m_enableVertexGradient: 0
  m_colorMode: 3
  m_fontColorGradient:
    topLeft: {r: 1, g: 1, b: 1, a: 1}
    topRight: {r: 1, g: 1, b: 1, a: 1}
    bottomLeft: {r: 1, g: 1, b: 1, a: 1}
    bottomRight: {r: 1, g: 1, b: 1, a: 1}
  m_fontColorGradientPreset: {fileID: 0}
  m_spriteAsset: {fileID: 0}
  m_tintAllSprites: 0
  m_StyleSheet: {fileID: 0}
  m_TextStyleHashCode: -1183493901
  m_overrideHtmlColors: 0
  m_faceColor:
    serializedVersion: 2
    rgba: 4294967295
  m_fontSize: 20
  m_fontSizeBase: 20
  m_fontWeight: 400
  m_enableAutoSizing: 0
  m_fontSizeMin: 18
  m_fontSizeMax: 72
  m_fontStyle: 0
  m_HorizontalAlignment: 2
  m_VerticalAlignment: 512
  m_textAlignment: 65535
  m_characterSpacing: 0
  m_wordSpacing: 0
  m_lineSpacing: 0
  m_lineSpacingMax: 0
  m_paragraphSpacing: 0
  m_charWidthMaxAdj: 0
  m_enableWordWrapping: 1
  m_wordWrappingRatios: 0.4
  m_overflowMode: 0
  m_linkedTextComponent: {fileID: 0}
  parentLinkedComponent: {fileID: 0}
  m_enableKerning: 1
  m_enableExtraPadding: 0
  checkPaddingRequired: 0
  m_isRichText: 1
  m_parseCtrlCharacters: 1
  m_isOrthographic: 1
  m_isCullingEnabled: 0
  m_horizontalMapping: 0
  m_verticalMapping: 0
  m_uvLineOffset: 0
  m_geometrySortingOrder: 0
  m_IsTextObjectScaleStatic: 0
  m_VertexBufferAutoSizeReduction: 1
  m_useMaxVisibleDescender: 1
  m_pageToDisplay: 1
  m_margin: {x: 0, y: 0, z: 0, w: 1}
  m_isUsingLegacyAnimationComponent: 0
  m_isVolumetricText: 0
  m_hasFontAssetChanged: 0
  m_baseMaterial: {fileID: 0}
  m_maskOffset: {x: 0, y: 0, z: 0, w: 0}
--- !u!1 &3155802532917614958
GameObject:
  m_ObjectHideFlags: 0
  m_CorrespondingSourceObject: {fileID: 0}
  m_PrefabInstance: {fileID: 0}
  m_PrefabAsset: {fileID: 0}
  serializedVersion: 6
  m_Component:
  - component: {fileID: 7645797779135740139}
  - component: {fileID: 6857683327208791621}
  - component: {fileID: 4353121150176661401}
  m_Layer: 5
  m_Name: Seperator
  m_TagString: Untagged
  m_Icon: {fileID: 0}
  m_NavMeshLayer: 0
  m_StaticEditorFlags: 0
  m_IsActive: 1
--- !u!224 &7645797779135740139
RectTransform:
  m_ObjectHideFlags: 0
  m_CorrespondingSourceObject: {fileID: 0}
  m_PrefabInstance: {fileID: 0}
  m_PrefabAsset: {fileID: 0}
  m_GameObject: {fileID: 3155802532917614958}
  m_LocalRotation: {x: -0, y: -0, z: -0, w: 1}
  m_LocalPosition: {x: 0, y: 0, z: 0}
  m_LocalScale: {x: 0.7, y: 0.7, z: 0.7}
  m_ConstrainProportionsScale: 0
  m_Children: []
  m_Father: {fileID: 6519079733291689286}
  m_LocalEulerAnglesHint: {x: 0, y: 0, z: 0}
  m_AnchorMin: {x: 0.5, y: 1}
  m_AnchorMax: {x: 0.5, y: 1}
  m_AnchoredPosition: {x: -0.000061035156, y: -42.5}
  m_SizeDelta: {x: 252, y: 3}
  m_Pivot: {x: 0.5, y: 0.5}
--- !u!222 &6857683327208791621
CanvasRenderer:
  m_ObjectHideFlags: 0
  m_CorrespondingSourceObject: {fileID: 0}
  m_PrefabInstance: {fileID: 0}
  m_PrefabAsset: {fileID: 0}
  m_GameObject: {fileID: 3155802532917614958}
  m_CullTransparentMesh: 0
--- !u!114 &4353121150176661401
MonoBehaviour:
  m_ObjectHideFlags: 0
  m_CorrespondingSourceObject: {fileID: 0}
  m_PrefabInstance: {fileID: 0}
  m_PrefabAsset: {fileID: 0}
  m_GameObject: {fileID: 3155802532917614958}
  m_Enabled: 1
  m_EditorHideFlags: 0
  m_Script: {fileID: 11500000, guid: fe87c0e1cc204ed48ad3b37840f39efc, type: 3}
  m_Name: 
  m_EditorClassIdentifier: 
  m_Material: {fileID: 0}
  m_Color: {r: 1, g: 1, b: 1, a: 1}
  m_RaycastTarget: 1
  m_RaycastPadding: {x: 0, y: 0, z: 0, w: 0}
  m_Maskable: 1
  m_OnCullStateChanged:
    m_PersistentCalls:
      m_Calls: []
  m_Sprite: {fileID: 21300000, guid: 5618123237d1d3f49a5a6025287065f7, type: 3}
  m_Type: 1
  m_PreserveAspect: 0
  m_FillCenter: 1
  m_FillMethod: 4
  m_FillAmount: 1
  m_FillClockwise: 1
  m_FillOrigin: 0
  m_UseSpriteMesh: 0
  m_PixelsPerUnitMultiplier: 40
--- !u!1 &3975256984720590661
GameObject:
  m_ObjectHideFlags: 0
  m_CorrespondingSourceObject: {fileID: 0}
  m_PrefabInstance: {fileID: 0}
  m_PrefabAsset: {fileID: 0}
  serializedVersion: 6
  m_Component:
  - component: {fileID: 5481375457960187208}
  - component: {fileID: 2682587557438871174}
  - component: {fileID: 1937418459179749838}
  m_Layer: 5
  m_Name: Main Content
  m_TagString: Untagged
  m_Icon: {fileID: 0}
  m_NavMeshLayer: 0
  m_StaticEditorFlags: 0
  m_IsActive: 1
--- !u!224 &5481375457960187208
RectTransform:
  m_ObjectHideFlags: 0
  m_CorrespondingSourceObject: {fileID: 0}
  m_PrefabInstance: {fileID: 0}
  m_PrefabAsset: {fileID: 0}
  m_GameObject: {fileID: 3975256984720590661}
  m_LocalRotation: {x: -0, y: -0, z: -0, w: 1}
  m_LocalPosition: {x: 0, y: 0, z: 0}
  m_LocalScale: {x: 1, y: 1, z: 1}
  m_ConstrainProportionsScale: 0
  m_Children:
  - {fileID: 3196408958971785218}
  - {fileID: 1712873415459147179}
  - {fileID: 3735976009448385518}
  - {fileID: 2799032429101295006}
  - {fileID: 4957482358027405552}
  m_Father: {fileID: 2698044731327030328}
  m_LocalEulerAnglesHint: {x: 0, y: 0, z: 0}
  m_AnchorMin: {x: 0.5, y: 0.5}
  m_AnchorMax: {x: 0.5, y: 0.5}
  m_AnchoredPosition: {x: 0, y: -39}
  m_SizeDelta: {x: 900, y: 750}
  m_Pivot: {x: 0.5, y: 0.5}
--- !u!222 &2682587557438871174
CanvasRenderer:
  m_ObjectHideFlags: 0
  m_CorrespondingSourceObject: {fileID: 0}
  m_PrefabInstance: {fileID: 0}
  m_PrefabAsset: {fileID: 0}
  m_GameObject: {fileID: 3975256984720590661}
  m_CullTransparentMesh: 1
--- !u!114 &1937418459179749838
MonoBehaviour:
  m_ObjectHideFlags: 0
  m_CorrespondingSourceObject: {fileID: 0}
  m_PrefabInstance: {fileID: 0}
  m_PrefabAsset: {fileID: 0}
  m_GameObject: {fileID: 3975256984720590661}
  m_Enabled: 1
  m_EditorHideFlags: 0
  m_Script: {fileID: 11500000, guid: fe87c0e1cc204ed48ad3b37840f39efc, type: 3}
  m_Name: 
  m_EditorClassIdentifier: 
  m_Material: {fileID: 0}
  m_Color: {r: 0.09803922, g: 0.13725491, b: 0.1764706, a: 1}
  m_RaycastTarget: 1
  m_RaycastPadding: {x: 0, y: 0, z: 0, w: 0}
  m_Maskable: 1
  m_OnCullStateChanged:
    m_PersistentCalls:
      m_Calls: []
  m_Sprite: {fileID: 21300000, guid: 5e16c7aea118d68498053518146c9cf9, type: 3}
  m_Type: 1
  m_PreserveAspect: 0
  m_FillCenter: 1
  m_FillMethod: 4
  m_FillAmount: 1
  m_FillClockwise: 1
  m_FillOrigin: 0
  m_UseSpriteMesh: 0
  m_PixelsPerUnitMultiplier: 10
--- !u!1 &4213757953972453487
GameObject:
  m_ObjectHideFlags: 0
  m_CorrespondingSourceObject: {fileID: 0}
  m_PrefabInstance: {fileID: 0}
  m_PrefabAsset: {fileID: 0}
  serializedVersion: 6
  m_Component:
  - component: {fileID: 6124922284564543907}
  - component: {fileID: 3526787070277817966}
  - component: {fileID: 5750735571764106547}
  m_Layer: 5
  m_Name: Handle
  m_TagString: Untagged
  m_Icon: {fileID: 0}
  m_NavMeshLayer: 0
  m_StaticEditorFlags: 0
  m_IsActive: 1
--- !u!224 &6124922284564543907
RectTransform:
  m_ObjectHideFlags: 0
  m_CorrespondingSourceObject: {fileID: 0}
  m_PrefabInstance: {fileID: 0}
  m_PrefabAsset: {fileID: 0}
  m_GameObject: {fileID: 4213757953972453487}
  m_LocalRotation: {x: -0, y: -0, z: -0, w: 1}
  m_LocalPosition: {x: 0, y: 0, z: 0}
  m_LocalScale: {x: 1, y: 1, z: 1}
  m_ConstrainProportionsScale: 0
  m_Children: []
  m_Father: {fileID: 8264360995754953071}
  m_LocalEulerAnglesHint: {x: 0, y: 0, z: 0}
  m_AnchorMin: {x: 0, y: 0}
  m_AnchorMax: {x: 0, y: 0}
  m_AnchoredPosition: {x: 0, y: 0}
  m_SizeDelta: {x: 20, y: 20}
  m_Pivot: {x: 0.5, y: 0.5}
--- !u!222 &3526787070277817966
CanvasRenderer:
  m_ObjectHideFlags: 0
  m_CorrespondingSourceObject: {fileID: 0}
  m_PrefabInstance: {fileID: 0}
  m_PrefabAsset: {fileID: 0}
  m_GameObject: {fileID: 4213757953972453487}
  m_CullTransparentMesh: 1
--- !u!114 &5750735571764106547
MonoBehaviour:
  m_ObjectHideFlags: 0
  m_CorrespondingSourceObject: {fileID: 0}
  m_PrefabInstance: {fileID: 0}
  m_PrefabAsset: {fileID: 0}
  m_GameObject: {fileID: 4213757953972453487}
  m_Enabled: 1
  m_EditorHideFlags: 0
  m_Script: {fileID: 11500000, guid: fe87c0e1cc204ed48ad3b37840f39efc, type: 3}
  m_Name: 
  m_EditorClassIdentifier: 
  m_Material: {fileID: 0}
  m_Color: {r: 1, g: 1, b: 1, a: 1}
  m_RaycastTarget: 1
  m_RaycastPadding: {x: 0, y: 0, z: 0, w: 0}
  m_Maskable: 1
  m_OnCullStateChanged:
    m_PersistentCalls:
      m_Calls: []
  m_Sprite: {fileID: 10905, guid: 0000000000000000f000000000000000, type: 0}
  m_Type: 1
  m_PreserveAspect: 0
  m_FillCenter: 1
  m_FillMethod: 4
  m_FillAmount: 1
  m_FillClockwise: 1
  m_FillOrigin: 0
  m_UseSpriteMesh: 0
  m_PixelsPerUnitMultiplier: 1
--- !u!1 &4509396616261458109
GameObject:
  m_ObjectHideFlags: 0
  m_CorrespondingSourceObject: {fileID: 0}
  m_PrefabInstance: {fileID: 0}
  m_PrefabAsset: {fileID: 0}
  serializedVersion: 6
  m_Component:
  - component: {fileID: 1429132673856880333}
  - component: {fileID: 5253689644724300405}
  - component: {fileID: 3492689256959022155}
  m_Layer: 5
  m_Name: Content
  m_TagString: Untagged
  m_Icon: {fileID: 0}
  m_NavMeshLayer: 0
  m_StaticEditorFlags: 0
  m_IsActive: 1
--- !u!224 &1429132673856880333
RectTransform:
  m_ObjectHideFlags: 0
  m_CorrespondingSourceObject: {fileID: 0}
  m_PrefabInstance: {fileID: 0}
  m_PrefabAsset: {fileID: 0}
  m_GameObject: {fileID: 4509396616261458109}
  m_LocalRotation: {x: -0, y: -0, z: -0, w: 1}
  m_LocalPosition: {x: 0, y: 0, z: 0}
  m_LocalScale: {x: 0.7, y: 0.7, z: 0.7}
  m_ConstrainProportionsScale: 0
  m_Children:
  - {fileID: 3602269902887018716}
  m_Father: {fileID: 1712873415459147179}
  m_LocalEulerAnglesHint: {x: 0, y: 0, z: 0}
  m_AnchorMin: {x: 0, y: 0}
  m_AnchorMax: {x: 1, y: 1}
  m_AnchoredPosition: {x: 0, y: -50}
  m_SizeDelta: {x: 0, y: 100}
  m_Pivot: {x: 0.5, y: 0.5}
--- !u!222 &5253689644724300405
CanvasRenderer:
  m_ObjectHideFlags: 0
  m_CorrespondingSourceObject: {fileID: 0}
  m_PrefabInstance: {fileID: 0}
  m_PrefabAsset: {fileID: 0}
  m_GameObject: {fileID: 4509396616261458109}
  m_CullTransparentMesh: 0
--- !u!114 &3492689256959022155
MonoBehaviour:
  m_ObjectHideFlags: 0
  m_CorrespondingSourceObject: {fileID: 0}
  m_PrefabInstance: {fileID: 0}
  m_PrefabAsset: {fileID: 0}
  m_GameObject: {fileID: 4509396616261458109}
  m_Enabled: 1
  m_EditorHideFlags: 0
  m_Script: {fileID: 11500000, guid: 30649d3a9faa99c48a7b1166b86bf2a0, type: 3}
  m_Name: 
  m_EditorClassIdentifier: 
  m_Padding:
    m_Left: 0
    m_Right: 0
    m_Top: 0
    m_Bottom: 0
  m_ChildAlignment: 4
  m_Spacing: 25
  m_ChildForceExpandWidth: 0
  m_ChildForceExpandHeight: 0
  m_ChildControlWidth: 0
  m_ChildControlHeight: 0
  m_ChildScaleWidth: 0
  m_ChildScaleHeight: 0
  m_ReverseArrangement: 0
--- !u!1 &4542914371700497052
GameObject:
  m_ObjectHideFlags: 0
  m_CorrespondingSourceObject: {fileID: 0}
  m_PrefabInstance: {fileID: 0}
  m_PrefabAsset: {fileID: 0}
  serializedVersion: 6
  m_Component:
  - component: {fileID: 7733955610177528496}
  - component: {fileID: 6289522419167351390}
  - component: {fileID: 7995446682722183145}
  m_Layer: 5
  m_Name: Highlighted
  m_TagString: Untagged
  m_Icon: {fileID: 0}
  m_NavMeshLayer: 0
  m_StaticEditorFlags: 0
  m_IsActive: 1
--- !u!224 &7733955610177528496
RectTransform:
  m_ObjectHideFlags: 0
  m_CorrespondingSourceObject: {fileID: 0}
  m_PrefabInstance: {fileID: 0}
  m_PrefabAsset: {fileID: 0}
  m_GameObject: {fileID: 4542914371700497052}
  m_LocalRotation: {x: -0, y: -0, z: -0, w: 1}
  m_LocalPosition: {x: 0, y: 0, z: 0}
  m_LocalScale: {x: 1, y: 1, z: 1}
  m_ConstrainProportionsScale: 0
  m_Children:
  - {fileID: 1771795637457372714}
  - {fileID: 5524763675866442790}
  - {fileID: 2998003107849208903}
  m_Father: {fileID: 3602269902887018716}
  m_LocalEulerAnglesHint: {x: 0, y: 0, z: 0}
  m_AnchorMin: {x: 0, y: 0}
  m_AnchorMax: {x: 1, y: 1}
  m_AnchoredPosition: {x: 0, y: 0}
  m_SizeDelta: {x: 0, y: 0}
  m_Pivot: {x: 0.5, y: 0.5}
--- !u!222 &6289522419167351390
CanvasRenderer:
  m_ObjectHideFlags: 0
  m_CorrespondingSourceObject: {fileID: 0}
  m_PrefabInstance: {fileID: 0}
  m_PrefabAsset: {fileID: 0}
  m_GameObject: {fileID: 4542914371700497052}
  m_CullTransparentMesh: 0
--- !u!225 &7995446682722183145
CanvasGroup:
  m_ObjectHideFlags: 0
  m_CorrespondingSourceObject: {fileID: 0}
  m_PrefabInstance: {fileID: 0}
  m_PrefabAsset: {fileID: 0}
  m_GameObject: {fileID: 4542914371700497052}
  m_Enabled: 1
  m_Alpha: 0
  m_Interactable: 1
  m_BlocksRaycasts: 1
  m_IgnoreParentGroups: 0
--- !u!1 &5141518048323050869
GameObject:
  m_ObjectHideFlags: 0
  m_CorrespondingSourceObject: {fileID: 0}
  m_PrefabInstance: {fileID: 0}
  m_PrefabAsset: {fileID: 0}
  serializedVersion: 6
  m_Component:
  - component: {fileID: 3438917289352614726}
  - component: {fileID: 6567959357972539263}
  - component: {fileID: 8383365334660851587}
  m_Layer: 5
  m_Name: TabObjects
  m_TagString: Untagged
  m_Icon: {fileID: 0}
  m_NavMeshLayer: 0
  m_StaticEditorFlags: 0
  m_IsActive: 1
--- !u!224 &3438917289352614726
RectTransform:
  m_ObjectHideFlags: 0
  m_CorrespondingSourceObject: {fileID: 0}
  m_PrefabInstance: {fileID: 0}
  m_PrefabAsset: {fileID: 0}
  m_GameObject: {fileID: 5141518048323050869}
  m_LocalRotation: {x: 0, y: 0, z: 0, w: 1}
  m_LocalPosition: {x: 0, y: 0, z: 0}
  m_LocalScale: {x: 1, y: 1, z: 1}
  m_ConstrainProportionsScale: 0
  m_Children: []
  m_Father: {fileID: 3735976009448385518}
  m_LocalEulerAnglesHint: {x: 0, y: 0, z: 0}
  m_AnchorMin: {x: 0, y: 1}
  m_AnchorMax: {x: 0, y: 1}
  m_AnchoredPosition: {x: 0, y: 0}
  m_SizeDelta: {x: 200, y: 0}
  m_Pivot: {x: 0, y: 1}
--- !u!114 &6567959357972539263
MonoBehaviour:
  m_ObjectHideFlags: 0
  m_CorrespondingSourceObject: {fileID: 0}
  m_PrefabInstance: {fileID: 0}
  m_PrefabAsset: {fileID: 0}
  m_GameObject: {fileID: 5141518048323050869}
  m_Enabled: 1
  m_EditorHideFlags: 0
  m_Script: {fileID: 11500000, guid: 59f8146938fff824cb5fd77236b75775, type: 3}
  m_Name: 
  m_EditorClassIdentifier: 
  m_Padding:
    m_Left: 0
    m_Right: 0
    m_Top: 0
    m_Bottom: 0
  m_ChildAlignment: 0
  m_Spacing: 4
  m_ChildForceExpandWidth: 0
  m_ChildForceExpandHeight: 0
  m_ChildControlWidth: 0
  m_ChildControlHeight: 0
  m_ChildScaleWidth: 0
  m_ChildScaleHeight: 0
  m_ReverseArrangement: 0
--- !u!114 &8383365334660851587
MonoBehaviour:
  m_ObjectHideFlags: 0
  m_CorrespondingSourceObject: {fileID: 0}
  m_PrefabInstance: {fileID: 0}
  m_PrefabAsset: {fileID: 0}
  m_GameObject: {fileID: 5141518048323050869}
  m_Enabled: 1
  m_EditorHideFlags: 0
  m_Script: {fileID: 11500000, guid: 3245ec927659c4140ac4f8d17403cc18, type: 3}
  m_Name: 
  m_EditorClassIdentifier: 
  m_HorizontalFit: 0
  m_VerticalFit: 1
--- !u!1 &5290675848939301373
GameObject:
  m_ObjectHideFlags: 0
  m_CorrespondingSourceObject: {fileID: 0}
  m_PrefabInstance: {fileID: 0}
  m_PrefabAsset: {fileID: 0}
  serializedVersion: 6
  m_Component:
  - component: {fileID: 3602269902887018716}
  - component: {fileID: 3594852542962856087}
  - component: {fileID: 3800015955850061739}
  - component: {fileID: 5715491887836848546}
  - component: {fileID: 6718651531953191627}
  - component: {fileID: 7541923074194214613}
  m_Layer: 5
  m_Name: Close
  m_TagString: Untagged
  m_Icon: {fileID: 0}
  m_NavMeshLayer: 0
  m_StaticEditorFlags: 0
  m_IsActive: 1
--- !u!224 &3602269902887018716
RectTransform:
  m_ObjectHideFlags: 0
  m_CorrespondingSourceObject: {fileID: 0}
  m_PrefabInstance: {fileID: 0}
  m_PrefabAsset: {fileID: 0}
  m_GameObject: {fileID: 5290675848939301373}
  m_LocalRotation: {x: -0, y: -0, z: -0, w: 1}
  m_LocalPosition: {x: 0, y: 0, z: 0}
  m_LocalScale: {x: 1, y: 1, z: 1}
  m_ConstrainProportionsScale: 0
  m_Children:
  - {fileID: 5084341523060512271}
  - {fileID: 7733955610177528496}
  m_Father: {fileID: 1429132673856880333}
  m_LocalEulerAnglesHint: {x: 0, y: 0, z: 0}
  m_AnchorMin: {x: 0, y: 0}
  m_AnchorMax: {x: 0, y: 0}
  m_AnchoredPosition: {x: 0, y: 0}
  m_SizeDelta: {x: 135, y: 50}
  m_Pivot: {x: 0.5, y: 0.5}
--- !u!222 &3594852542962856087
CanvasRenderer:
  m_ObjectHideFlags: 0
  m_CorrespondingSourceObject: {fileID: 0}
  m_PrefabInstance: {fileID: 0}
  m_PrefabAsset: {fileID: 0}
  m_GameObject: {fileID: 5290675848939301373}
  m_CullTransparentMesh: 0
--- !u!114 &3800015955850061739
MonoBehaviour:
  m_ObjectHideFlags: 0
  m_CorrespondingSourceObject: {fileID: 0}
  m_PrefabInstance: {fileID: 0}
  m_PrefabAsset: {fileID: 0}
  m_GameObject: {fileID: 5290675848939301373}
  m_Enabled: 1
  m_EditorHideFlags: 0
  m_Script: {fileID: 11500000, guid: ef1b9ec3e5bcdc64d87d311ffc627a77, type: 3}
  m_Name: 
  m_EditorClassIdentifier: 
  buttonIcon: {fileID: 21300000, guid: 5d08ed2465c5c104c9c915959d69b527, type: 3}
  buttonText: CLOSE
  clickEvent:
    m_PersistentCalls:
      m_Calls: []
  hoverEvent:
    m_PersistentCalls:
      m_Calls: []
  hoverSound: {fileID: 0}
  clickSound: {fileID: 0}
  buttonVar: {fileID: 0}
  normalIcon: {fileID: 7103374943664090340}
  highlightedIcon: {fileID: 2503968238144034997}
  normalText: {fileID: 2796452087338499931}
  highlightedText: {fileID: 4576998887818695478}
  soundSource: {fileID: 0}
  rippleParent: {fileID: 0}
  animationSolution: 1
  fadingMultiplier: 8
  useCustomContent: 0
  enableButtonSounds: 0
  useHoverSound: 1
  useClickSound: 1
  useRipple: 1
  rippleUpdateMode: 1
  rippleShape: {fileID: 0}
  speed: 1
  maxSize: 4
  startColor: {r: 1, g: 1, b: 1, a: 1}
  transitionColor: {r: 1, g: 1, b: 1, a: 1}
  renderOnTop: 0
  centered: 0
--- !u!114 &5715491887836848546
MonoBehaviour:
  m_ObjectHideFlags: 0
  m_CorrespondingSourceObject: {fileID: 0}
  m_PrefabInstance: {fileID: 0}
  m_PrefabAsset: {fileID: 0}
  m_GameObject: {fileID: 5290675848939301373}
  m_Enabled: 1
  m_EditorHideFlags: 0
  m_Script: {fileID: 11500000, guid: 4e29b1a8efbd4b44bb3f3716e73f07ff, type: 3}
  m_Name: 
  m_EditorClassIdentifier: 
  m_Navigation:
    m_Mode: 0
    m_WrapAround: 0
    m_SelectOnUp: {fileID: 0}
    m_SelectOnDown: {fileID: 0}
    m_SelectOnLeft: {fileID: 0}
    m_SelectOnRight: {fileID: 0}
  m_Transition: 3
  m_Colors:
    m_NormalColor: {r: 1, g: 1, b: 1, a: 1}
    m_HighlightedColor: {r: 0.9607843, g: 0.9607843, b: 0.9607843, a: 1}
    m_PressedColor: {r: 0.78431374, g: 0.78431374, b: 0.78431374, a: 1}
    m_SelectedColor: {r: 0.9607843, g: 0.9607843, b: 0.9607843, a: 1}
    m_DisabledColor: {r: 0.78431374, g: 0.78431374, b: 0.78431374, a: 0.5019608}
    m_ColorMultiplier: 1
    m_FadeDuration: 0.1
  m_SpriteState:
    m_HighlightedSprite: {fileID: 0}
    m_PressedSprite: {fileID: 0}
    m_SelectedSprite: {fileID: 0}
    m_DisabledSprite: {fileID: 0}
  m_AnimationTriggers:
    m_NormalTrigger: Normal
    m_HighlightedTrigger: Highlighted
    m_PressedTrigger: Pressed
    m_SelectedTrigger: Highlighted
    m_DisabledTrigger: Disabled
  m_Interactable: 1
  m_TargetGraphic: {fileID: 7541923074194214613}
  m_OnClick:
    m_PersistentCalls:
      m_Calls:
      - m_Target: {fileID: 2355048607340794802}
        m_TargetAssemblyTypeName: Michsky.UI.ModernUIPack.ModalWindowManager, ModernUIPack
        m_MethodName: CloseWindow
        m_Mode: 1
        m_Arguments:
          m_ObjectArgument: {fileID: 0}
          m_ObjectArgumentAssemblyTypeName: UnityEngine.Object, UnityEngine
          m_IntArgument: 0
          m_FloatArgument: 0
          m_StringArgument: 
          m_BoolArgument: 0
        m_CallState: 2
--- !u!95 &6718651531953191627
Animator:
  serializedVersion: 5
  m_ObjectHideFlags: 0
  m_CorrespondingSourceObject: {fileID: 0}
  m_PrefabInstance: {fileID: 0}
  m_PrefabAsset: {fileID: 0}
  m_GameObject: {fileID: 5290675848939301373}
  m_Enabled: 1
  m_Avatar: {fileID: 0}
  m_Controller: {fileID: 9100000, guid: 2fa2e87466111d248a120d5382f354fc, type: 2}
  m_CullingMode: 0
  m_UpdateMode: 0
  m_ApplyRootMotion: 0
  m_LinearVelocityBlending: 0
  m_StabilizeFeet: 0
  m_WarningMessage: 
  m_HasTransformHierarchy: 1
  m_AllowConstantClipSamplingOptimization: 1
  m_KeepAnimatorStateOnDisable: 0
  m_WriteDefaultValuesOnDisable: 0
--- !u!114 &7541923074194214613
MonoBehaviour:
  m_ObjectHideFlags: 0
  m_CorrespondingSourceObject: {fileID: 0}
  m_PrefabInstance: {fileID: 0}
  m_PrefabAsset: {fileID: 0}
  m_GameObject: {fileID: 5290675848939301373}
  m_Enabled: 1
  m_EditorHideFlags: 0
  m_Script: {fileID: 11500000, guid: fe87c0e1cc204ed48ad3b37840f39efc, type: 3}
  m_Name: 
  m_EditorClassIdentifier: 
  m_Material: {fileID: 0}
  m_Color: {r: 1, g: 1, b: 1, a: 0}
  m_RaycastTarget: 1
  m_RaycastPadding: {x: 0, y: 0, z: 0, w: 0}
  m_Maskable: 1
  m_OnCullStateChanged:
    m_PersistentCalls:
      m_Calls: []
  m_Sprite: {fileID: 0}
  m_Type: 1
  m_PreserveAspect: 0
  m_FillCenter: 1
  m_FillMethod: 4
  m_FillAmount: 1
  m_FillClockwise: 1
  m_FillOrigin: 0
  m_UseSpriteMesh: 0
  m_PixelsPerUnitMultiplier: 1
--- !u!1 &5748640969336001639
GameObject:
  m_ObjectHideFlags: 0
  m_CorrespondingSourceObject: {fileID: 0}
  m_PrefabInstance: {fileID: 0}
  m_PrefabAsset: {fileID: 0}
  serializedVersion: 6
  m_Component:
  - component: {fileID: 2010097126285357763}
  - component: {fileID: 5567319971821623655}
  - component: {fileID: 5074469463226204851}
  m_Layer: 5
  m_Name: Background
  m_TagString: Untagged
  m_Icon: {fileID: 0}
  m_NavMeshLayer: 0
  m_StaticEditorFlags: 0
  m_IsActive: 1
--- !u!224 &2010097126285357763
RectTransform:
  m_ObjectHideFlags: 0
  m_CorrespondingSourceObject: {fileID: 0}
  m_PrefabInstance: {fileID: 0}
  m_PrefabAsset: {fileID: 0}
  m_GameObject: {fileID: 5748640969336001639}
  m_LocalRotation: {x: -0, y: -0, z: -0, w: 1}
  m_LocalPosition: {x: 0, y: 0, z: 0}
  m_LocalScale: {x: 1, y: 1, z: 1}
  m_ConstrainProportionsScale: 0
  m_Children: []
  m_Father: {fileID: 5084341523060512271}
  m_LocalEulerAnglesHint: {x: 0, y: 0, z: 0}
  m_AnchorMin: {x: 0, y: 0}
  m_AnchorMax: {x: 1, y: 1}
  m_AnchoredPosition: {x: 0, y: 0}
  m_SizeDelta: {x: 0, y: 0}
  m_Pivot: {x: 0.5, y: 0.5}
--- !u!222 &5567319971821623655
CanvasRenderer:
  m_ObjectHideFlags: 0
  m_CorrespondingSourceObject: {fileID: 0}
  m_PrefabInstance: {fileID: 0}
  m_PrefabAsset: {fileID: 0}
  m_GameObject: {fileID: 5748640969336001639}
  m_CullTransparentMesh: 0
--- !u!114 &5074469463226204851
MonoBehaviour:
  m_ObjectHideFlags: 0
  m_CorrespondingSourceObject: {fileID: 0}
  m_PrefabInstance: {fileID: 0}
  m_PrefabAsset: {fileID: 0}
  m_GameObject: {fileID: 5748640969336001639}
  m_Enabled: 1
  m_EditorHideFlags: 0
  m_Script: {fileID: 11500000, guid: fe87c0e1cc204ed48ad3b37840f39efc, type: 3}
  m_Name: 
  m_EditorClassIdentifier: 
  m_Material: {fileID: 0}
  m_Color: {r: 1, g: 1, b: 1, a: 1}
  m_RaycastTarget: 1
  m_RaycastPadding: {x: 0, y: 0, z: 0, w: 0}
  m_Maskable: 1
  m_OnCullStateChanged:
    m_PersistentCalls:
      m_Calls: []
  m_Sprite: {fileID: 21300000, guid: 6f26b2434055f404d8d9c0b82e4de90f, type: 3}
  m_Type: 1
  m_PreserveAspect: 0
  m_FillCenter: 1
  m_FillMethod: 4
  m_FillAmount: 1
  m_FillClockwise: 1
  m_FillOrigin: 0
  m_UseSpriteMesh: 0
  m_PixelsPerUnitMultiplier: 13
--- !u!1 &5990551387421477954
GameObject:
  m_ObjectHideFlags: 0
  m_CorrespondingSourceObject: {fileID: 0}
  m_PrefabInstance: {fileID: 0}
  m_PrefabAsset: {fileID: 0}
  serializedVersion: 6
  m_Component:
  - component: {fileID: 622825185188337946}
  - component: {fileID: 432513658528865663}
  - component: {fileID: 3230893410735187321}
  m_Layer: 5
  m_Name: Content
  m_TagString: Untagged
  m_Icon: {fileID: 0}
  m_NavMeshLayer: 0
  m_StaticEditorFlags: 0
  m_IsActive: 1
--- !u!224 &622825185188337946
RectTransform:
  m_ObjectHideFlags: 0
  m_CorrespondingSourceObject: {fileID: 0}
  m_PrefabInstance: {fileID: 0}
  m_PrefabAsset: {fileID: 0}
  m_GameObject: {fileID: 5990551387421477954}
  m_LocalRotation: {x: -0, y: -0, z: -0, w: 1}
  m_LocalPosition: {x: 0, y: 0, z: 0}
  m_LocalScale: {x: 1, y: 1, z: 1}
  m_ConstrainProportionsScale: 0
  m_Children:
  - {fileID: 760692596135499623}
  - {fileID: 1208301275276722989}
  m_Father: {fileID: 6519079733291689286}
  m_LocalEulerAnglesHint: {x: 0, y: 0, z: 0}
  m_AnchorMin: {x: 0, y: 0}
  m_AnchorMax: {x: 1, y: 1}
  m_AnchoredPosition: {x: 0, y: 15}
  m_SizeDelta: {x: 0, y: -15}
  m_Pivot: {x: 0.5, y: 0}
--- !u!222 &432513658528865663
CanvasRenderer:
  m_ObjectHideFlags: 0
  m_CorrespondingSourceObject: {fileID: 0}
  m_PrefabInstance: {fileID: 0}
  m_PrefabAsset: {fileID: 0}
  m_GameObject: {fileID: 5990551387421477954}
  m_CullTransparentMesh: 0
--- !u!114 &3230893410735187321
MonoBehaviour:
  m_ObjectHideFlags: 0
  m_CorrespondingSourceObject: {fileID: 0}
  m_PrefabInstance: {fileID: 0}
  m_PrefabAsset: {fileID: 0}
  m_GameObject: {fileID: 5990551387421477954}
  m_Enabled: 1
  m_EditorHideFlags: 0
  m_Script: {fileID: 11500000, guid: 30649d3a9faa99c48a7b1166b86bf2a0, type: 3}
  m_Name: 
  m_EditorClassIdentifier: 
  m_Padding:
    m_Left: 0
    m_Right: 0
    m_Top: 0
    m_Bottom: 0
  m_ChildAlignment: 1
  m_Spacing: 15
  m_ChildForceExpandWidth: 0
  m_ChildForceExpandHeight: 0
  m_ChildControlWidth: 1
  m_ChildControlHeight: 1
  m_ChildScaleWidth: 0
  m_ChildScaleHeight: 0
  m_ReverseArrangement: 0
--- !u!1 &6816114488659319835
GameObject:
  m_ObjectHideFlags: 0
  m_CorrespondingSourceObject: {fileID: 0}
  m_PrefabInstance: {fileID: 0}
  m_PrefabAsset: {fileID: 0}
  serializedVersion: 6
  m_Component:
  - component: {fileID: 3826825770691924671}
  - component: {fileID: 3761495235844493093}
  - component: {fileID: 3839781550335240709}
  - component: {fileID: 8237363819057167176}
  m_Layer: 5
  m_Name: TabScrollbar
  m_TagString: Untagged
  m_Icon: {fileID: 0}
  m_NavMeshLayer: 0
  m_StaticEditorFlags: 0
  m_IsActive: 1
--- !u!224 &3826825770691924671
RectTransform:
  m_ObjectHideFlags: 0
  m_CorrespondingSourceObject: {fileID: 0}
  m_PrefabInstance: {fileID: 0}
  m_PrefabAsset: {fileID: 0}
  m_GameObject: {fileID: 6816114488659319835}
  m_LocalRotation: {x: 0, y: 0, z: 1, w: 0}
  m_LocalPosition: {x: 0, y: 0, z: 0}
  m_LocalScale: {x: 1, y: 1, z: 1}
  m_ConstrainProportionsScale: 0
  m_Children:
  - {fileID: 8264360995754953071}
  m_Father: {fileID: 3735976009448385518}
  m_LocalEulerAnglesHint: {x: 0, y: 0, z: 180}
  m_AnchorMin: {x: 0, y: 0.5}
  m_AnchorMax: {x: 0, y: 0.5}
  m_AnchoredPosition: {x: 4, y: 0}
  m_SizeDelta: {x: 8, y: 450}
  m_Pivot: {x: 0.5, y: 0.5}
--- !u!222 &3761495235844493093
CanvasRenderer:
  m_ObjectHideFlags: 0
  m_CorrespondingSourceObject: {fileID: 0}
  m_PrefabInstance: {fileID: 0}
  m_PrefabAsset: {fileID: 0}
  m_GameObject: {fileID: 6816114488659319835}
  m_CullTransparentMesh: 1
--- !u!114 &3839781550335240709
MonoBehaviour:
  m_ObjectHideFlags: 0
  m_CorrespondingSourceObject: {fileID: 0}
  m_PrefabInstance: {fileID: 0}
  m_PrefabAsset: {fileID: 0}
  m_GameObject: {fileID: 6816114488659319835}
  m_Enabled: 1
  m_EditorHideFlags: 0
  m_Script: {fileID: 11500000, guid: fe87c0e1cc204ed48ad3b37840f39efc, type: 3}
  m_Name: 
  m_EditorClassIdentifier: 
  m_Material: {fileID: 0}
  m_Color: {r: 0.35686275, g: 0.35686275, b: 0.35686275, a: 1}
  m_RaycastTarget: 1
  m_RaycastPadding: {x: 0, y: 0, z: 0, w: 0}
  m_Maskable: 1
  m_OnCullStateChanged:
    m_PersistentCalls:
      m_Calls: []
  m_Sprite: {fileID: 10907, guid: 0000000000000000f000000000000000, type: 0}
  m_Type: 1
  m_PreserveAspect: 0
  m_FillCenter: 1
  m_FillMethod: 4
  m_FillAmount: 1
  m_FillClockwise: 1
  m_FillOrigin: 0
  m_UseSpriteMesh: 0
  m_PixelsPerUnitMultiplier: 1
--- !u!114 &8237363819057167176
MonoBehaviour:
  m_ObjectHideFlags: 0
  m_CorrespondingSourceObject: {fileID: 0}
  m_PrefabInstance: {fileID: 0}
  m_PrefabAsset: {fileID: 0}
  m_GameObject: {fileID: 6816114488659319835}
  m_Enabled: 1
  m_EditorHideFlags: 0
  m_Script: {fileID: 11500000, guid: 2a4db7a114972834c8e4117be1d82ba3, type: 3}
  m_Name: 
  m_EditorClassIdentifier: 
  m_Navigation:
    m_Mode: 3
    m_WrapAround: 0
    m_SelectOnUp: {fileID: 0}
    m_SelectOnDown: {fileID: 0}
    m_SelectOnLeft: {fileID: 0}
    m_SelectOnRight: {fileID: 0}
  m_Transition: 1
  m_Colors:
    m_NormalColor: {r: 1, g: 1, b: 1, a: 1}
    m_HighlightedColor: {r: 0.9607843, g: 0.9607843, b: 0.9607843, a: 1}
    m_PressedColor: {r: 0.78431374, g: 0.78431374, b: 0.78431374, a: 1}
    m_SelectedColor: {r: 0.9607843, g: 0.9607843, b: 0.9607843, a: 1}
    m_DisabledColor: {r: 0.78431374, g: 0.78431374, b: 0.78431374, a: 0.5019608}
    m_ColorMultiplier: 1
    m_FadeDuration: 0.1
  m_SpriteState:
    m_HighlightedSprite: {fileID: 0}
    m_PressedSprite: {fileID: 0}
    m_SelectedSprite: {fileID: 0}
    m_DisabledSprite: {fileID: 0}
  m_AnimationTriggers:
    m_NormalTrigger: Normal
    m_HighlightedTrigger: Highlighted
    m_PressedTrigger: Pressed
    m_SelectedTrigger: Selected
    m_DisabledTrigger: Disabled
  m_Interactable: 1
  m_TargetGraphic: {fileID: 5750735571764106547}
  m_HandleRect: {fileID: 6124922284564543907}
  m_Direction: 3
  m_Value: 0
  m_Size: 1
  m_NumberOfSteps: 0
  m_OnValueChanged:
    m_PersistentCalls:
      m_Calls: []
--- !u!1 &6978263901603810538
GameObject:
  m_ObjectHideFlags: 0
  m_CorrespondingSourceObject: {fileID: 0}
  m_PrefabInstance: {fileID: 0}
  m_PrefabAsset: {fileID: 0}
  serializedVersion: 6
  m_Component:
  - component: {fileID: 2799032429101295006}
  - component: {fileID: 4687039071375272903}
  - component: {fileID: 6738400520142280276}
  m_Layer: 5
  m_Name: ViewList
  m_TagString: Untagged
  m_Icon: {fileID: 0}
  m_NavMeshLayer: 0
  m_StaticEditorFlags: 0
  m_IsActive: 1
--- !u!224 &2799032429101295006
RectTransform:
  m_ObjectHideFlags: 0
  m_CorrespondingSourceObject: {fileID: 0}
  m_PrefabInstance: {fileID: 0}
  m_PrefabAsset: {fileID: 0}
  m_GameObject: {fileID: 6978263901603810538}
  m_LocalRotation: {x: -0, y: -0, z: -0, w: 1}
  m_LocalPosition: {x: 0, y: 0, z: 0}
  m_LocalScale: {x: 1, y: 1, z: 1}
  m_ConstrainProportionsScale: 0
  m_Children: []
  m_Father: {fileID: 5481375457960187208}
  m_LocalEulerAnglesHint: {x: 0, y: 0, z: 0}
  m_AnchorMin: {x: 0.5, y: 0.5}
  m_AnchorMax: {x: 0.5, y: 0.5}
  m_AnchoredPosition: {x: 0, y: 0}
  m_SizeDelta: {x: 880, y: 726}
  m_Pivot: {x: 0.5, y: 0.5}
--- !u!114 &4687039071375272903
MonoBehaviour:
  m_ObjectHideFlags: 0
  m_CorrespondingSourceObject: {fileID: 0}
  m_PrefabInstance: {fileID: 0}
  m_PrefabAsset: {fileID: 0}
  m_GameObject: {fileID: 6978263901603810538}
  m_Enabled: 1
  m_EditorHideFlags: 0
  m_Script: {fileID: 11500000, guid: 3312d7739989d2b4e91e6319e9a96d76, type: 3}
  m_Name: 
  m_EditorClassIdentifier: 
  m_Padding: {x: 0, y: 0, z: 0, w: 0}
  m_Softness: {x: 0, y: 0}
--- !u!222 &6738400520142280276
CanvasRenderer:
  m_ObjectHideFlags: 0
  m_CorrespondingSourceObject: {fileID: 0}
  m_PrefabInstance: {fileID: 0}
  m_PrefabAsset: {fileID: 0}
  m_GameObject: {fileID: 6978263901603810538}
  m_CullTransparentMesh: 1
--- !u!1 &6996567319440962359
GameObject:
  m_ObjectHideFlags: 0
  m_CorrespondingSourceObject: {fileID: 0}
  m_PrefabInstance: {fileID: 0}
  m_PrefabAsset: {fileID: 0}
  serializedVersion: 6
  m_Component:
  - component: {fileID: 1771795637457372714}
  - component: {fileID: 1613172029062103449}
  - component: {fileID: 8401860117766403436}
  m_Layer: 5
  m_Name: Background
  m_TagString: Untagged
  m_Icon: {fileID: 0}
  m_NavMeshLayer: 0
  m_StaticEditorFlags: 0
  m_IsActive: 1
--- !u!224 &1771795637457372714
RectTransform:
  m_ObjectHideFlags: 0
  m_CorrespondingSourceObject: {fileID: 0}
  m_PrefabInstance: {fileID: 0}
  m_PrefabAsset: {fileID: 0}
  m_GameObject: {fileID: 6996567319440962359}
  m_LocalRotation: {x: 0, y: 0, z: 0, w: 1}
  m_LocalPosition: {x: 0, y: 0, z: 0}
  m_LocalScale: {x: 1, y: 1, z: 1}
  m_ConstrainProportionsScale: 0
  m_Children: []
  m_Father: {fileID: 7733955610177528496}
  m_LocalEulerAnglesHint: {x: 0, y: 0, z: 0}
  m_AnchorMin: {x: 0, y: 0}
  m_AnchorMax: {x: 1, y: 1}
  m_AnchoredPosition: {x: 0, y: 0}
  m_SizeDelta: {x: 0, y: 0}
  m_Pivot: {x: 0.5, y: 0.5}
--- !u!222 &1613172029062103449
CanvasRenderer:
  m_ObjectHideFlags: 0
  m_CorrespondingSourceObject: {fileID: 0}
  m_PrefabInstance: {fileID: 0}
  m_PrefabAsset: {fileID: 0}
  m_GameObject: {fileID: 6996567319440962359}
  m_CullTransparentMesh: 0
--- !u!114 &8401860117766403436
MonoBehaviour:
  m_ObjectHideFlags: 0
  m_CorrespondingSourceObject: {fileID: 0}
  m_PrefabInstance: {fileID: 0}
  m_PrefabAsset: {fileID: 0}
  m_GameObject: {fileID: 6996567319440962359}
  m_Enabled: 1
  m_EditorHideFlags: 0
  m_Script: {fileID: 11500000, guid: fe87c0e1cc204ed48ad3b37840f39efc, type: 3}
  m_Name: 
  m_EditorClassIdentifier: 
  m_Material: {fileID: 0}
  m_Color: {r: 1, g: 1, b: 1, a: 1}
  m_RaycastTarget: 1
  m_RaycastPadding: {x: 0, y: 0, z: 0, w: 0}
  m_Maskable: 1
  m_OnCullStateChanged:
    m_PersistentCalls:
      m_Calls: []
  m_Sprite: {fileID: 21300000, guid: 5618123237d1d3f49a5a6025287065f7, type: 3}
  m_Type: 1
  m_PreserveAspect: 0
  m_FillCenter: 1
  m_FillMethod: 4
  m_FillAmount: 1
  m_FillClockwise: 1
  m_FillOrigin: 0
  m_UseSpriteMesh: 0
  m_PixelsPerUnitMultiplier: 10
--- !u!1 &7259871628392407754
GameObject:
  m_ObjectHideFlags: 0
  m_CorrespondingSourceObject: {fileID: 0}
  m_PrefabInstance: {fileID: 0}
  m_PrefabAsset: {fileID: 0}
  serializedVersion: 6
  m_Component:
  - component: {fileID: 760692596135499623}
  - component: {fileID: 2503516699699475395}
  - component: {fileID: 7532082840377106743}
  - component: {fileID: 6304681449398811087}
  m_Layer: 5
  m_Name: Icon
  m_TagString: Untagged
  m_Icon: {fileID: 0}
  m_NavMeshLayer: 0
  m_StaticEditorFlags: 0
  m_IsActive: 1
--- !u!224 &760692596135499623
RectTransform:
  m_ObjectHideFlags: 0
  m_CorrespondingSourceObject: {fileID: 0}
  m_PrefabInstance: {fileID: 0}
  m_PrefabAsset: {fileID: 0}
  m_GameObject: {fileID: 7259871628392407754}
  m_LocalRotation: {x: -0, y: -0, z: -0, w: 1}
  m_LocalPosition: {x: 0, y: 0, z: 0}
  m_LocalScale: {x: 1, y: 1, z: 1}
  m_ConstrainProportionsScale: 0
  m_Children: []
  m_Father: {fileID: 622825185188337946}
  m_LocalEulerAnglesHint: {x: 0, y: 0, z: 0}
  m_AnchorMin: {x: 0, y: 0}
  m_AnchorMax: {x: 0, y: 0}
  m_AnchoredPosition: {x: 0, y: 0}
  m_SizeDelta: {x: 0, y: 0}
  m_Pivot: {x: 0.5, y: 0.5}
--- !u!222 &2503516699699475395
CanvasRenderer:
  m_ObjectHideFlags: 0
  m_CorrespondingSourceObject: {fileID: 0}
  m_PrefabInstance: {fileID: 0}
  m_PrefabAsset: {fileID: 0}
  m_GameObject: {fileID: 7259871628392407754}
  m_CullTransparentMesh: 0
--- !u!114 &7532082840377106743
MonoBehaviour:
  m_ObjectHideFlags: 0
  m_CorrespondingSourceObject: {fileID: 0}
  m_PrefabInstance: {fileID: 0}
  m_PrefabAsset: {fileID: 0}
  m_GameObject: {fileID: 7259871628392407754}
  m_Enabled: 1
  m_EditorHideFlags: 0
  m_Script: {fileID: 11500000, guid: fe87c0e1cc204ed48ad3b37840f39efc, type: 3}
  m_Name: 
  m_EditorClassIdentifier: 
  m_Material: {fileID: 0}
  m_Color: {r: 1, g: 1, b: 1, a: 1}
  m_RaycastTarget: 1
  m_RaycastPadding: {x: 0, y: 0, z: 0, w: 0}
  m_Maskable: 1
  m_OnCullStateChanged:
    m_PersistentCalls:
      m_Calls: []
  m_Sprite: {fileID: 0}
  m_Type: 0
  m_PreserveAspect: 1
  m_FillCenter: 1
  m_FillMethod: 4
  m_FillAmount: 1
  m_FillClockwise: 1
  m_FillOrigin: 0
  m_UseSpriteMesh: 0
  m_PixelsPerUnitMultiplier: 1
--- !u!114 &6304681449398811087
MonoBehaviour:
  m_ObjectHideFlags: 0
  m_CorrespondingSourceObject: {fileID: 0}
  m_PrefabInstance: {fileID: 0}
  m_PrefabAsset: {fileID: 0}
  m_GameObject: {fileID: 7259871628392407754}
  m_Enabled: 1
  m_EditorHideFlags: 0
  m_Script: {fileID: 11500000, guid: 306cc8c2b49d7114eaa3623786fc2126, type: 3}
  m_Name: 
  m_EditorClassIdentifier: 
  m_IgnoreLayout: 0
  m_MinWidth: 30
  m_MinHeight: 30
  m_PreferredWidth: 30
  m_PreferredHeight: 30
  m_FlexibleWidth: -1
  m_FlexibleHeight: -1
  m_LayoutPriority: 1
--- !u!1 &7673242585279610743
GameObject:
  m_ObjectHideFlags: 0
  m_CorrespondingSourceObject: {fileID: 0}
  m_PrefabInstance: {fileID: 0}
  m_PrefabAsset: {fileID: 0}
  serializedVersion: 6
  m_Component:
  - component: {fileID: 6519079733291689286}
  - component: {fileID: 6419737852325029826}
  - component: {fileID: 2843117006430019815}
  - component: {fileID: 8483431972163458412}
  - component: {fileID: 8770135472511317367}
  m_Layer: 5
  m_Name: Icon Title Mask
  m_TagString: Untagged
  m_Icon: {fileID: 0}
  m_NavMeshLayer: 0
  m_StaticEditorFlags: 0
  m_IsActive: 1
--- !u!224 &6519079733291689286
RectTransform:
  m_ObjectHideFlags: 0
  m_CorrespondingSourceObject: {fileID: 0}
  m_PrefabInstance: {fileID: 0}
  m_PrefabAsset: {fileID: 0}
  m_GameObject: {fileID: 7673242585279610743}
  m_LocalRotation: {x: -0, y: -0, z: -0, w: 1}
  m_LocalPosition: {x: 0, y: 0, z: 0}
  m_LocalScale: {x: 1.6, y: 1.6, z: 1.6}
  m_ConstrainProportionsScale: 0
  m_Children:
  - {fileID: 622825185188337946}
  - {fileID: 1863292661092491077}
  - {fileID: 7645797779135740139}
  m_Father: {fileID: 2698044731327030328}
  m_LocalEulerAnglesHint: {x: 0, y: 0, z: 0}
  m_AnchorMin: {x: 0, y: 1}
  m_AnchorMax: {x: 1, y: 1}
  m_AnchoredPosition: {x: 0, y: -49}
  m_SizeDelta: {x: 0, y: 44.25}
  m_Pivot: {x: 0.5, y: 0.5}
--- !u!222 &6419737852325029826
CanvasRenderer:
  m_ObjectHideFlags: 0
  m_CorrespondingSourceObject: {fileID: 0}
  m_PrefabInstance: {fileID: 0}
  m_PrefabAsset: {fileID: 0}
  m_GameObject: {fileID: 7673242585279610743}
  m_CullTransparentMesh: 0
--- !u!114 &2843117006430019815
MonoBehaviour:
  m_ObjectHideFlags: 0
  m_CorrespondingSourceObject: {fileID: 0}
  m_PrefabInstance: {fileID: 0}
  m_PrefabAsset: {fileID: 0}
  m_GameObject: {fileID: 7673242585279610743}
  m_Enabled: 1
  m_EditorHideFlags: 0
  m_Script: {fileID: 11500000, guid: fe87c0e1cc204ed48ad3b37840f39efc, type: 3}
  m_Name: 
  m_EditorClassIdentifier: 
  m_Material: {fileID: 0}
  m_Color: {r: 1, g: 1, b: 1, a: 1}
  m_RaycastTarget: 1
  m_RaycastPadding: {x: 0, y: 0, z: 0, w: 0}
  m_Maskable: 1
  m_OnCullStateChanged:
    m_PersistentCalls:
      m_Calls: []
  m_Sprite: {fileID: 0}
  m_Type: 0
  m_PreserveAspect: 0
  m_FillCenter: 1
  m_FillMethod: 4
  m_FillAmount: 1
  m_FillClockwise: 1
  m_FillOrigin: 0
  m_UseSpriteMesh: 0
  m_PixelsPerUnitMultiplier: 1
--- !u!114 &8483431972163458412
MonoBehaviour:
  m_ObjectHideFlags: 0
  m_CorrespondingSourceObject: {fileID: 0}
  m_PrefabInstance: {fileID: 0}
  m_PrefabAsset: {fileID: 0}
  m_GameObject: {fileID: 7673242585279610743}
  m_Enabled: 1
  m_EditorHideFlags: 0
  m_Script: {fileID: 11500000, guid: 31a19414c41e5ae4aae2af33fee712f6, type: 3}
  m_Name: 
  m_EditorClassIdentifier: 
  m_ShowMaskGraphic: 0
--- !u!225 &8770135472511317367
CanvasGroup:
  m_ObjectHideFlags: 0
  m_CorrespondingSourceObject: {fileID: 0}
  m_PrefabInstance: {fileID: 0}
  m_PrefabAsset: {fileID: 0}
  m_GameObject: {fileID: 7673242585279610743}
  m_Enabled: 1
  m_Alpha: 1
  m_Interactable: 1
  m_BlocksRaycasts: 1
  m_IgnoreParentGroups: 0
--- !u!1 &8047894085655952852
GameObject:
  m_ObjectHideFlags: 0
  m_CorrespondingSourceObject: {fileID: 0}
  m_PrefabInstance: {fileID: 0}
  m_PrefabAsset: {fileID: 0}
  serializedVersion: 6
  m_Component:
  - component: {fileID: 3735976009448385518}
  - component: {fileID: 4504525893848358020}
  - component: {fileID: 7313934428901245017}
  m_Layer: 5
  m_Name: TabButtons
  m_TagString: Untagged
  m_Icon: {fileID: 0}
  m_NavMeshLayer: 0
  m_StaticEditorFlags: 0
  m_IsActive: 1
--- !u!224 &3735976009448385518
RectTransform:
  m_ObjectHideFlags: 0
  m_CorrespondingSourceObject: {fileID: 0}
  m_PrefabInstance: {fileID: 0}
  m_PrefabAsset: {fileID: 0}
  m_GameObject: {fileID: 8047894085655952852}
  m_LocalRotation: {x: -0, y: -0, z: -0, w: 1}
  m_LocalPosition: {x: 0, y: 0, z: 0}
  m_LocalScale: {x: 1.2, y: 1.2, z: 1.2}
  m_ConstrainProportionsScale: 0
  m_Children:
  - {fileID: 3826825770691924671}
  - {fileID: 3438917289352614726}
  m_Father: {fileID: 5481375457960187208}
  m_LocalEulerAnglesHint: {x: 0, y: 0, z: 0}
  m_AnchorMin: {x: 0.5, y: 0.5}
  m_AnchorMax: {x: 0.5, y: 0.5}
  m_AnchoredPosition: {x: -590, y: 0}
  m_SizeDelta: {x: 200, y: 450}
  m_Pivot: {x: 0.5, y: 0.5}
--- !u!114 &4504525893848358020
MonoBehaviour:
  m_ObjectHideFlags: 0
  m_CorrespondingSourceObject: {fileID: 0}
  m_PrefabInstance: {fileID: 0}
  m_PrefabAsset: {fileID: 0}
  m_GameObject: {fileID: 8047894085655952852}
  m_Enabled: 1
  m_EditorHideFlags: 0
  m_Script: {fileID: 11500000, guid: 1aa08ab6e0800fa44ae55d278d1423e3, type: 3}
  m_Name: 
  m_EditorClassIdentifier: 
  m_Content: {fileID: 3438917289352614726}
  m_Horizontal: 0
  m_Vertical: 1
  m_MovementType: 2
  m_Elasticity: 0.1
  m_Inertia: 1
  m_DecelerationRate: 0.135
  m_ScrollSensitivity: 1
  m_Viewport: {fileID: 0}
  m_HorizontalScrollbar: {fileID: 0}
  m_VerticalScrollbar: {fileID: 8237363819057167176}
  m_HorizontalScrollbarVisibility: 1
  m_VerticalScrollbarVisibility: 1
  m_HorizontalScrollbarSpacing: 0
  m_VerticalScrollbarSpacing: 0
  m_OnValueChanged:
    m_PersistentCalls:
      m_Calls: []
--- !u!114 &7313934428901245017
MonoBehaviour:
  m_ObjectHideFlags: 0
  m_CorrespondingSourceObject: {fileID: 0}
  m_PrefabInstance: {fileID: 0}
  m_PrefabAsset: {fileID: 0}
  m_GameObject: {fileID: 8047894085655952852}
  m_Enabled: 1
  m_EditorHideFlags: 0
  m_Script: {fileID: 11500000, guid: 3312d7739989d2b4e91e6319e9a96d76, type: 3}
  m_Name: 
  m_EditorClassIdentifier: 
  m_Padding: {x: 0, y: 0, z: 0, w: 0}
  m_Softness: {x: 0, y: 0}
--- !u!1 &8552077897647987701
GameObject:
  m_ObjectHideFlags: 0
  m_CorrespondingSourceObject: {fileID: 0}
  m_PrefabInstance: {fileID: 0}
  m_PrefabAsset: {fileID: 0}
  serializedVersion: 6
  m_Component:
  - component: {fileID: 5084341523060512271}
  - component: {fileID: 5820624350870217308}
  - component: {fileID: 3100410857976274558}
  m_Layer: 5
  m_Name: Normal
  m_TagString: Untagged
  m_Icon: {fileID: 0}
  m_NavMeshLayer: 0
  m_StaticEditorFlags: 0
  m_IsActive: 1
--- !u!224 &5084341523060512271
RectTransform:
  m_ObjectHideFlags: 0
  m_CorrespondingSourceObject: {fileID: 0}
  m_PrefabInstance: {fileID: 0}
  m_PrefabAsset: {fileID: 0}
  m_GameObject: {fileID: 8552077897647987701}
  m_LocalRotation: {x: -0, y: -0, z: -0, w: 1}
  m_LocalPosition: {x: 0, y: 0, z: 0}
  m_LocalScale: {x: 1, y: 1, z: 1}
  m_ConstrainProportionsScale: 0
  m_Children:
  - {fileID: 2010097126285357763}
  - {fileID: 4188973005979572972}
  - {fileID: 4624291495898720624}
  m_Father: {fileID: 3602269902887018716}
  m_LocalEulerAnglesHint: {x: 0, y: 0, z: 0}
  m_AnchorMin: {x: 0, y: 0}
  m_AnchorMax: {x: 1, y: 1}
  m_AnchoredPosition: {x: 0, y: 0}
  m_SizeDelta: {x: 0, y: 0}
  m_Pivot: {x: 0.5, y: 0.5}
--- !u!222 &5820624350870217308
CanvasRenderer:
  m_ObjectHideFlags: 0
  m_CorrespondingSourceObject: {fileID: 0}
  m_PrefabInstance: {fileID: 0}
  m_PrefabAsset: {fileID: 0}
  m_GameObject: {fileID: 8552077897647987701}
  m_CullTransparentMesh: 0
--- !u!225 &3100410857976274558
CanvasGroup:
  m_ObjectHideFlags: 0
  m_CorrespondingSourceObject: {fileID: 0}
  m_PrefabInstance: {fileID: 0}
  m_PrefabAsset: {fileID: 0}
  m_GameObject: {fileID: 8552077897647987701}
  m_Enabled: 1
  m_Alpha: 1
  m_Interactable: 1
  m_BlocksRaycasts: 1
  m_IgnoreParentGroups: 0
--- !u!1 &8653870972096716872
GameObject:
  m_ObjectHideFlags: 0
  m_CorrespondingSourceObject: {fileID: 0}
  m_PrefabInstance: {fileID: 0}
  m_PrefabAsset: {fileID: 0}
  serializedVersion: 6
  m_Component:
  - component: {fileID: 8264360995754953071}
  m_Layer: 5
  m_Name: Sliding Area
  m_TagString: Untagged
  m_Icon: {fileID: 0}
  m_NavMeshLayer: 0
  m_StaticEditorFlags: 0
  m_IsActive: 1
--- !u!224 &8264360995754953071
RectTransform:
  m_ObjectHideFlags: 0
  m_CorrespondingSourceObject: {fileID: 0}
  m_PrefabInstance: {fileID: 0}
  m_PrefabAsset: {fileID: 0}
  m_GameObject: {fileID: 8653870972096716872}
  m_LocalRotation: {x: -0, y: -0, z: -0, w: 1}
  m_LocalPosition: {x: 0, y: 0, z: 0}
  m_LocalScale: {x: 1, y: 1, z: 1}
  m_ConstrainProportionsScale: 0
  m_Children:
  - {fileID: 6124922284564543907}
  m_Father: {fileID: 3826825770691924671}
  m_LocalEulerAnglesHint: {x: 0, y: 0, z: 0}
  m_AnchorMin: {x: 0, y: 0}
  m_AnchorMax: {x: 1, y: 1}
  m_AnchoredPosition: {x: 0, y: 0}
  m_SizeDelta: {x: -20, y: -20}
  m_Pivot: {x: 0.5, y: 0.5}
--- !u!1001 &3404726520069234076
PrefabInstance:
  m_ObjectHideFlags: 0
  serializedVersion: 2
  m_Modification:
    serializedVersion: 3
    m_TransformParent: {fileID: 5481375457960187208}
    m_Modifications:
    - target: {fileID: 1601132473248214, guid: 206739ec74e396e439ed908b0005e631, type: 3}
      propertyPath: m_Name
      value: City Switcher
      objectReference: {fileID: 0}
    - target: {fileID: 114028478300728266, guid: 206739ec74e396e439ed908b0005e631,
        type: 3}
      propertyPath: m_Color.b
      value: 0.33333334
      objectReference: {fileID: 0}
    - target: {fileID: 114028478300728266, guid: 206739ec74e396e439ed908b0005e631,
        type: 3}
      propertyPath: m_Color.g
      value: 0.25490198
      objectReference: {fileID: 0}
    - target: {fileID: 114028478300728266, guid: 206739ec74e396e439ed908b0005e631,
        type: 3}
      propertyPath: m_Color.r
      value: 0.1764706
      objectReference: {fileID: 0}
    - target: {fileID: 114045770126322390, guid: 206739ec74e396e439ed908b0005e631,
        type: 3}
      propertyPath: m_Color.b
      value: 0.33333334
      objectReference: {fileID: 0}
    - target: {fileID: 114045770126322390, guid: 206739ec74e396e439ed908b0005e631,
        type: 3}
      propertyPath: m_Color.g
      value: 0.25490198
      objectReference: {fileID: 0}
    - target: {fileID: 114045770126322390, guid: 206739ec74e396e439ed908b0005e631,
        type: 3}
      propertyPath: m_Color.r
      value: 0.1764706
      objectReference: {fileID: 0}
    - target: {fileID: 114107888968590516, guid: 206739ec74e396e439ed908b0005e631,
        type: 3}
      propertyPath: m_textAlignment
      value: 65535
      objectReference: {fileID: 0}
    - target: {fileID: 114107888968590516, guid: 206739ec74e396e439ed908b0005e631,
        type: 3}
      propertyPath: m_TextStyleHashCode
      value: -1183493901
      objectReference: {fileID: 0}
    - target: {fileID: 114107888968590516, guid: 206739ec74e396e439ed908b0005e631,
        type: 3}
      propertyPath: m_VerticalAlignment
      value: 512
      objectReference: {fileID: 0}
    - target: {fileID: 114107888968590516, guid: 206739ec74e396e439ed908b0005e631,
        type: 3}
      propertyPath: m_HorizontalAlignment
      value: 2
      objectReference: {fileID: 0}
    - target: {fileID: 114178242565215108, guid: 206739ec74e396e439ed908b0005e631,
        type: 3}
      propertyPath: m_textAlignment
      value: 65535
      objectReference: {fileID: 0}
    - target: {fileID: 114178242565215108, guid: 206739ec74e396e439ed908b0005e631,
        type: 3}
      propertyPath: m_TextStyleHashCode
      value: -1183493901
      objectReference: {fileID: 0}
    - target: {fileID: 114178242565215108, guid: 206739ec74e396e439ed908b0005e631,
        type: 3}
      propertyPath: m_VerticalAlignment
      value: 512
      objectReference: {fileID: 0}
    - target: {fileID: 114178242565215108, guid: 206739ec74e396e439ed908b0005e631,
        type: 3}
      propertyPath: m_HorizontalAlignment
      value: 2
      objectReference: {fileID: 0}
    - target: {fileID: 224029584821562782, guid: 206739ec74e396e439ed908b0005e631,
        type: 3}
      propertyPath: m_Pivot.x
      value: 0.5
      objectReference: {fileID: 0}
    - target: {fileID: 224029584821562782, guid: 206739ec74e396e439ed908b0005e631,
        type: 3}
      propertyPath: m_Pivot.y
      value: 0.5
      objectReference: {fileID: 0}
    - target: {fileID: 224029584821562782, guid: 206739ec74e396e439ed908b0005e631,
        type: 3}
      propertyPath: m_RootOrder
      value: 0
      objectReference: {fileID: 0}
    - target: {fileID: 224029584821562782, guid: 206739ec74e396e439ed908b0005e631,
        type: 3}
      propertyPath: m_AnchorMax.x
      value: 0.5
      objectReference: {fileID: 0}
    - target: {fileID: 224029584821562782, guid: 206739ec74e396e439ed908b0005e631,
        type: 3}
      propertyPath: m_AnchorMax.y
      value: 0.5
      objectReference: {fileID: 0}
    - target: {fileID: 224029584821562782, guid: 206739ec74e396e439ed908b0005e631,
        type: 3}
      propertyPath: m_AnchorMin.x
      value: 0.5
      objectReference: {fileID: 0}
    - target: {fileID: 224029584821562782, guid: 206739ec74e396e439ed908b0005e631,
        type: 3}
      propertyPath: m_AnchorMin.y
      value: 0.5
      objectReference: {fileID: 0}
    - target: {fileID: 224029584821562782, guid: 206739ec74e396e439ed908b0005e631,
        type: 3}
      propertyPath: m_SizeDelta.x
      value: 400
      objectReference: {fileID: 0}
    - target: {fileID: 224029584821562782, guid: 206739ec74e396e439ed908b0005e631,
        type: 3}
      propertyPath: m_SizeDelta.y
      value: 40
      objectReference: {fileID: 0}
    - target: {fileID: 224029584821562782, guid: 206739ec74e396e439ed908b0005e631,
        type: 3}
      propertyPath: m_LocalScale.x
      value: 1.4
      objectReference: {fileID: 0}
    - target: {fileID: 224029584821562782, guid: 206739ec74e396e439ed908b0005e631,
        type: 3}
      propertyPath: m_LocalScale.y
      value: 1.4
      objectReference: {fileID: 0}
    - target: {fileID: 224029584821562782, guid: 206739ec74e396e439ed908b0005e631,
        type: 3}
      propertyPath: m_LocalScale.z
      value: 1.4
      objectReference: {fileID: 0}
    - target: {fileID: 224029584821562782, guid: 206739ec74e396e439ed908b0005e631,
        type: 3}
      propertyPath: m_LocalPosition.x
      value: 0
      objectReference: {fileID: 0}
    - target: {fileID: 224029584821562782, guid: 206739ec74e396e439ed908b0005e631,
        type: 3}
      propertyPath: m_LocalPosition.y
      value: 0
      objectReference: {fileID: 0}
    - target: {fileID: 224029584821562782, guid: 206739ec74e396e439ed908b0005e631,
        type: 3}
      propertyPath: m_LocalPosition.z
      value: 0
      objectReference: {fileID: 0}
    - target: {fileID: 224029584821562782, guid: 206739ec74e396e439ed908b0005e631,
        type: 3}
      propertyPath: m_LocalRotation.w
      value: 1
      objectReference: {fileID: 0}
    - target: {fileID: 224029584821562782, guid: 206739ec74e396e439ed908b0005e631,
        type: 3}
      propertyPath: m_LocalRotation.x
      value: -0
      objectReference: {fileID: 0}
    - target: {fileID: 224029584821562782, guid: 206739ec74e396e439ed908b0005e631,
        type: 3}
      propertyPath: m_LocalRotation.y
      value: -0
      objectReference: {fileID: 0}
    - target: {fileID: 224029584821562782, guid: 206739ec74e396e439ed908b0005e631,
        type: 3}
      propertyPath: m_LocalRotation.z
      value: -0
      objectReference: {fileID: 0}
    - target: {fileID: 224029584821562782, guid: 206739ec74e396e439ed908b0005e631,
        type: 3}
      propertyPath: m_AnchoredPosition.x
      value: 0
      objectReference: {fileID: 0}
    - target: {fileID: 224029584821562782, guid: 206739ec74e396e439ed908b0005e631,
        type: 3}
      propertyPath: m_AnchoredPosition.y
      value: 446
      objectReference: {fileID: 0}
    - target: {fileID: 224029584821562782, guid: 206739ec74e396e439ed908b0005e631,
        type: 3}
      propertyPath: m_LocalEulerAnglesHint.x
      value: 0
      objectReference: {fileID: 0}
    - target: {fileID: 224029584821562782, guid: 206739ec74e396e439ed908b0005e631,
        type: 3}
      propertyPath: m_LocalEulerAnglesHint.y
      value: 0
      objectReference: {fileID: 0}
    - target: {fileID: 224029584821562782, guid: 206739ec74e396e439ed908b0005e631,
        type: 3}
      propertyPath: m_LocalEulerAnglesHint.z
      value: 0
      objectReference: {fileID: 0}
    - target: {fileID: 224117387697731080, guid: 206739ec74e396e439ed908b0005e631,
        type: 3}
      propertyPath: m_AnchorMax.y
      value: 0
      objectReference: {fileID: 0}
    - target: {fileID: 224117387697731080, guid: 206739ec74e396e439ed908b0005e631,
        type: 3}
      propertyPath: m_AnchorMin.y
      value: 0
      objectReference: {fileID: 0}
    - target: {fileID: 224117387697731080, guid: 206739ec74e396e439ed908b0005e631,
        type: 3}
      propertyPath: m_SizeDelta.y
      value: 0
      objectReference: {fileID: 0}
    - target: {fileID: 224117387697731080, guid: 206739ec74e396e439ed908b0005e631,
        type: 3}
      propertyPath: m_AnchoredPosition.x
      value: 0
      objectReference: {fileID: 0}
    - target: {fileID: 224117387697731080, guid: 206739ec74e396e439ed908b0005e631,
        type: 3}
      propertyPath: m_AnchoredPosition.y
      value: 0
      objectReference: {fileID: 0}
    - target: {fileID: 224297943293488070, guid: 206739ec74e396e439ed908b0005e631,
        type: 3}
      propertyPath: m_AnchorMax.y
      value: 0
      objectReference: {fileID: 0}
    - target: {fileID: 224297943293488070, guid: 206739ec74e396e439ed908b0005e631,
        type: 3}
      propertyPath: m_AnchorMin.y
      value: 0
      objectReference: {fileID: 0}
    - target: {fileID: 224297943293488070, guid: 206739ec74e396e439ed908b0005e631,
        type: 3}
      propertyPath: m_SizeDelta.y
      value: 0
      objectReference: {fileID: 0}
    - target: {fileID: 224297943293488070, guid: 206739ec74e396e439ed908b0005e631,
        type: 3}
      propertyPath: m_AnchoredPosition.x
      value: 0
      objectReference: {fileID: 0}
    - target: {fileID: 224297943293488070, guid: 206739ec74e396e439ed908b0005e631,
        type: 3}
      propertyPath: m_AnchoredPosition.y
      value: 0
      objectReference: {fileID: 0}
    - target: {fileID: 224819969581800020, guid: 206739ec74e396e439ed908b0005e631,
        type: 3}
      propertyPath: m_AnchorMax.y
      value: 0
      objectReference: {fileID: 0}
    - target: {fileID: 224819969581800020, guid: 206739ec74e396e439ed908b0005e631,
        type: 3}
      propertyPath: m_AnchorMin.y
      value: 0
      objectReference: {fileID: 0}
    - target: {fileID: 224819969581800020, guid: 206739ec74e396e439ed908b0005e631,
        type: 3}
      propertyPath: m_SizeDelta.y
      value: 0
      objectReference: {fileID: 0}
    - target: {fileID: 224819969581800020, guid: 206739ec74e396e439ed908b0005e631,
        type: 3}
      propertyPath: m_AnchoredPosition.x
      value: 0
      objectReference: {fileID: 0}
    - target: {fileID: 224819969581800020, guid: 206739ec74e396e439ed908b0005e631,
        type: 3}
      propertyPath: m_AnchoredPosition.y
      value: 0
      objectReference: {fileID: 0}
    m_RemovedComponents: []
    m_RemovedGameObjects: []
    m_AddedGameObjects: []
    m_AddedComponents: []
  m_SourcePrefab: {fileID: 100100000, guid: 206739ec74e396e439ed908b0005e631, type: 3}
--- !u!224 &3196408958971785218 stripped
RectTransform:
  m_CorrespondingSourceObject: {fileID: 224029584821562782, guid: 206739ec74e396e439ed908b0005e631,
    type: 3}
  m_PrefabInstance: {fileID: 3404726520069234076}
  m_PrefabAsset: {fileID: 0}<|MERGE_RESOLUTION|>--- conflicted
+++ resolved
@@ -541,17 +541,10 @@
   m_Children: []
   m_Father: {fileID: 622825185188337946}
   m_LocalEulerAnglesHint: {x: 0, y: 0, z: 0}
-<<<<<<< HEAD
-  m_AnchorMin: {x: 0, y: 0}
-  m_AnchorMax: {x: 0, y: 0}
-  m_AnchoredPosition: {x: 541.5, y: 0}
-  m_SizeDelta: {x: 0, y: 0}
-=======
   m_AnchorMin: {x: 0, y: 1}
   m_AnchorMax: {x: 0, y: 1}
   m_AnchoredPosition: {x: 607.5, y: -14.625}
   m_SizeDelta: {x: 84.14, y: 29.25}
->>>>>>> 0ec851d6
   m_Pivot: {x: 0.5, y: 0.5}
 --- !u!222 &9023297408135620304
 CanvasRenderer:
@@ -759,10 +752,6 @@
   - {fileID: 6519079733291689286}
   - {fileID: 5481375457960187208}
   m_Father: {fileID: 0}
-<<<<<<< HEAD
-  m_RootOrder: -1
-=======
->>>>>>> 0ec851d6
   m_LocalEulerAnglesHint: {x: 0, y: 0, z: 0}
   m_AnchorMin: {x: 0, y: 0}
   m_AnchorMax: {x: 1, y: 1}
