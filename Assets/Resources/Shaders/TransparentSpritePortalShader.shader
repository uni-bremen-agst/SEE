Shader "Unlit/TransparentSpritePortalShader"
{
    Properties
    {
<<<<<<< HEAD
        _MainTex ("Texture", 2D) = "white" {}
        _Portal ("Portal", vector) = (-10, -10, 10, 10)
=======
        _MainTex("Texture", 2D) = "white" {}

        // Clipping
        _PortalMin("Portal Left Front Corner", vector) = (-10, -10, 0, 0)
        _PortalMax("Portal Right Back Corner", vector) = (10, 10, 0, 0)
>>>>>>> 4f8fe034
    }
    SubShader
    {
        Tags {
            "Queue" = "Transparent"
            "RenderType" = "Transparent"
            "IgnoreProjector"="True"
            "ForceNoShadowCasting" = "True"
            "PreviewType" = "Plane"
        }

        // Alpha blending mode for transparency
        Blend SrcAlpha OneMinusSrcAlpha
        // Do not write to depth buffer to allow transparency effect
        ZWrite Off
        // Makes the back of the sprite plane visible
        Cull Off
        // Unity's lighting will not be applied
        Lighting Off

        Pass
        {
            CGPROGRAM
            #pragma vertex vert
            #pragma fragment frag

            #include "UnityCG.cginc"

            struct appdata
            {
                float4 vertex : POSITION;
                float2 uv : TEXCOORD0;
            };

            struct v2f
            {
                float2 uv : TEXCOORD0;
                float3 worldPos : TEXCOORD1;
                float4 vertex : SV_POSITION;
            };

            sampler2D _MainTex;
            float4 _MainTex_ST;
            float4 _Portal;

            v2f vert (appdata v)
            {
                v2f o;
                o.vertex = UnityObjectToClipPos(v.vertex);
                o.worldPos = mul(unity_ObjectToWorld, v.vertex);
                o.uv = TRANSFORM_TEX(v.uv, _MainTex);
                return o;
            }

            fixed4 frag (v2f i) : SV_Target
            {
                // sample the texture
                fixed4 col = tex2D(_MainTex, i.uv);

                // Discard coordinates if transparent or outside portal
                // Note: We use a 2D portal that spans over Unity's XZ plane: (x_min, z_min, x_max, z_max)
                if ( col.a <= 0 ||
                    i.worldPos.x < _Portal.x || i.worldPos.z < _Portal.y ||
                    i.worldPos.x > _Portal.z || i.worldPos.z > _Portal.w)
                {
                    discard;
                }

                return col;
            }
            ENDCG
        }
    }
}<|MERGE_RESOLUTION|>--- conflicted
+++ resolved
@@ -2,16 +2,8 @@
 {
     Properties
     {
-<<<<<<< HEAD
         _MainTex ("Texture", 2D) = "white" {}
         _Portal ("Portal", vector) = (-10, -10, 10, 10)
-=======
-        _MainTex("Texture", 2D) = "white" {}
-
-        // Clipping
-        _PortalMin("Portal Left Front Corner", vector) = (-10, -10, 0, 0)
-        _PortalMax("Portal Right Back Corner", vector) = (10, 10, 0, 0)
->>>>>>> 4f8fe034
     }
     SubShader
     {
