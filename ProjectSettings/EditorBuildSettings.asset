%YAML 1.1
%TAG !u! tag:unity3d.com,2011:
--- !u!1045 &1
EditorBuildSettings:
  m_ObjectHideFlags: 0
  serializedVersion: 2
  m_Scenes:
  - enabled: 1
<<<<<<< HEAD
    path: Assets/Scenes/MainScene.unity
    guid: 9fc0d4010bbf28b4594072e72b8655ab
=======
    path: Assets/Scenes/SEEStart.unity
    guid: f0ffd1879ec1ac440b7e28cd35b500bf
  - enabled: 1
    path: Assets/Scenes/SEEWorld.unity
    guid: 9ab2e369579f32649a51edfc1ff8f6ea
>>>>>>> bb57875d
  m_configObjects:
    Unity.XR.OpenVR.Settings: {fileID: 11400000, guid: 351bfecbc61689d4c9c773c5d7ecb666, type: 2}
    Unity.XR.WindowsMR.Settings: {fileID: 11400000, guid: 6c0adfe4412ec65478203550e4aa7823, type: 2}
    com.unity.xr.management.loader_settings: {fileID: 11400000, guid: ab503467b672b944faf19db21f3c55cc, type: 2}<|MERGE_RESOLUTION|>--- conflicted
+++ resolved
@@ -6,16 +6,11 @@
   serializedVersion: 2
   m_Scenes:
   - enabled: 1
-<<<<<<< HEAD
-    path: Assets/Scenes/MainScene.unity
-    guid: 9fc0d4010bbf28b4594072e72b8655ab
-=======
     path: Assets/Scenes/SEEStart.unity
     guid: f0ffd1879ec1ac440b7e28cd35b500bf
   - enabled: 1
     path: Assets/Scenes/SEEWorld.unity
     guid: 9ab2e369579f32649a51edfc1ff8f6ea
->>>>>>> bb57875d
   m_configObjects:
     Unity.XR.OpenVR.Settings: {fileID: 11400000, guid: 351bfecbc61689d4c9c773c5d7ecb666, type: 2}
     Unity.XR.WindowsMR.Settings: {fileID: 11400000, guid: 6c0adfe4412ec65478203550e4aa7823, type: 2}
