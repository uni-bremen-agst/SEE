--- conflicted
+++ resolved
@@ -18,16 +18,7 @@
     path: Assets/Scenes/Empty.unity
     guid: 67f0e197243711742bebaeb3faad1a3c
   m_configObjects:
-<<<<<<< HEAD
-    Unity.XR.OpenVR.Settings: {fileID: 11400000, guid: 351bfecbc61689d4c9c773c5d7ecb666,
-      type: 2}
-    Unity.XR.WindowsMR.Settings: {fileID: 11400000, guid: 6c0adfe4412ec65478203550e4aa7823,
-      type: 2}
-    com.unity.xr.management.loader_settings: {fileID: 11400000, guid: ab503467b672b944faf19db21f3c55cc,
-      type: 2}
-=======
     Unity.XR.OpenVR.Settings: {fileID: 11400000, guid: 351bfecbc61689d4c9c773c5d7ecb666, type: 2}
     Unity.XR.WindowsMR.Settings: {fileID: 11400000, guid: 6c0adfe4412ec65478203550e4aa7823, type: 2}
     com.unity.xr.management.loader_settings: {fileID: 11400000, guid: ab503467b672b944faf19db21f3c55cc, type: 2}
     com.unity.xr.openxr.settings4: {fileID: 11400000, guid: 1fc620f3d43365f47a0ae74f688e5a96, type: 2}
->>>>>>> 1ada3c39
