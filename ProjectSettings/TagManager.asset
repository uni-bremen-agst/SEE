--- conflicted
+++ resolved
@@ -18,13 +18,10 @@
   - projectile
   - CullingPlane
   - Code City
-<<<<<<< HEAD
   - MRTK
-=======
   - UI
   - JLG Visualization
   - Function Call
->>>>>>> 7a1011bf
   layers:
   - Default
   - TransparentFX
