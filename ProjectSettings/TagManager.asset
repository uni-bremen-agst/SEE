--- conflicted
+++ resolved
@@ -18,14 +18,11 @@
   - projectile
   - CullingPlane
   - Code City
-<<<<<<< HEAD
   - PowerBeam
-=======
   - MRTK
   - UI
   - JLG Visualization
   - Function Call
->>>>>>> e42d6600
   layers:
   - Default
   - TransparentFX
@@ -35,12 +32,8 @@
   - UI
   - 
   - 
-<<<<<<< HEAD
   - Player
   - Post Processing
-=======
-  - 
->>>>>>> e42d6600
   - 
   - 
   - 
