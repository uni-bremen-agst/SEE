--- conflicted
+++ resolved
@@ -18,14 +18,11 @@
   - projectile
   - CullingPlane
   - Code City
-<<<<<<< HEAD
   - PowerBeam
-=======
   - MRTK
   - UI
   - JLG Visualization
   - Function Call
->>>>>>> c998b946
   layers:
   - Default
   - TransparentFX
@@ -35,12 +32,8 @@
   - UI
   - 
   - 
-<<<<<<< HEAD
   - Player
   - Post Processing
-=======
-  - 
->>>>>>> c998b946
   - 
   - 
   - 
