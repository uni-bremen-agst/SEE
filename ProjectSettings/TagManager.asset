--- conflicted
+++ resolved
@@ -34,10 +34,6 @@
   - 
   - Player
   - Post Processing
-<<<<<<< HEAD
-  - 
-=======
->>>>>>> 4091bca6
   - 
   - 
   - 
