--- conflicted
+++ resolved
@@ -21,13 +21,8 @@
   - FileBrowser
   - Path
   - Erosion
-<<<<<<< HEAD
-  - Chart
-  - ChartContainer
-=======
   - ChartContainer
   - Chart
->>>>>>> fb3917dc
   layers:
   - Default
   - TransparentFX
