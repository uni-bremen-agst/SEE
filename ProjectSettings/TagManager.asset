--- conflicted
+++ resolved
@@ -18,13 +18,10 @@
   - projectile
   - CullingPlane
   - Code City
-<<<<<<< HEAD
   - MRTK
-=======
   - UI
   - JLG Visualization
   - Function Call
->>>>>>> 16401fc1
   layers:
   - Default
   - TransparentFX
