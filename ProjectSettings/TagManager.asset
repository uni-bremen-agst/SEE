--- conflicted
+++ resolved
@@ -15,14 +15,11 @@
   - Block
   - Decoration
   - Path
-<<<<<<< HEAD
-=======
   - CCAnimation
   - projectile
   - FxTemporaire
   - Runtime
   - Function Call
->>>>>>> d215be51
   layers:
   - Default
   - TransparentFX
