--- conflicted
+++ resolved
@@ -3620,40 +3620,4 @@
     invert: 0
     type: 0
     axis: 7
-<<<<<<< HEAD
-    joyNum: 0
-  - serializedVersion: 3
-    m_Name: ToggleCharts
-    descriptiveName: 
-    descriptiveNegativeName: 
-    negativeButton: 
-    positiveButton: g
-    altNegativeButton: 
-    altPositiveButton: 
-    gravity: 1000
-    dead: 0.001
-    sensitivity: 1000
-    snap: 0
-    invert: 0
-    type: 0
-    axis: 0
-    joyNum: 0
-  - serializedVersion: 3
-    m_Name: SelectionMode
-    descriptiveName: 
-    descriptiveNegativeName: 
-    negativeButton: 
-    positiveButton: left ctrl
-    altNegativeButton: 
-    altPositiveButton: 
-    gravity: 1000
-    dead: 0.001
-    sensitivity: 1000
-    snap: 0
-    invert: 0
-    type: 0
-    axis: 0
-    joyNum: 0
-=======
-    joyNum: 1
->>>>>>> f8775d85
+    joyNum: 1