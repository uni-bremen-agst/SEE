%YAML 1.1
%TAG !u! tag:unity3d.com,2011:
--- !u!129 &1
PlayerSettings:
  m_ObjectHideFlags: 0
  serializedVersion: 20
  productGUID: f5c684eee98450f4eaf52c06afb6b258
  AndroidProfiler: 0
  AndroidFilterTouchesWhenObscured: 0
  AndroidEnableSustainedPerformanceMode: 0
  defaultScreenOrientation: 4
  targetDevice: 2
  useOnDemandResources: 0
  accelerometerFrequency: 60
  companyName: Axivion
  productName: SEECity
  defaultCursor: {fileID: 0}
  cursorHotspot: {x: 0, y: 0}
  m_SplashScreenBackgroundColor: {r: 0.13725491, g: 0.12156863, b: 0.1254902, a: 1}
  m_ShowUnitySplashScreen: 1
  m_ShowUnitySplashLogo: 1
  m_SplashScreenOverlayOpacity: 1
  m_SplashScreenAnimation: 1
  m_SplashScreenLogoStyle: 1
  m_SplashScreenDrawMode: 0
  m_SplashScreenBackgroundAnimationZoom: 1
  m_SplashScreenLogoAnimationZoom: 1
  m_SplashScreenBackgroundLandscapeAspect: 1
  m_SplashScreenBackgroundPortraitAspect: 1
  m_SplashScreenBackgroundLandscapeUvs:
    serializedVersion: 2
    x: 0
    y: 0
    width: 1
    height: 1
  m_SplashScreenBackgroundPortraitUvs:
    serializedVersion: 2
    x: 0
    y: 0
    width: 1
    height: 1
  m_SplashScreenLogos: []
  m_VirtualRealitySplashScreen: {fileID: 0}
  m_HolographicTrackingLossScreen: {fileID: 0}
  defaultScreenWidth: 1024
  defaultScreenHeight: 768
  defaultScreenWidthWeb: 960
  defaultScreenHeightWeb: 600
  m_StereoRenderingPath: 2
  m_ActiveColorSpace: 1
  m_MTRendering: 1
  m_StackTraceTypes: 020000000100000001000000010000000100000001000000
  iosShowActivityIndicatorOnLoading: -1
  androidShowActivityIndicatorOnLoading: -1
  iosUseCustomAppBackgroundBehavior: 0
  iosAllowHTTPDownload: 1
  allowedAutorotateToPortrait: 1
  allowedAutorotateToPortraitUpsideDown: 1
  allowedAutorotateToLandscapeRight: 1
  allowedAutorotateToLandscapeLeft: 1
  useOSAutorotation: 1
  use32BitDisplayBuffer: 1
  preserveFramebufferAlpha: 0
  disableDepthAndStencilBuffers: 0
  androidStartInFullscreen: 1
  androidRenderOutsideSafeArea: 1
  androidUseSwappy: 0
  androidBlitType: 0
  defaultIsNativeResolution: 1
  macRetinaSupport: 1
  runInBackground: 1
  captureSingleScreen: 0
  muteOtherAudioSources: 0
  Prepare IOS For Recording: 0
  Force IOS Speakers When Recording: 0
  deferSystemGesturesMode: 0
  hideHomeButton: 0
  submitAnalytics: 1
  usePlayerLog: 1
  bakeCollisionMeshes: 0
  forceSingleInstance: 0
  useFlipModelSwapchain: 1
  resizableWindow: 1
  useMacAppStoreValidation: 0
  macAppStoreCategory: public.app-category.games
  gpuSkinning: 1
  xboxPIXTextureCapture: 0
  xboxEnableAvatar: 0
  xboxEnableKinect: 0
  xboxEnableKinectAutoTracking: 0
  xboxEnableFitness: 0
  visibleInBackground: 1
  allowFullscreenSwitch: 1
  fullscreenMode: 1
  xboxSpeechDB: 0
  xboxEnableHeadOrientation: 0
  xboxEnableGuest: 0
  xboxEnablePIXSampling: 0
  metalFramebufferOnly: 0
  xboxOneResolution: 0
  xboxOneSResolution: 0
  xboxOneXResolution: 3
  xboxOneMonoLoggingLevel: 0
  xboxOneLoggingLevel: 1
  xboxOneDisableEsram: 0
  xboxOneEnableTypeOptimization: 0
  xboxOnePresentImmediateThreshold: 0
  switchQueueCommandMemory: 0
  switchQueueControlMemory: 16384
  switchQueueComputeMemory: 262144
  switchNVNShaderPoolsGranularity: 33554432
  switchNVNDefaultPoolsGranularity: 16777216
  switchNVNOtherPoolsGranularity: 16777216
  switchNVNMaxPublicTextureIDCount: 0
  switchNVNMaxPublicSamplerIDCount: 0
  stadiaPresentMode: 0
  stadiaTargetFramerate: 0
  vulkanNumSwapchainBuffers: 3
  vulkanEnableSetSRGBWrite: 0
  vulkanEnableLateAcquireNextImage: 0
  m_SupportedAspectRatios:
    4:3: 1
    5:4: 1
    16:10: 1
    16:9: 1
    Others: 1
  bundleVersion: 0.9
  preloadedAssets: []
  metroInputSource: 2
  wsaTransparentSwapchain: 0
  m_HolographicPauseOnTrackingLoss: 1
  xboxOneDisableKinectGpuReservation: 1
  xboxOneEnable7thCore: 1
  vrSettings:
    cardboard:
      depthFormat: 0
      enableTransitionView: 0
    daydream:
      depthFormat: 0
      useSustainedPerformanceMode: 0
      enableVideoLayer: 0
      useProtectedVideoMemory: 0
      minimumSupportedHeadTracking: 0
      maximumSupportedHeadTracking: 1
    hololens:
      depthFormat: 0
      depthBufferSharingEnabled: 1
    lumin:
      depthFormat: 0
      frameTiming: 2
      enableGLCache: 0
      glCacheMaxBlobSize: 524288
      glCacheMaxFileSize: 8388608
    oculus:
      sharedDepthBuffer: 1
      dashSupport: 1
      lowOverheadMode: 0
      protectedContext: 0
      v2Signing: 0
    enable360StereoCapture: 0
  isWsaHolographicRemotingEnabled: 0
  enableFrameTimingStats: 0
  useHDRDisplay: 0
  D3DHDRBitDepth: 0
  m_ColorGamuts: 00000000
  targetPixelDensity: 30
  resolutionScalingMode: 0
  androidSupportedAspectRatio: 1
  androidMaxAspectRatio: 2.1
  applicationIdentifier: {}
  buildNumber: {}
  AndroidBundleVersionCode: 1
  AndroidMinSdkVersion: 19
  AndroidTargetSdkVersion: 0
  AndroidPreferredInstallLocation: 1
  aotOptions: 
  stripEngineCode: 1
  iPhoneStrippingLevel: 0
  iPhoneScriptCallOptimization: 0
  ForceInternetPermission: 0
  ForceSDCardPermission: 0
  CreateWallpaper: 0
  APKExpansionFiles: 0
  keepLoadedShadersAlive: 0
  StripUnusedMeshComponents: 0
  VertexChannelCompressionMask: 4054
  iPhoneSdkVersion: 988
  iOSTargetOSVersionString: 10.0
  tvOSSdkVersion: 0
  tvOSRequireExtendedGameController: 0
  tvOSTargetOSVersionString: 10.0
  uIPrerenderedIcon: 0
  uIRequiresPersistentWiFi: 0
  uIRequiresFullScreen: 1
  uIStatusBarHidden: 1
  uIExitOnSuspend: 0
  uIStatusBarStyle: 0
  appleTVSplashScreen: {fileID: 0}
  appleTVSplashScreen2x: {fileID: 0}
  tvOSSmallIconLayers: []
  tvOSSmallIconLayers2x: []
  tvOSLargeIconLayers: []
  tvOSLargeIconLayers2x: []
  tvOSTopShelfImageLayers: []
  tvOSTopShelfImageLayers2x: []
  tvOSTopShelfImageWideLayers: []
  tvOSTopShelfImageWideLayers2x: []
  iOSLaunchScreenType: 0
  iOSLaunchScreenPortrait: {fileID: 0}
  iOSLaunchScreenLandscape: {fileID: 0}
  iOSLaunchScreenBackgroundColor:
    serializedVersion: 2
    rgba: 0
  iOSLaunchScreenFillPct: 100
  iOSLaunchScreenSize: 100
  iOSLaunchScreenCustomXibPath: 
  iOSLaunchScreeniPadType: 0
  iOSLaunchScreeniPadImage: {fileID: 0}
  iOSLaunchScreeniPadBackgroundColor:
    serializedVersion: 2
    rgba: 0
  iOSLaunchScreeniPadFillPct: 100
  iOSLaunchScreeniPadSize: 100
  iOSLaunchScreeniPadCustomXibPath: 
  iOSUseLaunchScreenStoryboard: 0
  iOSLaunchScreenCustomStoryboardPath: 
  iOSDeviceRequirements: []
  iOSURLSchemes: []
  iOSBackgroundModes: 0
  iOSMetalForceHardShadows: 0
  metalEditorSupport: 1
  metalAPIValidation: 1
  iOSRenderExtraFrameOnPause: 0
  iosCopyPluginsCodeInsteadOfSymlink: 0
  appleDeveloperTeamID: 
  iOSManualSigningProvisioningProfileID: 
  tvOSManualSigningProvisioningProfileID: 
  iOSManualSigningProvisioningProfileType: 0
  tvOSManualSigningProvisioningProfileType: 0
  appleEnableAutomaticSigning: 0
  iOSRequireARKit: 0
  iOSAutomaticallyDetectAndAddCapabilities: 1
  appleEnableProMotion: 0
  clonedFromGUID: c0afd0d1d80e3634a9dac47e8a0426ea
  templatePackageId: com.unity.template.3d@3.1.0
  templateDefaultScene: Assets/Scenes/SampleScene.unity
  AndroidTargetArchitectures: 1
  AndroidSplashScreenScale: 0
  androidSplashScreen: {fileID: 0}
  AndroidKeystoreName: '{inproject}: '
  AndroidKeyaliasName: 
  AndroidBuildApkPerCpuArchitecture: 0
  AndroidTVCompatibility: 0
  AndroidIsGame: 1
  AndroidEnableTango: 0
  androidEnableBanner: 1
  androidUseLowAccuracyLocation: 0
  androidUseCustomKeystore: 0
  m_AndroidBanners:
  - width: 320
    height: 180
    banner: {fileID: 0}
  androidGamepadSupportLevel: 0
  AndroidValidateAppBundleSize: 1
  AndroidAppBundleSizeToValidate: 150
  m_BuildTargetIcons:
  - m_BuildTarget: 
    m_Icons:
    - serializedVersion: 2
      m_Icon: {fileID: 2800000, guid: adb19e7e3e618ac47a0166f13a1acb23, type: 3}
      m_Width: 128
      m_Height: 128
      m_Kind: 0
  m_BuildTargetPlatformIcons: []
  m_BuildTargetBatching:
  - m_BuildTarget: Standalone
    m_StaticBatching: 1
    m_DynamicBatching: 0
  - m_BuildTarget: tvOS
    m_StaticBatching: 1
    m_DynamicBatching: 0
  - m_BuildTarget: Android
    m_StaticBatching: 1
    m_DynamicBatching: 0
  - m_BuildTarget: iPhone
    m_StaticBatching: 1
    m_DynamicBatching: 0
  - m_BuildTarget: WebGL
    m_StaticBatching: 0
    m_DynamicBatching: 0
  - m_BuildTarget: Windows Store Apps
    m_StaticBatching: 0
    m_DynamicBatching: 1
  m_BuildTargetGraphicsJobs:
  - m_BuildTarget: MacStandaloneSupport
    m_GraphicsJobs: 0
  - m_BuildTarget: Switch
    m_GraphicsJobs: 0
  - m_BuildTarget: MetroSupport
    m_GraphicsJobs: 0
  - m_BuildTarget: AppleTVSupport
    m_GraphicsJobs: 0
  - m_BuildTarget: BJMSupport
    m_GraphicsJobs: 0
  - m_BuildTarget: LinuxStandaloneSupport
    m_GraphicsJobs: 0
  - m_BuildTarget: PS4Player
    m_GraphicsJobs: 0
  - m_BuildTarget: iOSSupport
    m_GraphicsJobs: 0
  - m_BuildTarget: WindowsStandaloneSupport
    m_GraphicsJobs: 0
  - m_BuildTarget: XboxOnePlayer
    m_GraphicsJobs: 0
  - m_BuildTarget: LuminSupport
    m_GraphicsJobs: 0
  - m_BuildTarget: AndroidPlayer
    m_GraphicsJobs: 0
  - m_BuildTarget: WebGLSupport
    m_GraphicsJobs: 0
  m_BuildTargetGraphicsJobMode:
  - m_BuildTarget: PS4Player
    m_GraphicsJobMode: 0
  - m_BuildTarget: XboxOnePlayer
    m_GraphicsJobMode: 0
  m_BuildTargetGraphicsAPIs:
  - m_BuildTarget: AndroidPlayer
    m_APIs: 0b000000
    m_Automatic: 0
  - m_BuildTarget: iOSSupport
    m_APIs: 10000000
    m_Automatic: 0
  - m_BuildTarget: AppleTVSupport
    m_APIs: 10000000
    m_Automatic: 0
  - m_BuildTarget: WebGLSupport
    m_APIs: 0b000000
    m_Automatic: 1
  - m_BuildTarget: WindowsStandaloneSupport
    m_APIs: 0200000012000000
    m_Automatic: 1
  - m_BuildTarget: 
    m_APIs: 
    m_Automatic: 1
  - m_BuildTarget: MetroSupport
    m_APIs: 1200000002000000
    m_Automatic: 0
  m_BuildTargetVRSettings:
  - m_BuildTarget: Standalone
    m_Enabled: 1
    m_Devices:
    - OpenVR
  - m_BuildTarget: Windows Store Apps
    m_Enabled: 1
    m_Devices:
    - WindowsMR
    - OpenVR
  openGLRequireES31: 0
  openGLRequireES31AEP: 0
  openGLRequireES32: 0
  m_TemplateCustomTags: {}
  mobileMTRendering:
    Android: 1
    iPhone: 1
    tvOS: 1
  m_BuildTargetGroupLightmapEncodingQuality: []
  m_BuildTargetGroupLightmapSettings: []
  playModeTestRunnerEnabled: 0
  runPlayModeTestAsEditModeTest: 0
  actionOnDotNetUnhandledException: 1
  enableInternalProfiler: 0
  logObjCUncaughtExceptions: 1
  enableCrashReportAPI: 0
  cameraUsageDescription: 
  locationUsageDescription: 
  microphoneUsageDescription: 
  switchNetLibKey: 
  switchSocketMemoryPoolSize: 6144
  switchSocketAllocatorPoolSize: 128
  switchSocketConcurrencyLimit: 14
  switchScreenResolutionBehavior: 2
  switchUseCPUProfiler: 0
  switchApplicationID: 0x01004b9000490000
  switchNSODependencies: 
  switchTitleNames_0: 
  switchTitleNames_1: 
  switchTitleNames_2: 
  switchTitleNames_3: 
  switchTitleNames_4: 
  switchTitleNames_5: 
  switchTitleNames_6: 
  switchTitleNames_7: 
  switchTitleNames_8: 
  switchTitleNames_9: 
  switchTitleNames_10: 
  switchTitleNames_11: 
  switchTitleNames_12: 
  switchTitleNames_13: 
  switchTitleNames_14: 
  switchPublisherNames_0: 
  switchPublisherNames_1: 
  switchPublisherNames_2: 
  switchPublisherNames_3: 
  switchPublisherNames_4: 
  switchPublisherNames_5: 
  switchPublisherNames_6: 
  switchPublisherNames_7: 
  switchPublisherNames_8: 
  switchPublisherNames_9: 
  switchPublisherNames_10: 
  switchPublisherNames_11: 
  switchPublisherNames_12: 
  switchPublisherNames_13: 
  switchPublisherNames_14: 
  switchIcons_0: {fileID: 0}
  switchIcons_1: {fileID: 0}
  switchIcons_2: {fileID: 0}
  switchIcons_3: {fileID: 0}
  switchIcons_4: {fileID: 0}
  switchIcons_5: {fileID: 0}
  switchIcons_6: {fileID: 0}
  switchIcons_7: {fileID: 0}
  switchIcons_8: {fileID: 0}
  switchIcons_9: {fileID: 0}
  switchIcons_10: {fileID: 0}
  switchIcons_11: {fileID: 0}
  switchIcons_12: {fileID: 0}
  switchIcons_13: {fileID: 0}
  switchIcons_14: {fileID: 0}
  switchSmallIcons_0: {fileID: 0}
  switchSmallIcons_1: {fileID: 0}
  switchSmallIcons_2: {fileID: 0}
  switchSmallIcons_3: {fileID: 0}
  switchSmallIcons_4: {fileID: 0}
  switchSmallIcons_5: {fileID: 0}
  switchSmallIcons_6: {fileID: 0}
  switchSmallIcons_7: {fileID: 0}
  switchSmallIcons_8: {fileID: 0}
  switchSmallIcons_9: {fileID: 0}
  switchSmallIcons_10: {fileID: 0}
  switchSmallIcons_11: {fileID: 0}
  switchSmallIcons_12: {fileID: 0}
  switchSmallIcons_13: {fileID: 0}
  switchSmallIcons_14: {fileID: 0}
  switchManualHTML: 
  switchAccessibleURLs: 
  switchLegalInformation: 
  switchMainThreadStackSize: 1048576
  switchPresenceGroupId: 
  switchLogoHandling: 0
  switchReleaseVersion: 0
  switchDisplayVersion: 1.0.0
  switchStartupUserAccount: 0
  switchTouchScreenUsage: 0
  switchSupportedLanguagesMask: 0
  switchLogoType: 0
  switchApplicationErrorCodeCategory: 
  switchUserAccountSaveDataSize: 0
  switchUserAccountSaveDataJournalSize: 0
  switchApplicationAttribute: 0
  switchCardSpecSize: -1
  switchCardSpecClock: -1
  switchRatingsMask: 0
  switchRatingsInt_0: 0
  switchRatingsInt_1: 0
  switchRatingsInt_2: 0
  switchRatingsInt_3: 0
  switchRatingsInt_4: 0
  switchRatingsInt_5: 0
  switchRatingsInt_6: 0
  switchRatingsInt_7: 0
  switchRatingsInt_8: 0
  switchRatingsInt_9: 0
  switchRatingsInt_10: 0
  switchRatingsInt_11: 0
  switchRatingsInt_12: 0
  switchLocalCommunicationIds_0: 
  switchLocalCommunicationIds_1: 
  switchLocalCommunicationIds_2: 
  switchLocalCommunicationIds_3: 
  switchLocalCommunicationIds_4: 
  switchLocalCommunicationIds_5: 
  switchLocalCommunicationIds_6: 
  switchLocalCommunicationIds_7: 
  switchParentalControl: 0
  switchAllowsScreenshot: 1
  switchAllowsVideoCapturing: 1
  switchAllowsRuntimeAddOnContentInstall: 0
  switchDataLossConfirmation: 0
  switchUserAccountLockEnabled: 0
  switchSystemResourceMemory: 16777216
  switchSupportedNpadStyles: 3
  switchNativeFsCacheSize: 32
  switchIsHoldTypeHorizontal: 0
  switchSupportedNpadCount: 8
  switchSocketConfigEnabled: 0
  switchTcpInitialSendBufferSize: 32
  switchTcpInitialReceiveBufferSize: 64
  switchTcpAutoSendBufferSizeMax: 256
  switchTcpAutoReceiveBufferSizeMax: 256
  switchUdpSendBufferSize: 9
  switchUdpReceiveBufferSize: 42
  switchSocketBufferEfficiency: 4
  switchSocketInitializeEnabled: 1
  switchNetworkInterfaceManagerInitializeEnabled: 1
  switchPlayerConnectionEnabled: 1
  ps4NPAgeRating: 12
  ps4NPTitleSecret: 
  ps4NPTrophyPackPath: 
  ps4ParentalLevel: 11
  ps4ContentID: ED1633-NPXX51362_00-0000000000000000
  ps4Category: 0
  ps4MasterVersion: 01.00
  ps4AppVersion: 01.00
  ps4AppType: 0
  ps4ParamSfxPath: 
  ps4VideoOutPixelFormat: 0
  ps4VideoOutInitialWidth: 1920
  ps4VideoOutBaseModeInitialWidth: 1920
  ps4VideoOutReprojectionRate: 60
  ps4PronunciationXMLPath: 
  ps4PronunciationSIGPath: 
  ps4BackgroundImagePath: 
  ps4StartupImagePath: 
  ps4StartupImagesFolder: 
  ps4IconImagesFolder: 
  ps4SaveDataImagePath: 
  ps4SdkOverride: 
  ps4BGMPath: 
  ps4ShareFilePath: 
  ps4ShareOverlayImagePath: 
  ps4PrivacyGuardImagePath: 
  ps4ExtraSceSysFile: 
  ps4NPtitleDatPath: 
  ps4RemotePlayKeyAssignment: -1
  ps4RemotePlayKeyMappingDir: 
  ps4PlayTogetherPlayerCount: 0
  ps4EnterButtonAssignment: 1
  ps4ApplicationParam1: 0
  ps4ApplicationParam2: 0
  ps4ApplicationParam3: 0
  ps4ApplicationParam4: 0
  ps4DownloadDataSize: 0
  ps4GarlicHeapSize: 2048
  ps4ProGarlicHeapSize: 2560
  playerPrefsMaxSize: 32768
  ps4Passcode: frAQBc8Wsa1xVPfvJcrgRYwTiizs2trQ
  ps4pnSessions: 1
  ps4pnPresence: 1
  ps4pnFriends: 1
  ps4pnGameCustomData: 1
  playerPrefsSupport: 0
  enableApplicationExit: 0
  resetTempFolder: 1
  restrictedAudioUsageRights: 0
  ps4UseResolutionFallback: 0
  ps4ReprojectionSupport: 0
  ps4UseAudio3dBackend: 0
  ps4UseLowGarlicFragmentationMode: 1
  ps4SocialScreenEnabled: 0
  ps4ScriptOptimizationLevel: 0
  ps4Audio3dVirtualSpeakerCount: 14
  ps4attribCpuUsage: 0
  ps4PatchPkgPath: 
  ps4PatchLatestPkgPath: 
  ps4PatchChangeinfoPath: 
  ps4PatchDayOne: 0
  ps4attribUserManagement: 0
  ps4attribMoveSupport: 0
  ps4attrib3DSupport: 0
  ps4attribShareSupport: 0
  ps4attribExclusiveVR: 0
  ps4disableAutoHideSplash: 0
  ps4videoRecordingFeaturesUsed: 0
  ps4contentSearchFeaturesUsed: 0
  ps4CompatibilityPS5: 0
  ps4GPU800MHz: 1
  ps4attribEyeToEyeDistanceSettingVR: 0
  ps4IncludedModules: []
  ps4attribVROutputEnabled: 0
  monoEnv: 
  splashScreenBackgroundSourceLandscape: {fileID: 0}
  splashScreenBackgroundSourcePortrait: {fileID: 0}
  blurSplashScreenBackground: 1
  spritePackerPolicy: 
  webGLMemorySize: 16
  webGLExceptionSupport: 1
  webGLNameFilesAsHashes: 0
  webGLDataCaching: 1
  webGLDebugSymbols: 0
  webGLEmscriptenArgs: 
  webGLModulesDirectory: 
  webGLTemplate: APPLICATION:Default
  webGLAnalyzeBuildSize: 0
  webGLUseEmbeddedResources: 0
  webGLCompressionFormat: 1
  webGLLinkerTarget: 1
  webGLThreadsSupport: 0
  webGLWasmStreaming: 0
  scriptingDefineSymbols:
    1: CROSS_PLATFORM_INPUT;UNITY_POST_PROCESSING_STACK_V2;MIRROR;MIRROR_1726_OR_NEWER;MIRROR_3_0_OR_NEWER;UNITY_CCU;CURVEDUI_STEAMVR_INT;CURVEDUI_TMP
    4: CROSS_PLATFORM_INPUT;MOBILE_INPUT;UNITY_POST_PROCESSING_STACK_V2
    7: CROSS_PLATFORM_INPUT;MOBILE_INPUT;UNITY_POST_PROCESSING_STACK_V2
    13: UNITY_POST_PROCESSING_STACK_V2
    14: master;MOBILE_INPUT;UNITY_POST_PROCESSING_STACK_V2
    19: UNITY_POST_PROCESSING_STACK_V2
    21: UNITY_POST_PROCESSING_STACK_V2
    25: UNITY_POST_PROCESSING_STACK_V2
    26: UNITY_POST_PROCESSING_STACK_V2
    27: UNITY_POST_PROCESSING_STACK_V2
    28: UNITY_POST_PROCESSING_STACK_V2
    29: UNITY_POST_PROCESSING_STACK_V2
    30: UNITY_POST_PROCESSING_STACK_V2
  platformArchitecture: {}
  scriptingBackend: {}
  il2cppCompilerConfiguration: {}
  managedStrippingLevel: {}
  incrementalIl2cppBuild: {}
  allowUnsafeCode: 1
  additionalIl2CppArgs: 
  scriptingRuntimeVersion: 1
<<<<<<< HEAD
  gcIncremental: 0
=======
  gcIncremental: 1
>>>>>>> 2b26cd1f
  assemblyVersionValidation: 1
  gcWBarrierValidation: 0
  apiCompatibilityLevelPerPlatform:
    Standalone: 3
  m_RenderingPath: 1
  m_MobileRenderingPath: 1
  metroPackageName: SEECity
  metroPackageVersion: 0.9.3.0
  metroCertificatePath: Assets\WSATestCertificate.pfx
  metroCertificatePassword: 
  metroCertificateSubject: Axivion
  metroCertificateIssuer: Axivion
  metroCertificateNotAfter: 007212d644d7d701
  metroApplicationDescription: 3D software visualization
  wsaImages: {}
  metroTileShortName: 
  metroTileShowName: 0
  metroMediumTileShowName: 0
  metroLargeTileShowName: 0
  metroWideTileShowName: 0
  metroSupportStreamingInstall: 0
  metroLastRequiredScene: 0
  metroDefaultTileSize: 1
  metroTileForegroundText: 2
  metroTileBackgroundColor: {r: 0.13333334, g: 0.17254902, b: 0.21568628, a: 0}
  metroSplashScreenBackgroundColor: {r: 0.12941177, g: 0.17254902, b: 0.21568628,
    a: 1}
  metroSplashScreenUseBackgroundColor: 0
  platformCapabilities:
    WindowsStoreApps:
      AllJoyn: False
      Appointments: False
      BackgroundMediaPlayback: False
      BlockedChatMessages: False
      Bluetooth: False
      Chat: False
      CodeGeneration: False
      Contacts: False
      EnterpriseAuthentication: False
      GazeInput: True
      HumanInterfaceDevice: False
      InputInjectionBrokered: False
      InternetClient: True
      InternetClientServer: False
      Location: False
      LowLevelDevices: False
      Microphone: True
      MusicLibrary: False
      Objects3D: False
      OfflineMapsManagement: False
      PhoneCall: False
      PhoneCallHistoryPublic: False
      PicturesLibrary: False
      PointOfService: False
      PrivateNetworkClientServer: False
      Proximity: False
      RecordedCallsFolder: False
      RemoteSystem: False
      RemovableStorage: False
      SharedUserCertificates: False
      SpatialPerception: True
      SystemManagement: False
      UserAccountInformation: False
      UserDataTasks: False
      UserNotificationListener: False
      VideosLibrary: False
      VoipCall: False
      WebCam: False
  metroTargetDeviceFamilies:
    Desktop: True
    Holographic: True
    IoT: False
    IoTHeadless: False
    Mobile: False
    Team: False
    Xbox: False
  metroFTAName: 
  metroFTAFileTypes: []
  metroProtocolName: 
  XboxOneProductId: 
  XboxOneUpdateKey: 
  XboxOneSandboxId: 
  XboxOneContentId: 
  XboxOneTitleId: 
  XboxOneSCId: 
  XboxOneGameOsOverridePath: 
  XboxOnePackagingOverridePath: 
  XboxOneAppManifestOverridePath: 
  XboxOneVersion: 1.0.0.0
  XboxOnePackageEncryption: 0
  XboxOnePackageUpdateGranularity: 2
  XboxOneDescription: 
  XboxOneLanguage:
  - enus
  XboxOneCapability: []
  XboxOneGameRating: {}
  XboxOneIsContentPackage: 0
  XboxOneEnhancedXboxCompatibilityMode: 0
  XboxOneEnableGPUVariability: 1
  XboxOneSockets: {}
  XboxOneSplashScreen: {fileID: 0}
  XboxOneAllowedProductIds: []
  XboxOnePersistentLocalStorageSize: 0
  XboxOneXTitleMemory: 8
  XboxOneOverrideIdentityName: 
  XboxOneOverrideIdentityPublisher: 
  vrEditorSettings:
    daydream:
      daydreamIconForeground: {fileID: 0}
      daydreamIconBackground: {fileID: 0}
  cloudServicesEnabled:
    UNet: 1
  luminIcon:
    m_Name: 
    m_ModelFolderPath: 
    m_PortalFolderPath: 
  luminCert:
    m_CertPath: 
    m_SignPackage: 1
  luminIsChannelApp: 0
  luminVersion:
    m_VersionCode: 1
    m_VersionName: 
  apiCompatibilityLevel: 6
  cloudProjectId: 
  framebufferDepthMemorylessMode: 0
  projectName: 
  organizationId: 
  cloudEnabled: 0
  enableNativePlatformBackendsForNewInputSystem: 0
  disableOldInputManagerSupport: 0
  legacyClampBlendShapeWeights: 1<|MERGE_RESOLUTION|>--- conflicted
+++ resolved
@@ -619,11 +619,7 @@
   allowUnsafeCode: 1
   additionalIl2CppArgs: 
   scriptingRuntimeVersion: 1
-<<<<<<< HEAD
-  gcIncremental: 0
-=======
   gcIncremental: 1
->>>>>>> 2b26cd1f
   assemblyVersionValidation: 1
   gcWBarrierValidation: 0
   apiCompatibilityLevelPerPlatform:
