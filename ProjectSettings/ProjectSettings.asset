--- conflicted
+++ resolved
@@ -619,12 +619,8 @@
   allowUnsafeCode: 1
   additionalIl2CppArgs: 
   scriptingRuntimeVersion: 1
-<<<<<<< HEAD
   gcIncremental: 1
-=======
-  gcIncremental: 0
   assemblyVersionValidation: 1
->>>>>>> 5918433d
   gcWBarrierValidation: 0
   apiCompatibilityLevelPerPlatform:
     Standalone: 3
