--- conflicted
+++ resolved
@@ -2,17 +2,12 @@
 
 [![Tests](https://github.com/uni-bremen-agst/SEE/actions/workflows/main.yml/badge.svg)](https://github.com/uni-bremen-agst/SEE/actions/workflows/main.yml)
 
-<<<<<<< HEAD
 SEE visualizes hierarchical dependency graphs of software in 3D/VR based on the city metaphor.
-=======
-SEE visualizes hierarchical dependency graphs of software in 3D/VR based on the code-city metaphor. Code cities are presented in virtual rooms where members of distributed software development teams can meet to discuss issues about their software at a higher level of abstraction. They can not only see and interact with the code cities independently but also communicate (voice and gestures) with other present team members represented as avatars. Team members can enter the virtual room from anywhere and with different kinds of devices, i.e., traditional desktop computers with monitor, mouse, and keyboard as well as VR hardware.
-
->>>>>>> 435d7890
-The underlying game engine is Unity 3D (version 2022.3.26f1).
+The underlying game engine is Unity 3D (version 2022.3.22f1).
 
 ![Screenshot of SEE](Screenshot.png)
 
-Downloadable releases for Windows and Linux are available on the [releases page](https://github.com/uni-bremen-agst/SEE/releases).
+> [!NOTE]
+> This repository contains only our own code. SEE is using multiple plug-ins, some of which require a commercial license. You will not be able to compile and run our code without these.
 
-> [!NOTE]
-> This repository contains only our own code. SEE is using multiple plug-ins, some of which require a commercial license. You will not be able to compile and run our code without these. Only developers of the SEE team will be granted access to these third-party components due to the associated license restrictions.+Downloadable releases for Windows and Linux are available on the [releases page](https://github.com/uni-bremen-agst/SEE/releases).